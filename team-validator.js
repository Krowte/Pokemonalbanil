--- conflicted
+++ resolved
@@ -6,21 +6,11 @@
  *
  * @license MIT license
  */
-<<<<<<< HEAD
-/* jscs:disable validateIndentation */
-=======
 /* eslint indent: 0 */
->>>>>>> b2355502
 
 'use strict';
 
-<<<<<<< HEAD
-/*if (!process.send) {
-	var validationCount = 0;
-	var pendingValidations = {};
-=======
 let Validator;
->>>>>>> b2355502
 
 /*if (!process.send) {
 	let validationCount = 0;
@@ -95,21 +85,12 @@
 	exports.pendingValidations = pendingValidations;*/
 
 	exports.validateTeam = function (format, team, callback) {
-<<<<<<< HEAD
-		var parsedTeam = Tools.fastUnpackTeam(team);
-		var problems = this.validateTeamSync(format, parsedTeam);
-		if (problems && problems.length) {
-			setImmediate(callback.bind(null, false, problems.join('\n')));
-		} else {
-			var packedTeam = Tools.packTeam(parsedTeam);
-=======
 		let parsedTeam = Tools.fastUnpackTeam(team);
 		let problems = this.validateTeamSync(format, parsedTeam);
 		if (problems && problems.length) {
 			setImmediate(callback.bind(null, false, problems.join('\n')));
 		} else {
 			let packedTeam = Tools.packTeam(parsedTeam);
->>>>>>> b2355502
 			setImmediate(callback.bind(null, true, packedTeam));
 		}
 	};
@@ -158,11 +139,7 @@
 
 	require('./repl.js').start('team-validator-', process.pid, function (cmd) { return eval(cmd); });
 
-<<<<<<< HEAD
-	/*var validators = {};
-=======
 	/*let validators = {};
->>>>>>> b2355502
 
 	let respond = function respond(id, success, details) {
 		process.send(id + (success ? '|1' : '|0') + details);
@@ -221,13 +198,8 @@
 	};
 
 	Validator.prototype.baseValidateTeam = function (team) {
-<<<<<<< HEAD
-		var format = Tools.getFormat(this.format);
-		var tools = Tools.mod(format);
-=======
 		let format = Tools.getFormat(this.format);
 		let tools = Tools.mod(format);
->>>>>>> b2355502
 
 		let problems = [];
 		tools.getBanlistTable(format);
@@ -290,13 +262,8 @@
 	};
 
 	Validator.prototype.validateSet = function (set, teamHas, flags) {
-<<<<<<< HEAD
-		var format = Tools.getFormat(this.format);
-		var tools = Tools.mod(format);
-=======
 		let format = Tools.getFormat(this.format);
 		let tools = Tools.mod(format);
->>>>>>> b2355502
 
 		let problems = [];
 		if (!set) {
@@ -604,11 +571,7 @@
 	};
 
 	Validator.prototype.checkLearnset = function (move, template, lsetData) {
-<<<<<<< HEAD
-		var tools = Tools.mod(Tools.getFormat(this.format));
-=======
 		let tools = Tools.mod(Tools.getFormat(this.format));
->>>>>>> b2355502
 
 		move = toId(move);
 		template = tools.getTemplate(template);
