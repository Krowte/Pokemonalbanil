--- conflicted
+++ resolved
@@ -113,11 +113,7 @@
 
 	process.on('uncaughtException', function (err) {
 		require('./crashlogger.js')(err, 'A team validator process', true);
-<<<<<<< HEAD
 	});*/
-=======
-	});
->>>>>>> 9325f05a
 
 	/**
 	 * Converts anything to an ID. An ID must have only lowercase alphanumeric
