--- conflicted
+++ resolved
@@ -191,17 +191,13 @@
 
 	Validator.prototype.validateTeam = function (team) {
 		var format = Tools.getFormat(this.format);
-<<<<<<< HEAD
-		var tools = Tools.mod(format);
-=======
 		if (format.validateTeam) return format.validateTeam.call(this, team);
 		return this.baseValidateTeam(team);
 	};
 
 	Validator.prototype.baseValidateTeam = function (team) {
-		var format = this.format;
-		var tools = this.tools;
->>>>>>> 42cf0347
+		var format = Tools.getFormat(this.format);
+		var tools = Tools.mod(format);
 
 		var problems = [];
 		tools.getBanlistTable(format);
@@ -269,15 +265,9 @@
 		return problems;
 	};
 
-<<<<<<< HEAD
-	Validator.prototype.validateSet = function (set, teamHas) {
+	Validator.prototype.validateSet = function (set, teamHas, flags) {
 		var format = Tools.getFormat(this.format);
 		var tools = Tools.mod(format);
-=======
-	Validator.prototype.validateSet = function (set, teamHas, flags) {
-		var format = this.format;
-		var tools = this.tools;
->>>>>>> 42cf0347
 
 		var problems = [];
 		if (!set) {
