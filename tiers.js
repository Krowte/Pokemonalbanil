exports.BattleTiers = {
	"abomasnow": {
		tier: "BL"
	},
	"abra": {
		tier: "LC"
	},
	"absol": {
		tier: "NU"
	},
	"accelgor": {
		tier: "RU"
	},
	"aerodactyl": {
		tier: "RU"
	},
	"aggron": {
		tier: "RU"
	},
	"aipom": {
		tier: "LC"
	},
	"alakazam": {
		tier: "OU"
	},
	"alomomola": {
		tier: "NU"
	},
	"altaria": {
		tier: "NU"
	},
	"ambipom": {
		tier: "UU"
	},
	"amoonguss": {
		tier: "NU"
	},
	"ampharos": {
		tier: "NU"
	},
	"anorith": {
		tier: "LC"
	},
	"arbok": {
		tier: "NU"
	},
	"arcanine": {
		tier: "UU"
	},
	"arceus": {
		tier: "Uber"
	},
	"arceusbug": {
		tier: "Uber"
	},
	"arceusdark": {
		tier: "Uber"
	},
	"arceusdragon": {
		tier: "Uber"
	},
	"arceuselectric": {
		tier: "Uber"
	},
	"arceusfighting": {
		tier: "Uber"
	},
	"arceusfire": {
		tier: "Uber"
	},
	"arceusflying": {
		tier: "Uber"
	},
	"arceusghost": {
		tier: "Uber"
	},
	"arceusgrass": {
		tier: "Uber"
	},
	"arceusground": {
		tier: "Uber"
	},
	"arceusice": {
		tier: "Uber"
	},
	"arceuspoison": {
		tier: "Uber"
	},
	"arceuspsychic": {
		tier: "Uber"
	},
	"arceusrock": {
		tier: "Uber"
	},
	"arceussteel": {
		tier: "Uber"
	},
	"arceuswater": {
		tier: "Uber"
	},
	"archen": {
		tier: "LC"
	},
	"archeops": {
		tier: "RU"
	},
	"ariados": {
		tier: "NU"
	},
	"armaldo": {
		tier: "NU"
	},
	"aron": {
		tier: "LC"
	},
	"articuno": {
		tier: "NU"
	},
	"audino": {
		tier: "NU"
	},
	"axew": {
		tier: "LC"
	},
	"azelf": {
		tier: "UU"
	},
	"azumarill": {
		tier: "UU"
	},
	"azurill": {
		tier: "LC"
	},
	"bagon": {
		tier: "LC"
	},
	"baltoy": {
		tier: "LC"
	},
	"banette": {
		tier: "NU"
	},
	"barboach": {
		tier: "LC"
	},
	"basculin": {
		tier: "NU"
	},
	"bastiodon": {
		tier: "NU"
	},
	"bayleef": {
		tier: "NFE"
	},
	"beartic": {
		tier: "NU"
	},
	"beautifly": {
		tier: "NU"
	},
	"beedrill": {
		tier: "NU"
	},
	"beheeyem": {
		tier: "NU"
	},
	"beldum": {
		tier: "LC"
	},
	"bellossom": {
		tier: "NU"
	},
	"bellsprout": {
		tier: "LC"
	},
	"bibarel": {
		tier: "NU"
	},
	"bidoof": {
		tier: "LC"
	},
	"bisharp": {
		tier: "UU"
	},
	"blastoise": {
		tier: "UU"
	},
	"blaziken": {
		tier: "Uber"
	},
	"blissey": {
		tier: "OU"
	},
	"blitzle": {
		tier: "LC"
	},
	"boldore": {
		tier: "NFE"
	},
	"bonsly": {
		tier: "LC"
	},
	"bouffalant": {
		tier: "RU"
	},
	"braviary": {
		tier: "NU"
	},
	"breloom": {
		tier: "OU"
	},
	"bronzong": {
		tier: "UU"
	},
	"bronzor": {
		tier: "LC"
	},
	"budew": {
		tier: "LC"
	},
	"buizel": {
		tier: "LC"
	},
	"bulbasaur": {
		tier: "LC"
	},
	"buneary": {
		tier: "LC"
	},
	"burmy": {
		tier: "LC"
	},
	"butterfree": {
		tier: "NU"
	},
	"cacnea": {
		tier: "LC"
	},
	"cacturne": {
		tier: "NU"
	},
	"camerupt": {
		tier: "NU"
	},
	"carnivine": {
		tier: "NU"
	},
	"carracosta": {
		tier: "NU"
	},
<<<<<<< HEAD
	"Carvanha": {
		tier: "NFE"
=======
	"carvanha": {
		tier: "LC Uber"
>>>>>>> b2a18f5c
	},
	"cascoon": {
		tier: "NFE"
	},
	"castform": {
		tier: "NU"
	},
	"caterpie": {
		tier: "LC"
	},
	"celebi": {
		tier: "OU"
	},
	"chandelure": {
		tier: "UU"
	},
	"chansey": {
		tier: "OU"
	},
	"charizard": {
		tier: "RU"
	},
	"charmander": {
		tier: "LC"
	},
	"charmeleon": {
		tier: "NFE"
	},
	"chatot": {
		tier: "NU"
	},
	"cherrim": {
		tier: "NU"
	},
	"cherubi": {
		tier: "LC"
	},
	"chikorita": {
		tier: "LC"
	},
	"chimchar": {
		tier: "LC"
	},
	"chimecho": {
		tier: "NU"
	},
	"chinchou": {
		tier: "LC"
	},
	"chingling": {
		tier: "LC"
	},
	"cinccino": {
		tier: "NU"
	},
	"clamperl": {
		tier: "LC"
	},
	"claydol": {
		tier: "RU"
	},
	"clefable": {
		tier: "RU"
	},
	"clefairy": {
		tier: "NFE"
	},
	"cleffa": {
		tier: "LC"
	},
	"cloyster": {
		tier: "OU"
	},
	"cobalion": {
		tier: "UU"
	},
	"cofagrigus": {
		tier: "RU"
	},
	"combee": {
		tier: "LC"
	},
	"combusken": {
		tier: "NU"
	},
	"conkeldurr": {
		tier: "OU"
	},
	"corphish": {
		tier: "LC"
	},
	"corsola": {
		tier: "NU"
	},
	"cottonee": {
		tier: "LC"
	},
	"cradily": {
		tier: "NU"
	},
	"cranidos": {
		tier: "LC"
	},
	"crawdaunt": {
		tier: "RU"
	},
	"cresselia": {
		tier: "BL2"
	},
	"croagunk": {
		tier: "LC"
	},
	"crobat": {
		tier: "UU"
	},
	"croconaw": {
		tier: "NFE"
	},
	"crustle": {
		tier: "RU"
	},
	"cryogonal": {
		tier: "NU"
	},
	"cubchoo": {
		tier: "LC"
	},
	"cubone": {
		tier: "LC"
	},
	"cyndaquil": {
		tier: "LC"
	},
	"darkrai": {
		tier: "Uber"
	},
	"darmanitan": {
		tier: "UU"
	},
<<<<<<< HEAD
	"Darmanitan-Z": {
		tier: "Illegal" // Limbo
=======
	"darmanitand": {
		tier: "Illegal"
>>>>>>> b2a18f5c
	},
	"darumaka": {
		tier: "LC"
	},
	"deerling": {
		tier: "LC"
	},
	"deino": {
		tier: "LC"
	},
	"delcatty": {
		tier: "NU"
	},
	"delibird": {
		tier: "NU"
	},
	"deoxys": {
		tier: "Uber"
	},
	"deoxysa": {
		tier: "Uber"
	},
	"deoxysd": {
		tier: "UU"
	},
	"deoxyss": {
		tier: "Uber"
	},
	"dewgong": {
		tier: "NU"
	},
	"dewott": {
		tier: "NFE"
	},
	"dialga": {
		tier: "Uber"
	},
	"diglett": {
		tier: "LC"
	},
	"ditto": {
		tier: "NU"
	},
	"dodrio": {
		tier: "NU"
	},
	"doduo": {
		tier: "LC"
	},
	"donphan": {
		tier: "OU"
	},
	"dragonair": {
		tier: "NU"
	},
	"dragonite": {
		tier: "OU"
	},
	"drapion": {
		tier: "RU"
	},
	"dratini": {
		tier: "LC"
	},
	"drifblim": {
		tier: "NU"
	},
	"drifloon": {
		tier: "LC"
	},
	"drilbur": {
		tier: "LC"
	},
	"drowzee": {
		tier: "LC"
	},
	"druddigon": {
		tier: "RU"
	},
	"ducklett": {
		tier: "LC"
	},
	"dugtrio": {
		tier: "OU"
	},
	"dunsparce": {
		tier: "NU"
	},
	"duosion": {
		tier: "NU"
	},
	"durant": {
		tier: "BL2"
	},
	"dusclops": {
		tier: "UU"
	},
	"dusknoir": {
		tier: "RU"
	},
	"duskull": {
		tier: "LC"
	},
	"dustox": {
		tier: "NU"
	},
	"dwebble": {
		tier: "LC"
	},
	"eevee": {
		tier: "LC"
	},
	"ekans": {
		tier: "LC"
	},
	"electabuzz": {
		tier: "NU"
	},
	"electivire": {
		tier: "RU"
	},
	"electrike": {
		tier: "LC"
	},
	"electrode": {
		tier: "NU"
	},
	"elekid": {
		tier: "LC"
	},
	"eelektrik": {
		tier: "NFE"
	},
	"eelektross": {
		tier: "NU"
	},
	"elgyem": {
		tier: "LC"
	},
	"emboar": {
		tier: "NU"
	},
	"emolga": {
		tier: "NU"
	},
	"empoleon": {
		tier: "UU"
	},
	"entei": {
		tier: "RU"
	},
	"escavalier": {
		tier: "UU"
	},
	"espeon": {
		tier: "OU"
	},
	"excadrill": {
		tier: "Uber"
	},
	"exeggcute": {
		tier: "LC"
	},
	"exeggutor": {
		tier: "NU"
	},
	"exploud": {
		tier: "NU"
	},
	"farfetchd": {
		tier: "NU"
	},
	"fearow": {
		tier: "NU"
	},
	"feebas": {
		tier: "LC"
	},
	"feraligatr": {
		tier: "RU"
	},
	"ferroseed": {
		tier: "RU"
	},
	"ferrothorn": {
		tier: "OU"
	},
	"finneon": {
		tier: "LC"
	},
	"flaaffy": {
		tier: "NU"
	},
	"flareon": {
		tier: "NU"
	},
	"floatzel": {
		tier: "NU"
	},
	"flygon": {
		tier: "UU"
	},
	"foongus": {
		tier: "LC"
	},
	"forretress": {
		tier: "OU"
	},
	"fraxure": {
		tier: "NU"
	},
	"frillish": {
		tier: "LC"
	},
	"froslass": {
		tier: "UU"
	},
	"furret": {
		tier: "NU"
	},
	"gabite": {
		tier: "NU"
	},
	"gallade": {
		tier: "RU"
	},
	"galvantula": {
		tier: "RU"
	},
	"garbodor": {
		tier: "NU"
	},
	"garchomp": {
		tier: "Uber"
	},
	"gardevoir": {
		tier: "NU"
	},
	"gastly": {
		tier: "LC"
	},
	"gastrodon": {
		tier: "OU"
	},
<<<<<<< HEAD
	"Genesect": {
		tier: "Unreleased" // Limbo
=======
	"genesect": {
		tier: "Unreleased"
>>>>>>> b2a18f5c
	},
	"gengar": {
		tier: "OU"
	},
	"geodude": {
		tier: "LC"
	},
	"gible": {
		tier: "LC"
	},
	"gigalith": {
		tier: "NU"
	},
	"girafarig": {
		tier: "NU"
	},
	"giratina": {
		tier: "Uber"
	},
	"giratinao": {
		tier: "Uber"
	},
	"glaceon": {
		tier: "NU"
	},
	"glalie": {
		tier: "NU"
	},
	"glameow": {
		tier: "LC"
	},
	"gligar": {
		tier: "RU"
	},
	"gliscor": {
		tier: "OU"
	},
	"gloom": {
		tier: "NFE"
	},
	"golbat": {
		tier: "NU"
	},
	"goldeen": {
		tier: "LC"
	},
	"golduck": {
		tier: "NU"
	},
	"golem": {
		tier: "NU"
	},
	"golett": {
		tier: "LC"
	},
	"golurk": {
		tier: "RU"
	},
	"gorebyss": {
		tier: "NU"
	},
	"gothita": {
		tier: "LC"
	},
	"gothitelle": {
		tier: "NU"
	},
	"gothorita": {
		tier: "NFE"
	},
	"granbull": {
		tier: "NU"
	},
	"graveler": {
		tier: "NFE"
	},
	"grimer": {
		tier: "LC"
	},
	"grotle": {
		tier: "NFE"
	},
	"groudon": {
		tier: "Uber"
	},
	"grovyle": {
		tier: "NFE"
	},
	"growlithe": {
		tier: "LC"
	},
	"grumpig": {
		tier: "NU"
	},
	"gulpin": {
		tier: "LC"
	},
	"gurdurr": {
		tier: "NU"
	},
	"gyarados": {
		tier: "OU"
	},
	"happiny": {
		tier: "LC"
	},
	"hariyama": {
		tier: "RU"
	},
	"haunter": {
		tier: "NU"
	},
	"haxorus": {
		tier: "OU"
	},
	"heatmor": {
		tier: "NU"
	},
	"heatran": {
		tier: "OU"
	},
	"heracross": {
		tier: "UU"
	},
	"herdier": {
		tier: "NFE"
	},
	"hippopotas": {
		tier: "UU"
	},
	"hippowdon": {
		tier: "BL"
	},
	"hitmonchan": {
		tier: "RU"
	},
	"hitmonlee": {
		tier: "RU"
	},
	"hitmontop": {
		tier: "UU"
	},
	"hooh": {
		tier: "Uber"
	},
	"honchkrow": {
		tier: "RU"
	},
	"hoothoot": {
		tier: "LC"
	},
	"hoppip": {
		tier: "LC"
	},
	"horsea": {
		tier: "LC"
	},
	"houndoom": {
		tier: "UU"
	},
	"houndour": {
		tier: "LC"
	},
	"huntail": {
		tier: "NU"
	},
	"hydreigon": {
		tier: "OU"
	},
	"hypno": {
		tier: "NU"
	},
	"igglybuff": {
		tier: "LC"
	},
	"illumise": {
		tier: "NU"
	},
	"infernape": {
		tier: "OU"
	},
	"ivysaur": {
		tier: "NFE"
	},
	"jellicent": {
		tier: "OU"
	},
	"jigglypuff": {
		tier: "NFE"
	},
	"jirachi": {
		tier: "OU"
	},
	"jolteon": {
		tier: "OU"
	},
	"joltik": {
		tier: "LC"
	},
	"jumpluff": {
		tier: "NU"
	},
	"jynx": {
		tier: "NU"
	},
	"kabuto": {
		tier: "LC"
	},
	"kabutops": {
		tier: "RU"
	},
	"kadabra": {
		tier: "NU"
	},
	"kakuna": {
		tier: "NFE"
	},
	"kangaskhan": {
		tier: "NU"
	},
	"karrablast": {
		tier: "LC"
	},
	"kecleon": {
		tier: "NU"
	},
<<<<<<< HEAD
	"Keldeo": {
		tier: "Unreleased" // Limbo
=======
	"keldeo": {
		tier: "Unreleased"
>>>>>>> b2a18f5c
	},
	"kingdra": {
		tier: "UU"
	},
	"kingler": {
		tier: "NU"
	},
	"kirlia": {
		tier: "NFE"
	},
	"klang": {
		tier: "NFE"
	},
	"klink": {
		tier: "LC"
	},
	"klinklang": {
		tier: "RU"
	},
	"koffing": {
		tier: "LC"
	},
	"krabby": {
		tier: "LC"
	},
	"kricketot": {
		tier: "LC"
	},
	"kricketune": {
		tier: "NU"
	},
	"krokorok": {
		tier: "NFE"
	},
	"krookodile": {
		tier: "UU"
	},
	"kyogre": {
		tier: "Uber"
	},
	"kyurem": {
		tier: "BL"
	},
	"lairon": {
		tier: "NU"
	},
	"lampent": {
		tier: "NU"
	},
	"landorus": {
		tier: "OU"
	},
	"lanturn": {
		tier: "RU"
	},
	"lapras": {
		tier: "NU"
	},
	"larvesta": {
		tier: "LC"
	},
	"larvitar": {
		tier: "LC"
	},
	"latias": {
		tier: "OU"
	},
	"latios": {
		tier: "OU"
	},
	"leafeon": {
		tier: "NU"
	},
	"leavanny": {
		tier: "NU"
	},
	"ledian": {
		tier: "NU"
	},
	"ledyba": {
		tier: "LC"
	},
	"lickilicky": {
		tier: "NU"
	},
	"lickitung": {
		tier: "LC"
	},
	"liepard": {
		tier: "NU"
	},
	"lileep": {
		tier: "LC"
	},
	"lilligant": {
		tier: "RU"
	},
	"lillipup": {
		tier: "LC"
	},
	"linoone": {
		tier: "NU"
	},
	"litwick": {
		tier: "LC"
	},
	"lombre": {
		tier: "NFE"
	},
	"lopunny": {
		tier: "NU"
	},
	"lotad": {
		tier: "LC"
	},
	"loudred": {
		tier: "NFE"
	},
	"lucario": {
		tier: "OU"
	},
	"ludicolo": {
		tier: "RU"
	},
	"lugia": {
		tier: "Uber"
	},
	"lumineon": {
		tier: "NU"
	},
	"lunatone": {
		tier: "NU"
	},
	"luvdisc": {
		tier: "NU"
	},
	"luxio": {
		tier: "NFE"
	},
	"luxray": {
		tier: "NU"
	},
	"machamp": {
		tier: "UU"
	},
	"machoke": {
		tier: "NU"
	},
	"machop": {
		tier: "LC"
	},
	"magby": {
		tier: "LC"
	},
	"magcargo": {
		tier: "NU"
	},
	"magikarp": {
		tier: "LC"
	},
	"magmar": {
		tier: "NFE"
	},
	"magmortar": {
		tier: "NU"
	},
	"magnemite": {
		tier: "LC"
	},
	"magneton": {
		tier: "RU"
	},
	"magnezone": {
		tier: "OU"
	},
	"makuhita": {
		tier: "LC"
	},
	"mamoswine": {
		tier: "OU"
	},
	"manaphy": {
		tier: "Uber"
	},
	"mandibuzz": {
		tier: "RU"
	},
	"manectric": {
		tier: "RU"
	},
	"mankey": {
		tier: "LC"
	},
	"mantine": {
		tier: "NU"
	},
	"mantyke": {
		tier: "LC"
	},
	"maractus": {
		tier: "NU"
	},
	"mareep": {
		tier: "LC"
	},
	"marill": {
		tier: "NFE"
	},
	"marowak": {
		tier: "NU"
	},
	"marshtomp": {
		tier: "NFE"
	},
	"masquerain": {
		tier: "NU"
	},
	"mawile": {
		tier: "NU"
	},
	"medicham": {
		tier: "RU"
	},
<<<<<<< HEAD
	"Meditite": {
		tier: "NFE"
=======
	"meditite": {
		tier: "LC Uber"
>>>>>>> b2a18f5c
	},
	"meganium": {
		tier: "NU"
	},
<<<<<<< HEAD
	"Meloetta": {
		tier: "Unreleased" // Limbo
	},
	"Meloetta-S": {
		tier: "Illegal" // Limbo
=======
	"meloetta": {
		tier: "Unreleased"
	},
	"meloettas": {
		tier: "Illegal"
>>>>>>> b2a18f5c
	},
	"meowth": {
		tier: "LC"
	},
	"mesprit": {
		tier: "NU"
	},
	"metagross": {
		tier: "OU"
	},
	"metang": {
		tier: "NU"
	},
	"metapod": {
		tier: "NFE"
	},
	"mew": {
		tier: "UU"
	},
	"mewtwo": {
		tier: "Uber"
	},
	"mienfoo": {
		tier: "LC"
	},
	"mienshao": {
		tier: "OU"
	},
	"mightyena": {
		tier: "NU"
	},
	"milotic": {
		tier: "UU"
	},
	"miltank": {
		tier: "NU"
	},
	"mimejr": {
		tier: "LC"
	},
	"minccino": {
		tier: "LC"
	},
	"minun": {
		tier: "NU"
	},
	"misdreavus": {
		tier: "LC"
	},
	"mismagius": {
		tier: "UU"
	},
	"moltres": {
		tier: "RU"
	},
	"monferno": {
		tier: "NU"
	},
	"mothim": {
		tier: "NU"
	},
	"mrmime": {
		tier: "NU"
	},
	"mudkip": {
		tier: "LC"
	},
	"muk": {
		tier: "NU"
	},
	"munchlax": {
		tier: "RU"
	},
	"munna": {
		tier: "LC"
	},
	"murkrow": {
		tier: "LC"
	},
	"musharna": {
		tier: "NU"
	},
	"natu": {
		tier: "LC"
	},
	"nidoking": {
		tier: "UU"
	},
	"nidoqueen": {
		tier: "UU"
	},
	"nidoranf": {
		tier: "LC"
	},
	"nidoranm": {
		tier: "LC"
	},
	"nidorina": {
		tier: "NFE"
	},
	"nidorino": {
		tier: "NFE"
	},
	"nincada": {
		tier: "LC"
	},
	"ninetales": {
		tier: "OU"
	},
	"ninjask": {
		tier: "NU"
	},
	"noctowl": {
		tier: "NU"
	},
	"nosepass": {
		tier: "LC"
	},
	"numel": {
		tier: "LC"
	},
	"nuzleaf": {
		tier: "NFE"
	},
	"octillery": {
		tier: "NU"
	},
	"oddish": {
		tier: "LC"
	},
	"omanyte": {
		tier: "LC"
	},
	"omastar": {
		tier: "RU"
	},
	"onix": {
		tier: "LC"
	},
	"oshawott": {
		tier: "LC"
	},
	"pachirisu": {
		tier: "NU"
	},
	"palkia": {
		tier: "Uber"
	},
	"palpitoad": {
		tier: "NFE"
	},
	"panpour": {
		tier: "LC"
	},
	"pansage": {
		tier: "LC"
	},
	"pansear": {
		tier: "LC"
	},
	"paras": {
		tier: "LC"
	},
	"parasect": {
		tier: "NU"
	},
	"patrat": {
		tier: "LC"
	},
	"pawniard": {
		tier: "LC"
	},
	"pelipper": {
		tier: "NU"
	},
	"persian": {
		tier: "NU"
	},
	"petilil": {
		tier: "LC"
	},
	"phanpy": {
		tier: "LC"
	},
	"phione": {
		tier: "NU"
	},
	"pichu": {
		tier: "LC"
	},
	"pidgeot": {
		tier: "NU"
	},
	"pidgeotto": {
		tier: "NFE"
	},
	"pidgey": {
		tier: "LC"
	},
	"pidove": {
		tier: "LC"
	},
	"pignite": {
		tier: "NFE"
	},
	"pikachu": {
		tier: "NU"
	},
	"piloswine": {
		tier: "NU"
	},
	"pineco": {
		tier: "LC"
	},
	"pinsir": {
		tier: "NU"
	},
	"piplup": {
		tier: "LC"
	},
	"plusle": {
		tier: "NU"
	},
	"politoed": {
		tier: "OU"
	},
	"poliwag": {
		tier: "LC"
	},
	"poliwhirl": {
		tier: "NFE"
	},
	"poliwrath": {
		tier: "RU"
	},
	"ponyta": {
		tier: "LC"
	},
	"poochyena": {
		tier: "LC"
	},
	"porygon": {
		tier: "LC"
	},
	"porygonz": {
		tier: "BL2"
	},
	"porygon2": {
		tier: "UU"
	},
	"primeape": {
		tier: "RU"
	},
	"prinplup": {
		tier: "NFE"
	},
	"probopass": {
		tier: "NU"
	},
	"psyduck": {
		tier: "LC"
	},
	"pupitar": {
		tier: "NFE"
	},
	"purrloin": {
		tier: "LC"
	},
	"purugly": {
		tier: "NU"
	},
	"quagsire": {
		tier: "NU"
	},
	"quilava": {
		tier: "NFE"
	},
	"qwilfish": {
		tier: "RU"
	},
	"raichu": {
		tier: "NU"
	},
	"raikou": {
		tier: "UU"
	},
	"ralts": {
		tier: "LC"
	},
	"rampardos": {
		tier: "NU"
	},
	"rapidash": {
		tier: "NU"
	},
	"raticate": {
		tier: "NU"
	},
	"rattata": {
		tier: "LC"
	},
	"rayquaza": {
		tier: "Uber"
	},
	"regice": {
		tier: "NU"
	},
	"regigigas": {
		tier: "NU"
	},
	"regirock": {
		tier: "NU"
	},
	"registeel": {
		tier: "UU"
	},
	"relicanth": {
		tier: "NU"
	},
	"remoraid": {
		tier: "LC"
	},
	"reshiram": {
		tier: "Uber"
	},
	"reuniclus": {
		tier: "OU"
	},
	"rhydon": {
		tier: "RU"
	},
	"rhyhorn": {
		tier: "LC"
	},
	"rhyperior": {
		tier: "UU"
	},
	"riolu": {
		tier: "LC"
	},
	"roggenrola": {
		tier: "LC"
	},
	"roselia": {
		tier: "RU"
	},
	"roserade": {
		tier: "UU"
	},
	"rotom": {
		tier: "RU"
	},
	"rotomc": {
		tier: "RU"
	},
	"rotomf": {
		tier: "NU"
	},
	"rotomh": {
		tier: "UU"
	},
	"rotoms": {
		tier: "NU"
	},
	"rotomw": {
		tier: "OU"
	},
	"rufflet": {
		tier: "LC"
	},
	"sableye": {
		tier: "UU"
	},
	"salamence": {
		tier: "OU"
	},
	"samurott": {
		tier: "NU"
	},
	"sandile": {
		tier: "LC"
	},
	"sandshrew": {
		tier: "LC"
	},
	"sandslash": {
		tier: "RU"
	},
	"sawk": {
		tier: "NU"
	},
	"sawsbuck": {
		tier: "RU"
	},
	"sceptile": {
		tier: "RU"
	},
	"scizor": {
		tier: "OU"
	},
	"scolipede": {
		tier: "RU"
	},
	"scrafty": {
		tier: "OU"
	},
	"scraggy": {
		tier: "LC"
	},
	"scyther": {
		tier: "RU"
	},
	"seadra": {
		tier: "NU"
	},
	"seaking": {
		tier: "NU"
	},
	"sealeo": {
		tier: "NFE"
	},
	"seedot": {
		tier: "LC"
	},
	"seel": {
		tier: "LC"
	},
	"seismitoad": {
		tier: "NU"
	},
	"sentret": {
		tier: "LC"
	},
	"serperior": {
		tier: "NU"
	},
	"servine": {
		tier: "NFE"
	},
	"seviper": {
		tier: "NU"
	},
	"sewaddle": {
		tier: "LC"
	},
	"sharpedo": {
		tier: "RU"
	},
	"shaymin": {
		tier: "UU"
	},
	"shaymins": {
		tier: "Uber"
	},
	"shedinja": {
		tier: "NU"
	},
	"shelgon": {
		tier: "NU"
	},
	"shellder": {
		tier: "LC"
	},
	"shellos": {
		tier: "LC"
	},
	"shelmet": {
		tier: "LC"
	},
	"shieldon": {
		tier: "LC"
	},
	"shiftry": {
		tier: "NU"
	},
	"shinx": {
		tier: "LC"
	},
	"shroomish": {
		tier: "LC"
	},
	"shuckle": {
		tier: "NU"
	},
	"shuppet": {
		tier: "LC"
	},
	"sigilyph": {
		tier: "RU"
	},
	"silcoon": {
		tier: "NFE"
	},
	"simipour": {
		tier: "NU"
	},
	"simisage": {
		tier: "NU"
	},
	"simisear": {
		tier: "NU"
	},
	"skarmory": {
		tier: "OU"
	},
	"skiploom": {
		tier: "NFE"
	},
	"skitty": {
		tier: "LC"
	},
	"skorupi": {
		tier: "LC"
	},
	"skuntank": {
		tier: "NU"
	},
	"slaking": {
		tier: "NU"
	},
	"slakoth": {
		tier: "LC"
	},
	"slowbro": {
		tier: "UU"
	},
	"slowking": {
		tier: "RU"
	},
	"slowpoke": {
		tier: "LC"
	},
	"slugma": {
		tier: "LC"
	},
	"smeargle": {
		tier: "RU"
	},
	"smoochum": {
		tier: "LC"
	},
<<<<<<< HEAD
	"Sneasel": {
		tier: "NU"
=======
	"sneasel": {
		tier: "LC Uber"
>>>>>>> b2a18f5c
	},
	"snivy": {
		tier: "LC"
	},
	"snorlax": {
		tier: "UU"
	},
	"snorunt": {
		tier: "LC"
	},
	"snover": {
		tier: "BL"
	},
	"snubbull": {
		tier: "LC"
	},
	"solosis": {
		tier: "LC"
	},
	"solrock": {
		tier: "NU"
	},
	"spearow": {
		tier: "LC"
	},
	"spheal": {
		tier: "LC"
	},
	"spinarak": {
		tier: "LC"
	},
	"spinda": {
		tier: "NU"
	},
	"spiritomb": {
		tier: "RU"
	},
	"spoink": {
		tier: "LC"
	},
	"squirtle": {
		tier: "LC"
	},
	"stantler": {
		tier: "NU"
	},
	"staraptor": {
		tier: "BL"
	},
	"staravia": {
		tier: "NFE"
	},
	"starly": {
		tier: "LC"
	},
	"starmie": {
		tier: "OU"
	},
	"staryu": {
		tier: "LC"
	},
	"steelix": {
		tier: "RU"
	},
	"stoutland": {
		tier: "UU"
	},
	"stunfisk": {
		tier: "NU"
	},
	"stunky": {
		tier: "LC"
	},
	"sudowoodo": {
		tier: "NU"
	},
	"suicune": {
		tier: "UU"
	},
	"sunflora": {
		tier: "NU"
	},
	"sunkern": {
		tier: "LC"
	},
	"surskit": {
		tier: "LC"
	},
	"swablu": {
		tier: "LC"
	},
	"swadloon": {
		tier: "NFE"
	},
	"swalot": {
		tier: "NU"
	},
	"swampert": {
		tier: "UU"
	},
	"swanna": {
		tier: "NU"
	},
	"swellow": {
		tier: "NU"
	},
	"swinub": {
		tier: "LC"
	},
	"swoobat": {
		tier: "NU"
	},
	"taillow": {
		tier: "LC"
	},
	"tangela": {
		tier: "NU"
	},
	"tangrowth": {
		tier: "RU"
	},
	"tauros": {
		tier: "NU"
	},
	"teddiursa": {
		tier: "LC"
	},
	"tentacool": {
		tier: "LC"
	},
	"tentacruel": {
		tier: "OU"
	},
	"tepig": {
		tier: "LC"
	},
	"terrakion": {
		tier: "OU"
	},
	"throh": {
		tier: "NU"
	},
	"thundurus": {
		tier: "Uber"
	},
	"timburr": {
		tier: "LC"
	},
	"tirtouga": {
		tier: "LC"
	},
	"togekiss": {
		tier: "UU"
	},
	"togepi": {
		tier: "LC"
	},
	"togetic": {
		tier: "NU"
	},
	"torchic": {
		tier: "LC"
	},
	"torkoal": {
		tier: "NU"
	},
	"tornadus": {
		tier: "OU"
	},
	"torterra": {
		tier: "NU"
	},
	"totodile": {
		tier: "LC"
	},
	"toxicroak": {
		tier: "OU"
	},
	"tranquill": {
		tier: "NFE"
	},
	"trapinch": {
		tier: "LC"
	},
	"treecko": {
		tier: "LC"
	},
	"tropius": {
		tier: "NU"
	},
	"trubbish": {
		tier: "LC"
	},
	"turtwig": {
		tier: "LC"
	},
	"tympole": {
		tier: "LC"
	},
	"tynamo": {
		tier: "LC"
	},
	"typhlosion": {
		tier: "RU"
	},
	"tyranitar": {
		tier: "OU"
	},
	"tyrogue": {
		tier: "LC"
	},
	"umbreon": {
		tier: "UU"
	},
	"unfezant": {
		tier: "NU"
	},
	"unown": {
		tier: "NU"
	},
	"ursaring": {
		tier: "NU"
	},
	"uxie": {
		tier: "RU"
	},
	"vanillish": {
		tier: "NFE"
	},
	"vanillite": {
		tier: "LC"
	},
	"vanilluxe": {
		tier: "NU"
	},
	"vaporeon": {
		tier: "OU"
	},
	"venipede": {
		tier: "LC"
	},
	"venomoth": {
		tier: "BL2"
	},
	"venonat": {
		tier: "LC"
	},
	"venusaur": {
		tier: "OU"
	},
	"vespiquen": {
		tier: "NU"
	},
	"vibrava": {
		tier: "NFE"
	},
	"victini": {
		tier: "UU"
	},
	"victreebel": {
		tier: "NU"
	},
	"vigoroth": {
		tier: "NU"
	},
	"vileplume": {
		tier: "NU"
	},
	"virizion": {
		tier: "OU"
	},
	"volbeat": {
		tier: "NU"
	},
	"volcarona": {
		tier: "OU"
	},
	"voltorb": {
		tier: "LC"
	},
	"vullaby": {
		tier: "LC"
	},
<<<<<<< HEAD
	"Vulpix": {
		tier: "NFE"
=======
	"vulpix": {
		tier: "LC Uber"
>>>>>>> b2a18f5c
	},
	"wailmer": {
		tier: "LC"
	},
	"wailord": {
		tier: "NU"
	},
	"walrein": {
		tier: "NU"
	},
	"wartortle": {
		tier: "NU"
	},
	"watchog": {
		tier: "NU"
	},
	"weavile": {
		tier: "UU"
	},
	"weedle": {
		tier: "LC"
	},
	"weepinbell": {
		tier: "NFE"
	},
	"weezing": {
		tier: "NU"
	},
	"whimsicott": {
		tier: "RU"
	},
	"whirlipede": {
		tier: "NU"
	},
	"whiscash": {
		tier: "NU"
	},
	"whismur": {
		tier: "LC"
	},
	"wigglytuff": {
		tier: "NU"
	},
	"wingull": {
		tier: "LC"
	},
	"wobbuffet": {
		tier: "BL"
	},
	"woobat": {
		tier: "LC"
	},
	"wooper": {
		tier: "LC"
	},
	"wormadam": {
		tier: "NU"
	},
	"wormadamg": {
		tier: "NU"
	},
	"wormadams": {
		tier: "NU"
	},
	"wurmple": {
		tier: "LC"
	},
	"wynaut": {
		tier: "LC"
	},
	"xatu": {
		tier: "UU"
	},
	"yamask": {
		tier: "LC"
	},
<<<<<<< HEAD
	"Yanma": {
		tier: "NFE"
=======
	"yanma": {
		tier: "LC Uber"
>>>>>>> b2a18f5c
	},
	"yanmega": {
		tier: "BL2"
	},
	"zangoose": {
		tier: "NU"
	},
	"zapdos": {
		tier: "UU"
	},
	"zebstrika": {
		tier: "NU"
	},
	"zekrom": {
		tier: "Uber"
	},
	"zigzagoon": {
		tier: "LC"
	},
	"zoroark": {
		tier: "UU"
	},
	"zorua": {
		tier: "LC"
	},
	"zubat": {
		tier: "LC"
	},
	"zweilous": {
		tier: "NU"
	},
	
	// CAP
	"syclant": {
		isNonstandard: true,
		tier: "G4CAP"
	},
	"revenankh": {
		isNonstandard: true,
		tier: "G4CAP"
	},
	"pyroak": {
		isNonstandard: true,
		tier: "G4CAP"
	},
	"fidgit": {
		isNonstandard: true,
		tier: "G4CAP"
	},
	"stratagem": {
		isNonstandard: true,
		tier: "G4CAP"
	},
	"arghonaut": {
		isNonstandard: true,
		tier: "G4CAP"
	},
	"kitsunoh": {
		isNonstandard: true,
		tier: "G4CAP"
	},
	"cyclohm": {
		isNonstandard: true,
		tier: "G4CAP"
	},
	"colossoil": {
		isNonstandard: true,
		tier: "G4CAP"
	},
	"krilowatt": {
		isNonstandard: true,
		tier: "G4CAP"
	},
	"voodoom": {
		isNonstandard: true,
		tier: "G4CAP"
	},

	"tomohawk": {
		isNonstandard: true,
		tier: "G5CAP"
	},
	"necturna": {
		isNonstandard: true,
		tier: "G5CAP"
	}
	
}<|MERGE_RESOLUTION|>--- conflicted
+++ resolved
@@ -248,13 +248,8 @@
 	"carracosta": {
 		tier: "NU"
 	},
-<<<<<<< HEAD
-	"Carvanha": {
-		tier: "NFE"
-=======
 	"carvanha": {
-		tier: "LC Uber"
->>>>>>> b2a18f5c
+		tier: "NFE"
 	},
 	"cascoon": {
 		tier: "NFE"
@@ -394,13 +389,8 @@
 	"darmanitan": {
 		tier: "UU"
 	},
-<<<<<<< HEAD
-	"Darmanitan-Z": {
+	"darmanitand": {
 		tier: "Illegal" // Limbo
-=======
-	"darmanitand": {
-		tier: "Illegal"
->>>>>>> b2a18f5c
 	},
 	"darumaka": {
 		tier: "LC"
@@ -645,13 +635,8 @@
 	"gastrodon": {
 		tier: "OU"
 	},
-<<<<<<< HEAD
-	"Genesect": {
+	"genesect": {
 		tier: "Unreleased" // Limbo
-=======
-	"genesect": {
-		tier: "Unreleased"
->>>>>>> b2a18f5c
 	},
 	"gengar": {
 		tier: "OU"
@@ -878,13 +863,8 @@
 	"kecleon": {
 		tier: "NU"
 	},
-<<<<<<< HEAD
-	"Keldeo": {
+	"keldeo": {
 		tier: "Unreleased" // Limbo
-=======
-	"keldeo": {
-		tier: "Unreleased"
->>>>>>> b2a18f5c
 	},
 	"kingdra": {
 		tier: "UU"
@@ -1108,30 +1088,17 @@
 	"medicham": {
 		tier: "RU"
 	},
-<<<<<<< HEAD
-	"Meditite": {
-		tier: "NFE"
-=======
 	"meditite": {
-		tier: "LC Uber"
->>>>>>> b2a18f5c
+		tier: "NFE"
 	},
 	"meganium": {
 		tier: "NU"
 	},
-<<<<<<< HEAD
-	"Meloetta": {
+	"meloetta": {
 		tier: "Unreleased" // Limbo
 	},
-	"Meloetta-S": {
+	"meloettas": {
 		tier: "Illegal" // Limbo
-=======
-	"meloetta": {
-		tier: "Unreleased"
-	},
-	"meloettas": {
-		tier: "Illegal"
->>>>>>> b2a18f5c
 	},
 	"meowth": {
 		tier: "LC"
@@ -1673,13 +1640,8 @@
 	"smoochum": {
 		tier: "LC"
 	},
-<<<<<<< HEAD
-	"Sneasel": {
-		tier: "NU"
-=======
 	"sneasel": {
-		tier: "LC Uber"
->>>>>>> b2a18f5c
+		tier: "NU"
 	},
 	"snivy": {
 		tier: "LC"
@@ -1963,13 +1925,8 @@
 	"vullaby": {
 		tier: "LC"
 	},
-<<<<<<< HEAD
-	"Vulpix": {
-		tier: "NFE"
-=======
 	"vulpix": {
-		tier: "LC Uber"
->>>>>>> b2a18f5c
+		tier: "NFE"
 	},
 	"wailmer": {
 		tier: "LC"
@@ -2046,13 +2003,8 @@
 	"yamask": {
 		tier: "LC"
 	},
-<<<<<<< HEAD
-	"Yanma": {
-		tier: "NFE"
-=======
 	"yanma": {
-		tier: "LC Uber"
->>>>>>> b2a18f5c
+		tier: "NFE"
 	},
 	"yanmega": {
 		tier: "BL2"
