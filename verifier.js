/**
 * Verifier process
 * Pokemon Showdown - http://pokemonshowdown.com/
 *
 * This is just an asynchronous implementation of a verifier for a
 * signed key, because Node.js's crypto functions are synchronous,
 * strangely, considering how everything else is asynchronous.
 *
 * I wrote this one day hoping it would help with performance, but
 * I don't think it had any noticeable effect.
 *
 * @license MIT license
 */

'use strict';

// Because I don't want two files, we're going to fork ourselves.

if (!process.send) {
	// This is the parent

	let guid = 1;
	let callbacks = {};
	let callbackData = {};

	let child = require('child_process').fork('verifier.js', {cwd: __dirname});
	exports.verify = function (data, signature, callback) {
		let localGuid = guid++;
		callbacks[localGuid] = callback;
		callbackData[localGuid] = data;
		child.send({data: data, sig: signature, guid: localGuid});
	};
	child.on('message', function (response) {
		if (callbacks[response.guid]) {
			callbacks[response.guid](response.success, callbackData[response.guid]);
			delete callbacks[response.guid];
			delete callbackData[response.guid];
		}
	});
} else {
	// This is the child

	global.Config = require('./config/config.js');
	let crypto = require('crypto');

<<<<<<< HEAD
	var keyalgo = Config.loginServer.keyAlgorithm;
	var pkey = Config.loginServer.publicKey;
=======
	let keyalgo = Config.loginserverkeyalgo;
	let pkey = Config.loginserverpublickey;
>>>>>>> 436dd0c2

	process.on('message', function (message) {
		let verifier = crypto.createVerify(keyalgo);
		verifier.update(message.data);
		let success = false;
		try {
			success = verifier.verify(pkey, message.sig, 'hex');
		} catch (e) {}
		process.send({
			success: success,
			guid: message.guid
		});
	});

	process.on('disconnect', function () {
		process.exit();
	});

	require('./repl.js').start('verifier', function (cmd) { return eval(cmd); });
}<|MERGE_RESOLUTION|>--- conflicted
+++ resolved
@@ -43,13 +43,8 @@
 	global.Config = require('./config/config.js');
 	let crypto = require('crypto');
 
-<<<<<<< HEAD
-	var keyalgo = Config.loginServer.keyAlgorithm;
-	var pkey = Config.loginServer.publicKey;
-=======
-	let keyalgo = Config.loginserverkeyalgo;
-	let pkey = Config.loginserverpublickey;
->>>>>>> 436dd0c2
+	let keyalgo = Config.loginServer.keyAlgorithm;
+	let pkey = Config.loginServer.publicKey;
 
 	process.on('message', function (message) {
 		let verifier = crypto.createVerify(keyalgo);
