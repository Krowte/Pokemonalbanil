/**
 * Verifier process
 * Pokemon Showdown - http://pokemonshowdown.com/
 *
 * This is just an asynchronous implementation of a verifier for a
 * signed key, because Node.js's crypto functions are synchronous,
 * strangely, considering how everything else is asynchronous.
 *
 * I wrote this one day hoping it would help with performance, but
 * I don't think it had any noticeable effect.
 *
 * @license MIT license
 */
/* jscs:disable validateIndentation */

// Because I don't want two files, we're going to fork ourselves.

var fakeProcess = new (require('./fake-process').FakeProcess)();
//if (!process.send) {
	// This is the parent

	var guid = 1;
	var callbacks = {};
	var callbackData = {};

	//var child = require('child_process').fork('verifier.js');
	exports.verify = function (data, signature, callback) {
		var localGuid = guid++;
		callbacks[localGuid] = callback;
		callbackData[localGuid] = data;
		fakeProcess.server.send({data: data, sig: signature, guid: localGuid});
	};
	fakeProcess.server.on('message', function (response) {
		if (callbacks[response.guid]) {
			callbacks[response.guid](response.success, callbackData[response.guid]);
			delete callbacks[response.guid];
			delete callbackData[response.guid];
		}
	});
//} else {
	// This is the child

	global.Config = require('./config/config.js');
	var crypto = require('crypto');

	var keyalgo = Config.loginServer.keyAlgorithm;
	var pkey = Config.loginServer.publicKey;

	fakeProcess.client.on('message', function (message) {
		var verifier = crypto.createVerify(keyalgo);
		verifier.update(message.data);
		var success = false;
		try {
			success = verifier.verify(pkey, message.sig, 'hex');
		} catch (e) {}
		fakeProcess.client.send({
			success: success,
			guid: message.guid
		});
	});
<<<<<<< HEAD
//}
=======

	require('./repl.js').start('verifier', function (cmd) { return eval(cmd); });
}
>>>>>>> c6302282
<|MERGE_RESOLUTION|>--- conflicted
+++ resolved
@@ -58,10 +58,6 @@
 			guid: message.guid
 		});
 	});
-<<<<<<< HEAD
-//}
-=======
 
 	require('./repl.js').start('verifier', function (cmd) { return eval(cmd); });
-}
->>>>>>> c6302282
+//}