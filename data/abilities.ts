--- conflicted
+++ resolved
@@ -1147,13 +1147,8 @@
 	},
 	frisk: {
 		onStart(pokemon) {
-<<<<<<< HEAD
 			for (const target of pokemon.foes()) {
-				if (!target || target.fainted) continue;
-=======
-			for (const target of pokemon.side.foe.active) {
 				if (!target || !target.hp) continue;
->>>>>>> 9b1e44bf
 				if (target.item) {
 					this.add('-item', target, target.getItem().name, '[from] ability: Frisk', '[of] ' + pokemon, '[identify]');
 				}
