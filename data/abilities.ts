/*

Ratings and how they work:

-1: Detrimental
	  An ability that severely harms the user.
	ex. Defeatist, Slow Start

 0: Useless
	  An ability with no overall benefit in a singles battle.
	ex. Color Change, Plus

 1: Ineffective
	  An ability that has minimal effect or is only useful in niche situations.
	ex. Light Metal, Suction Cups

 2: Useful
	  An ability that can be generally useful.
	ex. Flame Body, Overcoat

 3: Effective
	  An ability with a strong effect on the user or foe.
	ex. Chlorophyll, Sturdy

 4: Very useful
	  One of the more popular abilities. It requires minimal support to be effective.
	ex. Adaptability, Magic Bounce

 5: Essential
	  The sort of ability that defines metagames.
	ex. Imposter, Shadow Tag

*/

export const Abilities: {[abilityid: string]: AbilityData} = {
	noability: {
		isNonstandard: "Past",
		name: "No Ability",
		rating: 0.1,
		num: 0,
	},
	adaptability: {
		onModifyMove(move) {
			move.stab = 2;
		},
		name: "Adaptability",
		rating: 4,
		num: 91,
	},
	aerilate: {
		onModifyTypePriority: -1,
		onModifyType(move, pokemon) {
			const noModifyType = [
				'judgment', 'multiattack', 'naturalgift', 'revelationdance', 'technoblast', 'terrainpulse', 'weatherball',
			];
			if (move.type === 'Normal' && !noModifyType.includes(move.id) && !(move.isZ && move.category !== 'Status')) {
				move.type = 'Flying';
				move.aerilateBoosted = true;
			}
		},
		onBasePowerPriority: 23,
		onBasePower(basePower, pokemon, target, move) {
			if (move.aerilateBoosted) return this.chainModify([4915, 4096]);
		},
		name: "Aerilate",
		rating: 4,
		num: 184,
	},
	aftermath: {
		name: "Aftermath",
		onDamagingHitOrder: 1,
		onDamagingHit(damage, target, source, move) {
			if (move.flags['contact'] && !target.hp) {
				this.damage(source.baseMaxhp / 4, source, target);
			}
		},
		rating: 2.5,
		num: 106,
	},
	airlock: {
		onSwitchIn(pokemon) {
			this.effectData.switchingIn = true;
		},
		onStart(pokemon) {
			// Air Lock does not activate when Skill Swapped or when Neutralizing Gas leaves the field
			if (!this.effectData.switchingIn) return;
			this.add('-ability', pokemon, 'Air Lock');
			this.effectData.switchingIn = false;
		},
		suppressWeather: true,
		name: "Air Lock",
		rating: 2,
		num: 76,
	},
	analytic: {
		onBasePowerPriority: 21,
		onBasePower(basePower, pokemon) {
			let boosted = true;
			for (const target of this.getAllActive()) {
				if (target === pokemon) continue;
				if (this.queue.willMove(target)) {
					boosted = false;
					break;
				}
			}
			if (boosted) {
				this.debug('Analytic boost');
				return this.chainModify([5325, 4096]);
			}
		},
		name: "Analytic",
		rating: 2.5,
		num: 148,
	},
	angerpoint: {
		onHit(target, source, move) {
			if (!target.hp) return;
			if (move?.effectType === 'Move' && target.getMoveHitData(move).crit) {
				target.setBoost({atk: 6});
				this.add('-setboost', target, 'atk', 12, '[from] ability: Anger Point');
			}
		},
		name: "Anger Point",
		rating: 1.5,
		num: 83,
	},
	anticipation: {
		onStart(pokemon) {
			for (const target of pokemon.foes()) {
				for (const moveSlot of target.moveSlots) {
					const move = this.dex.getMove(moveSlot.move);
					if (move.category === 'Status') continue;
					const moveType = move.id === 'hiddenpower' ? target.hpType : move.type;
					if (
						this.dex.getImmunity(moveType, pokemon) && this.dex.getEffectiveness(moveType, pokemon) > 0 ||
						move.ohko
					) {
						this.add('-ability', pokemon, 'Anticipation');
						return;
					}
				}
			}
		},
		name: "Anticipation",
		rating: 0.5,
		num: 107,
	},
	arenatrap: {
		onFoeTrapPokemon(pokemon) {
			if (!pokemon.isAdjacent(this.effectData.target)) return;
			if (pokemon.isGrounded()) {
				pokemon.tryTrap(true);
			}
		},
		onFoeMaybeTrapPokemon(pokemon, source) {
			if (!source) source = this.effectData.target;
			if (!source || !pokemon.isAdjacent(source)) return;
			if (pokemon.isGrounded(!pokemon.knownType)) { // Negate immunity if the type is unknown
				pokemon.maybeTrapped = true;
			}
		},
		name: "Arena Trap",
		rating: 5,
		num: 71,
	},
	aromaveil: {
		onAllyTryAddVolatile(status, target, source, effect) {
			if (['attract', 'disable', 'encore', 'healblock', 'taunt', 'torment'].includes(status.id)) {
				if (effect.effectType === 'Move') {
					const effectHolder = this.effectData.target;
					this.add('-block', target, 'ability: Aroma Veil', '[of] ' + effectHolder);
				}
				return null;
			}
		},
		name: "Aroma Veil",
		rating: 2,
		num: 165,
	},
	asoneglastrier: {
		onPreStart(pokemon) {
			this.add('-ability', pokemon, 'As One');
			this.add('-ability', pokemon, 'Unnerve');
			this.effectData.unnerved = true;
		},
		onEnd() {
			this.effectData.unnerved = false;
		},
		onFoeTryEatItem() {
			return !this.effectData.unnerved;
		},
		onSourceAfterFaint(length, target, source, effect) {
			if (effect && effect.effectType === 'Move') {
				this.boost({atk: length}, source, source, this.dex.getAbility('chillingneigh'));
			}
		},
		isPermanent: true,
		name: "As One (Glastrier)",
		rating: 3.5,
		num: 266,
	},
	asonespectrier: {
		onPreStart(pokemon) {
			this.add('-ability', pokemon, 'As One');
			this.add('-ability', pokemon, 'Unnerve');
			this.effectData.unnerved = true;
		},
		onEnd() {
			this.effectData.unnerved = false;
		},
		onFoeTryEatItem() {
			return !this.effectData.unnerved;
		},
		onSourceAfterFaint(length, target, source, effect) {
			if (effect && effect.effectType === 'Move') {
				this.boost({spa: length}, source, source, this.dex.getAbility('grimneigh'));
			}
		},
		isPermanent: true,
		name: "As One (Spectrier)",
		rating: 3.5,
		num: 267,
	},
	aurabreak: {
		onStart(pokemon) {
			this.add('-ability', pokemon, 'Aura Break');
		},
		onAnyTryPrimaryHit(target, source, move) {
			if (target === source || move.category === 'Status') return;
			move.hasAuraBreak = true;
		},
		name: "Aura Break",
		rating: 1,
		num: 188,
	},
	baddreams: {
		onResidualOrder: 26,
		onResidualSubOrder: 1,
		onResidual(pokemon) {
			if (!pokemon.hp) return;
			for (const target of pokemon.foes()) {
				if (target.status === 'slp' || target.hasAbility('comatose')) {
					this.damage(target.baseMaxhp / 8, target, pokemon);
				}
			}
		},
		name: "Bad Dreams",
		rating: 1.5,
		num: 123,
	},
	ballfetch: {
		name: "Ball Fetch",
		rating: 0,
		num: 237,
	},
	battery: {
		onAllyBasePowerPriority: 22,
		onAllyBasePower(basePower, attacker, defender, move) {
			if (attacker !== this.effectData.target && move.category === 'Special') {
				this.debug('Battery boost');
				return this.chainModify([5325, 4096]);
			}
		},
		name: "Battery",
		rating: 0,
		num: 217,
	},
	battlearmor: {
		onCriticalHit: false,
		name: "Battle Armor",
		rating: 1,
		num: 4,
	},
	battlebond: {
		onSourceAfterFaint(length, target, source, effect) {
			if (effect?.effectType !== 'Move') {
				return;
			}
			if (source.species.id === 'greninja' && source.hp && !source.transformed && source.side.foePokemonLeft()) {
				this.add('-activate', source, 'ability: Battle Bond');
				source.formeChange('Greninja-Ash', this.effect, true);
			}
		},
		onModifyMovePriority: -1,
		onModifyMove(move, attacker) {
			if (move.id === 'watershuriken' && attacker.species.name === 'Greninja-Ash') {
				move.multihit = 3;
			}
		},
		isPermanent: true,
		name: "Battle Bond",
		rating: 4,
		num: 210,
	},
	beastboost: {
		onSourceAfterFaint(length, target, source, effect) {
			if (effect && effect.effectType === 'Move') {
				let statName = 'atk';
				let bestStat = 0;
				let s: StatNameExceptHP;
				for (s in source.storedStats) {
					if (source.storedStats[s] > bestStat) {
						statName = s;
						bestStat = source.storedStats[s];
					}
				}
				this.boost({[statName]: length}, source);
			}
		},
		name: "Beast Boost",
		rating: 3.5,
		num: 224,
	},
	berserk: {
		onAfterMoveSecondary(target, source, move) {
			if (!source || source === target || !target.hp || !move.totalDamage) return;
			const lastAttackedBy = target.getLastAttackedBy();
			if (!lastAttackedBy) return;
			const damage = move.multihit ? move.totalDamage : lastAttackedBy.damage;
			if (target.hp <= target.maxhp / 2 && target.hp + damage > target.maxhp / 2) {
				this.boost({spa: 1});
			}
		},
		name: "Berserk",
		rating: 2,
		num: 201,
	},
	bigpecks: {
		onBoost(boost, target, source, effect) {
			if (source && target === source) return;
			if (boost.def && boost.def < 0) {
				delete boost.def;
				if (!(effect as ActiveMove).secondaries && effect.id !== 'octolock') {
					this.add("-fail", target, "unboost", "Defense", "[from] ability: Big Pecks", "[of] " + target);
				}
			}
		},
		name: "Big Pecks",
		rating: 0.5,
		num: 145,
	},
	blaze: {
		onModifyAtkPriority: 5,
		onModifyAtk(atk, attacker, defender, move) {
			if (move.type === 'Fire' && attacker.hp <= attacker.maxhp / 3) {
				this.debug('Blaze boost');
				return this.chainModify(1.5);
			}
		},
		onModifySpAPriority: 5,
		onModifySpA(atk, attacker, defender, move) {
			if (move.type === 'Fire' && attacker.hp <= attacker.maxhp / 3) {
				this.debug('Blaze boost');
				return this.chainModify(1.5);
			}
		},
		name: "Blaze",
		rating: 2,
		num: 66,
	},
	bulletproof: {
		onTryHit(pokemon, target, move) {
			if (move.flags['bullet']) {
				this.add('-immune', pokemon, '[from] ability: Bulletproof');
				return null;
			}
		},
		name: "Bulletproof",
		rating: 3,
		num: 171,
	},
	cheekpouch: {
		onEatItem(item, pokemon) {
			this.heal(pokemon.baseMaxhp / 3);
		},
		name: "Cheek Pouch",
		rating: 2,
		num: 167,
	},
	chillingneigh: {
		onSourceAfterFaint(length, target, source, effect) {
			if (effect && effect.effectType === 'Move') {
				this.boost({atk: length}, source);
			}
		},
		name: "Chilling Neigh",
		rating: 3,
		num: 264,
	},
	chlorophyll: {
		onModifySpe(spe, pokemon) {
			if (['sunnyday', 'desolateland'].includes(pokemon.effectiveWeather())) {
				return this.chainModify(2);
			}
		},
		name: "Chlorophyll",
		rating: 3,
		num: 34,
	},
	clearbody: {
		onBoost(boost, target, source, effect) {
			if (source && target === source) return;
			let showMsg = false;
			let i: BoostName;
			for (i in boost) {
				if (boost[i]! < 0) {
					delete boost[i];
					showMsg = true;
				}
			}
			if (showMsg && !(effect as ActiveMove).secondaries && effect.id !== 'octolock') {
				this.add("-fail", target, "unboost", "[from] ability: Clear Body", "[of] " + target);
			}
		},
		name: "Clear Body",
		rating: 2,
		num: 29,
	},
	cloudnine: {
		onSwitchIn(pokemon) {
			this.effectData.switchingIn = true;
		},
		onStart(pokemon) {
			// Cloud Nine does not activate when Skill Swapped or when Neutralizing Gas leaves the field
			if (!this.effectData.switchingIn) return;
			this.add('-ability', pokemon, 'Cloud Nine');
			this.effectData.switchingIn = false;
		},
		suppressWeather: true,
		name: "Cloud Nine",
		rating: 2,
		num: 13,
	},
	colorchange: {
		onAfterMoveSecondary(target, source, move) {
			if (!target.hp) return;
			const type = move.type;
			if (
				target.isActive && move.effectType === 'Move' && move.category !== 'Status' &&
				type !== '???' && !target.hasType(type)
			) {
				if (!target.setType(type)) return false;
				this.add('-start', target, 'typechange', type, '[from] ability: Color Change');

				if (target.side.active.length === 2 && target.position === 1) {
					// Curse Glitch
					const action = this.queue.willMove(target);
					if (action && action.move.id === 'curse') {
						action.targetLoc = -1;
					}
				}
			}
		},
		name: "Color Change",
		rating: 0,
		num: 16,
	},
	comatose: {
		onStart(pokemon) {
			this.add('-ability', pokemon, 'Comatose');
		},
		onSetStatus(status, target, source, effect) {
			if ((effect as Move)?.status) {
				this.add('-immune', target, '[from] ability: Comatose');
			}
			return false;
		},
		// Permanent sleep "status" implemented in the relevant sleep-checking effects
		isPermanent: true,
		isUnbreakable: true,
		name: "Comatose",
		rating: 4,
		num: 213,
	},
	competitive: {
		onAfterEachBoost(boost, target, source, effect) {
			if (!source || target.isAlly(source)) {
				if (effect.id === 'stickyweb') {
					this.hint("Court Change Sticky Web counts as lowering your own Speed, and Competitive only affects stats lowered by foes.", true, source.side);
				}
				return;
			}
			let statsLowered = false;
			let i: BoostName;
			for (i in boost) {
				if (boost[i]! < 0) {
					statsLowered = true;
				}
			}
			if (statsLowered) {
				this.add('-ability', target, 'Competitive');
				this.boost({spa: 2}, target, target, null, true);
			}
		},
		name: "Competitive",
		rating: 2.5,
		num: 172,
	},
	compoundeyes: {
		onSourceModifyAccuracyPriority: -1,
		onSourceModifyAccuracy(accuracy) {
			if (typeof accuracy !== 'number') return;
			this.debug('compoundeyes - enhancing accuracy');
			return this.chainModify([5325, 4096]);
		},
		name: "Compound Eyes",
		rating: 3,
		num: 14,
	},
	contrary: {
		onBoost(boost, target, source, effect) {
			if (effect && effect.id === 'zpower') return;
			let i: BoostName;
			for (i in boost) {
				boost[i]! *= -1;
			}
		},
		name: "Contrary",
		rating: 4.5,
		num: 126,
	},
	corrosion: {
		// Implemented in sim/pokemon.js:Pokemon#setStatus
		name: "Corrosion",
		rating: 2.5,
		num: 212,
	},
	cottondown: {
		onDamagingHit(damage, target, source, move) {
			let activated = false;
			for (const pokemon of this.getAllActive()) {
				if (pokemon === target || pokemon.fainted) continue;
				if (!activated) {
					this.add('-ability', target, 'Cotton Down');
					activated = true;
				}
				this.boost({spe: -1}, pokemon, target, null, true);
			}
		},
		name: "Cotton Down",
		rating: 2,
		num: 238,
	},
	curiousmedicine: {
		onStart(pokemon) {
			for (const ally of pokemon.adjacentAllies()) {
				ally.clearBoosts();
				this.add('-clearboost', ally, '[from] ability: Curious Medicine', '[of] ' + pokemon);
			}
		},
		name: "Curious Medicine",
		rating: 0,
		num: 261,
	},
	cursedbody: {
		onDamagingHit(damage, target, source, move) {
			if (source.volatiles['disable']) return;
			if (!move.isMax && !move.isFutureMove) {
				if (this.randomChance(3, 10)) {
					source.addVolatile('disable', this.effectData.target);
				}
			}
		},
		name: "Cursed Body",
		rating: 2,
		num: 130,
	},
	cutecharm: {
		onDamagingHit(damage, target, source, move) {
			if (move.flags['contact']) {
				if (this.randomChance(3, 10)) {
					source.addVolatile('attract', this.effectData.target);
				}
			}
		},
		name: "Cute Charm",
		rating: 0.5,
		num: 56,
	},
	damp: {
		onAnyTryMove(target, source, effect) {
			if (['explosion', 'mindblown', 'mistyexplosion', 'selfdestruct'].includes(effect.id)) {
				this.attrLastMove('[still]');
				this.add('cant', this.effectData.target, 'ability: Damp', effect, '[of] ' + target);
				return false;
			}
		},
		onAnyDamage(damage, target, source, effect) {
			if (effect && effect.id === 'aftermath') {
				return false;
			}
		},
		name: "Damp",
		rating: 1,
		num: 6,
	},
	dancer: {
		name: "Dancer",
		// implemented in runMove in scripts.js
		rating: 1.5,
		num: 216,
	},
	darkaura: {
		onStart(pokemon) {
			this.add('-ability', pokemon, 'Dark Aura');
		},
		onAnyBasePowerPriority: 20,
		onAnyBasePower(basePower, source, target, move) {
			if (target === source || move.category === 'Status' || move.type !== 'Dark') return;
			if (!move.auraBooster) move.auraBooster = this.effectData.target;
			if (move.auraBooster !== this.effectData.target) return;
			return this.chainModify([move.hasAuraBreak ? 3072 : 5448, 4096]);
		},
		isUnbreakable: true,
		name: "Dark Aura",
		rating: 3,
		num: 186,
	},
	dauntlessshield: {
		onStart(pokemon) {
			this.boost({def: 1}, pokemon);
		},
		name: "Dauntless Shield",
		rating: 3.5,
		num: 235,
	},
	dazzling: {
		onFoeTryMove(target, source, move) {
			const targetAllExceptions = ['perishsong', 'flowershield', 'rototiller'];
			if (move.target === 'foeSide' || (move.target === 'all' && !targetAllExceptions.includes(move.id))) {
				return;
			}

			const dazzlingHolder = this.effectData.target;
			if ((source.isAlly(dazzlingHolder) || move.target === 'all') && move.priority > 0.1) {
				this.attrLastMove('[still]');
				this.add('cant', dazzlingHolder, 'ability: Dazzling', move, '[of] ' + target);
				return false;
			}
		},
		name: "Dazzling",
		rating: 2.5,
		num: 219,
	},
	defeatist: {
		onModifyAtkPriority: 5,
		onModifyAtk(atk, pokemon) {
			if (pokemon.hp <= pokemon.maxhp / 2) {
				return this.chainModify(0.5);
			}
		},
		onModifySpAPriority: 5,
		onModifySpA(atk, pokemon) {
			if (pokemon.hp <= pokemon.maxhp / 2) {
				return this.chainModify(0.5);
			}
		},
		name: "Defeatist",
		rating: -1,
		num: 129,
	},
	defiant: {
		onAfterEachBoost(boost, target, source, effect) {
			if (!source || target.isAlly(source)) {
				if (effect.id === 'stickyweb') {
					this.hint("Court Change Sticky Web counts as lowering your own Speed, and Defiant only affects stats lowered by foes.", true, source.side);
				}
				return;
			}
			let statsLowered = false;
			let i: BoostName;
			for (i in boost) {
				if (boost[i]! < 0) {
					statsLowered = true;
				}
			}
			if (statsLowered) {
				this.add('-ability', target, 'Defiant');
				this.boost({atk: 2}, target, target, null, true);
			}
		},
		name: "Defiant",
		rating: 2.5,
		num: 128,
	},
	deltastream: {
		onStart(source) {
			this.field.setWeather('deltastream');
		},
		onAnySetWeather(target, source, weather) {
			const strongWeathers = ['desolateland', 'primordialsea', 'deltastream'];
			if (this.field.getWeather().id === 'deltastream' && !strongWeathers.includes(weather.id)) return false;
		},
		onEnd(pokemon) {
			if (this.field.weatherData.source !== pokemon) return;
			for (const target of this.getAllActive()) {
				if (target === pokemon) continue;
				if (target.hasAbility('deltastream')) {
					this.field.weatherData.source = target;
					return;
				}
			}
			this.field.clearWeather();
		},
		name: "Delta Stream",
		rating: 4,
		num: 191,
	},
	desolateland: {
		onStart(source) {
			this.field.setWeather('desolateland');
		},
		onAnySetWeather(target, source, weather) {
			const strongWeathers = ['desolateland', 'primordialsea', 'deltastream'];
			if (this.field.getWeather().id === 'desolateland' && !strongWeathers.includes(weather.id)) return false;
		},
		onEnd(pokemon) {
			if (this.field.weatherData.source !== pokemon) return;
			for (const target of this.getAllActive()) {
				if (target === pokemon) continue;
				if (target.hasAbility('desolateland')) {
					this.field.weatherData.source = target;
					return;
				}
			}
			this.field.clearWeather();
		},
		name: "Desolate Land",
		rating: 4.5,
		num: 190,
	},
	disguise: {
		onDamagePriority: 1,
		onDamage(damage, target, source, effect) {
			if (
				effect && effect.effectType === 'Move' &&
				['mimikyu', 'mimikyutotem'].includes(target.species.id) && !target.transformed
			) {
				this.add('-activate', target, 'ability: Disguise');
				this.effectData.busted = true;
				return 0;
			}
		},
		onCriticalHit(target, source, move) {
			if (!target) return;
			if (!['mimikyu', 'mimikyutotem'].includes(target.species.id) || target.transformed) {
				return;
			}
			const hitSub = target.volatiles['substitute'] && !move.flags['authentic'] && !(move.infiltrates && this.gen >= 6);
			if (hitSub) return;

			if (!target.runImmunity(move.type)) return;
			return false;
		},
		onEffectiveness(typeMod, target, type, move) {
			if (!target) return;
			if (!['mimikyu', 'mimikyutotem'].includes(target.species.id) || target.transformed) {
				return;
			}
			const hitSub = target.volatiles['substitute'] && !move.flags['authentic'] && !(move.infiltrates && this.gen >= 6);
			if (hitSub) return;

			if (!target.runImmunity(move.type)) return;
			return 0;
		},
		onUpdate(pokemon) {
			if (['mimikyu', 'mimikyutotem'].includes(pokemon.species.id) && this.effectData.busted) {
				const speciesid = pokemon.species.id === 'mimikyutotem' ? 'Mimikyu-Busted-Totem' : 'Mimikyu-Busted';
				pokemon.formeChange(speciesid, this.effect, true);
				this.damage(pokemon.baseMaxhp / 8, pokemon, pokemon, this.dex.getSpecies(speciesid));
			}
		},
		isPermanent: true,
		name: "Disguise",
		rating: 3.5,
		num: 209,
	},
	download: {
		onStart(pokemon) {
			let totaldef = 0;
			let totalspd = 0;
			for (const target of pokemon.foes()) {
				totaldef += target.getStat('def', false, true);
				totalspd += target.getStat('spd', false, true);
			}
			if (totaldef && totaldef >= totalspd) {
				this.boost({spa: 1});
			} else if (totalspd) {
				this.boost({atk: 1});
			}
		},
		name: "Download",
		rating: 3.5,
		num: 88,
	},
	dragonsmaw: {
		onModifyAtkPriority: 5,
		onModifyAtk(atk, attacker, defender, move) {
			if (move.type === 'Dragon') {
				this.debug('Dragon\'s Maw boost');
				return this.chainModify(1.5);
			}
		},
		onModifySpAPriority: 5,
		onModifySpA(atk, attacker, defender, move) {
			if (move.type === 'Dragon') {
				this.debug('Dragon\'s Maw boost');
				return this.chainModify(1.5);
			}
		},
		name: "Dragon's Maw",
		rating: 3.5,
		num: 263,
	},
	drizzle: {
		onStart(source) {
			for (const action of this.queue) {
				if (action.choice === 'runPrimal' && action.pokemon === source && source.species.id === 'kyogre') return;
				if (action.choice !== 'runSwitch' && action.choice !== 'runPrimal') break;
			}
			this.field.setWeather('raindance');
		},
		name: "Drizzle",
		rating: 4,
		num: 2,
	},
	drought: {
		onStart(source) {
			for (const action of this.queue) {
				if (action.choice === 'runPrimal' && action.pokemon === source && source.species.id === 'groudon') return;
				if (action.choice !== 'runSwitch' && action.choice !== 'runPrimal') break;
			}
			this.field.setWeather('sunnyday');
		},
		name: "Drought",
		rating: 4,
		num: 70,
	},
	dryskin: {
		onTryHit(target, source, move) {
			if (target !== source && move.type === 'Water') {
				if (!this.heal(target.baseMaxhp / 4)) {
					this.add('-immune', target, '[from] ability: Dry Skin');
				}
				return null;
			}
		},
		onFoeBasePowerPriority: 17,
		onFoeBasePower(basePower, attacker, defender, move) {
			if (this.effectData.target !== defender) return;
			if (move.type === 'Fire') {
				return this.chainModify(1.25);
			}
		},
		onWeather(target, source, effect) {
			if (target.hasItem('utilityumbrella')) return;
			if (effect.id === 'raindance' || effect.id === 'primordialsea') {
				this.heal(target.baseMaxhp / 8);
			} else if (effect.id === 'sunnyday' || effect.id === 'desolateland') {
				this.damage(target.baseMaxhp / 8, target, target);
			}
		},
		name: "Dry Skin",
		rating: 3,
		num: 87,
	},
	earlybird: {
		name: "Early Bird",
		// Implemented in statuses.js
		rating: 1.5,
		num: 48,
	},
	effectspore: {
		onDamagingHit(damage, target, source, move) {
			if (move.flags['contact'] && !source.status && source.runStatusImmunity('powder')) {
				const r = this.random(100);
				if (r < 11) {
					source.setStatus('slp', target);
				} else if (r < 21) {
					source.setStatus('par', target);
				} else if (r < 30) {
					source.setStatus('psn', target);
				}
			}
		},
		name: "Effect Spore",
		rating: 2,
		num: 27,
	},
	electricsurge: {
		onStart(source) {
			this.field.setTerrain('electricterrain');
		},
		name: "Electric Surge",
		rating: 4,
		num: 226,
	},
	emergencyexit: {
		onEmergencyExit(target) {
			if (!this.canSwitch(target.side) || target.forceSwitchFlag || target.switchFlag) return;
			for (const side of this.sides) {
				for (const active of side.active) {
					active.switchFlag = false;
				}
			}
			target.switchFlag = true;
			this.add('-activate', target, 'ability: Emergency Exit');
		},
		name: "Emergency Exit",
		rating: 1,
		num: 194,
	},
	fairyaura: {
		onStart(pokemon) {
			this.add('-ability', pokemon, 'Fairy Aura');
		},
		onAnyBasePowerPriority: 20,
		onAnyBasePower(basePower, source, target, move) {
			if (target === source || move.category === 'Status' || move.type !== 'Fairy') return;
			if (!move.auraBooster) move.auraBooster = this.effectData.target;
			if (move.auraBooster !== this.effectData.target) return;
			return this.chainModify([move.hasAuraBreak ? 3072 : 5448, 4096]);
		},
		isUnbreakable: true,
		name: "Fairy Aura",
		rating: 3,
		num: 187,
	},
	filter: {
		onSourceModifyDamage(damage, source, target, move) {
			if (target.getMoveHitData(move).typeMod > 0) {
				this.debug('Filter neutralize');
				return this.chainModify(0.75);
			}
		},
		name: "Filter",
		rating: 3,
		num: 111,
	},
	flamebody: {
		onDamagingHit(damage, target, source, move) {
			if (move.flags['contact']) {
				if (this.randomChance(3, 10)) {
					source.trySetStatus('brn', target);
				}
			}
		},
		name: "Flame Body",
		rating: 2,
		num: 49,
	},
	flareboost: {
		onBasePowerPriority: 19,
		onBasePower(basePower, attacker, defender, move) {
			if (attacker.status === 'brn' && move.category === 'Special') {
				return this.chainModify(1.5);
			}
		},
		name: "Flare Boost",
		rating: 2,
		num: 138,
	},
	flashfire: {
		onTryHit(target, source, move) {
			if (target !== source && move.type === 'Fire') {
				move.accuracy = true;
				if (!target.addVolatile('flashfire')) {
					this.add('-immune', target, '[from] ability: Flash Fire');
				}
				return null;
			}
		},
		onEnd(pokemon) {
			pokemon.removeVolatile('flashfire');
		},
		condition: {
			noCopy: true, // doesn't get copied by Baton Pass
			onStart(target) {
				this.add('-start', target, 'ability: Flash Fire');
			},
			onModifyAtkPriority: 5,
			onModifyAtk(atk, attacker, defender, move) {
				if (move.type === 'Fire' && attacker.hasAbility('flashfire')) {
					this.debug('Flash Fire boost');
					return this.chainModify(1.5);
				}
			},
			onModifySpAPriority: 5,
			onModifySpA(atk, attacker, defender, move) {
				if (move.type === 'Fire' && attacker.hasAbility('flashfire')) {
					this.debug('Flash Fire boost');
					return this.chainModify(1.5);
				}
			},
			onEnd(target) {
				this.add('-end', target, 'ability: Flash Fire', '[silent]');
			},
		},
		name: "Flash Fire",
		rating: 3.5,
		num: 18,
	},
	flowergift: {
		onStart(pokemon) {
			delete this.effectData.forme;
		},
		onUpdate(pokemon) {
			if (!pokemon.isActive || pokemon.baseSpecies.baseSpecies !== 'Cherrim' || pokemon.transformed) return;
			if (!pokemon.hp) return;
			if (['sunnyday', 'desolateland'].includes(pokemon.effectiveWeather())) {
				if (pokemon.species.id !== 'cherrimsunshine') {
					pokemon.formeChange('Cherrim-Sunshine', this.effect, false, '[msg]');
				}
			} else {
				if (pokemon.species.id === 'cherrimsunshine') {
					pokemon.formeChange('Cherrim', this.effect, false, '[msg]');
				}
			}
		},
		onAllyModifyAtkPriority: 3,
		onAllyModifyAtk(atk, pokemon) {
			if (this.effectData.target.baseSpecies.baseSpecies !== 'Cherrim') return;
			if (['sunnyday', 'desolateland'].includes(pokemon.effectiveWeather())) {
				return this.chainModify(1.5);
			}
		},
		onAllyModifySpDPriority: 4,
		onAllyModifySpD(spd, pokemon) {
			if (this.effectData.target.baseSpecies.baseSpecies !== 'Cherrim') return;
			if (['sunnyday', 'desolateland'].includes(pokemon.effectiveWeather())) {
				return this.chainModify(1.5);
			}
		},
		name: "Flower Gift",
		rating: 1,
		num: 122,
	},
	flowerveil: {
		onAllyBoost(boost, target, source, effect) {
			if ((source && target === source) || !target.hasType('Grass')) return;
			let showMsg = false;
			let i: BoostName;
			for (i in boost) {
				if (boost[i]! < 0) {
					delete boost[i];
					showMsg = true;
				}
			}
			if (showMsg && !(effect as ActiveMove).secondaries) {
				const effectHolder = this.effectData.target;
				this.add('-block', target, 'ability: Flower Veil', '[of] ' + effectHolder);
			}
		},
		onAllySetStatus(status, target, source, effect) {
			if (target.hasType('Grass') && source && target !== source && effect && effect.id !== 'yawn') {
				this.debug('interrupting setStatus with Flower Veil');
				if (effect.id === 'synchronize' || (effect.effectType === 'Move' && !effect.secondaries)) {
					const effectHolder = this.effectData.target;
					this.add('-block', target, 'ability: Flower Veil', '[of] ' + effectHolder);
				}
				return null;
			}
		},
		onAllyTryAddVolatile(status, target) {
			if (target.hasType('Grass') && status.id === 'yawn') {
				this.debug('Flower Veil blocking yawn');
				const effectHolder = this.effectData.target;
				this.add('-block', target, 'ability: Flower Veil', '[of] ' + effectHolder);
				return null;
			}
		},
		name: "Flower Veil",
		rating: 0,
		num: 166,
	},
	fluffy: {
		onSourceModifyDamage(damage, source, target, move) {
			let mod = 1;
			if (move.type === 'Fire') mod *= 2;
			if (move.flags['contact']) mod /= 2;
			return this.chainModify(mod);
		},
		name: "Fluffy",
		rating: 3.5,
		num: 218,
	},
	forecast: {
		onUpdate(pokemon) {
			if (pokemon.baseSpecies.baseSpecies !== 'Castform' || pokemon.transformed) return;
			let forme = null;
			switch (pokemon.effectiveWeather()) {
			case 'sunnyday':
			case 'desolateland':
				if (pokemon.species.id !== 'castformsunny') forme = 'Castform-Sunny';
				break;
			case 'raindance':
			case 'primordialsea':
				if (pokemon.species.id !== 'castformrainy') forme = 'Castform-Rainy';
				break;
			case 'hail':
				if (pokemon.species.id !== 'castformsnowy') forme = 'Castform-Snowy';
				break;
			default:
				if (pokemon.species.id !== 'castform') forme = 'Castform';
				break;
			}
			if (pokemon.isActive && forme) {
				pokemon.formeChange(forme, this.effect, false, '[msg]');
			}
		},
		name: "Forecast",
		rating: 2,
		num: 59,
	},
	forewarn: {
		onStart(pokemon) {
			let warnMoves: (Move | Pokemon)[][] = [];
			let warnBp = 1;
			for (const target of pokemon.foes()) {
				for (const moveSlot of target.moveSlots) {
					const move = this.dex.getMove(moveSlot.move);
					let bp = move.basePower;
					if (move.ohko) bp = 150;
					if (move.id === 'counter' || move.id === 'metalburst' || move.id === 'mirrorcoat') bp = 120;
					if (bp === 1) bp = 80;
					if (!bp && move.category !== 'Status') bp = 80;
					if (bp > warnBp) {
						warnMoves = [[move, target]];
						warnBp = bp;
					} else if (bp === warnBp) {
						warnMoves.push([move, target]);
					}
				}
			}
			if (!warnMoves.length) return;
			const [warnMoveName, warnTarget] = this.sample(warnMoves);
			this.add('-activate', pokemon, 'ability: Forewarn', warnMoveName, '[of] ' + warnTarget);
		},
		name: "Forewarn",
		rating: 0.5,
		num: 108,
	},
	friendguard: {
		name: "Friend Guard",
		onAnyModifyDamage(damage, source, target, move) {
			if (target !== this.effectData.target && target.isAlly(this.effectData.target)) {
				this.debug('Friend Guard weaken');
				return this.chainModify(0.75);
			}
		},
		rating: 0,
		num: 132,
	},
	frisk: {
		onStart(pokemon) {
			for (const target of pokemon.foes()) {
				if (target.item) {
					this.add('-item', target, target.getItem().name, '[from] ability: Frisk', '[of] ' + pokemon, '[identify]');
				}
			}
		},
		name: "Frisk",
		rating: 1.5,
		num: 119,
	},
	fullmetalbody: {
		onBoost(boost, target, source, effect) {
			if (source && target === source) return;
			let showMsg = false;
			let i: BoostName;
			for (i in boost) {
				if (boost[i]! < 0) {
					delete boost[i];
					showMsg = true;
				}
			}
			if (showMsg && !(effect as ActiveMove).secondaries && effect.id !== 'octolock') {
				this.add("-fail", target, "unboost", "[from] ability: Full Metal Body", "[of] " + target);
			}
		},
		isUnbreakable: true,
		name: "Full Metal Body",
		rating: 2,
		num: 230,
	},
	furcoat: {
		onModifyDefPriority: 6,
		onModifyDef(def) {
			return this.chainModify(2);
		},
		name: "Fur Coat",
		rating: 4,
		num: 169,
	},
	galewings: {
		onModifyPriority(priority, pokemon, target, move) {
			if (move?.type === 'Flying' && pokemon.hp === pokemon.maxhp) return priority + 1;
		},
		name: "Gale Wings",
		rating: 3,
		num: 177,
	},
	galvanize: {
		onModifyTypePriority: -1,
		onModifyType(move, pokemon) {
			const noModifyType = [
				'judgment', 'multiattack', 'naturalgift', 'revelationdance', 'technoblast', 'terrainpulse', 'weatherball',
			];
			if (move.type === 'Normal' && !noModifyType.includes(move.id) && !(move.isZ && move.category !== 'Status')) {
				move.type = 'Electric';
				move.galvanizeBoosted = true;
			}
		},
		onBasePowerPriority: 23,
		onBasePower(basePower, pokemon, target, move) {
			if (move.galvanizeBoosted) return this.chainModify([4915, 4096]);
		},
		name: "Galvanize",
		rating: 4,
		num: 206,
	},
	gluttony: {
		name: "Gluttony",
		rating: 1.5,
		num: 82,
	},
	gooey: {
		onDamagingHit(damage, target, source, move) {
			if (move.flags['contact']) {
				this.add('-ability', target, 'Gooey');
				this.boost({spe: -1}, source, target, null, true);
			}
		},
		name: "Gooey",
		rating: 2,
		num: 183,
	},
	gorillatactics: {
		onStart(pokemon) {
			pokemon.abilityData.choiceLock = "";
		},
		onBeforeMove(pokemon, target, move) {
			if (move.isZOrMaxPowered || move.id === 'struggle') return;
			if (pokemon.abilityData.choiceLock && pokemon.abilityData.choiceLock !== move.id) {
				// Fails unless ability is being ignored (these events will not run), no PP lost.
				this.addMove('move', pokemon, move.name);
				this.attrLastMove('[still]');
				this.debug("Disabled by Gorilla Tactics");
				this.add('-fail', pokemon);
				return false;
			}
		},
		onModifyMove(move, pokemon) {
			if (pokemon.abilityData.choiceLock || move.isZOrMaxPowered || move.id === 'struggle') return;
			pokemon.abilityData.choiceLock = move.id;
		},
		onModifyAtkPriority: 1,
		onModifyAtk(atk, pokemon) {
			if (pokemon.volatiles['dynamax']) return;
			// PLACEHOLDER
			this.debug('Gorilla Tactics Atk Boost');
			return this.chainModify(1.5);
		},
		onDisableMove(pokemon) {
			if (!pokemon.abilityData.choiceLock) return;
			if (pokemon.volatiles['dynamax']) return;
			for (const moveSlot of pokemon.moveSlots) {
				if (moveSlot.id !== pokemon.abilityData.choiceLock) {
					pokemon.disableMove(moveSlot.id, false, this.effectData.sourceEffect);
				}
			}
		},
		onEnd(pokemon) {
			pokemon.abilityData.choiceLock = "";
		},
		name: "Gorilla Tactics",
		rating: 4.5,
		num: 255,
	},
	grasspelt: {
		onModifyDefPriority: 6,
		onModifyDef(pokemon) {
			if (this.field.isTerrain('grassyterrain')) return this.chainModify(1.5);
		},
		name: "Grass Pelt",
		rating: 0.5,
		num: 179,
	},
	grassysurge: {
		onStart(source) {
			this.field.setTerrain('grassyterrain');
		},
		name: "Grassy Surge",
		rating: 4,
		num: 229,
	},
	grimneigh: {
		onSourceAfterFaint(length, target, source, effect) {
			if (effect && effect.effectType === 'Move') {
				this.boost({spa: length}, source);
			}
		},
		name: "Grim Neigh",
		rating: 3,
		num: 265,
	},
	gulpmissile: {
		onDamagingHit(damage, target, source, move) {
			if (!source.hp || !source.isActive || target.transformed || target.isSemiInvulnerable()) return;
			if (['cramorantgulping', 'cramorantgorging'].includes(target.species.id)) {
				this.damage(source.baseMaxhp / 4, source, target);
				if (target.species.id === 'cramorantgulping') {
					this.boost({def: -1}, source, target, null, true);
				} else {
					source.trySetStatus('par', target, move);
				}
				target.formeChange('cramorant', move);
			}
		},
		// The Dive part of this mechanic is implemented in Dive's `onTryMove` in moves.ts
		onSourceTryPrimaryHit(target, source, effect) {
			if (
				effect && effect.id === 'surf' && source.hasAbility('gulpmissile') &&
				source.species.name === 'Cramorant' && !source.transformed
			) {
				const forme = source.hp <= source.maxhp / 2 ? 'cramorantgorging' : 'cramorantgulping';
				source.formeChange(forme, effect);
			}
		},
		isPermanent: true,
		name: "Gulp Missile",
		rating: 2.5,
		num: 241,
	},
	guts: {
		onModifyAtkPriority: 5,
		onModifyAtk(atk, pokemon) {
			if (pokemon.status) {
				return this.chainModify(1.5);
			}
		},
		name: "Guts",
		rating: 3,
		num: 62,
	},
	harvest: {
		name: "Harvest",
		onResidualOrder: 26,
		onResidualSubOrder: 1,
		onResidual(pokemon) {
			if (this.field.isWeather(['sunnyday', 'desolateland']) || this.randomChance(1, 2)) {
				if (pokemon.hp && !pokemon.item && this.dex.getItem(pokemon.lastItem).isBerry) {
					pokemon.setItem(pokemon.lastItem);
					pokemon.lastItem = '';
					this.add('-item', pokemon, pokemon.getItem(), '[from] ability: Harvest');
				}
			}
		},
		rating: 2.5,
		num: 139,
	},
	healer: {
		name: "Healer",
		onResidualOrder: 5,
		onResidualSubOrder: 4,
		onResidual(pokemon) {
			for (const allyActive of pokemon.adjacentAllies()) {
				if (allyActive.status && this.randomChance(3, 10)) {
					this.add('-activate', pokemon, 'ability: Healer');
					allyActive.cureStatus();
				}
			}
		},
		rating: 0,
		num: 131,
	},
	heatproof: {
		onSourceBasePowerPriority: 18,
		onSourceBasePower(basePower, attacker, defender, move) {
			if (move.type === 'Fire') {
				return this.chainModify(0.5);
			}
		},
		onDamage(damage, target, source, effect) {
			if (effect && effect.id === 'brn') {
				return damage / 2;
			}
		},
		name: "Heatproof",
		rating: 2,
		num: 85,
	},
	heavymetal: {
		onModifyWeightPriority: 1,
		onModifyWeight(weighthg) {
			return weighthg * 2;
		},
		name: "Heavy Metal",
		rating: 0,
		num: 134,
	},
	honeygather: {
		name: "Honey Gather",
		rating: 0,
		num: 118,
	},
	hugepower: {
		onModifyAtkPriority: 5,
		onModifyAtk(atk) {
			return this.chainModify(2);
		},
		name: "Huge Power",
		rating: 5,
		num: 37,
	},
	hungerswitch: {
		onResidual(pokemon) {
			if (pokemon.species.baseSpecies !== 'Morpeko' || pokemon.transformed) return;
			const targetForme = pokemon.species.name === 'Morpeko' ? 'Morpeko-Hangry' : 'Morpeko';
			pokemon.formeChange(targetForme);
		},
		name: "Hunger Switch",
		rating: 1,
		num: 258,
	},
	hustle: {
		// This should be applied directly to the stat as opposed to chaining with the others
		onModifyAtkPriority: 5,
		onModifyAtk(atk) {
			return this.modify(atk, 1.5);
		},
		onSourceModifyAccuracyPriority: -1,
		onSourceModifyAccuracy(accuracy, target, source, move) {
			if (move.category === 'Physical' && typeof accuracy === 'number') {
				return this.chainModify([3277, 4096]);
			}
		},
		name: "Hustle",
		rating: 3.5,
		num: 55,
	},
	hydration: {
		onResidualOrder: 5,
		onResidualSubOrder: 4,
		onResidual(pokemon) {
			if (pokemon.status && ['raindance', 'primordialsea'].includes(pokemon.effectiveWeather())) {
				this.debug('hydration');
				this.add('-activate', pokemon, 'ability: Hydration');
				pokemon.cureStatus();
			}
		},
		name: "Hydration",
		rating: 1.5,
		num: 93,
	},
	hypercutter: {
		onBoost(boost, target, source, effect) {
			if (source && target === source) return;
			if (boost.atk && boost.atk < 0) {
				delete boost.atk;
				if (!(effect as ActiveMove).secondaries) {
					this.add("-fail", target, "unboost", "Attack", "[from] ability: Hyper Cutter", "[of] " + target);
				}
			}
		},
		name: "Hyper Cutter",
		rating: 1.5,
		num: 52,
	},
	icebody: {
		onWeather(target, source, effect) {
			if (effect.id === 'hail') {
				this.heal(target.baseMaxhp / 16);
			}
		},
		onImmunity(type, pokemon) {
			if (type === 'hail') return false;
		},
		name: "Ice Body",
		rating: 1,
		num: 115,
	},
	iceface: {
		onStart(pokemon) {
			if (this.field.isWeather('hail') && pokemon.species.id === 'eiscuenoice' && !pokemon.transformed) {
				this.add('-activate', pokemon, 'ability: Ice Face');
				this.effectData.busted = false;
				pokemon.formeChange('Eiscue', this.effect, true);
			}
		},
		onDamagePriority: 1,
		onDamage(damage, target, source, effect) {
			if (
				effect && effect.effectType === 'Move' && effect.category === 'Physical' &&
				target.species.id === 'eiscue' && !target.transformed
			) {
				this.add('-activate', target, 'ability: Ice Face');
				this.effectData.busted = true;
				return 0;
			}
		},
		onCriticalHit(target, type, move) {
			if (!target) return;
			if (move.category !== 'Physical' || target.species.id !== 'eiscue' || target.transformed) return;
			if (target.volatiles['substitute'] && !(move.flags['authentic'] || move.infiltrates)) return;
			if (!target.runImmunity(move.type)) return;
			return false;
		},
		onEffectiveness(typeMod, target, type, move) {
			if (!target) return;
			if (move.category !== 'Physical' || target.species.id !== 'eiscue' || target.transformed) return;
			if (target.volatiles['substitute'] && !(move.flags['authentic'] || move.infiltrates)) return;
			if (!target.runImmunity(move.type)) return;
			return 0;
		},
		onUpdate(pokemon) {
			if (pokemon.species.id === 'eiscue' && this.effectData.busted) {
				pokemon.formeChange('Eiscue-Noice', this.effect, true);
			}
		},
		onAnyWeatherStart() {
			const pokemon = this.effectData.target;
			if (!pokemon.hp) return;
			if (this.field.isWeather('hail') && pokemon.species.id === 'eiscuenoice' && !pokemon.transformed) {
				this.add('-activate', pokemon, 'ability: Ice Face');
				this.effectData.busted = false;
				pokemon.formeChange('Eiscue', this.effect, true);
			}
		},
		isPermanent: true,
		name: "Ice Face",
		rating: 3,
		num: 248,
	},
	icescales: {
		onSourceModifyDamage(damage, source, target, move) {
			if (move.category === 'Special') {
				return this.chainModify(0.5);
			}
		},
		name: "Ice Scales",
		rating: 4,
		num: 246,
	},
	illuminate: {
		name: "Illuminate",
		rating: 0,
		num: 35,
	},
	illusion: {
		onBeforeSwitchIn(pokemon) {
			pokemon.illusion = null;
			// yes, you can Illusion an active pokemon but only if it's to your right
			for (let i = pokemon.side.pokemon.length - 1; i > pokemon.position; i--) {
				const possibleTarget = pokemon.side.pokemon[i];
				if (!possibleTarget.fainted) {
					pokemon.illusion = possibleTarget;
					break;
				}
			}
		},
		onDamagingHit(damage, target, source, move) {
			if (target.illusion) {
				this.singleEvent('End', this.dex.getAbility('Illusion'), target.abilityData, target, source, move);
			}
		},
		onEnd(pokemon) {
			if (pokemon.illusion) {
				this.debug('illusion cleared');
				pokemon.illusion = null;
				const details = pokemon.species.name + (pokemon.level === 100 ? '' : ', L' + pokemon.level) +
					(pokemon.gender === '' ? '' : ', ' + pokemon.gender) + (pokemon.set.shiny ? ', shiny' : '');
				this.add('replace', pokemon, details);
				this.add('-end', pokemon, 'Illusion');
			}
		},
		onFaint(pokemon) {
			pokemon.illusion = null;
		},
		isUnbreakable: true,
		name: "Illusion",
		rating: 4.5,
		num: 149,
	},
	immunity: {
		onUpdate(pokemon) {
			if (pokemon.status === 'psn' || pokemon.status === 'tox') {
				this.add('-activate', pokemon, 'ability: Immunity');
				pokemon.cureStatus();
			}
		},
		onSetStatus(status, target, source, effect) {
			if (status.id !== 'psn' && status.id !== 'tox') return;
			if ((effect as Move)?.status) {
				this.add('-immune', target, '[from] ability: Immunity');
			}
			return false;
		},
		name: "Immunity",
		rating: 2,
		num: 17,
	},
	imposter: {
		onSwitchIn(pokemon) {
			this.effectData.switchingIn = true;
		},
		onStart(pokemon) {
			// Imposter does not activate when Skill Swapped or when Neutralizing Gas leaves the field
			if (!this.effectData.switchingIn) return;
			// copies across in multibattle and diagonally in free-for-all
			// fortunately, side.foe already takes care of all that
			const target = pokemon.side.foe.active[pokemon.side.foe.active.length - 1 - pokemon.position];
			if (target) {
				pokemon.transformInto(target, this.dex.getAbility('imposter'));
			}
			this.effectData.switchingIn = false;
		},
		name: "Imposter",
		rating: 5,
		num: 150,
	},
	infiltrator: {
		onModifyMove(move) {
			move.infiltrates = true;
		},
		name: "Infiltrator",
		rating: 2.5,
		num: 151,
	},
	innardsout: {
		name: "Innards Out",
		onDamagingHitOrder: 1,
		onDamagingHit(damage, target, source, move) {
			if (!target.hp) {
				this.damage(target.getUndynamaxedHP(damage), source, target);
			}
		},
		rating: 4,
		num: 215,
	},
	innerfocus: {
		onTryAddVolatile(status, pokemon) {
			if (status.id === 'flinch') return null;
		},
		onBoost(boost, target, source, effect) {
			if (effect.id === 'intimidate') {
				delete boost.atk;
				this.add('-fail', target, 'unboost', 'Attack', '[from] ability: Inner Focus', '[of] ' + target);
			}
		},
		name: "Inner Focus",
		rating: 1.5,
		num: 39,
	},
	insomnia: {
		onUpdate(pokemon) {
			if (pokemon.status === 'slp') {
				this.add('-activate', pokemon, 'ability: Insomnia');
				pokemon.cureStatus();
			}
		},
		onSetStatus(status, target, source, effect) {
			if (status.id !== 'slp') return;
			if ((effect as Move)?.status) {
				this.add('-immune', target, '[from] ability: Insomnia');
			}
			return false;
		},
		name: "Insomnia",
		rating: 2,
		num: 15,
	},
	intimidate: {
		onStart(pokemon) {
			let activated = false;
			for (const target of pokemon.adjacentFoes()) {
				if (!activated) {
					this.add('-ability', pokemon, 'Intimidate', 'boost');
					activated = true;
				}
				if (target.volatiles['substitute']) {
					this.add('-immune', target);
				} else {
					this.boost({atk: -1}, target, pokemon, null, true);
				}
			}
		},
		name: "Intimidate",
		rating: 3.5,
		num: 22,
	},
	intrepidsword: {
		onStart(pokemon) {
			this.boost({atk: 1}, pokemon);
		},
		name: "Intrepid Sword",
		rating: 4,
		num: 234,
	},
	ironbarbs: {
		onDamagingHitOrder: 1,
		onDamagingHit(damage, target, source, move) {
			if (move.flags['contact']) {
				this.damage(source.baseMaxhp / 8, source, target);
			}
		},
		name: "Iron Barbs",
		rating: 2.5,
		num: 160,
	},
	ironfist: {
		onBasePowerPriority: 23,
		onBasePower(basePower, attacker, defender, move) {
			if (move.flags['punch']) {
				this.debug('Iron Fist boost');
				return this.chainModify([4915, 4096]);
			}
		},
		name: "Iron Fist",
		rating: 3,
		num: 89,
	},
	justified: {
		onDamagingHit(damage, target, source, move) {
			if (move.type === 'Dark') {
				this.boost({atk: 1});
			}
		},
		name: "Justified",
		rating: 2.5,
		num: 154,
	},
	keeneye: {
		onBoost(boost, target, source, effect) {
			if (source && target === source) return;
			if (boost.accuracy && boost.accuracy < 0) {
				delete boost.accuracy;
				if (!(effect as ActiveMove).secondaries) {
					this.add("-fail", target, "unboost", "accuracy", "[from] ability: Keen Eye", "[of] " + target);
				}
			}
		},
		onModifyMove(move) {
			move.ignoreEvasion = true;
		},
		name: "Keen Eye",
		rating: 0.5,
		num: 51,
	},
	klutz: {
		// Item suppression implemented in Pokemon.ignoringItem() within sim/pokemon.js
		name: "Klutz",
		rating: -1,
		num: 103,
	},
	leafguard: {
		onSetStatus(status, target, source, effect) {
			if (['sunnyday', 'desolateland'].includes(target.effectiveWeather())) {
				if ((effect as Move)?.status) {
					this.add('-immune', target, '[from] ability: Leaf Guard');
				}
				return false;
			}
		},
		onTryAddVolatile(status, target) {
			if (status.id === 'yawn' && ['sunnyday', 'desolateland'].includes(target.effectiveWeather())) {
				this.add('-immune', target, '[from] ability: Leaf Guard');
				return null;
			}
		},
		name: "Leaf Guard",
		rating: 0.5,
		num: 102,
	},
	levitate: {
		// airborneness implemented in sim/pokemon.js:Pokemon#isGrounded
		name: "Levitate",
		rating: 3.5,
		num: 26,
	},
	libero: {
		onPrepareHit(source, target, move) {
			if (move.hasBounced || move.sourceEffect === 'snatch') return;
			const type = move.type;
			if (type && type !== '???' && source.getTypes().join() !== type) {
				if (!source.setType(type)) return;
				this.add('-start', source, 'typechange', type, '[from] ability: Libero');
			}
		},
		name: "Libero",
		rating: 4.5,
		num: 236,
	},
	lightmetal: {
		onModifyWeight(weighthg) {
			return this.trunc(weighthg / 2);
		},
		name: "Light Metal",
		rating: 1,
		num: 135,
	},
	lightningrod: {
		onTryHit(target, source, move) {
			if (target !== source && move.type === 'Electric') {
				if (!this.boost({spa: 1})) {
					this.add('-immune', target, '[from] ability: Lightning Rod');
				}
				return null;
			}
		},
		onAnyRedirectTarget(target, source, source2, move) {
			if (move.type !== 'Electric' || ['firepledge', 'grasspledge', 'waterpledge'].includes(move.id)) return;
			const redirectTarget = ['randomNormal', 'adjacentFoe'].includes(move.target) ? 'normal' : move.target;
			if (this.validTarget(this.effectData.target, source, redirectTarget)) {
				if (move.smartTarget) move.smartTarget = false;
				if (this.effectData.target !== target) {
					this.add('-activate', this.effectData.target, 'ability: Lightning Rod');
				}
				return this.effectData.target;
			}
		},
		name: "Lightning Rod",
		rating: 3,
		num: 31,
	},
	limber: {
		onUpdate(pokemon) {
			if (pokemon.status === 'par') {
				this.add('-activate', pokemon, 'ability: Limber');
				pokemon.cureStatus();
			}
		},
		onSetStatus(status, target, source, effect) {
			if (status.id !== 'par') return;
			if ((effect as Move)?.status) {
				this.add('-immune', target, '[from] ability: Limber');
			}
			return false;
		},
		name: "Limber",
		rating: 2,
		num: 7,
	},
	liquidooze: {
		onSourceTryHeal(damage, target, source, effect) {
			this.debug("Heal is occurring: " + target + " <- " + source + " :: " + effect.id);
			const canOoze = ['drain', 'leechseed', 'strengthsap'];
			if (canOoze.includes(effect.id)) {
				this.damage(damage);
				return 0;
			}
		},
		name: "Liquid Ooze",
		rating: 1.5,
		num: 64,
	},
	liquidvoice: {
		onModifyTypePriority: -1,
		onModifyType(move, pokemon) {
			if (move.flags['sound'] && !pokemon.volatiles['dynamax']) { // hardcode
				move.type = 'Water';
			}
		},
		name: "Liquid Voice",
		rating: 1.5,
		num: 204,
	},
	longreach: {
		onModifyMove(move) {
			delete move.flags['contact'];
		},
		name: "Long Reach",
		rating: 1,
		num: 203,
	},
	magicbounce: {
		name: "Magic Bounce",
		onTryHitPriority: 1,
		onTryHit(target, source, move) {
			if (target === source || move.hasBounced || !move.flags['reflectable']) {
				return;
			}
			const newMove = this.dex.getActiveMove(move.id);
			newMove.hasBounced = true;
			newMove.pranksterBoosted = false;
			this.actions.useMove(newMove, target, source);
			return null;
		},
		onAllyTryHitSide(target, source, move) {
			if (target.isAlly(source) || move.hasBounced || !move.flags['reflectable']) {
				return;
			}
			const newMove = this.dex.getActiveMove(move.id);
			newMove.hasBounced = true;
			newMove.pranksterBoosted = false;
			this.actions.useMove(newMove, this.effectData.target, source);
			return null;
		},
		condition: {
			duration: 1,
		},
		rating: 4,
		num: 156,
	},
	magicguard: {
		onDamage(damage, target, source, effect) {
			if (effect.effectType !== 'Move') {
				if (effect.effectType === 'Ability') this.add('-activate', source, 'ability: ' + effect.name);
				return false;
			}
		},
		name: "Magic Guard",
		rating: 4,
		num: 98,
	},
	magician: {
		onSourceHit(target, source, move) {
			if (!move || !target) return;
			if (target !== source && move.category !== 'Status') {
				if (source.item || source.volatiles['gem'] || move.id === 'fling') return;
				const yourItem = target.takeItem(source);
				if (!yourItem) return;
				if (!source.setItem(yourItem)) {
					target.item = yourItem.id; // bypass setItem so we don't break choicelock or anything
					return;
				}
				this.add('-item', source, yourItem, '[from] ability: Magician', '[of] ' + target);
			}
		},
		name: "Magician",
		rating: 1.5,
		num: 170,
	},
	magmaarmor: {
		onUpdate(pokemon) {
			if (pokemon.status === 'frz') {
				this.add('-activate', pokemon, 'ability: Magma Armor');
				pokemon.cureStatus();
			}
		},
		onImmunity(type, pokemon) {
			if (type === 'frz') return false;
		},
		name: "Magma Armor",
		rating: 1,
		num: 40,
	},
	magnetpull: {
		onFoeTrapPokemon(pokemon) {
			if (pokemon.hasType('Steel') && pokemon.isAdjacent(this.effectData.target)) {
				pokemon.tryTrap(true);
			}
		},
		onFoeMaybeTrapPokemon(pokemon, source) {
			if (!source) source = this.effectData.target;
			if (!source || !pokemon.isAdjacent(source)) return;
			if (!pokemon.knownType || pokemon.hasType('Steel')) {
				pokemon.maybeTrapped = true;
			}
		},
		name: "Magnet Pull",
		rating: 4,
		num: 42,
	},
	marvelscale: {
		onModifyDefPriority: 6,
		onModifyDef(def, pokemon) {
			if (pokemon.status) {
				return this.chainModify(1.5);
			}
		},
		name: "Marvel Scale",
		rating: 2.5,
		num: 63,
	},
	megalauncher: {
		onBasePowerPriority: 19,
		onBasePower(basePower, attacker, defender, move) {
			if (move.flags['pulse']) {
				return this.chainModify(1.5);
			}
		},
		name: "Mega Launcher",
		rating: 3,
		num: 178,
	},
	merciless: {
		onModifyCritRatio(critRatio, source, target) {
			if (target && ['psn', 'tox'].includes(target.status)) return 5;
		},
		name: "Merciless",
		rating: 1.5,
		num: 196,
	},
	mimicry: {
		onStart(pokemon) {
			if (this.field.terrain) {
				pokemon.addVolatile('mimicry');
			} else {
				const types = pokemon.baseSpecies.types;
				if (pokemon.getTypes().join() === types.join() || !pokemon.setType(types)) return;
				this.add('-start', pokemon, 'typechange', types.join('/'), '[from] ability: Mimicry');
				this.hint("Transform Mimicry changes you to your original un-transformed types.");
			}
		},
		onAnyTerrainStart() {
			const pokemon = this.effectData.target;
			delete pokemon.volatiles['mimicry'];
			pokemon.addVolatile('mimicry');
		},
		onEnd(pokemon) {
			delete pokemon.volatiles['mimicry'];
		},
		condition: {
			onStart(pokemon) {
				let newType;
				switch (this.field.terrain) {
				case 'electricterrain':
					newType = 'Electric';
					break;
				case 'grassyterrain':
					newType = 'Grass';
					break;
				case 'mistyterrain':
					newType = 'Fairy';
					break;
				case 'psychicterrain':
					newType = 'Psychic';
					break;
				}
				if (!newType || pokemon.getTypes().join() === newType || !pokemon.setType(newType)) return;
				this.add('-start', pokemon, 'typechange', newType, '[from] ability: Mimicry');
			},
			onUpdate(pokemon) {
				if (!this.field.terrain) {
					const types = pokemon.species.types;
					if (pokemon.getTypes().join() === types.join() || !pokemon.setType(types)) return;
					this.add('-activate', pokemon, 'ability: Mimicry');
					this.add('-end', pokemon, 'typechange', '[silent]');
					pokemon.removeVolatile('mimicry');
				}
			},
		},
		name: "Mimicry",
		rating: 0.5,
		num: 250,
	},
	minus: {
		onModifySpAPriority: 5,
		onModifySpA(spa, pokemon) {
			for (const allyActive of pokemon.allies()) {
				if (allyActive.hasAbility(['minus', 'plus'])) {
					return this.chainModify(1.5);
				}
			}
		},
		name: "Minus",
		rating: 0,
		num: 58,
	},
	mirrorarmor: {
		onBoost(boost, target, source, effect) {
			// Don't bounce self stat changes, or boosts that have already bounced
			if (target === source || !boost || effect.id === 'mirrorarmor') return;
			let b: BoostName;
			for (b in boost) {
				if (boost[b]! < 0) {
					if (target.boosts[b] === -6) continue;
					const negativeBoost: SparseBoostsTable = {};
					negativeBoost[b] = boost[b];
					delete boost[b];
					this.add('-ability', target, 'Mirror Armor');
					this.boost(negativeBoost, source, target, null, true);
				}
			}
		},
		name: "Mirror Armor",
		rating: 2,
		num: 240,
	},
	mistysurge: {
		onStart(source) {
			this.field.setTerrain('mistyterrain');
		},
		name: "Misty Surge",
		rating: 3.5,
		num: 228,
	},
	moldbreaker: {
		onStart(pokemon) {
			this.add('-ability', pokemon, 'Mold Breaker');
		},
		onModifyMove(move) {
			move.ignoreAbility = true;
		},
		name: "Mold Breaker",
		rating: 3.5,
		num: 104,
	},
	moody: {
		onResidualOrder: 26,
		onResidualSubOrder: 1,
		onResidual(pokemon) {
			let stats: BoostName[] = [];
			const boost: SparseBoostsTable = {};
			let statPlus: BoostName;
			for (statPlus in pokemon.boosts) {
				if (statPlus === 'accuracy' || statPlus === 'evasion') continue;
				if (pokemon.boosts[statPlus] < 6) {
					stats.push(statPlus);
				}
			}
			let randomStat: BoostName | undefined = stats.length ? this.sample(stats) : undefined;
			if (randomStat) boost[randomStat] = 2;

			stats = [];
			let statMinus: BoostName;
			for (statMinus in pokemon.boosts) {
				if (statMinus === 'accuracy' || statMinus === 'evasion') continue;
				if (pokemon.boosts[statMinus] > -6 && statMinus !== randomStat) {
					stats.push(statMinus);
				}
			}
			randomStat = stats.length ? this.sample(stats) : undefined;
			if (randomStat) boost[randomStat] = -1;

			this.boost(boost);
		},
		name: "Moody",
		rating: 5,
		num: 141,
	},
	motordrive: {
		onTryHit(target, source, move) {
			if (target !== source && move.type === 'Electric') {
				if (!this.boost({spe: 1})) {
					this.add('-immune', target, '[from] ability: Motor Drive');
				}
				return null;
			}
		},
		name: "Motor Drive",
		rating: 3,
		num: 78,
	},
	moxie: {
		onSourceAfterFaint(length, target, source, effect) {
			if (effect && effect.effectType === 'Move') {
				this.boost({atk: length}, source);
			}
		},
		name: "Moxie",
		rating: 3,
		num: 153,
	},
	multiscale: {
		onSourceModifyDamage(damage, source, target, move) {
			if (target.hp >= target.maxhp) {
				this.debug('Multiscale weaken');
				return this.chainModify(0.5);
			}
		},
		name: "Multiscale",
		rating: 3.5,
		num: 136,
	},
	multitype: {
		// Multitype's type-changing itself is implemented in statuses.js
		isPermanent: true,
		name: "Multitype",
		rating: 4,
		num: 121,
	},
	mummy: {
		name: "Mummy",
		onDamagingHit(damage, target, source, move) {
			const sourceAbility = source.getAbility();
			if (sourceAbility.isPermanent || sourceAbility.id === 'mummy') {
				return;
			}
			if (move.flags['contact']) {
				const oldAbility = source.setAbility('mummy', target);
				if (oldAbility) {
					this.add('-activate', target, 'ability: Mummy', this.dex.getAbility(oldAbility).name, '[of] ' + source);
				}
			}
		},
		onBasePower(basePower, pokemon, target, move) {
			if (move.multihitType === 'parentalbond' && move.hit > 1) return this.chainModify(0.25);
		},
		rating: 2,
		num: 152,
	},
	naturalcure: {
		onCheckShow(pokemon) {
			// This is complicated
			// For the most part, in-game, it's obvious whether or not Natural Cure activated,
			// since you can see how many of your opponent's pokemon are statused.
			// The only ambiguous situation happens in Doubles/Triples, where multiple pokemon
			// that could have Natural Cure switch out, but only some of them get cured.
			if (pokemon.side.active.length === 1) return;
			if (pokemon.showCure === true || pokemon.showCure === false) return;

			const cureList = [];
			let noCureCount = 0;
			for (const curPoke of pokemon.side.active) {
				// pokemon not statused
				if (!curPoke?.status) {
					// this.add('-message', "" + curPoke + " skipped: not statused or doesn't exist");
					continue;
				}
				if (curPoke.showCure) {
					// this.add('-message', "" + curPoke + " skipped: Natural Cure already known");
					continue;
				}
				const species = curPoke.species;
				// pokemon can't get Natural Cure
				if (!Object.values(species.abilities).includes('Natural Cure')) {
					// this.add('-message', "" + curPoke + " skipped: no Natural Cure");
					continue;
				}
				// pokemon's ability is known to be Natural Cure
				if (!species.abilities['1'] && !species.abilities['H']) {
					// this.add('-message', "" + curPoke + " skipped: only one ability");
					continue;
				}
				// pokemon isn't switching this turn
				if (curPoke !== pokemon && !this.queue.willSwitch(curPoke)) {
					// this.add('-message', "" + curPoke + " skipped: not switching");
					continue;
				}

				if (curPoke.hasAbility('naturalcure')) {
					// this.add('-message', "" + curPoke + " confirmed: could be Natural Cure (and is)");
					cureList.push(curPoke);
				} else {
					// this.add('-message', "" + curPoke + " confirmed: could be Natural Cure (but isn't)");
					noCureCount++;
				}
			}

			if (!cureList.length || !noCureCount) {
				// It's possible to know what pokemon were cured
				for (const pkmn of cureList) {
					pkmn.showCure = true;
				}
			} else {
				// It's not possible to know what pokemon were cured

				// Unlike a -hint, this is real information that battlers need, so we use a -message
				this.add('-message', "(" + cureList.length + " of " + pokemon.side.name + "'s pokemon " + (cureList.length === 1 ? "was" : "were") + " cured by Natural Cure.)");

				for (const pkmn of cureList) {
					pkmn.showCure = false;
				}
			}
		},
		onSwitchOut(pokemon) {
			if (!pokemon.status) return;

			// if pokemon.showCure is undefined, it was skipped because its ability
			// is known
			if (pokemon.showCure === undefined) pokemon.showCure = true;

			if (pokemon.showCure) this.add('-curestatus', pokemon, pokemon.status, '[from] ability: Natural Cure');
			pokemon.setStatus('');

			// only reset .showCure if it's false
			// (once you know a Pokemon has Natural Cure, its cures are always known)
			if (!pokemon.showCure) pokemon.showCure = undefined;
		},
		name: "Natural Cure",
		rating: 2.5,
		num: 30,
	},
	neuroforce: {
		onModifyDamage(damage, source, target, move) {
			if (move && target.getMoveHitData(move).typeMod > 0) {
				return this.chainModify([5120, 4096]);
			}
		},
		name: "Neuroforce",
		rating: 2.5,
		num: 233,
	},
	neutralizinggas: {
		// Ability suppression implemented in sim/pokemon.ts:Pokemon#ignoringAbility
		onPreStart(pokemon) {
			this.add('-ability', pokemon, 'Neutralizing Gas');
			pokemon.abilityData.ending = false;
			for (const target of this.getAllActive()) {
				if (target.illusion) {
					this.singleEvent('End', this.dex.getAbility('Illusion'), target.abilityData, target, pokemon, 'neutralizinggas');
				}
				if (target.volatiles['slowstart']) {
					delete target.volatiles['slowstart'];
					this.add('-end', target, 'Slow Start', '[silent]');
				}
			}
		},
		onEnd(source) {
			this.add('-end', source, 'ability: Neutralizing Gas');

			// FIXME this happens before the pokemon switches out, should be the opposite order.
			// Not an easy fix since we cant use a supported event. Would need some kind of special event that
			// gathers events to run after the switch and then runs them when the ability is no longer accessible.
			// (If you're tackling this, do note extreme weathers have the same issue)

			// Mark this pokemon's ability as ending so Pokemon#ignoringAbility skips it
			if (source.abilityData.ending) return;
			source.abilityData.ending = true;
			const sortedActive = this.getAllActive();
			this.speedSort(sortedActive);
			for (const pokemon of sortedActive) {
				if (pokemon !== source) {
					// Will be suppressed by Pokemon#ignoringAbility if needed
					this.singleEvent('Start', pokemon.getAbility(), pokemon.abilityData, pokemon);
				}
			}
		},
		name: "Neutralizing Gas",
		rating: 5,
		num: 256,
	},
	noguard: {
		onAnyInvulnerabilityPriority: 1,
		onAnyInvulnerability(target, source, move) {
			if (move && (source === this.effectData.target || target === this.effectData.target)) return 0;
		},
		onAnyAccuracy(accuracy, target, source, move) {
			if (move && (source === this.effectData.target || target === this.effectData.target)) {
				return true;
			}
			return accuracy;
		},
		name: "No Guard",
		rating: 4,
		num: 99,
	},
	normalize: {
		onModifyTypePriority: 1,
		onModifyType(move, pokemon) {
			const noModifyType = [
				'hiddenpower', 'judgment', 'multiattack', 'naturalgift', 'revelationdance', 'struggle', 'technoblast', 'terrainpulse', 'weatherball',
			];
			if (!(move.isZ && move.category !== 'Status') && !noModifyType.includes(move.id)) {
				move.type = 'Normal';
				move.normalizeBoosted = true;
			}
		},
		onBasePowerPriority: 23,
		onBasePower(basePower, pokemon, target, move) {
			if (move.normalizeBoosted) return this.chainModify([4915, 4096]);
		},
		name: "Normalize",
		rating: 0,
		num: 96,
	},
	oblivious: {
		onUpdate(pokemon) {
			if (pokemon.volatiles['attract']) {
				this.add('-activate', pokemon, 'ability: Oblivious');
				pokemon.removeVolatile('attract');
				this.add('-end', pokemon, 'move: Attract', '[from] ability: Oblivious');
			}
			if (pokemon.volatiles['taunt']) {
				this.add('-activate', pokemon, 'ability: Oblivious');
				pokemon.removeVolatile('taunt');
				// Taunt's volatile already sends the -end message when removed
			}
		},
		onImmunity(type, pokemon) {
			if (type === 'attract') return false;
		},
		onTryHit(pokemon, target, move) {
			if (move.id === 'attract' || move.id === 'captivate' || move.id === 'taunt') {
				this.add('-immune', pokemon, '[from] ability: Oblivious');
				return null;
			}
		},
		onBoost(boost, target, source, effect) {
			if (effect.id === 'intimidate') {
				delete boost.atk;
				this.add('-fail', target, 'unboost', 'Attack', '[from] ability: Oblivious', '[of] ' + target);
			}
		},
		name: "Oblivious",
		rating: 1.5,
		num: 12,
	},
	overcoat: {
		onImmunity(type, pokemon) {
			if (type === 'sandstorm' || type === 'hail' || type === 'powder') return false;
		},
		onTryHitPriority: 1,
		onTryHit(target, source, move) {
			if (move.flags['powder'] && target !== source && this.dex.getImmunity('powder', target)) {
				this.add('-immune', target, '[from] ability: Overcoat');
				return null;
			}
		},
		name: "Overcoat",
		rating: 2,
		num: 142,
	},
	overgrow: {
		onModifyAtkPriority: 5,
		onModifyAtk(atk, attacker, defender, move) {
			if (move.type === 'Grass' && attacker.hp <= attacker.maxhp / 3) {
				this.debug('Overgrow boost');
				return this.chainModify(1.5);
			}
		},
		onModifySpAPriority: 5,
		onModifySpA(atk, attacker, defender, move) {
			if (move.type === 'Grass' && attacker.hp <= attacker.maxhp / 3) {
				this.debug('Overgrow boost');
				return this.chainModify(1.5);
			}
		},
		name: "Overgrow",
		rating: 2,
		num: 65,
	},
	owntempo: {
		onUpdate(pokemon) {
			if (pokemon.volatiles['confusion']) {
				this.add('-activate', pokemon, 'ability: Own Tempo');
				pokemon.removeVolatile('confusion');
			}
		},
		onTryAddVolatile(status, pokemon) {
			if (status.id === 'confusion') return null;
		},
		onHit(target, source, move) {
			if (move?.volatileStatus === 'confusion') {
				this.add('-immune', target, 'confusion', '[from] ability: Own Tempo');
			}
		},
		onBoost(boost, target, source, effect) {
			if (effect.id === 'intimidate') {
				delete boost.atk;
				this.add('-fail', target, 'unboost', 'Attack', '[from] ability: Own Tempo', '[of] ' + target);
			}
		},
		name: "Own Tempo",
		rating: 1.5,
		num: 20,
	},
	parentalbond: {
		onPrepareHit(source, target, move) {
			if (move.category === 'Status' || move.selfdestruct || move.multihit) return;
			if (['endeavor', 'fling', 'iceball', 'rollout'].includes(move.id)) return;
			if (!move.flags['charge'] && !move.spreadHit && !move.isZ && !move.isMax) {
				move.multihit = 2;
				move.multihitType = 'parentalbond';
			}
		},
		onBasePowerPriority: 7,
		onBasePower(basePower, pokemon, target, move) {
			if (move.multihitType === 'parentalbond' && move.hit > 1) return this.chainModify(0.25);
		},
		onSourceModifySecondaries(secondaries, target, source, move) {
			if (move.multihitType === 'parentalbond' && move.id === 'secretpower' && move.hit < 2) {
				// hack to prevent accidentally suppressing King's Rock/Razor Fang
				return secondaries.filter(effect => effect.volatileStatus === 'flinch');
			}
		},
		name: "Parental Bond",
		rating: 4.5,
		num: 185,
	},
	pastelveil: {
		onStart(pokemon) {
			for (const ally of pokemon.alliesAndSelf()) {
				if (['psn', 'tox'].includes(ally.status)) {
					this.add('-activate', pokemon, 'ability: Pastel Veil');
					ally.cureStatus();
				}
			}
		},
		onUpdate(pokemon) {
			if (['psn', 'tox'].includes(pokemon.status)) {
				this.add('-activate', pokemon, 'ability: Pastel Veil');
				pokemon.cureStatus();
			}
		},
		onAllySwitchIn(pokemon) {
			if (['psn', 'tox'].includes(pokemon.status)) {
				this.add('-activate', this.effectData.target, 'ability: Pastel Veil');
				pokemon.cureStatus();
			}
		},
		onSetStatus(status, target, source, effect) {
			if (!['psn', 'tox'].includes(status.id)) return;
			if ((effect as Move)?.status) {
				this.add('-immune', target, '[from] ability: Pastel Veil');
			}
			return false;
		},
		onAllySetStatus(status, target, source, effect) {
			if (!['psn', 'tox'].includes(status.id)) return;
			if ((effect as Move)?.status) {
				const effectHolder = this.effectData.target;
				this.add('-block', target, 'ability: Pastel Veil', '[of] ' + effectHolder);
			}
			return false;
		},
		name: "Pastel Veil",
		rating: 2,
		num: 257,
	},
	perishbody: {
		onDamagingHit(damage, target, source, move) {
			if (!move.flags['contact'] || source.hasItem('protectivepads')) return;

			let announced = false;
			for (const pokemon of [target, source]) {
				if (pokemon.volatiles['perishsong']) continue;
				if (!announced) {
					this.add('-ability', target, 'Perish Body');
					announced = true;
				}
				pokemon.addVolatile('perishsong');
			}
		},
		name: "Perish Body",
		rating: 1,
		num: 253,
	},
	pickpocket: {
		onAfterMoveSecondary(target, source, move) {
			if (source && source !== target && move?.flags['contact']) {
				if (target.item || target.switchFlag || target.forceSwitchFlag || source.switchFlag === true) {
					return;
				}
				const yourItem = source.takeItem(target);
				if (!yourItem) {
					return;
				}
				if (!target.setItem(yourItem)) {
					source.item = yourItem.id;
					return;
				}
				this.add('-enditem', source, yourItem, '[silent]', '[from] ability: Pickpocket', '[of] ' + source);
				this.add('-item', target, yourItem, '[from] ability: Pickpocket', '[of] ' + source);
			}
		},
		name: "Pickpocket",
		rating: 1,
		num: 124,
	},
	pickup: {
		onResidualOrder: 26,
		onResidualSubOrder: 1,
		onResidual(pokemon) {
			if (pokemon.item) return;
			const pickupTargets = this.getAllActive().filter(target => (
				target.lastItem && target.usedItemThisTurn && pokemon.isAdjacent(target)
			));
			if (!pickupTargets.length) return;
			const randomTarget = this.sample(pickupTargets);
			const item = randomTarget.lastItem;
			randomTarget.lastItem = '';
			this.add('-item', pokemon, this.dex.getItem(item), '[from] ability: Pickup');
			pokemon.setItem(item);
		},
		name: "Pickup",
		rating: 0.5,
		num: 53,
	},
	pixilate: {
		onModifyTypePriority: -1,
		onModifyType(move, pokemon) {
			const noModifyType = [
				'judgment', 'multiattack', 'naturalgift', 'revelationdance', 'technoblast', 'terrainpulse', 'weatherball',
			];
			if (move.type === 'Normal' && !noModifyType.includes(move.id) && !(move.isZ && move.category !== 'Status')) {
				move.type = 'Fairy';
				move.pixilateBoosted = true;
			}
		},
		onBasePowerPriority: 23,
		onBasePower(basePower, pokemon, target, move) {
			if (move.pixilateBoosted) return this.chainModify([4915, 4096]);
		},
		name: "Pixilate",
		rating: 4,
		num: 182,
	},
	plus: {
		onModifySpAPriority: 5,
		onModifySpA(spa, pokemon) {
			for (const allyActive of pokemon.allies()) {
				if (allyActive.hasAbility(['minus', 'plus'])) {
					return this.chainModify(1.5);
				}
			}
		},
		name: "Plus",
		rating: 0,
		num: 57,
	},
	poisonheal: {
		onDamagePriority: 1,
		onDamage(damage, target, source, effect) {
			if (effect.id === 'psn' || effect.id === 'tox') {
				this.heal(target.baseMaxhp / 8);
				return false;
			}
		},
		name: "Poison Heal",
		rating: 4,
		num: 90,
	},
	poisonpoint: {
		onDamagingHit(damage, target, source, move) {
			if (move.flags['contact']) {
				if (this.randomChance(3, 10)) {
					source.trySetStatus('psn', target);
				}
			}
		},
		name: "Poison Point",
		rating: 1.5,
		num: 38,
	},
	poisontouch: {
		// upokecenter says this is implemented as an added secondary effect
		onModifyMove(move) {
			if (!move?.flags['contact'] || move.target === 'self') return;
			if (!move.secondaries) {
				move.secondaries = [];
			}
			move.secondaries.push({
				chance: 30,
				status: 'psn',
				ability: this.dex.getAbility('poisontouch'),
			});
		},
		name: "Poison Touch",
		rating: 2,
		num: 143,
	},
	powerconstruct: {
		onResidualOrder: 27,
		onResidual(pokemon) {
			if (pokemon.baseSpecies.baseSpecies !== 'Zygarde' || pokemon.transformed || !pokemon.hp) return;
			if (pokemon.species.id === 'zygardecomplete' || pokemon.hp > pokemon.maxhp / 2) return;
			this.add('-activate', pokemon, 'ability: Power Construct');
			pokemon.formeChange('Zygarde-Complete', this.effect, true);
			pokemon.baseMaxhp = Math.floor(Math.floor(
				2 * pokemon.species.baseStats['hp'] + pokemon.set.ivs['hp'] + Math.floor(pokemon.set.evs['hp'] / 4) + 100
			) * pokemon.level / 100 + 10);
			const newMaxHP = pokemon.volatiles['dynamax'] ? (2 * pokemon.baseMaxhp) : pokemon.baseMaxhp;
			pokemon.hp = newMaxHP - (pokemon.maxhp - pokemon.hp);
			pokemon.maxhp = newMaxHP;
			this.add('-heal', pokemon, pokemon.getHealth, '[silent]');
		},
		isPermanent: true,
		name: "Power Construct",
		rating: 5,
		num: 211,
	},
	powerofalchemy: {
		onAllyFaint(target) {
			if (!this.effectData.target.hp) return;
			const ability = target.getAbility();
			const additionalBannedAbilities = [
				'noability', 'flowergift', 'forecast', 'hungerswitch', 'illusion', 'imposter', 'neutralizinggas', 'powerofalchemy', 'receiver', 'trace', 'wonderguard',
			];
			if (target.getAbility().isPermanent || additionalBannedAbilities.includes(target.ability)) return;
			this.add('-ability', this.effectData.target, ability, '[from] ability: Power of Alchemy', '[of] ' + target);
			this.effectData.target.setAbility(ability);
		},
		name: "Power of Alchemy",
		rating: 0,
		num: 223,
	},
	powerspot: {
		onAllyBasePowerPriority: 22,
		onAllyBasePower(basePower, attacker, defender, move) {
			if (attacker !== this.effectData.target) {
				this.debug('Power Spot boost');
				return this.chainModify([5325, 4096]);
			}
		},
		name: "Power Spot",
		rating: 1,
		num: 249,
	},
	prankster: {
		onModifyPriority(priority, pokemon, target, move) {
			if (move?.category === 'Status') {
				move.pranksterBoosted = true;
				return priority + 1;
			}
		},
		name: "Prankster",
		rating: 4,
		num: 158,
	},
	pressure: {
		onStart(pokemon) {
			this.add('-ability', pokemon, 'Pressure');
		},
		onDeductPP(target, source) {
			if (target.isAlly(source)) return;
			return 1;
		},
		name: "Pressure",
		rating: 2.5,
		num: 46,
	},
	primordialsea: {
		onStart(source) {
			this.field.setWeather('primordialsea');
		},
		onAnySetWeather(target, source, weather) {
			const strongWeathers = ['desolateland', 'primordialsea', 'deltastream'];
			if (this.field.getWeather().id === 'primordialsea' && !strongWeathers.includes(weather.id)) return false;
		},
		onEnd(pokemon) {
			if (this.field.weatherData.source !== pokemon) return;
			for (const target of this.getAllActive()) {
				if (target === pokemon) continue;
				if (target.hasAbility('primordialsea')) {
					this.field.weatherData.source = target;
					return;
				}
			}
			this.field.clearWeather();
		},
		name: "Primordial Sea",
		rating: 4.5,
		num: 189,
	},
	prismarmor: {
		onSourceModifyDamage(damage, source, target, move) {
			if (target.getMoveHitData(move).typeMod > 0) {
				this.debug('Prism Armor neutralize');
				return this.chainModify(0.75);
			}
		},
		isUnbreakable: true,
		name: "Prism Armor",
		rating: 3,
		num: 232,
	},
	propellertail: {
		onModifyMove(move) {
			// this doesn't actually do anything because ModifyMove happens after the tracksTarget check
			// the actual implementation is in Battle#getTarget
			move.tracksTarget = true;
		},
		name: "Propeller Tail",
		rating: 0,
		num: 239,
	},
	protean: {
		onPrepareHit(source, target, move) {
			if (move.hasBounced || move.sourceEffect === 'snatch') return;
			const type = move.type;
			if (type && type !== '???' && source.getTypes().join() !== type) {
				if (!source.setType(type)) return;
				this.add('-start', source, 'typechange', type, '[from] ability: Protean');
			}
		},
		name: "Protean",
		rating: 4.5,
		num: 168,
	},
	psychicsurge: {
		onStart(source) {
			this.field.setTerrain('psychicterrain');
		},
		name: "Psychic Surge",
		rating: 4,
		num: 227,
	},
	punkrock: {
		onBasePowerPriority: 7,
		onBasePower(basePower, attacker, defender, move) {
			if (move.flags['sound']) {
				this.debug('Punk Rock boost');
				return this.chainModify([5325, 4096]);
			}
		},
		onSourceModifyDamage(damage, source, target, move) {
			if (move.flags['sound']) {
				this.debug('Punk Rock weaken');
				return this.chainModify(0.5);
			}
		},
		name: "Punk Rock",
		rating: 3.5,
		num: 244,
	},
	purepower: {
		onModifyAtkPriority: 5,
		onModifyAtk(atk) {
			return this.chainModify(2);
		},
		name: "Pure Power",
		rating: 5,
		num: 74,
	},
	queenlymajesty: {
		onFoeTryMove(target, source, move) {
			const targetAllExceptions = ['perishsong', 'flowershield', 'rototiller'];
			if (move.target === 'foeSide' || (move.target === 'all' && !targetAllExceptions.includes(move.id))) {
				return;
			}

			const dazzlingHolder = this.effectData.target;
			if ((source.isAlly(dazzlingHolder) || move.target === 'all') && move.priority > 0.1) {
				this.attrLastMove('[still]');
				this.add('cant', dazzlingHolder, 'ability: Queenly Majesty', move, '[of] ' + target);
				return false;
			}
		},
		name: "Queenly Majesty",
		rating: 2.5,
		num: 214,
	},
	quickdraw: {
		onFractionalPriorityPriority: -1,
		onFractionalPriority(priority, pokemon, target, move) {
			if (move.category !== "Status" && this.randomChance(3, 10)) {
				this.add('-activate', pokemon, 'ability: Quick Draw');
				return 0.1;
			}
		},
		name: "Quick Draw",
		rating: 2.5,
		num: 259,
	},
	quickfeet: {
		onModifySpe(spe, pokemon) {
			if (pokemon.status) {
				return this.chainModify(1.5);
			}
		},
		name: "Quick Feet",
		rating: 2.5,
		num: 95,
	},
	raindish: {
		onWeather(target, source, effect) {
			if (target.hasItem('utilityumbrella')) return;
			if (effect.id === 'raindance' || effect.id === 'primordialsea') {
				this.heal(target.baseMaxhp / 16);
			}
		},
		name: "Rain Dish",
		rating: 1.5,
		num: 44,
	},
	rattled: {
		onDamagingHit(damage, target, source, move) {
			if (['Dark', 'Bug', 'Ghost'].includes(move.type)) {
				this.boost({spe: 1});
			}
		},
		onAfterBoost(boost, target, source, effect) {
			if (effect && effect.id === 'intimidate') {
				this.boost({spe: 1});
			}
		},
		name: "Rattled",
		rating: 1.5,
		num: 155,
	},
	receiver: {
		onAllyFaint(target) {
			if (!this.effectData.target.hp) return;
			const ability = target.getAbility();
			const additionalBannedAbilities = [
				'noability', 'flowergift', 'forecast', 'hungerswitch', 'illusion', 'imposter', 'neutralizinggas', 'powerofalchemy', 'receiver', 'trace', 'wonderguard',
			];
			if (target.getAbility().isPermanent || additionalBannedAbilities.includes(target.ability)) return;
			this.add('-ability', this.effectData.target, ability, '[from] ability: Receiver', '[of] ' + target);
			this.effectData.target.setAbility(ability);
		},
		name: "Receiver",
		rating: 0,
		num: 222,
	},
	reckless: {
		onBasePowerPriority: 23,
		onBasePower(basePower, attacker, defender, move) {
			if (move.recoil || move.hasCrashDamage) {
				this.debug('Reckless boost');
				return this.chainModify([4915, 4096]);
			}
		},
		name: "Reckless",
		rating: 3,
		num: 120,
	},
	refrigerate: {
		onModifyTypePriority: -1,
		onModifyType(move, pokemon) {
			const noModifyType = [
				'judgment', 'multiattack', 'naturalgift', 'revelationdance', 'technoblast', 'terrainpulse', 'weatherball',
			];
			if (move.type === 'Normal' && !noModifyType.includes(move.id) && !(move.isZ && move.category !== 'Status')) {
				move.type = 'Ice';
				move.refrigerateBoosted = true;
			}
		},
		onBasePowerPriority: 23,
		onBasePower(basePower, pokemon, target, move) {
			if (move.refrigerateBoosted) return this.chainModify([4915, 4096]);
		},
		name: "Refrigerate",
		rating: 4,
		num: 174,
	},
	regenerator: {
		onSwitchOut(pokemon) {
			pokemon.heal(pokemon.baseMaxhp / 3);
		},
		name: "Regenerator",
		rating: 4.5,
		num: 144,
	},
	ripen: {
		onTryHeal(damage, target, source, effect) {
			if (!effect) return;
			if (effect.id === 'berryjuice' || effect.id === 'leftovers') {
				this.add('-activate', target, 'ability: Ripen');
			}
			if ((effect as Item).isBerry) return this.chainModify(2);
		},
		onBoost(boost, target, source, effect) {
			if (effect && (effect as Item).isBerry) {
				let b: BoostName;
				for (b in boost) {
					boost[b]! *= 2;
				}
			}
		},
		onSourceModifyDamagePriority: -1,
		onSourceModifyDamage(damage, source, target, move) {
			if (target.abilityData.berryWeaken) {
				return this.chainModify(0.5);
			}
		},
		onTryEatItemPriority: -1,
		onTryEatItem(item, pokemon) {
			this.add('-activate', pokemon, 'ability: Ripen');
		},
		onEatItem(item, pokemon) {
			const weakenBerries = [
				'Babiri Berry', 'Charti Berry', 'Chilan Berry', 'Chople Berry', 'Coba Berry', 'Colbur Berry', 'Haban Berry', 'Kasib Berry', 'Kebia Berry', 'Occa Berry', 'Passho Berry', 'Payapa Berry', 'Rindo Berry', 'Roseli Berry', 'Shuca Berry', 'Tanga Berry', 'Wacan Berry', 'Yache Berry',
			];
			// Record if the pokemon ate a berry to resist the attack
			pokemon.abilityData.berryWeaken = weakenBerries.includes(item.name);
		},
		name: "Ripen",
		rating: 2,
		num: 247,
	},
	rivalry: {
		onBasePowerPriority: 24,
		onBasePower(basePower, attacker, defender, move) {
			if (attacker.gender && defender.gender) {
				if (attacker.gender === defender.gender) {
					this.debug('Rivalry boost');
					return this.chainModify(1.25);
				} else {
					this.debug('Rivalry weaken');
					return this.chainModify(0.75);
				}
			}
		},
		name: "Rivalry",
		rating: 0,
		num: 79,
	},
	rkssystem: {
		// RKS System's type-changing itself is implemented in statuses.js
		isPermanent: true,
		name: "RKS System",
		rating: 4,
		num: 225,
	},
	rockhead: {
		onDamage(damage, target, source, effect) {
			if (effect.id === 'recoil') {
				if (!this.activeMove) throw new Error("Battle.activeMove is null");
				if (this.activeMove.id !== 'struggle') return null;
			}
		},
		name: "Rock Head",
		rating: 3,
		num: 69,
	},
	roughskin: {
		onDamagingHitOrder: 1,
		onDamagingHit(damage, target, source, move) {
			if (move.flags['contact']) {
				this.damage(source.baseMaxhp / 8, source, target);
			}
		},
		name: "Rough Skin",
		rating: 2.5,
		num: 24,
	},
	runaway: {
		name: "Run Away",
		rating: 0,
		num: 50,
	},
	sandforce: {
		onBasePowerPriority: 21,
		onBasePower(basePower, attacker, defender, move) {
			if (this.field.isWeather('sandstorm')) {
				if (move.type === 'Rock' || move.type === 'Ground' || move.type === 'Steel') {
					this.debug('Sand Force boost');
					return this.chainModify([5325, 4096]);
				}
			}
		},
		onImmunity(type, pokemon) {
			if (type === 'sandstorm') return false;
		},
		name: "Sand Force",
		rating: 2,
		num: 159,
	},
	sandrush: {
		onModifySpe(spe, pokemon) {
			if (this.field.isWeather('sandstorm')) {
				return this.chainModify(2);
			}
		},
		onImmunity(type, pokemon) {
			if (type === 'sandstorm') return false;
		},
		name: "Sand Rush",
		rating: 3,
		num: 146,
	},
	sandspit: {
		onDamagingHit(damage, target, source, move) {
			if (this.field.getWeather().id !== 'sandstorm') {
				this.field.setWeather('sandstorm');
			}
		},
		name: "Sand Spit",
		rating: 2,
		num: 245,
	},
	sandstream: {
		onStart(source) {
			this.field.setWeather('sandstorm');
		},
		name: "Sand Stream",
		rating: 4,
		num: 45,
	},
	sandveil: {
		onImmunity(type, pokemon) {
			if (type === 'sandstorm') return false;
		},
		onModifyAccuracyPriority: -1,
		onModifyAccuracy(accuracy) {
			if (typeof accuracy !== 'number') return;
			if (this.field.isWeather('sandstorm')) {
				this.debug('Sand Veil - decreasing accuracy');
				return this.chainModify([3277, 4096]);
			}
		},
		name: "Sand Veil",
		rating: 1.5,
		num: 8,
	},
	sapsipper: {
		onTryHitPriority: 1,
		onTryHit(target, source, move) {
			if (target !== source && move.type === 'Grass') {
				if (!this.boost({atk: 1})) {
					this.add('-immune', target, '[from] ability: Sap Sipper');
				}
				return null;
			}
		},
		onAllyTryHitSide(target, source, move) {
<<<<<<< HEAD
			if (source === this.effectData.target || target.side !== source.side) return;
=======
			if (target === this.effectData.target || !target.isAlly(source)) return;
>>>>>>> 3ecff418
			if (move.type === 'Grass') {
				this.boost({atk: 1}, this.effectData.target);
			}
		},
		name: "Sap Sipper",
		rating: 3,
		num: 157,
	},
	schooling: {
		onStart(pokemon) {
			if (pokemon.baseSpecies.baseSpecies !== 'Wishiwashi' || pokemon.level < 20 || pokemon.transformed) return;
			if (pokemon.hp > pokemon.maxhp / 4) {
				if (pokemon.species.id === 'wishiwashi') {
					pokemon.formeChange('Wishiwashi-School');
				}
			} else {
				if (pokemon.species.id === 'wishiwashischool') {
					pokemon.formeChange('Wishiwashi');
				}
			}
		},
		onResidualOrder: 27,
		onResidual(pokemon) {
			if (
				pokemon.baseSpecies.baseSpecies !== 'Wishiwashi' || pokemon.level < 20 ||
				pokemon.transformed || !pokemon.hp
			) return;
			if (pokemon.hp > pokemon.maxhp / 4) {
				if (pokemon.species.id === 'wishiwashi') {
					pokemon.formeChange('Wishiwashi-School');
				}
			} else {
				if (pokemon.species.id === 'wishiwashischool') {
					pokemon.formeChange('Wishiwashi');
				}
			}
		},
		isPermanent: true,
		name: "Schooling",
		rating: 3,
		num: 208,
	},
	scrappy: {
		onModifyMovePriority: -5,
		onModifyMove(move) {
			if (!move.ignoreImmunity) move.ignoreImmunity = {};
			if (move.ignoreImmunity !== true) {
				move.ignoreImmunity['Fighting'] = true;
				move.ignoreImmunity['Normal'] = true;
			}
		},
		onBoost(boost, target, source, effect) {
			if (effect.id === 'intimidate') {
				delete boost.atk;
				this.add('-fail', target, 'unboost', 'Attack', '[from] ability: Scrappy', '[of] ' + target);
			}
		},
		name: "Scrappy",
		rating: 3,
		num: 113,
	},
	screencleaner: {
		onStart(pokemon) {
			let activated = false;
			for (const sideCondition of ['reflect', 'lightscreen', 'auroraveil']) {
				for (const side of [pokemon.side, ...pokemon.side.foeSidesWithConditions()]) {
					if (side.getSideCondition(sideCondition)) {
						if (!activated) {
							this.add('-activate', pokemon, 'ability: Screen Cleaner');
							activated = true;
						}
						side.removeSideCondition(sideCondition);
					}
				}
			}
		},
		name: "Screen Cleaner",
		rating: 2,
		num: 251,
	},
	serenegrace: {
		onModifyMovePriority: -2,
		onModifyMove(move) {
			if (move.secondaries) {
				this.debug('doubling secondary chance');
				for (const secondary of move.secondaries) {
					if (secondary.chance) secondary.chance *= 2;
				}
			}
			if (move.self?.chance) move.self.chance *= 2;
		},
		name: "Serene Grace",
		rating: 3.5,
		num: 32,
	},
	shadowshield: {
		onSourceModifyDamage(damage, source, target, move) {
			if (target.hp >= target.maxhp) {
				this.debug('Shadow Shield weaken');
				return this.chainModify(0.5);
			}
		},
		isUnbreakable: true,
		name: "Shadow Shield",
		rating: 3.5,
		num: 231,
	},
	shadowtag: {
		onFoeTrapPokemon(pokemon) {
			if (!pokemon.hasAbility('shadowtag') && pokemon.isAdjacent(this.effectData.target)) {
				pokemon.tryTrap(true);
			}
		},
		onFoeMaybeTrapPokemon(pokemon, source) {
			if (!source) source = this.effectData.target;
			if (!source || !pokemon.isAdjacent(source)) return;
			if (!pokemon.hasAbility('shadowtag')) {
				pokemon.maybeTrapped = true;
			}
		},
		name: "Shadow Tag",
		rating: 5,
		num: 23,
	},
	shedskin: {
		onResidualOrder: 5,
		onResidualSubOrder: 4,
		onResidual(pokemon) {
			if (pokemon.hp && pokemon.status && this.randomChance(33, 100)) {
				this.debug('shed skin');
				this.add('-activate', pokemon, 'ability: Shed Skin');
				pokemon.cureStatus();
			}
		},
		name: "Shed Skin",
		rating: 3,
		num: 61,
	},
	sheerforce: {
		onModifyMove(move, pokemon) {
			if (move.secondaries) {
				delete move.secondaries;
				// Technically not a secondary effect, but it is negated
				delete move.self;
				if (move.id === 'clangoroussoulblaze') delete move.selfBoost;
				// Actual negation of `AfterMoveSecondary` effects implemented in scripts.js
				move.hasSheerForce = true;
			}
		},
		onBasePowerPriority: 21,
		onBasePower(basePower, pokemon, target, move) {
			if (move.hasSheerForce) return this.chainModify([5325, 4096]);
		},
		name: "Sheer Force",
		rating: 3.5,
		num: 125,
	},
	shellarmor: {
		onCriticalHit: false,
		name: "Shell Armor",
		rating: 1,
		num: 75,
	},
	shielddust: {
		onModifySecondaries(secondaries) {
			this.debug('Shield Dust prevent secondary');
			return secondaries.filter(effect => !!(effect.self || effect.dustproof));
		},
		name: "Shield Dust",
		rating: 2,
		num: 19,
	},
	shieldsdown: {
		onStart(pokemon) {
			if (pokemon.baseSpecies.baseSpecies !== 'Minior' || pokemon.transformed) return;
			if (pokemon.hp > pokemon.maxhp / 2) {
				if (pokemon.species.forme !== 'Meteor') {
					pokemon.formeChange('Minior-Meteor');
				}
			} else {
				if (pokemon.species.forme === 'Meteor') {
					pokemon.formeChange(pokemon.set.species);
				}
			}
		},
		onResidualOrder: 27,
		onResidual(pokemon) {
			if (pokemon.baseSpecies.baseSpecies !== 'Minior' || pokemon.transformed || !pokemon.hp) return;
			if (pokemon.hp > pokemon.maxhp / 2) {
				if (pokemon.species.forme !== 'Meteor') {
					pokemon.formeChange('Minior-Meteor');
				}
			} else {
				if (pokemon.species.forme === 'Meteor') {
					pokemon.formeChange(pokemon.set.species);
				}
			}
		},
		onSetStatus(status, target, source, effect) {
			if (target.species.id !== 'miniormeteor' || target.transformed) return;
			if ((effect as Move)?.status) {
				this.add('-immune', target, '[from] ability: Shields Down');
			}
			return false;
		},
		onTryAddVolatile(status, target) {
			if (target.species.id !== 'miniormeteor' || target.transformed) return;
			if (status.id !== 'yawn') return;
			this.add('-immune', target, '[from] ability: Shields Down');
			return null;
		},
		isPermanent: true,
		isUnbreakable: true,
		name: "Shields Down",
		rating: 3,
		num: 197,
	},
	simple: {
		onBoost(boost, target, source, effect) {
			if (effect && effect.id === 'zpower') return;
			let i: BoostName;
			for (i in boost) {
				boost[i]! *= 2;
			}
		},
		name: "Simple",
		rating: 4,
		num: 86,
	},
	skilllink: {
		onModifyMove(move) {
			if (move.multihit && Array.isArray(move.multihit) && move.multihit.length) {
				move.multihit = move.multihit[1];
			}
			if (move.multiaccuracy) {
				delete move.multiaccuracy;
			}
		},
		name: "Skill Link",
		rating: 3,
		num: 92,
	},
	slowstart: {
		onStart(pokemon) {
			pokemon.addVolatile('slowstart');
		},
		onEnd(pokemon) {
			delete pokemon.volatiles['slowstart'];
			this.add('-end', pokemon, 'Slow Start', '[silent]');
		},
		condition: {
			duration: 5,
			onStart(target) {
				this.add('-start', target, 'ability: Slow Start');
			},
			onModifyAtkPriority: 5,
			onModifyAtk(atk, pokemon) {
				return this.chainModify(0.5);
			},
			onModifySpe(spe, pokemon) {
				return this.chainModify(0.5);
			},
			onEnd(target) {
				this.add('-end', target, 'Slow Start');
			},
		},
		name: "Slow Start",
		rating: -1,
		num: 112,
	},
	slushrush: {
		onModifySpe(spe, pokemon) {
			if (this.field.isWeather('hail')) {
				return this.chainModify(2);
			}
		},
		name: "Slush Rush",
		rating: 3,
		num: 202,
	},
	sniper: {
		onModifyDamage(damage, source, target, move) {
			if (target.getMoveHitData(move).crit) {
				this.debug('Sniper boost');
				return this.chainModify(1.5);
			}
		},
		name: "Sniper",
		rating: 2,
		num: 97,
	},
	snowcloak: {
		onImmunity(type, pokemon) {
			if (type === 'hail') return false;
		},
		onModifyAccuracyPriority: -1,
		onModifyAccuracy(accuracy) {
			if (typeof accuracy !== 'number') return;
			if (this.field.isWeather('hail')) {
				this.debug('Snow Cloak - decreasing accuracy');
				return this.chainModify([3277, 4096]);
			}
		},
		name: "Snow Cloak",
		rating: 1.5,
		num: 81,
	},
	snowwarning: {
		onStart(source) {
			this.field.setWeather('hail');
		},
		name: "Snow Warning",
		rating: 4,
		num: 117,
	},
	solarpower: {
		onModifySpAPriority: 5,
		onModifySpA(spa, pokemon) {
			if (['sunnyday', 'desolateland'].includes(pokemon.effectiveWeather())) {
				return this.chainModify(1.5);
			}
		},
		onWeather(target, source, effect) {
			if (target.hasItem('utilityumbrella')) return;
			if (effect.id === 'sunnyday' || effect.id === 'desolateland') {
				this.damage(target.baseMaxhp / 8, target, target);
			}
		},
		name: "Solar Power",
		rating: 2,
		num: 94,
	},
	solidrock: {
		onSourceModifyDamage(damage, source, target, move) {
			if (target.getMoveHitData(move).typeMod > 0) {
				this.debug('Solid Rock neutralize');
				return this.chainModify(0.75);
			}
		},
		name: "Solid Rock",
		rating: 3,
		num: 116,
	},
	soulheart: {
		onAnyFaintPriority: 1,
		onAnyFaint() {
			this.boost({spa: 1}, this.effectData.target);
		},
		name: "Soul-Heart",
		rating: 3.5,
		num: 220,
	},
	soundproof: {
		onTryHit(target, source, move) {
			if (target !== source && move.flags['sound']) {
				this.add('-immune', target, '[from] ability: Soundproof');
				return null;
			}
		},
		onAllyTryHitSide(target, source, move) {
			if (move.flags['sound']) {
				this.add('-immune', this.effectData.target, '[from] ability: Soundproof');
			}
		},
		name: "Soundproof",
		rating: 1.5,
		num: 43,
	},
	speedboost: {
		onResidualOrder: 26,
		onResidualSubOrder: 1,
		onResidual(pokemon) {
			if (pokemon.activeTurns) {
				this.boost({spe: 1});
			}
		},
		name: "Speed Boost",
		rating: 4.5,
		num: 3,
	},
	stakeout: {
		onModifyAtkPriority: 5,
		onModifyAtk(atk, attacker, defender) {
			if (!defender.activeTurns) {
				this.debug('Stakeout boost');
				return this.chainModify(2);
			}
		},
		onModifySpAPriority: 5,
		onModifySpA(atk, attacker, defender) {
			if (!defender.activeTurns) {
				this.debug('Stakeout boost');
				return this.chainModify(2);
			}
		},
		name: "Stakeout",
		rating: 4.5,
		num: 198,
	},
	stall: {
		onFractionalPriority: -0.1,
		name: "Stall",
		rating: -1,
		num: 100,
	},
	stalwart: {
		onModifyMove(move) {
			// this doesn't actually do anything because ModifyMove happens after the tracksTarget check
			// the actual implementation is in Battle#getTarget
			move.tracksTarget = true;
		},
		name: "Stalwart",
		rating: 0,
		num: 242,
	},
	stamina: {
		onDamagingHit(damage, target, source, effect) {
			this.boost({def: 1});
		},
		name: "Stamina",
		rating: 3.5,
		num: 192,
	},
	stancechange: {
		onModifyMovePriority: 1,
		onModifyMove(move, attacker, defender) {
			if (attacker.species.baseSpecies !== 'Aegislash' || attacker.transformed) return;
			if (move.category === 'Status' && move.id !== 'kingsshield') return;
			const targetForme = (move.id === 'kingsshield' ? 'Aegislash' : 'Aegislash-Blade');
			if (attacker.species.name !== targetForme) attacker.formeChange(targetForme);
		},
		isPermanent: true,
		name: "Stance Change",
		rating: 4,
		num: 176,
	},
	static: {
		onDamagingHit(damage, target, source, move) {
			if (move.flags['contact']) {
				if (this.randomChance(3, 10)) {
					source.trySetStatus('par', target);
				}
			}
		},
		name: "Static",
		rating: 2,
		num: 9,
	},
	steadfast: {
		onFlinch(pokemon) {
			this.boost({spe: 1});
		},
		name: "Steadfast",
		rating: 1,
		num: 80,
	},
	steamengine: {
		onDamagingHit(damage, target, source, move) {
			if (['Water', 'Fire'].includes(move.type)) {
				this.boost({spe: 6});
			}
		},
		name: "Steam Engine",
		rating: 2,
		num: 243,
	},
	steelworker: {
		onModifyAtkPriority: 5,
		onModifyAtk(atk, attacker, defender, move) {
			if (move.type === 'Steel') {
				this.debug('Steelworker boost');
				return this.chainModify(1.5);
			}
		},
		onModifySpAPriority: 5,
		onModifySpA(atk, attacker, defender, move) {
			if (move.type === 'Steel') {
				this.debug('Steelworker boost');
				return this.chainModify(1.5);
			}
		},
		name: "Steelworker",
		rating: 3.5,
		num: 200,
	},
	steelyspirit: {
		onAllyBasePowerPriority: 22,
		onAllyBasePower(basePower, attacker, defender, move) {
			if (move.type === 'Steel') {
				this.debug('Steely Spirit boost');
				return this.chainModify(1.5);
			}
		},
		name: "Steely Spirit",
		rating: 3.5,
		num: 252,
	},
	stench: {
		onModifyMovePriority: -1,
		onModifyMove(move) {
			if (move.category !== "Status") {
				this.debug('Adding Stench flinch');
				if (!move.secondaries) move.secondaries = [];
				for (const secondary of move.secondaries) {
					if (secondary.volatileStatus === 'flinch') return;
				}
				move.secondaries.push({
					chance: 10,
					volatileStatus: 'flinch',
				});
			}
		},
		name: "Stench",
		rating: 0.5,
		num: 1,
	},
	stickyhold: {
		onTakeItem(item, pokemon, source) {
			if (this.suppressingAttackEvents(pokemon) || !pokemon.hp || pokemon.item === 'stickybarb') return;
			if (!this.activeMove) throw new Error("Battle.activeMove is null");
			if ((source && source !== pokemon) || this.activeMove.id === 'knockoff') {
				this.add('-activate', pokemon, 'ability: Sticky Hold');
				return false;
			}
		},
		name: "Sticky Hold",
		rating: 2,
		num: 60,
	},
	stormdrain: {
		onTryHit(target, source, move) {
			if (target !== source && move.type === 'Water') {
				if (!this.boost({spa: 1})) {
					this.add('-immune', target, '[from] ability: Storm Drain');
				}
				return null;
			}
		},
		onAnyRedirectTarget(target, source, source2, move) {
			if (move.type !== 'Water' || ['firepledge', 'grasspledge', 'waterpledge'].includes(move.id)) return;
			const redirectTarget = ['randomNormal', 'adjacentFoe'].includes(move.target) ? 'normal' : move.target;
			if (this.validTarget(this.effectData.target, source, redirectTarget)) {
				if (move.smartTarget) move.smartTarget = false;
				if (this.effectData.target !== target) {
					this.add('-activate', this.effectData.target, 'ability: Storm Drain');
				}
				return this.effectData.target;
			}
		},
		name: "Storm Drain",
		rating: 3,
		num: 114,
	},
	strongjaw: {
		onBasePowerPriority: 19,
		onBasePower(basePower, attacker, defender, move) {
			if (move.flags['bite']) {
				return this.chainModify(1.5);
			}
		},
		name: "Strong Jaw",
		rating: 3,
		num: 173,
	},
	sturdy: {
		onTryHit(pokemon, target, move) {
			if (move.ohko) {
				this.add('-immune', pokemon, '[from] ability: Sturdy');
				return null;
			}
		},
		onDamagePriority: -30,
		onDamage(damage, target, source, effect) {
			if (target.hp === target.maxhp && damage >= target.hp && effect && effect.effectType === 'Move') {
				this.add('-ability', target, 'Sturdy');
				return target.hp - 1;
			}
		},
		name: "Sturdy",
		rating: 3,
		num: 5,
	},
	suctioncups: {
		onDragOutPriority: 1,
		onDragOut(pokemon) {
			this.add('-activate', pokemon, 'ability: Suction Cups');
			return null;
		},
		name: "Suction Cups",
		rating: 1,
		num: 21,
	},
	superluck: {
		onModifyCritRatio(critRatio) {
			return critRatio + 1;
		},
		name: "Super Luck",
		rating: 1.5,
		num: 105,
	},
	surgesurfer: {
		onModifySpe(spe) {
			if (this.field.isTerrain('electricterrain')) {
				return this.chainModify(2);
			}
		},
		name: "Surge Surfer",
		rating: 3,
		num: 207,
	},
	swarm: {
		onModifyAtkPriority: 5,
		onModifyAtk(atk, attacker, defender, move) {
			if (move.type === 'Bug' && attacker.hp <= attacker.maxhp / 3) {
				this.debug('Swarm boost');
				return this.chainModify(1.5);
			}
		},
		onModifySpAPriority: 5,
		onModifySpA(atk, attacker, defender, move) {
			if (move.type === 'Bug' && attacker.hp <= attacker.maxhp / 3) {
				this.debug('Swarm boost');
				return this.chainModify(1.5);
			}
		},
		name: "Swarm",
		rating: 2,
		num: 68,
	},
	sweetveil: {
		name: "Sweet Veil",
		onAllySetStatus(status, target, source, effect) {
			if (status.id === 'slp') {
				this.debug('Sweet Veil interrupts sleep');
				const effectHolder = this.effectData.target;
				this.add('-block', target, 'ability: Sweet Veil', '[of] ' + effectHolder);
				return null;
			}
		},
		onAllyTryAddVolatile(status, target) {
			if (status.id === 'yawn') {
				this.debug('Sweet Veil blocking yawn');
				const effectHolder = this.effectData.target;
				this.add('-block', target, 'ability: Sweet Veil', '[of] ' + effectHolder);
				return null;
			}
		},
		rating: 2,
		num: 175,
	},
	swiftswim: {
		onModifySpe(spe, pokemon) {
			if (['raindance', 'primordialsea'].includes(pokemon.effectiveWeather())) {
				return this.chainModify(2);
			}
		},
		name: "Swift Swim",
		rating: 3,
		num: 33,
	},
	symbiosis: {
		onAllyAfterUseItem(item, pokemon) {
			if (pokemon.switchFlag) return;
			const source = this.effectData.target;
			const myItem = source.takeItem();
			if (!myItem) return;
			if (
				!this.singleEvent('TakeItem', myItem, source.itemData, pokemon, source, this.effect, myItem) ||
				!pokemon.setItem(myItem)
			) {
				source.item = myItem.id;
				return;
			}
			this.add('-activate', source, 'ability: Symbiosis', myItem, '[of] ' + pokemon);
		},
		name: "Symbiosis",
		rating: 0,
		num: 180,
	},
	synchronize: {
		onAfterSetStatus(status, target, source, effect) {
			if (!source || source === target) return;
			if (effect && effect.id === 'toxicspikes') return;
			if (status.id === 'slp' || status.id === 'frz') return;
			this.add('-activate', target, 'ability: Synchronize');
			// Hack to make status-prevention abilities think Synchronize is a status move
			// and show messages when activating against it.
			source.trySetStatus(status, target, {status: status.id, id: 'synchronize'} as Effect);
		},
		name: "Synchronize",
		rating: 2,
		num: 28,
	},
	tangledfeet: {
		onModifyAccuracyPriority: -1,
		onModifyAccuracy(accuracy, target) {
			if (typeof accuracy !== 'number') return;
			if (target?.volatiles['confusion']) {
				this.debug('Tangled Feet - decreasing accuracy');
				return this.chainModify(0.5);
			}
		},
		name: "Tangled Feet",
		rating: 1,
		num: 77,
	},
	tanglinghair: {
		onDamagingHit(damage, target, source, move) {
			if (move.flags['contact']) {
				this.add('-ability', target, 'Tangling Hair');
				this.boost({spe: -1}, source, target, null, true);
			}
		},
		name: "Tangling Hair",
		rating: 2,
		num: 221,
	},
	technician: {
		onBasePowerPriority: 30,
		onBasePower(basePower, attacker, defender, move) {
			const basePowerAfterMultiplier = this.modify(basePower, this.event.modifier);
			this.debug('Base Power: ' + basePowerAfterMultiplier);
			if (basePowerAfterMultiplier <= 60) {
				this.debug('Technician boost');
				return this.chainModify(1.5);
			}
		},
		name: "Technician",
		rating: 3.5,
		num: 101,
	},
	telepathy: {
		onTryHit(target, source, move) {
			if (target !== source && target.isAlly(source) && move.category !== 'Status') {
				this.add('-activate', target, 'ability: Telepathy');
				return null;
			}
		},
		name: "Telepathy",
		rating: 0,
		num: 140,
	},
	teravolt: {
		onStart(pokemon) {
			this.add('-ability', pokemon, 'Teravolt');
		},
		onModifyMove(move) {
			move.ignoreAbility = true;
		},
		name: "Teravolt",
		rating: 3.5,
		num: 164,
	},
	thickfat: {
		onSourceModifyAtkPriority: 6,
		onSourceModifyAtk(atk, attacker, defender, move) {
			if (move.type === 'Ice' || move.type === 'Fire') {
				this.debug('Thick Fat weaken');
				return this.chainModify(0.5);
			}
		},
		onSourceModifySpAPriority: 5,
		onSourceModifySpA(atk, attacker, defender, move) {
			if (move.type === 'Ice' || move.type === 'Fire') {
				this.debug('Thick Fat weaken');
				return this.chainModify(0.5);
			}
		},
		name: "Thick Fat",
		rating: 3.5,
		num: 47,
	},
	tintedlens: {
		onModifyDamage(damage, source, target, move) {
			if (target.getMoveHitData(move).typeMod < 0) {
				this.debug('Tinted Lens boost');
				return this.chainModify(2);
			}
		},
		name: "Tinted Lens",
		rating: 4,
		num: 110,
	},
	torrent: {
		onModifyAtkPriority: 5,
		onModifyAtk(atk, attacker, defender, move) {
			if (move.type === 'Water' && attacker.hp <= attacker.maxhp / 3) {
				this.debug('Torrent boost');
				return this.chainModify(1.5);
			}
		},
		onModifySpAPriority: 5,
		onModifySpA(atk, attacker, defender, move) {
			if (move.type === 'Water' && attacker.hp <= attacker.maxhp / 3) {
				this.debug('Torrent boost');
				return this.chainModify(1.5);
			}
		},
		name: "Torrent",
		rating: 2,
		num: 67,
	},
	toughclaws: {
		onBasePowerPriority: 21,
		onBasePower(basePower, attacker, defender, move) {
			if (move.flags['contact']) {
				return this.chainModify([5325, 4096]);
			}
		},
		name: "Tough Claws",
		rating: 3.5,
		num: 181,
	},
	toxicboost: {
		onBasePowerPriority: 19,
		onBasePower(basePower, attacker, defender, move) {
			if ((attacker.status === 'psn' || attacker.status === 'tox') && move.category === 'Physical') {
				return this.chainModify(1.5);
			}
		},
		name: "Toxic Boost",
		rating: 2.5,
		num: 137,
	},
	trace: {
		onStart(pokemon) {
			// n.b. only affects Hackmons
			// interaction with No Ability is complicated: https://www.smogon.com/forums/threads/pokemon-sun-moon-battle-mechanics-research.3586701/page-76#post-7790209
			if (pokemon.adjacentFoes().some(foeActive => foeActive.ability === 'noability')) {
				this.effectData.gaveUp = true;
			}
		},
		onUpdate(pokemon) {
			if (!pokemon.isStarted || this.effectData.gaveUp) return;

			const additionalBannedAbilities = [
				// Zen Mode included here for compatability with Gen 5-6
				'noability', 'flowergift', 'forecast', 'hungerswitch', 'illusion', 'imposter', 'neutralizinggas', 'powerofalchemy', 'receiver', 'trace', 'zenmode',
			];
			const possibleTargets = pokemon.adjacentFoes().filter(target => (
				!target.getAbility().isPermanent && !additionalBannedAbilities.includes(target.ability)
			));
			if (!possibleTargets.length) return;

			const target = this.sample(possibleTargets);
			const ability = target.getAbility();
			this.add('-ability', pokemon, ability, '[from] ability: Trace', '[of] ' + target);
			pokemon.setAbility(ability);
		},
		name: "Trace",
		rating: 2.5,
		num: 36,
	},
	transistor: {
		onModifyAtkPriority: 5,
		onModifyAtk(atk, attacker, defender, move) {
			if (move.type === 'Electric') {
				this.debug('Transistor boost');
				return this.chainModify(1.5);
			}
		},
		onModifySpAPriority: 5,
		onModifySpA(atk, attacker, defender, move) {
			if (move.type === 'Electric') {
				this.debug('Transistor boost');
				return this.chainModify(1.5);
			}
		},
		name: "Transistor",
		rating: 3.5,
		num: 262,
	},
	triage: {
		onModifyPriority(priority, pokemon, target, move) {
			if (move?.flags['heal']) return priority + 3;
		},
		name: "Triage",
		rating: 3.5,
		num: 205,
	},
	truant: {
		onStart(pokemon) {
			pokemon.removeVolatile('truant');
			if (pokemon.activeTurns && (pokemon.moveThisTurnResult !== undefined || !this.queue.willMove(pokemon))) {
				pokemon.addVolatile('truant');
			}
		},
		onBeforeMovePriority: 9,
		onBeforeMove(pokemon) {
			if (pokemon.removeVolatile('truant')) {
				this.add('cant', pokemon, 'ability: Truant');
				return false;
			}
			pokemon.addVolatile('truant');
		},
		condition: {},
		name: "Truant",
		rating: -1,
		num: 54,
	},
	turboblaze: {
		onStart(pokemon) {
			this.add('-ability', pokemon, 'Turboblaze');
		},
		onModifyMove(move) {
			move.ignoreAbility = true;
		},
		name: "Turboblaze",
		rating: 3.5,
		num: 163,
	},
	unaware: {
		name: "Unaware",
		onAnyModifyBoost(boosts, pokemon) {
			const unawareUser = this.effectData.target;
			if (unawareUser === pokemon) return;
			if (unawareUser === this.activePokemon && pokemon === this.activeTarget) {
				boosts['def'] = 0;
				boosts['spd'] = 0;
				boosts['evasion'] = 0;
			}
			if (pokemon === this.activePokemon && unawareUser === this.activeTarget) {
				boosts['atk'] = 0;
				boosts['def'] = 0;
				boosts['spa'] = 0;
				boosts['accuracy'] = 0;
			}
		},
		rating: 4,
		num: 109,
	},
	unburden: {
		onAfterUseItem(item, pokemon) {
			if (pokemon !== this.effectData.target) return;
			pokemon.addVolatile('unburden');
		},
		onTakeItem(item, pokemon) {
			pokemon.addVolatile('unburden');
		},
		onEnd(pokemon) {
			pokemon.removeVolatile('unburden');
		},
		condition: {
			onModifySpe(spe, pokemon) {
				if (!pokemon.item) {
					return this.chainModify(2);
				}
			},
		},
		name: "Unburden",
		rating: 3.5,
		num: 84,
	},
	unnerve: {
		onPreStart(pokemon) {
			this.add('-ability', pokemon, 'Unnerve');
			this.effectData.unnerved = true;
		},
		onStart(pokemon) {
			if (this.effectData.unnerved) return;
			this.add('-ability', pokemon, 'Unnerve');
			this.effectData.unnerved = true;
		},
		onEnd() {
			this.effectData.unnerved = false;
		},
		onFoeTryEatItem() {
			return !this.effectData.unnerved;
		},
		name: "Unnerve",
		rating: 1.5,
		num: 127,
	},
	unseenfist: {
		onModifyMove(move) {
			if (move.flags['contact']) delete move.flags['protect'];
		},
		name: "Unseen Fist",
		rating: 2,
		num: 260,
	},
	victorystar: {
		onAnyModifyAccuracyPriority: -1,
		onAnyModifyAccuracy(accuracy, target, source) {
			if (source.isAlly(this.effectData.target) && typeof accuracy === 'number') {
				return this.chainModify([4506, 4096]);
			}
		},
		name: "Victory Star",
		rating: 2,
		num: 162,
	},
	vitalspirit: {
		onUpdate(pokemon) {
			if (pokemon.status === 'slp') {
				this.add('-activate', pokemon, 'ability: Vital Spirit');
				pokemon.cureStatus();
			}
		},
		onSetStatus(status, target, source, effect) {
			if (status.id !== 'slp') return;
			if ((effect as Move)?.status) {
				this.add('-immune', target, '[from] ability: Vital Spirit');
			}
			return false;
		},
		name: "Vital Spirit",
		rating: 2,
		num: 72,
	},
	voltabsorb: {
		onTryHit(target, source, move) {
			if (target !== source && move.type === 'Electric') {
				if (!this.heal(target.baseMaxhp / 4)) {
					this.add('-immune', target, '[from] ability: Volt Absorb');
				}
				return null;
			}
		},
		name: "Volt Absorb",
		rating: 3.5,
		num: 10,
	},
	wanderingspirit: {
		onDamagingHit(damage, target, source, move) {
			const additionalBannedAbilities = ['hungerswitch', 'illusion', 'neutralizinggas', 'wonderguard'];
			if (source.getAbility().isPermanent || additionalBannedAbilities.includes(source.ability) ||
				target.volatiles['dynamax']
			) {
				return;
			}

			if (move.flags['contact']) {
				const sourceAbility = source.setAbility('wanderingspirit', target);
				if (!sourceAbility) return;
				if (target.isAlly(source)) {
					this.add('-activate', target, 'Skill Swap', '', '', '[of] ' + source);
				} else {
					this.add('-activate', target, 'ability: Wandering Spirit', this.dex.getAbility(sourceAbility).name, 'Wandering Spirit', '[of] ' + source);
				}
				target.setAbility(sourceAbility);
			}
		},
		name: "Wandering Spirit",
		rating: 2.5,
		num: 254,
	},
	waterabsorb: {
		onTryHit(target, source, move) {
			if (target !== source && move.type === 'Water') {
				if (!this.heal(target.baseMaxhp / 4)) {
					this.add('-immune', target, '[from] ability: Water Absorb');
				}
				return null;
			}
		},
		name: "Water Absorb",
		rating: 3.5,
		num: 11,
	},
	waterbubble: {
		onSourceModifyAtkPriority: 5,
		onSourceModifyAtk(atk, attacker, defender, move) {
			if (move.type === 'Fire') {
				return this.chainModify(0.5);
			}
		},
		onSourceModifySpAPriority: 5,
		onSourceModifySpA(atk, attacker, defender, move) {
			if (move.type === 'Fire') {
				return this.chainModify(0.5);
			}
		},
		onModifyAtk(atk, attacker, defender, move) {
			if (move.type === 'Water') {
				return this.chainModify(2);
			}
		},
		onModifySpA(atk, attacker, defender, move) {
			if (move.type === 'Water') {
				return this.chainModify(2);
			}
		},
		onUpdate(pokemon) {
			if (pokemon.status === 'brn') {
				this.add('-activate', pokemon, 'ability: Water Bubble');
				pokemon.cureStatus();
			}
		},
		onSetStatus(status, target, source, effect) {
			if (status.id !== 'brn') return;
			if ((effect as Move)?.status) {
				this.add('-immune', target, '[from] ability: Water Bubble');
			}
			return false;
		},
		name: "Water Bubble",
		rating: 4.5,
		num: 199,
	},
	watercompaction: {
		onDamagingHit(damage, target, source, move) {
			if (move.type === 'Water') {
				this.boost({def: 2});
			}
		},
		name: "Water Compaction",
		rating: 1.5,
		num: 195,
	},
	waterveil: {
		onUpdate(pokemon) {
			if (pokemon.status === 'brn') {
				this.add('-activate', pokemon, 'ability: Water Veil');
				pokemon.cureStatus();
			}
		},
		onSetStatus(status, target, source, effect) {
			if (status.id !== 'brn') return;
			if ((effect as Move)?.status) {
				this.add('-immune', target, '[from] ability: Water Veil');
			}
			return false;
		},
		name: "Water Veil",
		rating: 2,
		num: 41,
	},
	weakarmor: {
		onDamagingHit(damage, target, source, move) {
			if (move.category === 'Physical') {
				this.boost({def: -1, spe: 2}, target, target);
			}
		},
		name: "Weak Armor",
		rating: 1,
		num: 133,
	},
	whitesmoke: {
		onBoost(boost, target, source, effect) {
			if (source && target === source) return;
			let showMsg = false;
			let i: BoostName;
			for (i in boost) {
				if (boost[i]! < 0) {
					delete boost[i];
					showMsg = true;
				}
			}
			if (showMsg && !(effect as ActiveMove).secondaries && effect.id !== 'octolock') {
				this.add("-fail", target, "unboost", "[from] ability: White Smoke", "[of] " + target);
			}
		},
		name: "White Smoke",
		rating: 2,
		num: 73,
	},
	wimpout: {
		onEmergencyExit(target) {
			if (!this.canSwitch(target.side) || target.forceSwitchFlag || target.switchFlag) return;
			for (const side of this.sides) {
				for (const active of side.active) {
					active.switchFlag = false;
				}
			}
			target.switchFlag = true;
			this.add('-activate', target, 'ability: Wimp Out');
		},
		name: "Wimp Out",
		rating: 1,
		num: 193,
	},
	wonderguard: {
		onTryHit(target, source, move) {
			if (target === source || move.category === 'Status' || move.type === '???' || move.id === 'struggle') return;
			if (move.id === 'skydrop' && !source.volatiles['skydrop']) return;
			this.debug('Wonder Guard immunity: ' + move.id);
			if (target.runEffectiveness(move) <= 0) {
				if (move.smartTarget) {
					move.smartTarget = false;
				} else {
					this.add('-immune', target, '[from] ability: Wonder Guard');
				}
				return null;
			}
		},
		name: "Wonder Guard",
		rating: 5,
		num: 25,
	},
	wonderskin: {
		onModifyAccuracyPriority: 10,
		onModifyAccuracy(accuracy, target, source, move) {
			if (move.category === 'Status' && typeof accuracy === 'number') {
				this.debug('Wonder Skin - setting accuracy to 50');
				return 50;
			}
		},
		name: "Wonder Skin",
		rating: 2,
		num: 147,
	},
	zenmode: {
		onResidualOrder: 27,
		onResidual(pokemon) {
			if (pokemon.baseSpecies.baseSpecies !== 'Darmanitan' || pokemon.transformed) {
				return;
			}
			if (pokemon.hp <= pokemon.maxhp / 2 && !['Zen', 'Galar-Zen'].includes(pokemon.species.forme)) {
				pokemon.addVolatile('zenmode');
			} else if (pokemon.hp > pokemon.maxhp / 2 && ['Zen', 'Galar-Zen'].includes(pokemon.species.forme)) {
				pokemon.addVolatile('zenmode'); // in case of base Darmanitan-Zen
				pokemon.removeVolatile('zenmode');
			}
		},
		onEnd(pokemon) {
			if (!pokemon.volatiles['zenmode'] || !pokemon.hp) return;
			pokemon.transformed = false;
			delete pokemon.volatiles['zenmode'];
			if (pokemon.species.baseSpecies === 'Darmanitan' && pokemon.species.battleOnly) {
				pokemon.formeChange(pokemon.species.battleOnly as string, this.effect, false, '[silent]');
			}
		},
		condition: {
			onStart(pokemon) {
				if (!pokemon.species.name.includes('Galar')) {
					if (pokemon.species.id !== 'darmanitanzen') pokemon.formeChange('Darmanitan-Zen');
				} else {
					if (pokemon.species.id !== 'darmanitangalarzen') pokemon.formeChange('Darmanitan-Galar-Zen');
				}
			},
			onEnd(pokemon) {
				if (['Zen', 'Galar-Zen'].includes(pokemon.species.forme)) {
					pokemon.formeChange(pokemon.species.battleOnly as string);
				}
			},
		},
		isPermanent: true,
		name: "Zen Mode",
		rating: 0,
		num: 161,
	},

	// CAP
	mountaineer: {
		onDamage(damage, target, source, effect) {
			if (effect && effect.id === 'stealthrock') {
				return false;
			}
		},
		onTryHit(target, source, move) {
			if (move.type === 'Rock' && !target.activeTurns) {
				this.add('-immune', target, '[from] ability: Mountaineer');
				return null;
			}
		},
		isNonstandard: "CAP",
		name: "Mountaineer",
		rating: 3,
		num: -2,
	},
	rebound: {
		isNonstandard: "CAP",
		name: "Rebound",
		onTryHitPriority: 1,
		onTryHit(target, source, move) {
			if (this.effectData.target.activeTurns) return;

			if (target === source || move.hasBounced || !move.flags['reflectable']) {
				return;
			}
			const newMove = this.dex.getActiveMove(move.id);
			newMove.hasBounced = true;
			this.actions.useMove(newMove, target, source);
			return null;
		},
		onAllyTryHitSide(target, source, move) {
			if (this.effectData.target.activeTurns) return;

			if (target.isAlly(source) || move.hasBounced || !move.flags['reflectable']) {
				return;
			}
			const newMove = this.dex.getActiveMove(move.id);
			newMove.hasBounced = true;
			this.actions.useMove(newMove, this.effectData.target, source);
			return null;
		},
		condition: {
			duration: 1,
		},
		rating: 3,
		num: -3,
	},
	persistent: {
		isNonstandard: "CAP",
		name: "Persistent",
		// implemented in the corresponding move
		rating: 3,
		num: -4,
	},
};<|MERGE_RESOLUTION|>--- conflicted
+++ resolved
@@ -3088,11 +3088,7 @@
 			}
 		},
 		onAllyTryHitSide(target, source, move) {
-<<<<<<< HEAD
-			if (source === this.effectData.target || target.side !== source.side) return;
-=======
-			if (target === this.effectData.target || !target.isAlly(source)) return;
->>>>>>> 3ecff418
+			if (source === this.effectData.target || !target.isAlly(source)) return;
 			if (move.type === 'Grass') {
 				this.boost({atk: 1}, this.effectData.target);
 			}
