--- conflicted
+++ resolved
@@ -1510,108 +1510,6 @@
 			pokemon.trapped = true;
 		},
 	},
-<<<<<<< HEAD
-	multipleabilities: {
-		effectType: 'Rule',
-		name: 'Multiple Abilities',
-		desc: "Allows the simulator to recognize that Pok&eacute;mon may have multiple abilities active simulataneously.",
-		// Implemented in sim and data
-	},
-	pokebilitiesrule: {
-		effectType: 'Rule',
-		name: 'Pokebilities Rule',
-		desc: "Pokebilities battle effects: Pok&eacute;mon have all of their released abilities simultaneously.",
-		ruleset: ['Multiple Abilities'],
-		onBegin() {
-			if (!this.ruleTable.has('multipleabilities')) return;
-
-			this.add('rule', 'Pokebilities Rule: Pokémon have all of their released abilities simultaneously.');
-
-			for (const pokemon of this.getAllPokemon()) {
-				if (pokemon.ability === this.toID(pokemon.species.abilities['S'])) {
-					continue;
-				}
-				const existingPseudoAbilities = pokemon.m.pseudoAbilities || [];
-				pokemon.m.pokebilitiesPseudoAbilities = Object.keys(pokemon.species.abilities)
-					.filter(key => key !== 'S' && (key !== 'H' || !pokemon.species.unreleasedHidden))
-					.map(key => this.toID(pokemon.species.abilities[key as "0" | "1" | "H" | "S"]))
-					.filter(ability => ability !== pokemon.ability);
-				pokemon.m.pseudoAbilities = [...new Set(pokemon.m.pokebilitiesPseudoAbilities.concat(existingPseudoAbilities))];
-			}
-		},
-		onSwitchInPriority: 3,
-		onSwitchIn(pokemon) {
-			if (!this.ruleTable.has('multipleabilities')) return;
-
-			if (pokemon.m.pseudoAbilities) {
-				for (const pseudoAbility of pokemon.m.pseudoAbilities) {
-					const volatileName = 'ability:' + pseudoAbility;
-					if (pokemon.getVolatile(volatileName)) continue;
-					pokemon.addVolatile(volatileName, pokemon);
-				}
-			}
-		},
-		onAfterMega(pokemon) {
-			if (!this.ruleTable.has('multipleabilities')) return;
-			if (!pokemon.m.pokebilitiesPseudoAbilities) return; // Only clear our own pseudo-abilities
-
-			for (const pseudoAbility of pokemon.m.pokebilitiesPseudoAbilities) {
-				pokemon.removeVolatile('ability:' + pseudoAbility);
-			}
-			pokemon.m.pseudoAbilities = pokemon.m.pseudoAbilities.filter(
-				(ability: string) => !pokemon.m.pokebilitiesPseudoAbilities.includes(ability)
-			);
-			pokemon.m.pokebilitiesPseudoAbilities = undefined;
-		},
-	},
-	sharedpowerrule: {
-		effectType: 'Rule',
-		name: 'Shared Power Rule',
-		desc: "Shared Power battle effects: Once a Pok&eacute;mon switches in, its ability is shared with the rest of the team.",
-		ruleset: ['Multiple Abilities'],
-		onBegin() {
-			if (!this.ruleTable.has('multipleabilities')) return;
-
-			this.add('rule', 'Shared Power Rule: Once a Pokémon switches in, its ability is shared with the rest of the team.');
-		},
-		getSharedPower(pokemon) {
-			const sharedPower = new Set<string>();
-			for (const ally of pokemon.side.pokemon) {
-				if (ally.previouslySwitchedIn > 0) {
-					sharedPower.add(ally.baseAbility);
-				}
-			}
-			sharedPower.delete(pokemon.baseAbility);
-			return sharedPower;
-		},
-		onBeforeSwitchIn(pokemon) {
-			if (!this.ruleTable.has('multipleabilities')) return;
-
-			const rulesets = this.dex.data.Rulesets;
-			const rule = rulesets.hasOwnProperty('sharedpowerrule') ? rulesets['sharedpowerrule'] as Format : null;
-			if (!rule) return;
-
-			for (const ability of rule.getSharedPower!(pokemon)) {
-				const effect = 'ability:' + ability;
-				pokemon.volatiles[effect] = {id: this.toID(effect), target: pokemon};
-				if (!pokemon.m.pseudoAbilities) pokemon.m.pseudoAbilities = [];
-				if (!pokemon.m.pseudoAbilities.includes(ability)) pokemon.m.pseudoAbilities.push(ability);
-			}
-		},
-		onSwitchInPriority: 2,
-		onSwitchIn(pokemon) {
-			if (!this.ruleTable.has('multipleabilities')) return;
-
-			const rulesets = this.dex.data.Rulesets;
-			const rule = rulesets.hasOwnProperty('sharedpowerrule') ? rulesets['sharedpowerrule'] as Format : null;
-			if (!rule) return;
-
-			for (const ability of rule.getSharedPower!(pokemon)) {
-				const effect = 'ability:' + ability;
-				delete pokemon.volatiles[effect];
-				pokemon.addVolatile(effect);
-			}
-=======
 	chimera1v1rule: {
 		effectType: 'Rule',
 		name: 'Chimera 1v1 Rule',
@@ -1657,7 +1555,108 @@
 			// so all HP-related properties get re-initialized in setSpecies
 			pokemon.maxhp = 0;
 			pokemon.setSpecies(newSpecies, null);
->>>>>>> d03ba1c2
-		},
-	},
+		},
+	},
+	multipleabilities: {
+		effectType: 'Rule',
+		name: 'Multiple Abilities',
+		desc: "Allows the simulator to recognize that Pok&eacute;mon may have multiple abilities active simulataneously.",
+		// Implemented in sim and data
+	},
+	pokebilitiesrule: {
+		effectType: 'Rule',
+		name: 'Pokebilities Rule',
+		desc: "Pokebilities battle effects: Pok&eacute;mon have all of their released abilities simultaneously.",
+		ruleset: ['Multiple Abilities'],
+		onBegin() {
+			if (!this.ruleTable.has('multipleabilities')) return;
+
+			this.add('rule', 'Pokebilities Rule: Pokémon have all of their released abilities simultaneously.');
+
+			for (const pokemon of this.getAllPokemon()) {
+				if (pokemon.ability === this.toID(pokemon.species.abilities['S'])) {
+					continue;
+				}
+				const existingPseudoAbilities = pokemon.m.pseudoAbilities || [];
+				pokemon.m.pokebilitiesPseudoAbilities = Object.keys(pokemon.species.abilities)
+					.filter(key => key !== 'S' && (key !== 'H' || !pokemon.species.unreleasedHidden))
+					.map(key => this.toID(pokemon.species.abilities[key as "0" | "1" | "H" | "S"]))
+					.filter(ability => ability !== pokemon.ability);
+				pokemon.m.pseudoAbilities = [...new Set(pokemon.m.pokebilitiesPseudoAbilities.concat(existingPseudoAbilities))];
+			}
+		},
+		onSwitchInPriority: 3,
+		onSwitchIn(pokemon) {
+			if (!this.ruleTable.has('multipleabilities')) return;
+
+			if (pokemon.m.pseudoAbilities) {
+				for (const pseudoAbility of pokemon.m.pseudoAbilities) {
+					const volatileName = 'ability:' + pseudoAbility;
+					if (pokemon.getVolatile(volatileName)) continue;
+					pokemon.addVolatile(volatileName, pokemon);
+				}
+			}
+		},
+		onAfterMega(pokemon) {
+			if (!this.ruleTable.has('multipleabilities')) return;
+			if (!pokemon.m.pokebilitiesPseudoAbilities) return; // Only clear our own pseudo-abilities
+
+			for (const pseudoAbility of pokemon.m.pokebilitiesPseudoAbilities) {
+				pokemon.removeVolatile('ability:' + pseudoAbility);
+			}
+			pokemon.m.pseudoAbilities = pokemon.m.pseudoAbilities.filter(
+				(ability: string) => !pokemon.m.pokebilitiesPseudoAbilities.includes(ability)
+			);
+			pokemon.m.pokebilitiesPseudoAbilities = undefined;
+		},
+	},
+	sharedpowerrule: {
+		effectType: 'Rule',
+		name: 'Shared Power Rule',
+		desc: "Shared Power battle effects: Once a Pok&eacute;mon switches in, its ability is shared with the rest of the team.",
+		ruleset: ['Multiple Abilities'],
+		onBegin() {
+			if (!this.ruleTable.has('multipleabilities')) return;
+
+			this.add('rule', 'Shared Power Rule: Once a Pokémon switches in, its ability is shared with the rest of the team.');
+		},
+		getSharedPower(pokemon) {
+			const sharedPower = new Set<string>();
+			for (const ally of pokemon.side.pokemon) {
+				if (ally.previouslySwitchedIn > 0) {
+					sharedPower.add(ally.baseAbility);
+				}
+			}
+			sharedPower.delete(pokemon.baseAbility);
+			return sharedPower;
+		},
+		onBeforeSwitchIn(pokemon) {
+			if (!this.ruleTable.has('multipleabilities')) return;
+
+			const rulesets = this.dex.data.Rulesets;
+			const rule = rulesets.hasOwnProperty('sharedpowerrule') ? rulesets['sharedpowerrule'] as Format : null;
+			if (!rule) return;
+
+			for (const ability of rule.getSharedPower!(pokemon)) {
+				const effect = 'ability:' + ability;
+				pokemon.volatiles[effect] = {id: this.toID(effect), target: pokemon};
+				if (!pokemon.m.pseudoAbilities) pokemon.m.pseudoAbilities = [];
+				if (!pokemon.m.pseudoAbilities.includes(ability)) pokemon.m.pseudoAbilities.push(ability);
+			}
+		},
+		onSwitchInPriority: 2,
+		onSwitchIn(pokemon) {
+			if (!this.ruleTable.has('multipleabilities')) return;
+
+			const rulesets = this.dex.data.Rulesets;
+			const rule = rulesets.hasOwnProperty('sharedpowerrule') ? rulesets['sharedpowerrule'] as Format : null;
+			if (!rule) return;
+
+			for (const ability of rule.getSharedPower!(pokemon)) {
+				const effect = 'ability:' + ability;
+				delete pokemon.volatiles[effect];
+				pokemon.addVolatile(effect);
+			}
+        }
+    },
 };