--- conflicted
+++ resolved
@@ -1372,33 +1372,6 @@
 			return newSpecies;
 		},
 	},
-<<<<<<< HEAD
-	timereverseclause: {
-		effectType: 'ValidatorRule',
-		name: 'Time Reverse Clause',
-		desc: "Stops teams from having more than one Pok&eacute;mon with Time Reverse",
-		banlist: ["Time Reverse > 1"],
-		onBegin() {
-			this.add('rule', 'Time Reverse Clause: Limit one Pok&eacute;mon with Time Reverse');
-		},
-	},
-	accuracyitemsclause: {
-		effectType: 'ValidatorRule',
-		name: 'Accuracy Items Clause',
-		desc: "Bans items that reduce foe's accuracy",
-		banlist: ['Lax Incense', 'Bright Powder'],
-		onBegin() {
-			this.add('rule', "Accuracy Items Clause: Items that reduce foe's accuracy are banned");
-		},
-	},
-	kingsrockclause: {
-		effectType: 'ValidatorRule',
-		name: "King's Rock Clause",
-		desc: "Bans the item King's Rock",
-		banlist: ["King's Rock"],
-		onBegin() {
-			this.add('rule', "King's Rock Clause: King's Rock is banned");
-=======
 	teamtypepreview: {
 		effectType: 'Rule',
 		name: 'Team Type Preview',
@@ -1784,7 +1757,6 @@
 				if (!this.dex.types.isName(type)) continue;
 				if (pokemon.moveSlots[i] && move.id === pokemon.moveSlots[i].id) move.type = type;
 			}
->>>>>>> c8083702
 		},
 	},
 };