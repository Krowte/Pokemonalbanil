--- conflicted
+++ resolved
@@ -1492,13 +1492,9 @@
 		const typeComboCount: {[k: string]: number} = {};
 		const typeWeaknesses: {[k: string]: number} = {};
 		const teamDetails: RandomTeamsTypes.TeamDetails = {};
-<<<<<<< HEAD
-		const [pokemonPool, baseSpeciesPool] = this.getPokemonPool(type, pokemon, isMonotype, isDoubles, isDNURandbats);
-=======
 		const [pokemonPool, baseSpeciesPool] = this.getPokemonPool(type, pokemon, isMonotype, isDoubles);
 
 		let generatedLead = false;
->>>>>>> 26111b13
 		while (baseSpeciesPool.length && pokemon.length < this.maxTeamSize) {
 			const baseSpecies = this.sampleNoReplace(baseSpeciesPool);
 			const currentSpeciesPool: Species[] = [];
