--- conflicted
+++ resolved
@@ -1660,14 +1660,11 @@
 	weezing: {
 		randomBattleMoves: ["painsplit", "sludgebomb", "willowisp", "fireblast", "protect", "toxicspikes"],
 		randomDoubleBattleMoves: ["protect", "sludgebomb", "willowisp", "fireblast", "toxic", "painsplit", "thunderbolt", "explosion"],
-<<<<<<< HEAD
 		encounters: [
 			{"generation": 2, "level": 16},
 			{"generation": 3, "level": 32},
 			{"generation": 4, "level": 15, "pokeball": "safariball"},
 		],
-=======
->>>>>>> 8a72552f
 		tier: "NU",
 		doublesTier: "DUU",
 	},
@@ -3939,10 +3936,7 @@
 			{"generation": 3, "level": 22, "moves": ["sweetkiss", "magicalleaf", "leechseed", "grasswhistle"]},
 		],
 		tier: "PU",
-<<<<<<< HEAD
-=======
 		doublesTier: "NFE",
->>>>>>> 8a72552f
 	},
 	roserade: {
 		randomBattleMoves: ["sludgebomb", "gigadrain", "sleeppowder", "leafstorm", "spikes", "toxicspikes", "rest", "synthesis", "hiddenpowerfire"],
@@ -5037,12 +5031,9 @@
 	gastrodon: {
 		randomBattleMoves: ["earthquake", "icebeam", "scald", "toxic", "recover", "clearsmog"],
 		randomDoubleBattleMoves: ["earthpower", "icebeam", "scald", "muddywater", "recover", "icywind", "protect"],
-<<<<<<< HEAD
 		encounters: [
 			{"generation": 4, "level": 20},
 		],
-=======
->>>>>>> 8a72552f
 		tier: "PU",
 		doublesTier: "DOU",
 	},
@@ -6047,12 +6038,9 @@
 			{"generation": 5, "level": 35, "isHidden": true, "moves": ["thrash", "bellydrum", "flareblitz", "hammerarm"]},
 			{"generation": 6, "level": 35, "gender": "M", "nature": "Calm", "ivs": {"hp": 30, "atk": 30, "def": 30, "spa": 30, "spd": 30, "spe": 30}, "isHidden": true, "moves": ["thrash", "bellydrum", "flareblitz", "hammerarm"], "pokeball": "cherishball"},
 		],
-<<<<<<< HEAD
 		encounters: [
 			{"generation": 6, "level": 32, "maxEggMoves": 1},
 		],
-=======
->>>>>>> 8a72552f
 		tier: "RUBL",
 		doublesTier: "DUU",
 	},
@@ -7959,11 +7947,7 @@
 	minior: {
 		randomBattleMoves: ["shellsmash", "powergem", "acrobatics", "earthquake"],
 		randomDoubleBattleMoves: ["shellsmash", "powergem", "acrobatics", "earthquake", "protect"],
-<<<<<<< HEAD
-		tier: "PU",
-=======
 		tier: "PUBL",
->>>>>>> 8a72552f
 		doublesTier: "DUU",
 	},
 	miniormeteor: {
