--- conflicted
+++ resolved
@@ -730,11 +730,8 @@
 		num: 493,
 		onTypePriority: 1,
 		onType: function (types, pokemon) {
-<<<<<<< HEAD
 			if (pokemon.transformed) return types;
-=======
 			/** @type {string | undefined} */
->>>>>>> fcb36884
 			let type = 'Normal';
 			if (pokemon.ability === 'multitype') {
 				type = pokemon.getItem().onPlate;
@@ -751,11 +748,8 @@
 		num: 773,
 		onTypePriority: 1,
 		onType: function (types, pokemon) {
-<<<<<<< HEAD
 			if (pokemon.transformed) return types;
-=======
 			/** @type {string | undefined} */
->>>>>>> fcb36884
 			let type = 'Normal';
 			if (pokemon.ability === 'rkssystem') {
 				type = pokemon.getItem().onMemory;
