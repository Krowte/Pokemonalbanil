export const AbilitiesText: {[k: string]: AbilityText} = {
	noability: {
		name: "No Ability",
		shortDesc: "Does nothing.",
	},
	adaptability: {
		name: "Adaptability",
		desc: "This Pokemon's moves that match one of its types have a same-type attack bonus (STAB) of 2 instead of 1.5.",
		shortDesc: "This Pokemon's same-type attack bonus (STAB) is 2 instead of 1.5.",
	},
	aerilate: {
		name: "Aerilate",
		desc: "This Pokemon's Normal-type moves become Flying-type moves and have their power multiplied by 1.2. This effect comes after other effects that change a move's type, but before Ion Deluge and Electrify's effects.",
		shortDesc: "This Pokemon's Normal-type moves become Flying type and have 1.2x power.",
		gen6: {
			desc: "This Pokemon's Normal-type moves become Flying-type moves and have their power multiplied by 1.3. This effect comes after other effects that change a move's type, but before Ion Deluge and Electrify's effects.",
			shortDesc: "This Pokemon's Normal-type moves become Flying type and have 1.3x power.",
		},
	},
	aftermath: {
		name: "Aftermath",
		desc: "If this Pokemon is knocked out with a contact move, that move's user loses 1/4 of its maximum HP, rounded down. If any active Pokemon has the Damp Ability, this effect is prevented.",
		shortDesc: "If this Pokemon is KOed with a contact move, that move's user loses 1/4 its max HP.",

		damage: "  [POKEMON] was hurt!",
	},
	airlock: {
		name: "Air Lock",
		shortDesc: "While this Pokemon is active, the effects of weather conditions are disabled.",

		start: "  The effects of the weather disappeared.",
	},
	analytic: {
		name: "Analytic",
		desc: "The power of this Pokemon's move is multiplied by 1.3 if it is the last to move in a turn. Does not affect Doom Desire and Future Sight.",
		shortDesc: "This Pokemon's attacks have 1.3x power if it is the last to move in a turn.",
	},
	angerpoint: {
		name: "Anger Point",
		desc: "If this Pokemon, but not its substitute, is struck by a critical hit, its Attack is raised by 12 stages.",
		shortDesc: "If this Pokemon (not its substitute) takes a critical hit, its Attack is raised 12 stages.",
		gen4: {
			desc: "If this Pokemon, or its substitute, is struck by a critical hit, its Attack is raised by 12 stages.",
			shortDesc: "If this Pokemon or its substitute takes a critical hit, its Attack is raised 12 stages.",
		},

		boost: "  [POKEMON] maxed its Attack!",
	},
	angershell: {
		name: "Anger Shell",
		desc: "When this Pokemon has more than 1/2 its maximum HP and takes damage from an attack bringing it to 1/2 or less of its maximum HP, its Attack, Special Attack, and Speed are raised by 1 stage, and its Defense and Special Defense are lowered by 1 stage. This effect applies after all hits from a multi-hit move. This effect is prevented if the move had a secondary effect removed by the Sheer Force Ability.",
		shortDesc: "At 1/2 or less of this Pokemon's max HP: +1 Atk, Sp. Atk, Spe, and -1 Def, Sp. Def.",
	},
	anticipation: {
		name: "Anticipation",
		desc: "On switch-in, this Pokemon is alerted if any opposing Pokemon has an attack that is super effective against this Pokemon, or an OHKO move. This effect considers any move that deals direct damage as an attacking move of its respective type, Hidden Power counts as its determined type, and Judgment, Multi-Attack, Natural Gift, Revelation Dance, Techno Blast, and Weather Ball are considered Normal-type moves.",
		shortDesc: "On switch-in, this Pokemon shudders if any foe has a supereffective or OHKO move.",
		gen6: {
			desc: "On switch-in, this Pokemon is alerted if any opposing Pokemon has an attack that is super effective against this Pokemon, or an OHKO move. This effect considers any move that deals direct damage as an attacking move of its respective type, Hidden Power counts as its determined type, and Judgment, Natural Gift, Techno Blast, and Weather Ball are considered Normal-type moves.",
		},
		gen5: {
			desc: "On switch-in, this Pokemon is alerted if any opposing Pokemon has an attack that is super effective against this Pokemon, or an OHKO move. This effect considers any move that deals direct damage as an attacking move of its respective type, and Hidden Power, Judgment, Natural Gift, Techno Blast, and Weather Ball are considered Normal-type moves.",
		},
		gen4: {
			desc: "On switch-in, this Pokemon is alerted if any opposing Pokemon has an attack that is super effective against this Pokemon, or an OHKO move that this Pokemon is not immune to and if its level is less than or equal to the opposing Pokemon's level. This effect does not consider Counter, Dragon Rage, Metal Burst, Mirror Coat, Night Shade, Psywave, or Seismic Toss as attacking moves, and Hidden Power, Judgment, Natural Gift, and Weather Ball are considered Normal-type moves. This effect considers any changes to the effectiveness of attacks against this Pokemon due to the effects of Gravity or the Normalize or Scrappy Abilities.",
		},

		activate: "  [POKEMON] shuddered!",
	},
	arenatrap: {
		name: "Arena Trap",
		desc: "Prevents opposing Pokemon from choosing to switch out unless they are airborne, are holding a Shed Shell, or are a Ghost type.",
		shortDesc: "Prevents opposing Pokemon from choosing to switch out unless they are airborne.",
		gen6: {
			desc: "Prevents adjacent opposing Pokemon from choosing to switch out unless they are airborne, are holding a Shed Shell, or are a Ghost type.",
		},
		gen5: {
			desc: "Prevents adjacent opposing Pokemon from choosing to switch out unless they are airborne or holding a Shed Shell.",
		},
		gen4: {
			desc: "Prevents opposing Pokemon from choosing to switch out unless they are airborne or holding a Shed Shell.",
		},
		gen3: {
			desc: "Prevents opposing Pokemon from choosing to switch out unless they are airborne.",
		},
	},
	armortail: {
		name: "Armor Tail",
		desc: "Priority moves used by opposing Pokemon targeting this Pokemon or its allies are prevented from having an effect.",
		shortDesc: "This Pokemon and its allies are protected from opposing priority moves.",

		block: "#damp",
	},
	aromaveil: {
		name: "Aroma Veil",
		desc: "This Pokemon and its allies cannot become affected by Attract, Disable, Encore, Heal Block, Taunt, or Torment.",
		shortDesc: "Protects user/allies from Attract, Disable, Encore, Heal Block, Taunt, and Torment.",

		block: "  [POKEMON] is protected by an aromatic veil!",
	},
	asone: {
		name: "As One",
		shortDesc: "See 'As One (Glastrier)' and 'As One (Spectrier)'.",

		start: "  [POKEMON] has two Abilities!",
	},
	asoneglastrier: {
		name: "As One (Glastrier)",
		shortDesc: "Combination of the Unnerve and Chilling Neigh Abilities.",
	},
	asonespectrier: {
		name: "As One (Spectrier)",
		shortDesc: "Combination of the Unnerve and Grim Neigh Abilities.",
	},
	aurabreak: {
		name: "Aura Break",
		desc: "While this Pokemon is active, the effects of the Dark Aura and Fairy Aura Abilities are reversed, multiplying the power of Dark- and Fairy-type moves, respectively, by 3/4 instead of 1.33.",
		shortDesc: "While this Pokemon is active, the Dark Aura and Fairy Aura power modifier is 0.75x.",

		start: "  [POKEMON] reversed all other Pok\u00E9mon's auras!",
	},
	baddreams: {
		name: "Bad Dreams",
		desc: "Causes opposing Pokemon to lose 1/8 of their maximum HP, rounded down, at the end of each turn if they are asleep.",
		shortDesc: "Causes sleeping foes to lose 1/8 of their max HP at the end of each turn.",
		gen6: {
			desc: "Causes adjacent opposing Pokemon to lose 1/8 of their maximum HP, rounded down, at the end of each turn if they are asleep.",
			shortDesc: "Causes sleeping adjacent foes to lose 1/8 of their max HP at the end of each turn.",
		},
		gen4: {
			desc: "Causes opposing Pokemon to lose 1/8 of their maximum HP, rounded down, at the end of each turn if they are asleep.",
			shortDesc: "Causes sleeping foes to lose 1/8 of their max HP at the end of each turn.",
		},

		damage: "  [POKEMON] is tormented!",
	},
	ballfetch: {
		name: "Ball Fetch",
		shortDesc: "No competitive use.",
	},
	battery: {
		name: "Battery",
		shortDesc: "This Pokemon's allies have the power of their special attacks multiplied by 1.3.",
	},
	battlearmor: {
		name: "Battle Armor",
		shortDesc: "This Pokemon cannot be struck by a critical hit.",
	},
	battlebond: {
		name: "Battle Bond",
		desc: "If this Pokemon is a Greninja, its Attack, Special Attack, and Speed are raised by 1 stage if it attacks and knocks out another Pokemon. This effect can only happen once per battle.",
		shortDesc: "After KOing a Pokemon: raises Attack, Sp. Atk, Speed by 1 stage. Once per battle.",
		gen8: {
			desc: "If this Pokemon is a Greninja, it transforms into Ash-Greninja if it attacks and knocks out another Pokemon. If this Pokemon is an Ash-Greninja, its Water Shuriken has 20 power and always hits three times.",
			shortDesc: "After KOing a Pokemon: becomes Ash-Greninja, Water Shuriken: 20 power, hits 3x.",
		},
		activate: "  [POKEMON] became fully charged due to its bond with its Trainer!",
		transform: "[POKEMON] became Ash-Greninja!",
	},
	beadsofruin: {
		name: "Beads of Ruin",
		shortDesc: "Active Pokemon without this Ability have their Special Defense multiplied by 0.75.",

		start: "  [POKEMON]'s Beads of Ruin weakened the Sp. Def of all surrounding Pokémon!",
	},
	beastboost: {
		name: "Beast Boost",
		desc: "This Pokemon's highest stat is raised by 1 stage if it attacks and knocks out another Pokemon. Stat stage changes are not considered. If multiple stats are tied, Attack, Defense, Special Attack, Special Defense, and Speed are prioritized in that order.",
		shortDesc: "This Pokemon's highest stat is raised by 1 if it attacks and KOes another Pokemon.",
	},
	berserk: {
		name: "Berserk",
		desc: "When this Pokemon has more than 1/2 its maximum HP and takes damage from an attack bringing it to 1/2 or less of its maximum HP, its Special Attack is raised by 1 stage. This effect applies after all hits from a multi-hit move. This effect is prevented if the move had a secondary effect removed by the Sheer Force Ability.",
		shortDesc: "This Pokemon's Sp. Atk is raised by 1 when it reaches 1/2 or less of its max HP.",
	},
	bigpecks: {
		name: "Big Pecks",
		shortDesc: "Prevents other Pokemon from lowering this Pokemon's Defense stat stage.",
	},
	blaze: {
		name: "Blaze",
		desc: "When this Pokemon has 1/3 or less of its maximum HP, rounded down, its offensive stat is multiplied by 1.5 while using a Fire-type attack.",
		shortDesc: "At 1/3 or less of its max HP, this Pokemon's offensive stat is 1.5x with Fire attacks.",
		gen4: {
			desc: "When this Pokemon has 1/3 or less of its maximum HP, rounded down, its Fire-type attacks have their power multiplied by 1.5.",
			shortDesc: "At 1/3 or less of its max HP, this Pokemon's Fire-type attacks have 1.5x power.",
		},
	},
	bulletproof: {
		name: "Bulletproof",
		shortDesc: "This Pokemon is immune to bullet moves.",
	},
	cheekpouch: {
		name: "Cheek Pouch",
		desc: "If this Pokemon eats a held Berry, it restores 1/3 of its maximum HP, rounded down, in addition to the Berry's effect. This effect can also activate after the effects of Bug Bite, Fling, Pluck, Stuff Cheeks, and Teatime if the eaten Berry had an effect on this Pokemon.",
		shortDesc: "If this Pokemon eats a Berry, it restores 1/3 of its max HP after the Berry's effect.",
		gen7: {
			desc: "If this Pokemon eats a held Berry, it restores 1/3 of its maximum HP, rounded down, in addition to the Berry's effect. This effect can also activate after the effects of Bug Bite, Fling, and Pluck if the eaten Berry has an effect on this Pokemon.",
		},
	},
	chillingneigh: {
		name: "Chilling Neigh",
		desc: "This Pokemon's Attack is raised by 1 stage if it attacks and knocks out another Pokemon.",
		shortDesc: "This Pokemon's Attack is raised by 1 stage if it attacks and KOes another Pokemon.",
	},
	chlorophyll: {
		name: "Chlorophyll",
		desc: "If Sunny Day is active, this Pokemon's Speed is doubled. This effect is prevented if this Pokemon is holding a Utility Umbrella.",
		shortDesc: "If Sunny Day is active, this Pokemon's Speed is doubled.",
		gen7: {
			desc: "If Sunny Day is active, this Pokemon's Speed is doubled.",
		},
	},
	clearbody: {
		name: "Clear Body",
		shortDesc: "Prevents other Pokemon from lowering this Pokemon's stat stages.",
	},
	cloudnine: {
		name: "Cloud Nine",
		shortDesc: "While this Pokemon is active, the effects of weather conditions are disabled.",

		start: "#airlock",
	},
	colorchange: {
		name: "Color Change",
		desc: "This Pokemon's type changes to match the type of the last move that hit it, unless that type is already one of its types. This effect applies after all hits from a multi-hit move. This effect is prevented if the move had a secondary effect removed by the Sheer Force Ability.",
		shortDesc: "This Pokemon's type changes to the type of a move it's hit by, unless it has the type.",
		gen4: {
			desc: "This Pokemon's type changes to match the type of the last move that hit it, unless that type is already one of its types. This effect applies after each hit from a multi-hit move. This effect does not happen if this Pokemon did not lose HP from the attack.",
		},
	},
	comatose: {
		name: "Comatose",
		desc: "This Pokemon is considered to be asleep and cannot become affected by a non-volatile status condition or Yawn.",
		shortDesc: "This Pokemon cannot be statused, and is considered to be asleep.",

		start: "  [POKEMON] is drowsing!",
	},
	commander: {
		name: "Commander",
		desc: "If this Pokemon is a Tatsugiri and a Dondozo is an active ally, this Pokemon goes into the Dondozo's mouth. The Dondozo has its Attack, Special Attack, Speed, Defense, and Special Defense raised by 2 stages. During the effect, the Dondozo cannot be switched out, this Pokemon cannot select an action, and attacks targeted at this Pokemon will be avoided but it will still take indirect damage. If this Pokemon faints during the effect, a Pokemon can be switched in as a replacement but the Dondozo remains unable to be switched out. If the Dondozo faints during the effect, this Pokemon regains the ability to select an action.",
		shortDesc: "If ally is Dondozo: this Pokemon cannot act or be hit, +2 to all Dondozo's stats.",

		activate: "  [POKEMON] was swallowed by [TARGET] and became [TARGET]'s commander!",
	},
	competitive: {
		name: "Competitive",
		desc: "This Pokemon's Special Attack is raised by 2 stages for each of its stat stages that is lowered by an opposing Pokemon.",
		shortDesc: "This Pokemon's Sp. Atk is raised by 2 for each of its stats that is lowered by a foe.",
	},
	compoundeyes: {
		name: "Compound Eyes",
		shortDesc: "This Pokemon's moves have their accuracy multiplied by 1.3.",
	},
	contrary: {
		name: "Contrary",
		shortDesc: "If this Pokemon has a stat stage raised it is lowered instead, and vice versa.",
		gen7: {
			desc: "If this Pokemon has a stat stage raised it is lowered instead, and vice versa. This Ability does not affect stat stage increases received from Z-Power effects that happen before a Z-Move is used.",
		},
		gen6: {
			desc: "If this Pokemon has a stat stage raised it is lowered instead, and vice versa.",
		},
	},
	corrosion: {
		name: "Corrosion",
		shortDesc: "This Pokemon can poison or badly poison a Pokemon regardless of its typing.",
	},
	costar: {
		name: "Costar",
		shortDesc: "On switch-in, this Pokemon copies all of its ally's stat stage changes.",
	},
	cottondown: {
		name: "Cotton Down",
		desc: "When this Pokemon is hit by an attack, the Speed of all other Pokemon on the field is lowered by 1 stage.",
		shortDesc: "If this Pokemon is hit, it lowers the Speed of all other Pokemon on the field 1 stage.",
	},
	cudchew: {
		name: "Cud Chew",
		shortDesc: "If this Pokemon eats a Berry, it will eat that Berry again at the end of the next turn.",
	},
	curiousmedicine: {
		name: "Curious Medicine",
		shortDesc: "On switch-in, this Pokemon's allies have their stat stages reset to 0.",
	},
	cursedbody: {
		name: "Cursed Body",
		desc: "If this Pokemon is hit by an attack, there is a 30% chance that move gets disabled unless one of the attacker's moves is already disabled.",
		shortDesc: "If this Pokemon is hit by an attack, there is a 30% chance that move gets disabled.",
	},
	cutecharm: {
		name: "Cute Charm",
		desc: "There is a 30% chance a Pokemon making contact with this Pokemon will become infatuated if it is of the opposite gender.",
		shortDesc: "30% chance of infatuating Pokemon of the opposite gender if they make contact.",
		gen4: {
			desc: "There is a 30% chance a Pokemon making contact with this Pokemon will become infatuated if it is of the opposite gender. This effect does not happen if this Pokemon did not lose HP from the attack.",
		},
		gen3: {
			desc: "There is a 1/3 chance a Pokemon making contact with this Pokemon will become infatuated if it is of the opposite gender. This effect does not happen if this Pokemon did not lose HP from the attack.",
			shortDesc: "1/3 chance of infatuating Pokemon of the opposite gender if they make contact.",
		},
	},
	damp: {
		name: "Damp",
		desc: "While this Pokemon is active, Explosion, Mind Blown, Misty Explosion, Self-Destruct, and the Aftermath Ability are prevented from having an effect.",
		shortDesc: "Prevents Explosion/Mind Blown/Misty Explosion/Self-Destruct/Aftermath while active.",
		gen7: {
			desc: "While this Pokemon is active, Explosion, Mind Blown, Self-Destruct, and the Aftermath Ability are prevented from having an effect.",
			shortDesc: "Prevents Explosion/Mind Blown/Self-Destruct/Aftermath while this Pokemon is active.",
		},
		gen6: {
			desc: "While this Pokemon is active, Explosion, Self-Destruct, and the Aftermath Ability are prevented from having an effect.",
			shortDesc: "Prevents Explosion/Self-Destruct/Aftermath while this Pokemon is active.",
		},
		gen3: {
			desc: "While this Pokemon is active, Explosion and Self-Destruct are prevented from having an effect.",
			shortDesc: "Prevents Explosion and Self-Destruct while this Pokemon is active.",
		},

		block: "  [SOURCE] cannot use [MOVE]!",
	},
	dancer: {
		name: "Dancer",
		desc: "After another Pokemon uses a dance move, this Pokemon uses the same move. The copied move is subject to all effects that can prevent a move from being executed. A move used through this Ability cannot be copied again by other Pokemon with this Ability.",
		shortDesc: "After another Pokemon uses a dance move, this Pokemon uses the same move.",
	},
	darkaura: {
		name: "Dark Aura",
		desc: "While this Pokemon is active, the power of Dark-type moves used by active Pokemon is multiplied by 1.33.",
		shortDesc: "While this Pokemon is active, a Dark move used by any Pokemon has 1.33x power.",

		start: "  [POKEMON] is radiating a dark aura!",
	},
	dauntlessshield: {
		name: "Dauntless Shield",
		shortDesc: "On switch-in, this Pokemon's Defense is raised by 1 stage. Once per battle.",
		gen8: {
			shortDesc: "On switch-in, this Pokemon's Defense is raised by 1 stage.",
		},
	},
	dazzling: {
		name: "Dazzling",
		desc: "Priority moves used by opposing Pokemon targeting this Pokemon or its allies are prevented from having an effect.",
		shortDesc: "This Pokemon and its allies are protected from opposing priority moves.",

		block: "#damp",
	},
	defeatist: {
		name: "Defeatist",
		desc: "While this Pokemon has 1/2 or less of its maximum HP, its Attack and Special Attack are halved.",
		shortDesc: "While this Pokemon has 1/2 or less of its max HP, its Attack and Sp. Atk are halved.",
	},
	defiant: {
		name: "Defiant",
		desc: "This Pokemon's Attack is raised by 2 stages for each of its stat stages that is lowered by an opposing Pokemon.",
		shortDesc: "This Pokemon's Attack is raised by 2 for each of its stats that is lowered by a foe.",
	},
	deltastream: {
		name: "Delta Stream",
		desc: "On switch-in, the weather becomes Delta Stream, which removes the weaknesses of the Flying type from Flying-type Pokemon. This weather remains in effect until this Ability is no longer active for any Pokemon, or the weather is changed by the Desolate Land or Primordial Sea Abilities.",
		shortDesc: "On switch-in, strong winds begin until this Ability is not active in battle.",
	},
	desolateland: {
		name: "Desolate Land",
		desc: "On switch-in, the weather becomes Desolate Land, which includes all the effects of Sunny Day and prevents damaging Water-type moves from executing. This weather remains in effect until this Ability is no longer active for any Pokemon, or the weather is changed by the Delta Stream or Primordial Sea Abilities.",
		shortDesc: "On switch-in, extremely harsh sunlight begins until this Ability is not active in battle.",
	},
	disguise: {
		name: "Disguise",
		desc: "If this Pokemon is a Mimikyu, the first hit it takes in battle deals 0 neutral damage. Its disguise is then broken, it changes to Busted Form, and it loses 1/8 of its max HP. Confusion damage also breaks the disguise.",
		shortDesc: "(Mimikyu only) The first hit it takes is blocked, and it takes 1/8 HP damage instead.",
		gen7: {
			desc: "If this Pokemon is a Mimikyu, the first hit it takes in battle deals 0 neutral damage. Its disguise is then broken and it changes to Busted Form. Confusion damage also breaks the disguise.",
			shortDesc: "(Mimikyu only) First hit deals 0 damage, breaks disguise.",
		},

		block: "  Its disguise served it as a decoy!",
		transform: "[POKEMON]'s disguise was busted!",
	},
	download: {
		name: "Download",
		desc: "On switch-in, this Pokemon's Attack or Special Attack is raised by 1 stage based on the weaker combined defensive stat of all opposing Pokemon. Attack is raised if their Defense is lower, and Special Attack is raised if their Special Defense is the same or lower.",
		shortDesc: "On switch-in, Attack or Sp. Atk is raised 1 stage based on the foes' weaker Defense.",
	},
	dragonsmaw: {
		name: "Dragon's Maw",
		shortDesc: "This Pokemon's offensive stat is multiplied by 1.5 while using a Dragon-type attack.",
	},
	drizzle: {
		name: "Drizzle",
		shortDesc: "On switch-in, this Pokemon summons Rain Dance.",
	},
	drought: {
		name: "Drought",
		shortDesc: "On switch-in, this Pokemon summons Sunny Day.",
	},
	dryskin: {
		name: "Dry Skin",
		desc: "This Pokemon is immune to Water-type moves and restores 1/4 of its maximum HP, rounded down, when hit by a Water-type move. The power of Fire-type moves is multiplied by 1.25 when used on this Pokemon. At the end of each turn, this Pokemon restores 1/8 of its maximum HP, rounded down, if the weather is Rain Dance, and loses 1/8 of its maximum HP, rounded down, if the weather is Sunny Day. The weather effects are prevented if this Pokemon is holding a Utility Umbrella.",
		shortDesc: "This Pokemon is healed 1/4 by Water, 1/8 by Rain; is hurt 1.25x by Fire, 1/8 by Sun.",
		gen7: {
			desc: "This Pokemon is immune to Water-type moves and restores 1/4 of its maximum HP, rounded down, when hit by a Water-type move. The power of Fire-type moves is multiplied by 1.25 when used on this Pokemon. At the end of each turn, this Pokemon restores 1/8 of its maximum HP, rounded down, if the weather is Rain Dance, and loses 1/8 of its maximum HP, rounded down, if the weather is Sunny Day.",
		},

		damage: "  ([POKEMON] was hurt by its Dry Skin.)",
	},
	earlybird: {
		name: "Early Bird",
		shortDesc: "This Pokemon's sleep counter drops by 2 instead of 1.",
	},
	eartheater: {
		name: "Earth Eater",
		desc: "This Pokemon is immune to Ground-type moves and restores 1/4 of its maximum HP, rounded down, when hit by a Ground-type move.",
		shortDesc: "This Pokemon heals 1/4 of its max HP when hit by Ground moves; Ground immunity.",
	},
	effectspore: {
		name: "Effect Spore",
		desc: "30% chance a Pokemon making contact with this Pokemon will be poisoned, paralyzed, or fall asleep.",
		shortDesc: "30% chance of poison/paralysis/sleep on others making contact with this Pokemon.",
		gen4: {
			desc: "30% chance a Pokemon making contact with this Pokemon will be poisoned, paralyzed, or fall asleep. This effect does not happen if this Pokemon did not lose HP from the attack.",
		},
		gen3: {
			desc: "10% chance a Pokemon making contact with this Pokemon will be poisoned, paralyzed, or fall asleep. This effect does not happen if this Pokemon did not lose HP from the attack.",
			shortDesc: "10% chance of poison/paralysis/sleep on others making contact with this Pokemon.",
		},
	},
	electricsurge: {
		name: "Electric Surge",
		shortDesc: "On switch-in, this Pokemon summons Electric Terrain.",
	},
	electromorphosis: {
		name: "Electromorphosis",
		shortDesc: "This Pokemon gains the Charge effect when it takes a hit from an attack.",

		start: "  Being hit by [MOVE] charged [POKEMON] with power!",
	},
	emergencyexit: {
		name: "Emergency Exit",
		desc: "When this Pokemon has more than 1/2 its maximum HP and takes damage bringing it to 1/2 or less of its maximum HP, it immediately switches out to a chosen ally. This effect applies after all hits from a multi-hit move. This effect is prevented if the move had a secondary effect removed by the Sheer Force Ability. This effect applies to both direct and indirect damage, except Curse and Substitute on use, Belly Drum, Pain Split, and confusion damage.",
		shortDesc: "This Pokemon switches out when it reaches 1/2 or less of its maximum HP.",
	},
	fairyaura: {
		name: "Fairy Aura",
		desc: "While this Pokemon is active, the power of Fairy-type moves used by active Pokemon is multiplied by 1.33.",
		shortDesc: "While this Pokemon is active, a Fairy move used by any Pokemon has 1.33x power.",

		start: "  [POKEMON] is radiating a fairy aura!",
	},
	filter: {
		name: "Filter",
		shortDesc: "This Pokemon receives 3/4 damage from supereffective attacks.",
	},
	flamebody: {
		name: "Flame Body",
		shortDesc: "30% chance a Pokemon making contact with this Pokemon will be burned.",
		gen4: {
			desc: "30% chance a Pokemon making contact with this Pokemon will be burned. This effect does not happen if this Pokemon did not lose HP from the attack.",
		},
		gen3: {
			desc: "1/3 chance a Pokemon making contact with this Pokemon will be burned. This effect does not happen if this Pokemon did not lose HP from the attack.",
			shortDesc: "1/3 chance a Pokemon making contact with this Pokemon will be burned.",
		},
	},
	flareboost: {
		name: "Flare Boost",
		desc: "While this Pokemon is burned, the power of its special attacks is multiplied by 1.5.",
		shortDesc: "While this Pokemon is burned, its special attacks have 1.5x power.",
	},
	flashfire: {
		name: "Flash Fire",
		desc: "This Pokemon is immune to Fire-type moves. The first time it is hit by a Fire-type move, its offensive stat is multiplied by 1.5 while using a Fire-type attack as long as it remains active and has this Ability. If this Pokemon is frozen, it cannot be defrosted by Fire-type attacks.",
		shortDesc: "This Pokemon's Fire attacks do 1.5x damage if hit by one Fire move; Fire immunity.",
		gen4: {
			desc: "This Pokemon is immune to Fire-type moves, as long as it is not frozen. The first time it is hit by a Fire-type move, damage from its Fire-type attacks will be multiplied by 1.5 as long as it remains active and has this Ability.",
		},
		gen3: {
			desc: "This Pokemon is immune to Fire-type moves, as long as it is not frozen. The first time it is hit by a Fire-type move, damage from its Fire-type attacks will be multiplied by 1.5 as long as it remains active and has this Ability. If this Pokemon has a non-volatile status condition, is a Fire type, or has a substitute, Will-O-Wisp will not activate this Ability.",
		},

		start: "  The power of [POKEMON]'s Fire-type moves rose!",
	},
	flowergift: {
		name: "Flower Gift",
		desc: "If this Pokemon is a Cherrim and Sunny Day is active, it changes to Sunshine Form and the Attack and Special Defense of it and its allies are multiplied by 1.5. These effects are prevented if the Pokemon is holding a Utility Umbrella.",
		shortDesc: "If user is Cherrim and Sunny Day is active, it and allies' Attack and Sp. Def are 1.5x.",
		gen7: {
			desc: "If this Pokemon is a Cherrim and Sunny Day is active, it changes to Sunshine Form and the Attack and Special Defense of it and its allies are multiplied by 1.5.",
		},
		gen4: {
			desc: "If Sunny Day is active, the Attack and Special Defense of this Pokemon and its allies are multiplied by 1.5.",
			shortDesc: "If Sunny Day is active, Attack and Sp. Def of this Pokemon and its allies are 1.5x.",
		},
	},
	flowerveil: {
		name: "Flower Veil",
		desc: "Grass-type Pokemon on this Pokemon's side cannot have their stat stages lowered by other Pokemon or have a non-volatile status condition inflicted on them by other Pokemon.",
		shortDesc: "This side's Grass types can't have stats lowered or status inflicted by other Pokemon.",

		block: "  [POKEMON] surrounded itself with a veil of petals!",
	},
	fluffy: {
		name: "Fluffy",
		desc: "This Pokemon receives 1/2 damage from contact moves, but double damage from Fire moves.",
		shortDesc: "This Pokemon takes 1/2 damage from contact moves, 2x damage from Fire moves.",
	},
	forecast: {
		name: "Forecast",
		desc: "If this Pokemon is a Castform, its type changes to the current weather condition's type. This effect is prevented if this Pokemon is holding a Utility Umbrella and the weather is Rain Dance or Sunny Day.",
		shortDesc: "Castform's type changes to the current weather condition's type",
		gen7: {
			desc: "If this Pokemon is a Castform, its type changes to the current weather condition's type",
		},
	},
	forewarn: {
		name: "Forewarn",
		desc: "On switch-in, this Pokemon is alerted to the move with the highest power, at random, known by an opposing Pokemon. This effect considers OHKO moves to have 150 power, Counter, Mirror Coat, and Metal Burst to have 120 power, every other attacking move with an unspecified power to have 80 power, and non-damaging moves to have 1 power.",
		shortDesc: "On switch-in, this Pokemon is alerted to the foes' move with the highest power.",
		gen4: {
			desc: "On switch-in, this Pokemon is alerted to the move with the highest power, at random, known by an opposing Pokemon. This effect considers OHKO moves to have 150 power, Counter, Mirror Coat, and Metal Burst to have 120 power, and every other attacking move with an unspecified power to have 80 power.",
		},

		activate: "  [TARGET]'s [MOVE] was revealed!",
		activateNoTarget: "  [POKEMON]'s Forewarn alerted it to [MOVE]!",
	},
	friendguard: {
		name: "Friend Guard",
		shortDesc: "This Pokemon's allies receive 3/4 damage from other Pokemon's attacks.",
	},
	frisk: {
		name: "Frisk",
		shortDesc: "On switch-in, this Pokemon identifies the held items of all opposing Pokemon.",
		gen5: {
			shortDesc: "On switch-in, this Pokemon identifies the held item of a random opposing Pokemon.",
		},

		activate: "  [POKEMON] frisked [TARGET] and found its [ITEM]!",
		activateNoTarget: "  [POKEMON] frisked its target and found one [ITEM]!",
	},
	fullmetalbody: {
		name: "Full Metal Body",
		shortDesc: "Prevents other Pokemon from lowering this Pokemon's stat stages.",
	},
	furcoat: {
		name: "Fur Coat",
		shortDesc: "This Pokemon's Defense is doubled.",
	},
	galewings: {
		name: "Gale Wings",
		shortDesc: "If this Pokemon is at full HP, its Flying-type moves have their priority increased by 1.",
		gen6: {
			shortDesc: "This Pokemon's Flying-type moves have their priority increased by 1.",
		},
	},
	galvanize: {
		name: "Galvanize",
		desc: "This Pokemon's Normal-type moves become Electric-type moves and have their power multiplied by 1.2. This effect comes after other effects that change a move's type, but before Ion Deluge and Electrify's effects.",
		shortDesc: "This Pokemon's Normal-type moves become Electric type and have 1.2x power.",
	},
	gluttony: {
		name: "Gluttony",
		desc: "When this Pokemon is holding a Berry that usually activates with 1/4 or less of its maximum HP, it is eaten at 1/2 or less of its maximum HP instead.",
		shortDesc: "This Pokemon eats Berries at 1/2 max HP or less instead of their usual 1/4 max HP.",
	},
	goodasgold: {
		name: "Good as Gold",
		shortDesc: "This Pokemon is immune to Status moves.",
	},
	gooey: {
		name: "Gooey",
		shortDesc: "Pokemon making contact with this Pokemon have their Speed lowered by 1 stage.",
	},
	gorillatactics: {
		name: "Gorilla Tactics",
		desc: "This Pokemon's Attack is multiplied by 1.5, but it can only select the first move it executes. These effects are prevented while this Pokemon is Dynamaxed.",
		shortDesc: "This Pokemon's Attack is 1.5x, but it can only select the first move it executes.",
	},
	grasspelt: {
		name: "Grass Pelt",
		shortDesc: "If Grassy Terrain is active, this Pokemon's Defense is multiplied by 1.5.",
	},
	grassysurge: {
		name: "Grassy Surge",
		shortDesc: "On switch-in, this Pokemon summons Grassy Terrain.",
	},
	grimneigh: {
		name: "Grim Neigh",
		desc: "This Pokemon's Special Attack is raised by 1 stage if it attacks and knocks out another Pokemon.",
		shortDesc: "This Pokemon's Sp. Atk is raised by 1 stage if it attacks and KOes another Pokemon.",
	},
	guarddog: {
		name: "Guard Dog",
		desc: "This Pokemon is immune to the effect of the Intimidate Ability and raises its Attack by 1 stage instead. This Pokemon cannot be forced to switch out by another Pokemon's attack or item.",
		shortDesc: "Immune to Intimidate. Intimidated: +1 Attack. Cannot be forced to switch out.",
	},
	gulpmissile: {
		name: "Gulp Missile",
		desc: "If this Pokemon is a Cramorant, it changes forme when it hits a target with Surf or uses the first turn of Dive successfully. It becomes Gulping Form with an Arrokuda in its mouth if it has more than 1/2 of its maximum HP remaining, or Gorging Form with a Pikachu in its mouth if it has 1/2 or less of its maximum HP remaining. If Cramorant gets hit in Gulping or Gorging Form, it spits the Arrokuda or Pikachu at its attacker, even if it has no HP remaining. The projectile deals damage equal to 1/4 of the target's maximum HP, rounded down; this damage is blocked by the Magic Guard Ability but not by a substitute. An Arrokuda also lowers the target's Defense by 1 stage, and a Pikachu paralyzes the target. Cramorant will return to normal if it spits out a projectile, switches out, or Dynamaxes.",
		shortDesc: "When hit after Surf/Dive, attacker takes 1/4 max HP and -1 Defense or paralysis.",
	},
	guts: {
		name: "Guts",
		desc: "If this Pokemon has a non-volatile status condition, its Attack is multiplied by 1.5. This Pokemon's physical attacks ignore the burn effect of halving damage.",
		shortDesc: "If this Pokemon is statused, its Attack is 1.5x; ignores burn halving physical damage.",
	},
	hadronengine: {
		name: "Hadron Engine",
		shortDesc: "On switch-in, summons Electric Terrain. During Electric Terrain, Sp. Atk is 1.3333x.",

		start: "  [POKEMON] turned the ground into Electric Terrain, energizing its futuristic engine!",
		activate: "  [POKEMON] used the Electric Terrain to energize its futuristic engine!",
	},
	harvest: {
		name: "Harvest",
		desc: "If the last item this Pokemon used is a Berry, there is a 50% chance it gets restored at the end of each turn. If Sunny Day is active, this chance is 100%.",
		shortDesc: "If last item used is a Berry, 50% chance to restore it each end of turn. 100% in Sun.",

		addItem: "  [POKEMON] harvested one [ITEM]!",
	},
	healer: {
		name: "Healer",
		desc: "30% chance this Pokemon's ally has its non-volatile status condition cured at the end of each turn.",
		shortDesc: "30% chance this Pokemon's ally has its status cured at the end of each turn.",
		gen6: {
			desc: "30% chance each of this Pokemon's adjacent allies has its non-volatile status condition cured at the end of each turn.",
			shortDesc: "30% chance each adjacent ally has its status cured at the end of each turn.",
		},
	},
	heatproof: {
		name: "Heatproof",
		desc: "The power of Fire-type attacks against this Pokemon is halved. This Pokemon takes half of the usual burn damage, rounded down.",
		shortDesc: "The power of Fire-type attacks against this Pokemon is halved; burn damage halved.",
	},
	heavymetal: {
		name: "Heavy Metal",
		desc: "This Pokemon's weight is doubled. This effect is calculated after the effect of Autotomize, and before the effect of Float Stone.",
		shortDesc: "This Pokemon's weight is doubled.",
	},
	honeygather: {
		name: "Honey Gather",
		shortDesc: "No competitive use.",
	},
	hugepower: {
		name: "Huge Power",
		shortDesc: "This Pokemon's Attack is doubled.",
	},
	hungerswitch: {
		name: "Hunger Switch",
		desc: "If this Pokemon is a Morpeko, it changes formes between its Full Belly Mode and Hangry Mode at the end of each turn.",
		shortDesc: "If Morpeko, it changes between Full Belly and Hangry Mode at the end of each turn.",
	},
	hustle: {
		name: "Hustle",
		desc: "This Pokemon's Attack is multiplied by 1.5 and the accuracy of its physical attacks is multiplied by 0.8.",
		shortDesc: "This Pokemon's Attack is 1.5x and accuracy of its physical attacks is 0.8x.",
	},
	hydration: {
		name: "Hydration",
		desc: "This Pokemon has its non-volatile status condition cured at the end of each turn if Rain Dance is active. This effect is prevented if this Pokemon is holding a Utility Umbrella.",
		shortDesc: "This Pokemon has its status cured at the end of each turn if Rain Dance is active.",
		gen7: {
			desc: "This Pokemon has its non-volatile status condition cured at the end of each turn if Rain Dance is active.",
		},
	},
	hypercutter: {
		name: "Hyper Cutter",
		shortDesc: "Prevents other Pokemon from lowering this Pokemon's Attack stat stage.",
	},
	icebody: {
		name: "Ice Body",
		desc: "If Snow is active, this Pokemon restores 1/16 of its maximum HP, rounded down, at the end of each turn.",
		shortDesc: "If Snow is active, this Pokemon heals 1/16 of its max HP each turn.",
		gen8: {
			desc: "If Hail is active, this Pokemon restores 1/16 of its maximum HP, rounded down, at the end of each turn. This Pokemon takes no damage from Hail.",
			shortDesc: "If Hail is active, this Pokemon heals 1/16 of its max HP each turn; immunity to Hail.",
		},
	},
	iceface: {
		name: "Ice Face",
		desc: "If this Pokemon is an Eiscue, the first physical hit it takes in battle deals 0 neutral damage. Its ice face is then broken and it changes forme to Noice Face. Eiscue regains its Ice Face forme when Snow begins or when Eiscue switches in while Snow is active. Confusion damage also breaks the ice face.",
		shortDesc: "If Eiscue, the first physical hit it takes deals 0 damage. Effect is restored in Snow.",
		gen8: {
			desc: "If this Pokemon is an Eiscue, the first physical hit it takes in battle deals 0 neutral damage. Its ice face is then broken and it changes forme to Noice Face. Eiscue regains its Ice Face forme when Hail begins or when Eiscue switches in while Hail is active. Confusion damage also breaks the ice face.",
			shortDesc: "If Eiscue, the first physical hit it takes deals 0 damage. This effect is restored in Hail.",
		},
	},
	stoneface: {
		name: "Stone Face",
		desc: "If this Pokemon is an Eiscue-Delta, the first physical hit it takes in battle deals 0 neutral damage. Its stone face is then broken and it changes forme to Norock Face. Eiscue-Delta regains its Stone Face forme when Snow begins or when Eiscue-Delta switches in while Sandstorm is active. Confusion damage also breaks the ice face.",
		shortDesc: "If Eiscue-Delta, the first physical hit it takes deals 0 damage. Effect restores in Sandstorm.",
	},
	icescales: {
		name: "Ice Scales",
		shortDesc: "This Pokemon receives 1/2 damage from special attacks.",
	},
	illuminate: {
		name: "Illuminate",
		shortDesc: "No competitive use.",
	},
	illusion: {
		name: "Illusion",
		desc: "When this Pokemon switches in, it appears as the last unfainted Pokemon in its party until it takes direct damage from another Pokemon's attack. This Pokemon's actual level and HP are displayed instead of those of the mimicked Pokemon.",
		shortDesc: "This Pokemon appears as the last Pokemon in the party until it takes direct damage.",

		end: "  [POKEMON]'s illusion wore off!",
	},
	immunity: {
		name: "Immunity",
		shortDesc: "This Pokemon cannot be poisoned. Gaining this Ability while poisoned cures it.",
	},
	imposter: {
		name: "Imposter",
		desc: "On switch-in, this Pokemon Transforms into the opposing Pokemon that is facing it. If there is no Pokemon at that position, this Pokemon does not Transform.",
		shortDesc: "On switch-in, this Pokemon Transforms into the opposing Pokemon that is facing it.",
	},
	infiltrator: {
		name: "Infiltrator",
		desc: "This Pokemon's moves ignore substitutes and the opposing side's Reflect, Light Screen, Safeguard, Mist, and Aurora Veil.",
		shortDesc: "Moves ignore substitutes and foe's Reflect/Light Screen/Safeguard/Mist/Aurora Veil.",
		gen6: {
			desc: "This Pokemon's moves ignore substitutes and the opposing side's Reflect, Light Screen, Safeguard, and Mist.",
			shortDesc: "Moves ignore substitutes and the foe's Reflect, Light Screen, Safeguard, and Mist.",
		},
		gen5: {
			desc: "This Pokemon's moves ignore the opposing side's Reflect, Light Screen, Safeguard, and Mist.",
			shortDesc: "This Pokemon's moves ignore the foe's Reflect, Light Screen, Safeguard, and Mist.",
		},
	},
	innardsout: {
		name: "Innards Out",
		desc: "If this Pokemon is knocked out with a move, that move's user loses HP equal to the amount of damage inflicted on this Pokemon.",
		shortDesc: "If this Pokemon is KOed with a move, that move's user loses an equal amount of HP.",

		damage: "#aftermath",
	},
	innerfocus: {
		name: "Inner Focus",
		desc: "This Pokemon cannot be made to flinch. This Pokemon is immune to the effect of the Intimidate Ability.",
		shortDesc: "This Pokemon cannot be made to flinch. Immune to Intimidate.",
		gen7: {
			desc: "This Pokemon cannot be made to flinch.",
			shortDesc: "This Pokemon cannot be made to flinch.",
		},
	},
	insomnia: {
		name: "Insomnia",
		shortDesc: "This Pokemon cannot fall asleep. Gaining this Ability while asleep cures it.",
	},
	intimidate: {
		name: "Intimidate",
		desc: "On switch-in, this Pokemon lowers the Attack of opposing Pokemon by 1 stage. Pokemon with the Inner Focus, Oblivious, Own Tempo, or Scrappy Abilities and Pokemon behind a substitute are immune.",
		shortDesc: "On switch-in, this Pokemon lowers the Attack of opponents by 1 stage.",
		gen7: {
			desc: "On switch-in, this Pokemon lowers the Attack of opposing Pokemon by 1 stage. Pokemon behind a substitute are immune.",
		},
		gen6: {
			desc: "On switch-in, this Pokemon lowers the Attack of adjacent opposing Pokemon by 1 stage. Pokemon behind a substitute are immune.",
			shortDesc: "On switch-in, this Pokemon lowers the Attack of adjacent opponents by 1 stage.",
		},
		gen4: {
			desc: "On switch-in, this Pokemon lowers the Attack of opposing Pokemon by 1 stage. Pokemon behind a substitute are immune. If U-turn breaks an opposing substitute and this Pokemon switches in as the replacement, the Pokemon that had the substitute is still immune to this Ability.",
			shortDesc: "On switch-in, this Pokemon lowers the Attack of opponents by 1 stage.",
		},
		gen3: {
			desc: "On switch-in, this Pokemon lowers the Attack of opposing Pokemon by 1 stage. Pokemon behind a substitute are immune.",
		},
	},
	intrepidsword: {
		name: "Intrepid Sword",
		shortDesc: "On switch-in, this Pokemon's Attack is raised by 1 stage. Once per battle.",
		gen8: {
			shortDesc: "On switch-in, this Pokemon's Attack is raised by 1 stage.",
		},
	},
	ironbarbs: {
		name: "Iron Barbs",
		desc: "Pokemon making contact with this Pokemon lose 1/8 of their maximum HP, rounded down.",
		shortDesc: "Pokemon making contact with this Pokemon lose 1/8 of their max HP.",

		damage: "#roughskin",
	},
	ironfist: {
		name: "Iron Fist",
		desc: "This Pokemon's punch-based attacks have their power multiplied by 1.2.",
		shortDesc: "This Pokemon's punch-based attacks have 1.2x power. Sucker Punch is not boosted.",
	},
	justified: {
		name: "Justified",
		shortDesc: "This Pokemon's Attack is raised by 1 stage after it is damaged by a Dark-type move.",
	},
	keeneye: {
		name: "Keen Eye",
		desc: "Prevents other Pokemon from lowering this Pokemon's accuracy stat stage. This Pokemon ignores a target's evasiveness stat stage.",
		shortDesc: "This Pokemon's accuracy can't be lowered by others; ignores their evasiveness stat.",
		gen5: {
			desc: "Prevents other Pokemon from lowering this Pokemon's accuracy stat stage.",
			shortDesc: "Prevents other Pokemon from lowering this Pokemon's accuracy stat stage.",
		},
	},
	klutz: {
		name: "Klutz",
		desc: "This Pokemon's held item has no effect. This Pokemon cannot use Fling successfully. Macho Brace, Power Anklet, Power Band, Power Belt, Power Bracer, Power Lens, and Power Weight still have their effects.",
		shortDesc: "This Pokemon's held item has no effect, except Macho Brace. Fling cannot be used.",
	},
	leafguard: {
		name: "Leaf Guard",
		desc: "If Sunny Day is active, this Pokemon cannot become affected by a non-volatile status condition or Yawn, and Rest will fail for it. This effect is prevented if this Pokemon is holding a Utility Umbrella.",
		shortDesc: "If Sunny Day is active, this Pokemon cannot be statused and Rest will fail for it.",
		gen7: {
			desc: "If Sunny Day is active, this Pokemon cannot become affected by a non-volatile status condition or Yawn, and Rest will fail for it.",
		},
		gen4: {
			desc: "If Sunny Day is active, this Pokemon cannot become affected by a non-volatile status condition or Yawn, but can use Rest normally.",
			shortDesc: "If Sunny Day is active, this Pokemon cannot be statused, but Rest works normally.",
		},
	},
	levitate: {
		name: "Levitate",
		desc: "This Pokemon is immune to Ground-type attacks and the effects of Spikes, Toxic Spikes, Sticky Web, and the Arena Trap Ability. The effects of Gravity, Ingrain, Smack Down, Thousand Arrows, and Iron Ball nullify the immunity. Thousand Arrows can hit this Pokemon as if it did not have this Ability.",
		shortDesc: "This Pokemon is immune to Ground; Gravity/Ingrain/Smack Down/Iron Ball nullify it.",
		gen5: {
			desc: "This Pokemon is immune to Ground-type attacks and the effects of Spikes, Toxic Spikes, and the Arena Trap Ability. The effects of Gravity, Ingrain, Smack Down, and Iron Ball nullify the immunity.",
		},
		gen4: {
			desc: "This Pokemon is immune to Ground-type attacks and the effects of Spikes, Toxic Spikes, and the Arena Trap Ability. The effects of Gravity, Ingrain, and Iron Ball nullify the immunity.",
			shortDesc: "This Pokemon is immune to Ground; Gravity/Ingrain/Iron Ball nullify it.",
		},
		gen3: {
			desc: "This Pokemon is immune to Ground-type attacks and the effects of Spikes and the Arena Trap Ability.",
			shortDesc: "This Pokemon is immune to Ground.",
		},
	},
	libero: {
		name: "Libero",
		desc: "This Pokemon's type changes to match the type of the move it is about to use. This effect comes after all effects that change a move's type. This effect can only happen once per switch-in, and only if this Pokemon is not Terastallized.",
		shortDesc: "This Pokemon's type changes to the type of the move it is using. Once per switch-in.",
		gen8: {
			desc: "This Pokemon's type changes to match the type of the move it is about to use. This effect comes after all effects that change a move's type.",
			shortDesc: "This Pokemon's type changes to match the type of the move it is about to use.",
		},
	},
	lightmetal: {
		name: "Light Metal",
		desc: "This Pokemon's weight is halved, rounded down to a tenth of a kilogram. This effect is calculated after the effect of Autotomize, and before the effect of Float Stone. A Pokemon's weight will not drop below 0.1 kg.",
		shortDesc: "This Pokemon's weight is halved.",
	},
	lightningrod: {
		name: "Lightning Rod",
		desc: "This Pokemon is immune to Electric-type moves and raises its Special Attack by 1 stage when hit by an Electric-type move. If this Pokemon is not the target of a single-target Electric-type move used by another Pokemon, this Pokemon redirects that move to itself if it is within the range of that move. If multiple Pokemon could redirect with this Ability, it goes to the one with the highest Speed, or in the case of a tie to the one that has had this Ability active longer.",
		shortDesc: "This Pokemon draws Electric moves to itself to raise Sp. Atk by 1; Electric immunity.",
		gen4: {
			desc: "If this Pokemon is not the target of a single-target Electric-type move used by another Pokemon, this Pokemon redirects that move to itself.",
			shortDesc: "This Pokemon draws single-target Electric moves to itself.",
		},
		gen3: {
			desc: "If this Pokemon is not the target of a single-target Electric-type move used by an opposing Pokemon, this Pokemon redirects that move to itself. This effect considers Hidden Power a Normal-type move.",
			shortDesc: "This Pokemon draws single-target Electric moves used by opponents to itself.",
		},

		activate: "  [POKEMON] took the attack!",
	},
	limber: {
		name: "Limber",
		shortDesc: "This Pokemon cannot be paralyzed. Gaining this Ability while paralyzed cures it.",
	},
	lingeringaroma: {
		name: "Lingering Aroma",
		desc: "Pokemon making contact with this Pokemon have their Ability changed to Lingering Aroma. Does not affect Pokemon with the As One, Battle Bond, Comatose, Commander, Disguise, Gulp Missile, Hadron Engine, Ice Face, Lingering Aroma, Multitype, Orichalcum Pulse, Power Construct, Protosynthesis, Quark Drive, RKS System, Schooling, Shields Down, Stance Change, Zen Mode, or Zero to Hero Abilities.",
		shortDesc: "Making contact with this Pokemon has the attacker's Ability become Lingering Aroma.",

		changeAbility: "  A lingering aroma clings to [TARGET]!",
	},
	liquidooze: {
		name: "Liquid Ooze",
		shortDesc: "This Pokemon damages those draining HP from it for as much as they would heal.",
		gen4: {
			desc: "This Pokemon damages those draining HP from it for as much as they would heal. This effect does not consider Dream Eater.",
		},

		damage: "  [POKEMON] sucked up the liquid ooze!",
	},
	liquidvoice: {
		name: "Liquid Voice",
		desc: "This Pokemon's sound-based moves become Water-type moves. This effect comes after other effects that change a move's type, but before Ion Deluge and Electrify's effects.",
		shortDesc: "This Pokemon's sound-based moves become Water type.",
	},
	longreach: {
		name: "Long Reach",
		shortDesc: "This Pokemon's attacks do not make contact with the target.",
	},
	magicbounce: {
		name: "Magic Bounce",
		desc: "This Pokemon is unaffected by certain non-damaging moves directed at it and will instead use such moves against the original user. Moves reflected in this way are unable to be reflected again by this or Magic Coat's effect. Spikes, Stealth Rock, Sticky Web, and Toxic Spikes can only be reflected once per side, by the leftmost Pokemon under this or Magic Coat's effect. The Lightning Rod and Storm Drain Abilities redirect their respective moves before this Ability takes effect.",
		shortDesc: "This Pokemon blocks certain Status moves and bounces them back to the user.",
		gen5: {
			desc: "This Pokemon is unaffected by certain non-damaging moves directed at it and will instead use such moves against the original user. Moves reflected in this way are unable to be reflected again by this or Magic Coat's effect. Spikes, Stealth Rock, and Toxic Spikes can only be reflected once per side, by the leftmost Pokemon under this or Magic Coat's effect. The Lightning Rod and Storm Drain Abilities redirect their respective moves before this Ability takes effect.",
		},

		move: "#magiccoat",
	},
	magicguard: {
		name: "Magic Guard",
		desc: "This Pokemon can only be damaged by direct attacks. Curse and Substitute on use, Belly Drum, Pain Split, Struggle recoil, and confusion damage are considered direct damage.",
		shortDesc: "This Pokemon can only be damaged by direct attacks.",
		gen4: {
			desc: "This Pokemon can only be damaged by direct attacks. Curse and Substitute on use, Belly Drum, Pain Split, Struggle recoil, and confusion damage are considered direct damage. This Pokemon cannot be prevented from moving because of paralysis, and is unaffected by Toxic Spikes on switch-in.",
			shortDesc: "This Pokemon can only be damaged by direct attacks, and can't be fully paralyzed.",
		},
	},
	magician: {
		name: "Magician",
		desc: "If this Pokemon has no item, it steals the item off a Pokemon it hits with an attack. Does not affect Doom Desire and Future Sight.",
		shortDesc: "If this Pokemon has no item, it steals the item off a Pokemon it hits with an attack.",
	},
	magmaarmor: {
		name: "Magma Armor",
		shortDesc: "This Pokemon cannot be frozen. Gaining this Ability while frozen cures it.",
	},
	magnetpull: {
		name: "Magnet Pull",
		desc: "Prevents opposing Steel-type Pokemon from choosing to switch out, unless they are holding a Shed Shell or are a Ghost type.",
		shortDesc: "Prevents opposing Steel-type Pokemon from choosing to switch out.",
		gen6: {
			desc: "Prevents adjacent opposing Steel-type Pokemon from choosing to switch out, unless they are holding a Shed Shell or are a Ghost type.",
			shortDesc: "Prevents adjacent opposing Steel-type Pokemon from choosing to switch out.",
		},
		gen5: {
			desc: "Prevents adjacent opposing Steel-type Pokemon from choosing to switch out, unless they are holding a Shed Shell.",
			shortDesc: "Prevents adjacent opposing Steel-type Pokemon from choosing to switch out.",
		},
		gen4: {
			desc: "Prevents opposing Steel-type Pokemon from choosing to switch out, unless they are holding a Shed Shell.",
			shortDesc: "Prevents opposing Steel-type Pokemon from choosing to switch out.",
		},
		gen3: {
			desc: "Prevents Steel-type Pokemon from choosing to switch out, other than this Pokemon.",
			shortDesc: "Prevents Steel-type Pokemon from choosing to switch out, other than this Pokemon.",
		},
	},
	marvelscale: {
		name: "Marvel Scale",
		shortDesc: "If this Pokemon has a non-volatile status condition, its Defense is multiplied by 1.5.",
	},
	megalauncher: {
		name: "Mega Launcher",
		desc: "This Pokemon's pulse moves have their power multiplied by 1.5. Heal Pulse restores 3/4 of a target's maximum HP, rounded half down.",
		shortDesc: "This Pokemon's pulse moves have 1.5x power. Heal Pulse heals 3/4 target's max HP.",
	},
	merciless: {
		name: "Merciless",
		shortDesc: "This Pokemon's attacks are critical hits if the target is poisoned.",
	},
	mimicry: {
		name: "Mimicry",
		desc: "This Pokemon's types change to match the active Terrain when this Pokemon acquires this Ability, or whenever a Terrain begins. Electric type during Electric Terrain, Grass type during Grassy Terrain, Fairy type during Misty Terrain, and Psychic type during Psychic Terrain. If this Ability is acquired without an active Terrain, or a Terrain ends, this Pokemon's types become the original types for its species.",
		shortDesc: "This Pokemon's types change to match the Terrain. Type reverts when Terrain ends.",

		activate: "  [POKEMON] returned to its original type!",
	},
	minus: {
		name: "Minus",
		desc: "If an active ally has this Ability or the Plus Ability, this Pokemon's Special Attack is multiplied by 1.5.",
		shortDesc: "If an active ally has this Ability or the Plus Ability, this Pokemon's Sp. Atk is 1.5x.",
		gen4: {
			desc: "If an active ally has the Plus Ability, this Pokemon's Special Attack is multiplied by 1.5.",
			shortDesc: "If an active ally has the Plus Ability, this Pokemon's Sp. Atk is 1.5x.",
		},
		gen3: {
			desc: "If an active Pokemon has the Plus Ability, this Pokemon's Special Attack is multiplied by 1.5.",
			shortDesc: "If an active Pokemon has the Plus Ability, this Pokemon's Sp. Atk is 1.5x.",
		},
	},
	mirrorarmor: {
		name: "Mirror Armor",
		desc: "When one of this Pokemon's stat stages would be lowered by another Pokemon, that Pokemon's stat stage is lowered instead. This effect does not happen if this Pokemon's stat stage was already -6. If the other Pokemon has a substitute, neither Pokemon has its stat stage lowered.",
		shortDesc: "If this Pokemon's stat stages would be lowered, the attacker's are lowered instead.",
	},
	mistysurge: {
		name: "Misty Surge",
		shortDesc: "On switch-in, this Pokemon summons Misty Terrain.",
	},
	moldbreaker: {
		name: "Mold Breaker",
		desc: "This Pokemon's moves and their effects ignore certain Abilities of other Pokemon. The Abilities that can be negated are Aroma Veil, Aura Break, Battle Armor, Big Pecks, Bulletproof, Clear Body, Contrary, Damp, Dazzling, Disguise, Dry Skin, Filter, Flash Fire, Flower Gift, Flower Veil, Fluffy, Friend Guard, Fur Coat, Grass Pelt, Heatproof, Heavy Metal, Hyper Cutter, Ice Face, Ice Scales, Immunity, Inner Focus, Insomnia, Keen Eye, Leaf Guard, Levitate, Light Metal, Lightning Rod, Limber, Magic Bounce, Magma Armor, Marvel Scale, Mirror Armor, Motor Drive, Multiscale, Oblivious, Overcoat, Own Tempo, Pastel Veil, Punk Rock, Queenly Majesty, Sand Veil, Sap Sipper, Shell Armor, Shield Dust, Simple, Snow Cloak, Solid Rock, Soundproof, Sticky Hold, Storm Drain, Sturdy, Suction Cups, Sweet Veil, Tangled Feet, Telepathy, Thick Fat, Unaware, Vital Spirit, Volt Absorb, Water Absorb, Water Bubble, Water Veil, White Smoke, Wonder Guard, and Wonder Skin. This affects every other Pokemon on the field, whether or not it is a target of this Pokemon's move, and whether or not their Ability is beneficial to this Pokemon.",
		shortDesc: "This Pokemon's moves and their effects ignore the Abilities of other Pokemon.",
		gen7: {
			desc: "This Pokemon's moves and their effects ignore certain Abilities of other Pokemon. The Abilities that can be negated are Aroma Veil, Aura Break, Battle Armor, Big Pecks, Bulletproof, Clear Body, Contrary, Damp, Dark Aura, Dazzling, Disguise, Dry Skin, Fairy Aura, Filter, Flash Fire, Flower Gift, Flower Veil, Fluffy, Friend Guard, Fur Coat, Grass Pelt, Heatproof, Heavy Metal, Hyper Cutter, Immunity, Inner Focus, Insomnia, Keen Eye, Leaf Guard, Levitate, Light Metal, Lightning Rod, Limber, Magic Bounce, Magma Armor, Marvel Scale, Motor Drive, Multiscale, Oblivious, Overcoat, Own Tempo, Queenly Majesty, Sand Veil, Sap Sipper, Shell Armor, Shield Dust, Simple, Snow Cloak, Solid Rock, Soundproof, Sticky Hold, Storm Drain, Sturdy, Suction Cups, Sweet Veil, Tangled Feet, Telepathy, Thick Fat, Unaware, Vital Spirit, Volt Absorb, Water Absorb, Water Bubble, Water Veil, White Smoke, Wonder Guard, and Wonder Skin. This affects every other Pokemon on the field, whether or not it is a target of this Pokemon's move, and whether or not their Ability is beneficial to this Pokemon.",
		},
		gen6: {
			desc: "This Pokemon's moves and their effects ignore certain Abilities of other Pokemon. The Abilities that can be negated are Aroma Veil, Aura Break, Battle Armor, Big Pecks, Bulletproof, Clear Body, Contrary, Damp, Dark Aura, Dry Skin, Fairy Aura, Filter, Flash Fire, Flower Gift, Flower Veil, Friend Guard, Fur Coat, Grass Pelt, Heatproof, Heavy Metal, Hyper Cutter, Immunity, Inner Focus, Insomnia, Keen Eye, Leaf Guard, Levitate, Light Metal, Lightning Rod, Limber, Magic Bounce, Magma Armor, Marvel Scale, Motor Drive, Multiscale, Oblivious, Overcoat, Own Tempo, Sand Veil, Sap Sipper, Shell Armor, Shield Dust, Simple, Snow Cloak, Solid Rock, Soundproof, Sticky Hold, Storm Drain, Sturdy, Suction Cups, Sweet Veil, Tangled Feet, Telepathy, Thick Fat, Unaware, Vital Spirit, Volt Absorb, Water Absorb, Water Veil, White Smoke, Wonder Guard, and Wonder Skin. This affects every other Pokemon on the field, whether or not it is a target of this Pokemon's move, and whether or not their Ability is beneficial to this Pokemon.",
		},
		gen5: {
			desc: "This Pokemon's moves and their effects ignore certain Abilities of other Pokemon. The Abilities that can be negated are Battle Armor, Big Pecks, Clear Body, Contrary, Damp, Dry Skin, Filter, Flash Fire, Flower Gift, Friend Guard, Heatproof, Heavy Metal, Hyper Cutter, Immunity, Inner Focus, Insomnia, Keen Eye, Leaf Guard, Levitate, Light Metal, Lightning Rod, Limber, Magic Bounce, Magma Armor, Marvel Scale, Motor Drive, Multiscale, Oblivious, Own Tempo, Sand Veil, Sap Sipper, Shell Armor, Shield Dust, Simple, Snow Cloak, Solid Rock, Soundproof, Sticky Hold, Storm Drain, Sturdy, Suction Cups, Tangled Feet, Telepathy, Thick Fat, Unaware, Vital Spirit, Volt Absorb, Water Absorb, Water Veil, White Smoke, Wonder Guard, and Wonder Skin. This affects every other Pokemon on the field, whether or not it is a target of this Pokemon's move, and whether or not their Ability is beneficial to this Pokemon.",
		},
		gen4: {
			desc: "This Pokemon's moves and their effects ignore certain Abilities of other Pokemon. The Abilities that can be negated are Battle Armor, Clear Body, Damp, Dry Skin, Filter, Flash Fire, Flower Gift, Heatproof, Hyper Cutter, Immunity, Inner Focus, Insomnia, Keen Eye, Leaf Guard, Levitate, Lightning Rod, Limber, Magma Armor, Marvel Scale, Motor Drive, Oblivious, Own Tempo, Sand Veil, Shell Armor, Shield Dust, Simple, Snow Cloak, Solid Rock, Soundproof, Sticky Hold, Storm Drain, Sturdy, Suction Cups, Tangled Feet, Thick Fat, Unaware, Vital Spirit, Volt Absorb, Water Absorb, Water Veil, White Smoke, and Wonder Guard. This affects every other Pokemon on the field, whether or not it is a target of this Pokemon's move. The Attack modifier from an ally's Flower Gift Ability is not negated.",
		},

		start: "  [POKEMON] breaks the mold!",
	},
	moody: {
		name: "Moody",
		desc: "This Pokemon has a random stat, other than accuracy or evasiveness, raised by 2 stages and another stat lowered by 1 stage at the end of each turn.",
		shortDesc: "Boosts a random stat (except accuracy/evasion) +2 and another stat -1 every turn.",
		gen7: {
			desc: "This Pokemon has a random stat raised by 2 stages and another stat lowered by 1 stage at the end of each turn.",
			shortDesc: "Raises a random stat by 2 and lowers another stat by 1 at the end of each turn.",
		},
	},
	motordrive: {
		name: "Motor Drive",
		desc: "This Pokemon is immune to Electric-type moves and raises its Speed by 1 stage when hit by an Electric-type move.",
		shortDesc: "This Pokemon's Speed is raised 1 stage if hit by an Electric move; Electric immunity.",
	},
	moxie: {
		name: "Moxie",
		desc: "This Pokemon's Attack is raised by 1 stage if it attacks and knocks out another Pokemon.",
		shortDesc: "This Pokemon's Attack is raised by 1 stage if it attacks and KOes another Pokemon.",
	},
	multiscale: {
		name: "Multiscale",
		shortDesc: "If this Pokemon is at full HP, damage taken from attacks is halved.",
	},
	multitype: {
		name: "Multitype",
		shortDesc: "If this Pokemon is an Arceus, its type changes to match its held Plate.",
		gen7: {
			shortDesc: "If this Pokemon is an Arceus, its type changes to match its held Plate or Z-Crystal.",
		},
		gen6: {
			shortDesc: "If this Pokemon is an Arceus, its type changes to match its held Plate.",
		},
		gen4: {
			shortDesc: "If this Pokemon is an Arceus, its type changes to match its held Plate. This Pokemon cannot lose its held item due to another Pokemon's attack.",
		},
	},
	mummy: {
		name: "Mummy",
		desc: "Pokemon making contact with this Pokemon have their Ability changed to Mummy. Does not affect Pokemon with the As One, Battle Bond, Comatose, Commander, Disguise, Gulp Missile, Hadron Engine, Ice Face, Multitype, Mummy, Orichalcum Pulse, Power Construct, Protosynthesis, Quark Drive, RKS System, Schooling, Shields Down, Stance Change, Zen Mode, or Zero to Hero Abilities.",
		shortDesc: "Pokemon making contact with this Pokemon have their Ability changed to Mummy.",
		gen8: {
			desc: "Pokemon making contact with this Pokemon have their Ability changed to Mummy. Does not affect Pokemon with the As One, Battle Bond, Comatose, Disguise, Gulp Missile, Ice Face, Multitype, Mummy, Power Construct, RKS System, Schooling, Shields Down, Stance Change, or Zen Mode Abilities.",
		},
		gen7: {
			desc: "Pokemon making contact with this Pokemon have their Ability changed to Mummy. Does not affect Pokemon with the Battle Bond, Comatose, Disguise, Multitype, Mummy, Power Construct, RKS System, Schooling, Shields Down, Stance Change, or Zen Mode Abilities.",
		},
		gen6: {
			desc: "Pokemon making contact with this Pokemon have their Ability changed to Mummy. Does not affect Pokemon with the Multitype, Mummy, or Stance Change Abilities.",
		},
		gen5: {
			desc: "Pokemon making contact with this Pokemon have their Ability changed to Mummy. Does not affect Pokemon with the Multitype or Mummy Abilities.",
		},

		changeAbility: "  [TARGET]'s Ability became Mummy!",
	},
	myceliummight: {
		name: "Mycelium Might",
		desc: "This Pokemon's Status moves ignore certain Abilities of other Pokemon, and go last among Pokemon using the same or greater priority moves.",
		shortDesc: "This Pokemon's Status moves go last in their priority bracket and ignore Abilities.",
	},
	naturalcure: {
		name: "Natural Cure",
		shortDesc: "This Pokemon has its non-volatile status condition cured when it switches out.",

		activate: "  ([POKEMON] is cured by its Natural Cure!)",
	},
	neuroforce: {
		name: "Neuroforce",
		desc: "This Pokemon's attacks that are super effective against the target have their damage multiplied by 1.25.",
		shortDesc: "This Pokemon's attacks that are super effective against the target do 1.25x damage.",
	},
	neutralizinggas: {
		name: "Neutralizing Gas",
		desc: "While this Pokemon is active, Abilities have no effect. This Ability activates before hazards and other Abilities take effect. Does not affect the As One, Battle Bond, Comatose, Disguise, Gulp Missile, Ice Face, Multitype, Power Construct, RKS System, Schooling, Shields Down, Stance Change, or Zen Mode Abilities.",
		shortDesc: "While this Pokemon is active, Abilities have no effect.",

		start: "  Neutralizing gas filled the area!",
		end: "  The effects of the neutralizing gas wore off!",
	},
	noguard: {
		name: "No Guard",
		shortDesc: "Every move used by or against this Pokemon will always hit.",
	},
	normalize: {
		name: "Normalize",
		desc: "This Pokemon's moves are changed to be Normal type and have their power multiplied by 1.2. This effect comes before other effects that change a move's type.",
		shortDesc: "This Pokemon's moves are changed to be Normal type and have 1.2x power.",
		gen6: {
			desc: "This Pokemon's moves are changed to be Normal type. This effect comes before other effects that change a move's type.",
			shortDesc: "This Pokemon's moves are changed to be Normal type.",
		},
		gen4: {
			desc: "This Pokemon's moves are changed to be Normal type. This effect comes after other effects that change a move's type, except Struggle.",
		},
	},
	oblivious: {
		name: "Oblivious",
		desc: "This Pokemon cannot be infatuated or taunted. Gaining this Ability while infatuated or taunted cures it. This Pokemon is immune to the effect of the Intimidate Ability.",
		shortDesc: "This Pokemon cannot be infatuated or taunted. Immune to Intimidate.",
		gen7: {
			desc: "This Pokemon cannot be infatuated or taunted. Gaining this Ability while infatuated or taunted cures it.",
			shortDesc: "This Pokemon cannot be infatuated or taunted.",
		},
		gen5: {
			desc: "This Pokemon cannot be infatuated. Gaining this Ability while infatuated cures it.",
			shortDesc: "This Pokemon cannot be infatuated. Gaining this Ability while infatuated cures it.",
		},
	},
	opportunist: {
		name: "Opportunist",
		shortDesc: "When an opposing Pokemon has a stat stage raised, this Pokemon copies the effect.",
	},
	orichalcumpulse: {
		name: "Orichalcum Pulse",
		shortDesc: "On switch-in, summons Sunny Day. During Sunny Day, Attack is 1.3333x.",

		start: "  [POKEMON] turned the sunlight harsh, sending its ancient pulse into a frenzy!",
		activate: "  [POKEMON] basked in the sunlight, sending its ancient pulse into a frenzy!",
	},
	overcoat: {
		name: "Overcoat",
		desc: "This Pokemon is immune to powder moves, damage from Sandstorm, and the effects of Rage Powder and the Effect Spore Ability.",
		shortDesc: "This Pokemon is immune to powder moves, Sandstorm damage, and Effect Spore.",
		gen8: {
			desc: "This Pokemon is immune to powder moves, damage from Sandstorm or Hail, and the effects of Rage Powder and the Effect Spore Ability.",
			shortDesc: "This Pokemon is immune to powder moves, Sandstorm or Hail damage, Effect Spore.",
		},
		gen5: {
			desc: "This Pokemon is immune to damage from Sandstorm or Hail.",
			shortDesc: "This Pokemon is immune to damage from Sandstorm or Hail.",
		},
	},
	overgrow: {
		name: "Overgrow",
		desc: "When this Pokemon has 1/3 or less of its maximum HP, rounded down, its offensive stat is multiplied by 1.5 while using a Grass-type attack.",
		shortDesc: "At 1/3 or less of its max HP, this Pokemon's offensive stat is 1.5x with Grass attacks.",
		gen4: {
			desc: "When this Pokemon has 1/3 or less of its maximum HP, rounded down, its Grass-type attacks have their power multiplied by 1.5.",
			shortDesc: "At 1/3 or less of its max HP, this Pokemon's Grass-type attacks have 1.5x power.",
		},
	},
	owntempo: {
		name: "Own Tempo",
		desc: "This Pokemon cannot be confused. Gaining this Ability while confused cures it. This Pokemon is immune to the effect of the Intimidate Ability.",
		shortDesc: "This Pokemon cannot be confused. Immune to Intimidate.",
		gen7: {
			desc: "This Pokemon cannot be confused. Gaining this Ability while confused cures it.",
			shortDesc: "This Pokemon cannot be confused.",
		},
	},
	parentalbond: {
		name: "Parental Bond",
		desc: "This Pokemon's damaging moves become multi-hit moves that hit twice. The second hit has its damage quartered. Does not affect Doom Desire, Dragon Darts, Dynamax Cannon, Endeavor, Explosion, Final Gambit, Fling, Future Sight, Ice Ball, Rollout, Self-Destruct, any multi-hit move, any move that has multiple targets, or any two-turn move.",
		shortDesc: "This Pokemon's damaging moves hit twice. The second hit has its damage quartered.",
		gen8: {
			desc: "This Pokemon's damaging moves become multi-hit moves that hit twice. The second hit has its damage quartered. Does not affect Doom Desire, Dragon Darts, Dynamax Cannon, Endeavor, Explosion, Final Gambit, Fling, Future Sight, Ice Ball, Rollout, Self-Destruct, any multi-hit move, any move that has multiple targets, any two-turn move, or any Max Move.",
		},
		gen7: {
			desc: "This Pokemon's damaging moves become multi-hit moves that hit twice. The second hit has its damage quartered. Does not affect Doom Desire, Endeavor, Explosion, Final Gambit, Fling, Future Sight, Ice Ball, Rollout, Self-Destruct, any multi-hit move, any move that has multiple targets, any two-turn move, or any Z-Move.",
		},
		gen6: {
			desc: "This Pokemon's damaging moves become multi-hit moves that hit twice. The second hit has its damage halved. Does not affect Doom Desire, Endeavor, Explosion, Final Gambit, Fling, Future Sight, Ice Ball, Rollout, Self-Destruct, any multi-hit move, any move that has multiple targets, or any two-turn move.",
			shortDesc: "This Pokemon's damaging moves hit twice. The second hit has its damage halved.",
		},
	},
	pastelveil: {
		name: "Pastel Veil",
		desc: "This Pokemon and its allies cannot be poisoned. Gaining this Ability while this Pokemon or its ally is poisoned cures them. If this Ability is being ignored during an effect that causes poison, this Pokemon is cured immediately but its ally is not.",
		shortDesc: "This Pokemon and its allies cannot be poisoned. On switch-in, cures poisoned allies.",
	},
	perishbody: {
		name: "Perish Body",
		desc: "Making contact with this Pokemon starts the Perish Song effect for it and the attacker. This effect does not happen for this Pokemon if the attacker already has a perish count.",
		shortDesc: "Making contact with this Pokemon starts the Perish Song effect for it and the attacker.",

		start: "  Both Pok\u00E9mon will faint in three turns!",
	},
	pickpocket: {
		name: "Pickpocket",
		desc: "If this Pokemon has no item and is hit by a contact move, it steals the attacker's item. This effect applies after all hits from a multi-hit move. This effect is prevented if the move had a secondary effect removed by the Sheer Force Ability.",
		shortDesc: "If this Pokemon has no item and is hit by a contact move, it steals the attacker's item.",
	},
	pickup: {
		name: "Pickup",
		shortDesc: "If this Pokemon has no item, it finds one used by an adjacent Pokemon this turn.",
		gen4: {
			desc: "No competitive use.",
			shortDesc: "No competitive use.",
		},

		addItem: "#recycle",
	},
	pixilate: {
		name: "Pixilate",
		desc: "This Pokemon's Normal-type moves become Fairy-type moves and have their power multiplied by 1.2. This effect comes after other effects that change a move's type, but before Ion Deluge and Electrify's effects.",
		shortDesc: "This Pokemon's Normal-type moves become Fairy type and have 1.2x power.",
		gen6: {
			desc: "This Pokemon's Normal-type moves become Fairy-type moves and have their power multiplied by 1.3. This effect comes after other effects that change a move's type, but before Ion Deluge and Electrify's effects.",
			shortDesc: "This Pokemon's Normal-type moves become Fairy type and have 1.3x power.",
		},
	},
	plus: {
		name: "Plus",
		desc: "If an active ally has this Ability or the Minus Ability, this Pokemon's Special Attack is multiplied by 1.5.",
		shortDesc: "If an active ally has this Ability or the Minus Ability, this Pokemon's Sp. Atk is 1.5x.",
		gen4: {
			desc: "If an active ally has the Minus Ability, this Pokemon's Special Attack is multiplied by 1.5.",
			shortDesc: "If an active ally has the Minus Ability, this Pokemon's Sp. Atk is 1.5x.",
		},
		gen3: {
			desc: "If an active Pokemon has the Minus Ability, this Pokemon's Special Attack is multiplied by 1.5.",
			shortDesc: "If an active Pokemon has the Minus Ability, this Pokemon's Sp. Atk is 1.5x.",
		},
	},
	poisonheal: {
		name: "Poison Heal",
		desc: "If this Pokemon is poisoned, it restores 1/8 of its maximum HP, rounded down, at the end of each turn instead of losing HP.",
		shortDesc: "This Pokemon is healed by 1/8 of its max HP each turn when poisoned; no HP loss.",
	},
	poisonpoint: {
		name: "Poison Point",
		shortDesc: "30% chance a Pokemon making contact with this Pokemon will be poisoned.",
		gen4: {
			desc: "30% chance a Pokemon making contact with this Pokemon will be poisoned. This effect does not happen if this Pokemon did not lose HP from the attack.",
		},
		gen3: {
			desc: "1/3 chance a Pokemon making contact with this Pokemon will be poisoned. This effect does not happen if this Pokemon did not lose HP from the attack.",
			shortDesc: "1/3 chance a Pokemon making contact with this Pokemon will be poisoned.",
		},
	},
	poisontouch: {
		name: "Poison Touch",
		desc: "This Pokemon's contact moves have a 30% chance of poisoning. This effect comes after a move's inherent secondary effect chance.",
		shortDesc: "This Pokemon's contact moves have a 30% chance of poisoning.",
	},
	powerconstruct: {
		name: "Power Construct",
		desc: "If this Pokemon is a Zygarde in its 10% or 50% Forme, it changes to Complete Forme when it has 1/2 or less of its maximum HP at the end of the turn.",
		shortDesc: "If Zygarde 10%/50%, changes to Complete if at 1/2 max HP or less at end of turn.",

		activate: "  You sense the presence of many!",
		transform: "[POKEMON] transformed into its Complete Forme!",
	},
	powerofalchemy: {
		name: "Power of Alchemy",
		desc: "This Pokemon copies the Ability of an ally that faints. Abilities that cannot be copied are As One, Battle Bond, Comatose, Commander, Disguise, Flower Gift, Forecast, Gulp Missile, Hadron Engine, Hunger Switch, Ice Face, Illusion, Imposter, Multitype, Neutralizing Gas, Orichalcum Pulse, Power Construct, Power of Alchemy, Protosynthesis, Quark Drive, Receiver, RKS System, Schooling, Shields Down, Stance Change, Trace, Wonder Guard, Zen Mode, and Zero to Hero.",
		shortDesc: "This Pokemon copies the Ability of an ally that faints.",
		gen8: {
			desc: "This Pokemon copies the Ability of an ally that faints. Abilities that cannot be copied are As One, Battle Bond, Comatose, Disguise, Flower Gift, Forecast, Gulp Missile, Hunger Switch, Ice Face, Illusion, Imposter, Multitype, Neutralizing Gas, Power Construct, Power of Alchemy, Receiver, RKS System, Schooling, Shields Down, Stance Change, Trace, Wonder Guard, and Zen Mode.",
		},
		gen7: {
			desc: "This Pokemon copies the Ability of an ally that faints. Abilities that cannot be copied are Battle Bond, Comatose, Disguise, Flower Gift, Forecast, Illusion, Imposter, Multitype, Power Construct, Power of Alchemy, Receiver, RKS System, Schooling, Shields Down, Stance Change, Trace, Wonder Guard, and Zen Mode.",
		},

		changeAbility: "#receiver",
	},
	powerspot: {
		name: "Power Spot",
		desc: "This Pokemon's allies have the power of their moves multiplied by 1.3. This affects Doom Desire and Future Sight, even if the user is not on the field.",
		shortDesc: "This Pokemon's allies have the power of their moves multiplied by 1.3.",
	},
	prankster: {
		name: "Prankster",
		desc: "This Pokemon's non-damaging moves have their priority increased by 1. Opposing Dark-type Pokemon are immune to these moves, and any move called by these moves, if the resulting user of the move has this Ability.",
		shortDesc: "This Pokemon's Status moves have priority raised by 1, but Dark types are immune.",
		gen6: {
			desc: "This Pokemon's non-damaging moves have their priority increased by 1.",
			shortDesc: "This Pokemon's non-damaging moves have their priority increased by 1.",
		},
	},
	pressure: {
		name: "Pressure",
		desc: "If this Pokemon is the target of an opposing Pokemon's move, that move loses one additional PP. Imprison, Snatch, and Tera Blast also lose one additional PP when used by an opposing Pokemon, but Sticky Web does not.",
		shortDesc: "If this Pokemon is the target of a foe's move, that move loses one additional PP.",
		gen8: {
			desc: "If this Pokemon is the target of an opposing Pokemon's move, that move loses one additional PP. Imprison and Snatch also lose one additional PP when used by an opposing Pokemon, but Sticky Web does not.",
		},
		gen5: {
			desc: "If this Pokemon is the target of an opposing Pokemon's move, that move loses one additional PP. Imprison and Snatch also lose one additional PP when used by an opposing Pokemon.",
		},
		gen4: {
			desc: "If this Pokemon is the target of another Pokemon's move, that move loses one additional PP.",
			shortDesc: "If this Pokemon is the target of a move, that move loses one additional PP.",
		},

		start: "  [POKEMON] is exerting its pressure!",
	},
	primordialsea: {
		name: "Primordial Sea",
		desc: "On switch-in, the weather becomes Primordial Sea, which includes all the effects of Rain Dance and prevents damaging Fire-type moves from executing. This weather remains in effect until this Ability is no longer active for any Pokemon, or the weather is changed by the Delta Stream or Desolate Land Abilities.",
		shortDesc: "On switch-in, heavy rain begins until this Ability is not active in battle.",
	},
	prismarmor: {
		name: "Prism Armor",
		shortDesc: "This Pokemon receives 3/4 damage from supereffective attacks.",
	},
	propellertail: {
		name: "Propeller Tail",
		shortDesc: "This Pokemon's moves cannot be redirected to a different target by any effect.",
	},
	protean: {
		name: "Protean",
		desc: "This Pokemon's type changes to match the type of the move it is about to use. This effect comes after all effects that change a move's type. This effect can only happen once per switch-in, and only if this Pokemon is not Terastallized.",
		shortDesc: "This Pokemon's type changes to the type of the move it is using. Once per switch-in.",
		gen8: {
			desc: "This Pokemon's type changes to match the type of the move it is about to use. This effect comes after all effects that change a move's type.",
			shortDesc: "This Pokemon's type changes to match the type of the move it is about to use.",
		},
	},
	protosynthesis: {
		name: "Protosynthesis",
		desc: "If Sunny Day is active or this Pokemon uses a held Booster Energy, this Pokemon's highest stat is multiplied by 1.3, or by 1.5 if the highest stat is Speed. Stat stage changes are considered at the time this Ability activates. If multiple stats are tied, Attack, Defense, Special Attack, Special Defense, and Speed are prioritized in that order. If this effect was started by Sunny Day, a held Booster Energy will not activate and the effect ends when Sunny Day is no longer active. If this effect was started by a held Booster Energy, it ends when this Pokemon is no longer active.",
		shortDesc: "Sunny Day active or Booster Energy used: highest stat is 1.3x, or 1.5x if Speed.",

		activate: "  The harsh sunlight activated [POKEMON]'s Protosynthesis!",
		activateFromItem: "  [POKEMON] used its Booster Energy to activate Protosynthesis!",
		start: "  [POKEMON]'s [STAT] was heightened!",
		end: "  The effects of [POKEMON]'s Protosynthesis wore off!",
	},
	psychicsurge: {
		name: "Psychic Surge",
		shortDesc: "On switch-in, this Pokemon summons Psychic Terrain.",
	},
	punkrock: {
		name: "Punk Rock",
		desc: "This Pokemon's sound-based moves have their power multiplied by 1.3. This Pokemon takes halved damage from sound-based moves.",
		shortDesc: "This Pokemon receives 1/2 damage from sound moves. Its own have 1.3x power.",
	},
	purepower: {
		name: "Pure Power",
		shortDesc: "This Pokemon's Attack is doubled.",
	},
	purifyingsalt: {
		name: "Purifying Salt",
		desc: "This Pokemon cannot become affected by a non-volatile status condition or Yawn. If a Pokemon uses a Ghost-type attack against this Pokemon, that Pokemon's offensive stat is halved when calculating the damage to this Pokemon.",
		shortDesc: "Ghost damage to this Pokemon dealt with a halved offensive stat; can't be statused.",
	},
	quarkdrive: {
		name: "Quark Drive",
		desc: "If Electric Terrain is active or this Pokemon uses a held Booster Energy, this Pokemon's highest stat is multiplied by 1.3, or by 1.5 if the highest stat is Speed. Stat stage changes are considered at the time this Ability activates. If multiple stats are tied, Attack, Defense, Special Attack, Special Defense, and Speed are prioritized in that order. If this effect was started by Electric Terrain, a held Booster Energy will not activate and the effect ends when Electric Terrain is no longer active. If this effect was started by a held Booster Energy, it ends when this Pokemon is no longer active.",
		shortDesc: "Electric Terrain active or Booster Energy used: highest stat is 1.3x, or 1.5x if Speed.",

		activate: "  The Electric Terrain activated [POKEMON]'s Quark Drive!",
		activateFromItem: "  [POKEMON] used its Booster Energy to activate its Quark Drive!",
		start: "  [POKEMON]'s [STAT] was heightened!",
		end: "  The effects of [POKEMON]'s Quark Drive wore off!",
	},
	queenlymajesty: {
		name: "Queenly Majesty",
		desc: "Priority moves used by opposing Pokemon targeting this Pokemon or its allies are prevented from having an effect.",
		shortDesc: "This Pokemon and its allies are protected from opposing priority moves.",

		block: "#damp",
	},
	quickdraw: {
		name: "Quick Draw",
		shortDesc: "This Pokemon has a 30% chance to move first in its priority bracket with attacking moves.",

		activate: "  Quick Draw made [POKEMON] move faster!",
	},
	quickfeet: {
		name: "Quick Feet",
		desc: "If this Pokemon has a non-volatile status condition, its Speed is multiplied by 1.5. This Pokemon ignores the paralysis effect of halving Speed.",
		shortDesc: "If this Pokemon is statused, its Speed is 1.5x; ignores Speed drop from paralysis.",
		gen6: {
			desc: "If this Pokemon has a non-volatile status condition, its Speed is multiplied by 1.5. This Pokemon ignores the paralysis effect of quartering Speed.",
		},
	},
	raindish: {
		name: "Rain Dish",
		desc: "If Rain Dance is active, this Pokemon restores 1/16 of its maximum HP, rounded down, at the end of each turn. This effect is prevented if this Pokemon is holding a Utility Umbrella.",
		shortDesc: "If Rain Dance is active, this Pokemon heals 1/16 of its max HP each turn.",
		gen7: {
			desc: "If Rain Dance is active, this Pokemon restores 1/16 of its maximum HP, rounded down, at the end of each turn.",
		},
	},
	rattled: {
		name: "Rattled",
		desc: "This Pokemon's Speed is raised by 1 stage if hit by a Bug-, Dark-, or Ghost-type attack, or if an opposing Pokemon affected this Pokemon with the Intimidate Ability.",
		shortDesc: "Speed is raised 1 stage if hit by a Bug-, Dark-, or Ghost-type attack, or Intimidated.",
		gen7: {
			desc: "This Pokemon's Speed is raised by 1 stage if hit by a Bug-, Dark-, or Ghost-type attack.",
			shortDesc: "This Pokemon's Speed is raised 1 stage if hit by a Bug-, Dark-, or Ghost-type attack.",
		},
	},
	receiver: {
		name: "Receiver",
		desc: "This Pokemon copies the Ability of an ally that faints. Abilities that cannot be copied are As One, Battle Bond, Comatose, Commander, Disguise, Flower Gift, Forecast, Gulp Missile, Hadron Engine, Hunger Switch, Ice Face, Illusion, Imposter, Multitype, Neutralizing Gas, Orichalcum Pulse, Power Construct, Power of Alchemy, Protosynthesis, Quark Drive, Receiver, RKS System, Schooling, Shields Down, Stance Change, Trace, Wonder Guard, Zen Mode, and Zero to Hero.",
		shortDesc: "This Pokemon copies the Ability of an ally that faints.",
		gen8: {
			desc: "This Pokemon copies the Ability of an ally that faints. Abilities that cannot be copied are As One, Battle Bond, Comatose, Disguise, Flower Gift, Forecast, Gulp Missile, Hunger Switch, Ice Face, Illusion, Imposter, Multitype, Neutralizing Gas, Power Construct, Power of Alchemy, Receiver, RKS System, Schooling, Shields Down, Stance Change, Trace, Wonder Guard, and Zen Mode.",
		},
		gen7: {
			desc: "This Pokemon copies the Ability of an ally that faints. Abilities that cannot be copied are Battle Bond, Comatose, Disguise, Flower Gift, Forecast, Illusion, Imposter, Multitype, Power Construct, Power of Alchemy, Receiver, RKS System, Schooling, Shields Down, Stance Change, Trace, Wonder Guard, and Zen Mode.",
		},

		changeAbility: "  [SOURCE]'s [ABILITY] was taken over!",
	},
	reckless: {
		name: "Reckless",
		desc: "This Pokemon's attacks with recoil or crash damage have their power multiplied by 1.2. Does not affect Struggle.",
		shortDesc: "This Pokemon's attacks with recoil or crash damage have 1.2x power; not Struggle.",
	},
	refrigerate: {
		name: "Refrigerate",
		desc: "This Pokemon's Normal-type moves become Ice-type moves and have their power multiplied by 1.2. This effect comes after other effects that change a move's type, but before Ion Deluge and Electrify's effects.",
		shortDesc: "This Pokemon's Normal-type moves become Ice type and have 1.2x power.",
		gen6: {
			desc: "This Pokemon's Normal-type moves become Ice-type moves and have their power multiplied by 1.3. This effect comes after other effects that change a move's type, but before Ion Deluge and Electrify's effects.",
			shortDesc: "This Pokemon's Normal-type moves become Ice type and have 1.3x power.",
		},
	},
	regenerator: {
		name: "Regenerator",
		shortDesc: "This Pokemon restores 1/3 of its maximum HP, rounded down, when it switches out.",
	},
	ripen: {
		name: "Ripen",
		desc: "When this Pokemon eats certain Berries, the effects are doubled. Berries that restore HP or PP have the amount doubled, Berries that raise stat stages have the amount doubled, Berries that halve damage taken quarter it instead, and a Jaboca Berry or Rowap Berry has the attacker lose 1/4 of its maximum HP, rounded down.",
		shortDesc: "When this Pokemon eats certain Berries, the effects are doubled.",
	},
	rivalry: {
		name: "Rivalry",
		desc: "This Pokemon's attacks have their power multiplied by 1.25 against targets of the same gender or multiplied by 0.75 against targets of the opposite gender. There is no modifier if either this Pokemon or the target is genderless.",
		shortDesc: "This Pokemon's attacks do 1.25x on same gender targets; 0.75x on opposite gender.",
	},
	rkssystem: {
		name: "RKS System",
		shortDesc: "If this Pokemon is a Silvally, its type changes to match its held Memory.",
	},
	rockhead: {
		name: "Rock Head",
		desc: "This Pokemon does not take recoil damage, except Struggle. Does not affect Life Orb damage or crash damage.",
		shortDesc: "This Pokemon does not take recoil damage besides Struggle/Life Orb/crash damage.",
		gen3: {
			desc: "This Pokemon does not take recoil damage, except Struggle. Does not affect crash damage.",
			shortDesc: "This Pokemon does not take recoil damage besides Struggle and crash damage.",
		},
	},
	rockypayload: {
		name: "Rocky Payload",
		shortDesc: "This Pokemon's offensive stat is multiplied by 1.5 while using a Rock-type attack.",
	},
	roughskin: {
		name: "Rough Skin",
		desc: "Pokemon making contact with this Pokemon lose 1/8 of their maximum HP, rounded down.",
		shortDesc: "Pokemon making contact with this Pokemon lose 1/8 of their max HP.",
		gen4: {
			desc: "Pokemon making contact with this Pokemon lose 1/8 of their maximum HP, rounded down. This effect does not happen if this Pokemon did not lose HP from the attack.",
		},
		gen3: {
			desc: "Pokemon making contact with this Pokemon lose 1/16 of their maximum HP, rounded down. This effect does not happen if this Pokemon did not lose HP from the attack.",
			shortDesc: "Pokemon making contact with this Pokemon lose 1/16 of their max HP.",
		},

		damage: "  [POKEMON] was hurt!",
	},
	runaway: {
		name: "Run Away",
		shortDesc: "No competitive use.",
	},
	sandforce: {
		name: "Sand Force",
		desc: "If Sandstorm is active, this Pokemon's Ground-, Rock-, and Steel-type attacks have their power multiplied by 1.3. This Pokemon takes no damage from Sandstorm.",
		shortDesc: "This Pokemon's Ground/Rock/Steel attacks do 1.3x in Sandstorm; immunity to it.",
	},
	sandrush: {
		name: "Sand Rush",
		desc: "If Sandstorm is active, this Pokemon's Speed is doubled. This Pokemon takes no damage from Sandstorm.",
		shortDesc: "If Sandstorm is active, this Pokemon's Speed is doubled; immunity to Sandstorm.",
	},
	sandspit: {
		name: "Sand Spit",
		shortDesc: "When this Pokemon is hit by an attack, the effect of Sandstorm begins.",
		gen8: {
			desc: "When this Pokemon is hit by an attack, the effect of Sandstorm begins. This effect comes after the effects of Max and G-Max Moves.",
		},
	},
	sandstream: {
		name: "Sand Stream",
		shortDesc: "On switch-in, this Pokemon summons Sandstorm.",
	},
	sandveil: {
		name: "Sand Veil",
		desc: "If Sandstorm is active, the accuracy of moves used against this Pokemon is multiplied by 0.8. This Pokemon takes no damage from Sandstorm.",
		shortDesc: "If Sandstorm is active, this Pokemon's evasiveness is 1.25x; immunity to Sandstorm.",
	},
	sapsipper: {
		name: "Sap Sipper",
		desc: "This Pokemon is immune to Grass-type moves and raises its Attack by 1 stage when hit by a Grass-type move.",
		shortDesc: "This Pokemon's Attack is raised 1 stage if hit by a Grass move; Grass immunity.",
	},
	schooling: {
		name: "Schooling",
		desc: "On switch-in, if this Pokemon is a Wishiwashi that is level 20 or above and has more than 1/4 of its maximum HP left, it changes to School Form. If it is in School Form and its HP drops to 1/4 of its maximum HP or less, it changes to Solo Form at the end of the turn. If it is in Solo Form and its HP is greater than 1/4 its maximum HP at the end of the turn, it changes to School Form.",
		shortDesc: "If user is Wishiwashi, changes to School Form if it has > 1/4 max HP, else Solo Form.",

		transform: "[POKEMON] formed a school!",
		transformEnd: "[POKEMON] stopped schooling!",
	},
	scrappy: {
		name: "Scrappy",
		desc: "This Pokemon can hit Ghost types with Normal- and Fighting-type moves. This Pokemon is immune to the effect of the Intimidate Ability.",
		shortDesc: "Fighting, Normal moves hit Ghost. Immune to Intimidate.",
		gen7: {
			desc: "This Pokemon can hit Ghost types with Normal- and Fighting-type moves.",
			shortDesc: "This Pokemon can hit Ghost types with Normal- and Fighting-type moves.",
		},
	},
	screencleaner: {
		name: "Screen Cleaner",
		shortDesc: "On switch-in, the effects of Aurora Veil, Light Screen, and Reflect end for both sides.",
	},
	seedsower: {
		name: "Seed Sower",
		shortDesc: "When this Pokemon is hit by an attack, the effect of Grassy Terrain begins.",
	},
	serenegrace: {
		name: "Serene Grace",
		desc: "This Pokemon's moves have their secondary effect chance doubled. This effect stacks with the Rainbow effect, except for secondary effects that cause the target to flinch.",
		shortDesc: "This Pokemon's moves have their secondary effect chance doubled.",
		gen4: {
			desc: "This Pokemon's moves have their secondary effect chance doubled.",
		},
	},
	shadowshield: {
		name: "Shadow Shield",
		shortDesc: "If this Pokemon is at full HP, damage taken from attacks is halved.",
	},
	shadowtag: {
		name: "Shadow Tag",
		desc: "Prevents opposing Pokemon from choosing to switch out, unless they are holding a Shed Shell, are a Ghost type, or also have this Ability.",
		shortDesc: "Prevents foes from choosing to switch unless they also have this Ability.",
		gen6: {
			desc: "Prevents adjacent opposing Pokemon from choosing to switch out, unless they are holding a Shed Shell, are a Ghost type, or also have this Ability.",
			shortDesc: "Prevents adjacent foes from choosing to switch unless they also have this Ability.",
		},
		gen5: {
			desc: "Prevents adjacent opposing Pokemon from choosing to switch out, unless they are holding a Shed Shell or also have this Ability.",
		},
		gen4: {
			desc: "Prevents opposing Pokemon from choosing to switch out, unless they are holding a Shed Shell or also have this Ability.",
			shortDesc: "Prevents foes from choosing to switch unless they also have this Ability.",
		},
		gen3: {
			desc: "Prevents opposing Pokemon from choosing to switch out.",
			shortDesc: "Prevents opposing Pokemon from choosing to switch out.",
		},
	},
	sharpness: {
		name: "Sharpness",
		shortDesc: "This Pokemon's slicing moves have their power multiplied by 1.5.",
	},
	shedskin: {
		name: "Shed Skin",
		desc: "This Pokemon has a 33% chance to have its non-volatile status condition cured at the end of each turn.",
		shortDesc: "This Pokemon has a 33% chance to have its status cured at the end of each turn.",
	},
	sheerforce: {
		name: "Sheer Force",
		desc: "This Pokemon's attacks with secondary effects have their power multiplied by 1.3, but the secondary effects are removed. If a secondary effect was removed, it also removes the user's Life Orb recoil and Shell Bell recovery, and prevents the target's Anger Shell, Berserk, Color Change, Emergency Exit, Pickpocket, Wimp Out, Red Card, Eject Button, Kee Berry, and Maranga Berry from activating.",
		shortDesc: "This Pokemon's attacks with secondary effects have 1.3x power; nullifies the effects.",
		gen8: {
			desc: "This Pokemon's attacks with secondary effects have their power multiplied by 1.3, but the secondary effects are removed. If a secondary effect was removed, it also removes the user's Life Orb recoil and Shell Bell recovery, and prevents the target's Berserk, Color Change, Emergency Exit, Pickpocket, Wimp Out, Red Card, Eject Button, Kee Berry, and Maranga Berry from activating.",
		},
		gen6: {
			desc: "This Pokemon's attacks with secondary effects have their power multiplied by 1.3, but the secondary effects are removed. If a secondary effect was removed, it also removes the user's Life Orb recoil and Shell Bell recovery, and prevents the target's Color Change, Pickpocket, Red Card, Eject Button, Kee Berry, and Maranga Berry from activating.",
		},
		gen5: {
			desc: "This Pokemon's attacks with secondary effects have their power multiplied by 1.3, but the secondary effects are removed. If a secondary effect was removed, it also removes the user's Life Orb recoil and Shell Bell recovery, and prevents the target's Color Change, Pickpocket, Red Card, and Eject Button from activating.",
		},
	},
	shellarmor: {
		name: "Shell Armor",
		shortDesc: "This Pokemon cannot be struck by a critical hit.",
	},
	shielddust: {
		name: "Shield Dust",
		shortDesc: "This Pokemon is not affected by the secondary effect of another Pokemon's attack.",
	},
	shieldsdown: {
		name: "Shields Down",
		desc: "If this Pokemon is a Minior, it changes to its Core forme if it has 1/2 or less of its maximum HP, and changes to Meteor Form if it has more than 1/2 its maximum HP. This check is done on switch-in and at the end of each turn. While in its Meteor Form, it cannot become affected by a non-volatile status condition or Yawn.",
		shortDesc: "If Minior, switch-in/end of turn it changes to Core at 1/2 max HP or less, else Meteor.",

		transform: "Shields Down deactivated!\n([POKEMON] shielded itself.)",
		transformEnd: "Shields Down activated!\n([POKEMON] stopped shielding itself.)",
	},
	simple: {
		name: "Simple",
		shortDesc: "When one of this Pokemon's stat stages is raised or lowered, the amount is doubled.",
		gen7: {
			desc: "When one of this Pokemon's stat stages is raised or lowered, the amount is doubled. This Ability does not affect stat stage increases received from Z-Power effects that happen before a Status Z-Move is used.",
		},
		gen6: {
			desc: "When one of this Pokemon's stat stages is raised or lowered, the amount is doubled.",
		},
		gen4: {
			desc: "This Pokemon's stat stages are considered doubled during stat calculations. A stat stage cannot be considered more than 6 or less than -6.",
			shortDesc: "This Pokemon's stat stages are considered doubled during stat calculations.",
		},
	},
	skilllink: {
		name: "Skill Link",
		desc: "This Pokemon's multi-hit attacks always hit the maximum number of times. Triple Kick and Triple Axel do not check accuracy for the second and third hits.",
		shortDesc: "This Pokemon's multi-hit attacks always hit the maximum number of times.",
		gen7: {
			desc: "This Pokemon's multi-hit attacks always hit the maximum number of times. Triple Kick does not check accuracy for the second and third hits.",
		},
		gen4: {
			desc: "This Pokemon's multi-hit attacks always hit the maximum number of times. Does not affect Triple Kick.",
		},
	},
	slowstart: {
		name: "Slow Start",
		shortDesc: "On switch-in, this Pokemon's Attack and Speed are halved for 5 turns.",
		gen7: {
			desc: "On switch-in, this Pokemon's Attack and Speed are halved for 5 turns. During the effect, if this Pokemon uses a generic Z-Move based on a special move, its Special Attack is halved during damage calculation.",
		},
		gen6: {
			desc: "On switch-in, this Pokemon's Attack and Speed are halved for 5 turns.",
		},

		start: "  [POKEMON] can't get it going!",
		end: "  [POKEMON] finally got its act together!",
	},
	slushrush: {
		name: "Slush Rush",
		shortDesc: "If Snow is active, this Pokemon's Speed is doubled.",
		gen8: {
			shortDesc: "If Hail is active, this Pokemon's Speed is doubled.",
		},
	},
	sniper: {
		name: "Sniper",
		shortDesc: "If this Pokemon strikes with a critical hit, the damage is multiplied by 1.5.",
	},
	snowcloak: {
		name: "Snow Cloak",
		desc: "If Snow is active, the accuracy of moves used against this Pokemon is multiplied by 0.8.",
		shortDesc: "If Snow is active, this Pokemon's evasiveness is 1.25x.",
		gen8: {
			desc: "If Hail is active, the accuracy of moves used against this Pokemon is multiplied by 0.8. This Pokemon takes no damage from Hail.",
			shortDesc: "If Hail is active, this Pokemon's evasiveness is 1.25x; immunity to Hail.",
		},
	},
	snowwarning: {
		name: "Snow Warning",
		shortDesc: "On switch-in, this Pokemon summons Snow.",
		gen8: {
			shortDesc: "On switch-in, this Pokemon summons Hail.",
		},
	},
	solarpower: {
		name: "Solar Power",
		desc: "If Sunny Day is active, this Pokemon's Special Attack is multiplied by 1.5 and it loses 1/8 of its maximum HP, rounded down, at the end of each turn. These effects are prevented if the Pokemon is holding a Utility Umbrella.",
		shortDesc: "If Sunny Day is active, this Pokemon's Sp. Atk is 1.5x; loses 1/8 max HP per turn.",
		gen7: {
			desc: "If Sunny Day is active, this Pokemon's Special Attack is multiplied by 1.5 and it loses 1/8 of its maximum HP, rounded down, at the end of each turn.",
		},
	},
	solidrock: {
		name: "Solid Rock",
		shortDesc: "This Pokemon receives 3/4 damage from supereffective attacks.",
	},
	soulheart: {
		name: "Soul-Heart",
		shortDesc: "This Pokemon's Special Attack is raised by 1 stage when another Pokemon faints.",
	},
	soundproof: {
		name: "Soundproof",
		shortDesc: "This Pokemon is immune to sound-based moves, unless it used the move.",
		gen7: {
			shortDesc: "This Pokemon is immune to sound-based moves, including Heal Bell.",
		},
		gen5: {
			shortDesc: "This Pokemon is immune to sound-based moves, except Heal Bell.",
		},
		gen4: {
			shortDesc: "This Pokemon is immune to sound-based moves, including Heal Bell.",
		},
	},
	speedboost: {
		name: "Speed Boost",
		desc: "This Pokemon's Speed is raised by 1 stage at the end of each full turn it has been on the field.",
		shortDesc: "This Pokemon's Speed is raised 1 stage at the end of each full turn on the field.",
	},
	stakeout: {
		name: "Stakeout",
		shortDesc: "This Pokemon's offensive stat is doubled against a target that switched in this turn.",
	},
	stall: {
		name: "Stall",
		shortDesc: "This Pokemon moves last among Pokemon using the same or greater priority moves.",
	},
	stalwart: {
		name: "Stalwart",
		shortDesc: "This Pokemon's moves cannot be redirected to a different target by any effect.",
	},
	stamina: {
		name: "Stamina",
		shortDesc: "This Pokemon's Defense is raised by 1 stage after it is damaged by a move.",
	},
	stancechange: {
		name: "Stance Change",
		desc: "If this Pokemon is an Aegislash, it changes to Blade Forme before using an attacking move, and changes to Shield Forme before using King's Shield.",
		shortDesc: "If Aegislash, changes Forme to Blade before attacks and Shield before King's Shield.",
		gen6: {
			desc: "If this Pokemon is an Aegislash, it changes to Blade Forme before attempting to use an attacking move, and changes to Shield Forme before attempting to use King's Shield.",
		},

		transform: "Changed to Blade Forme!",
		transformEnd: "Changed to Shield Forme!",
	},
	static: {
		name: "Static",
		shortDesc: "30% chance a Pokemon making contact with this Pokemon will be paralyzed.",
		gen4: {
			desc: "30% chance a Pokemon making contact with this Pokemon will be paralyzed. This effect does not happen if this Pokemon did not lose HP from the attack.",
		},
		gen3: {
			desc: "1/3 chance a Pokemon making contact with this Pokemon will be paralyzed. This effect does not happen if this Pokemon did not lose HP from the attack.",
			shortDesc: "1/3 chance a Pokemon making contact with this Pokemon will be paralyzed.",
		},
	},
	steadfast: {
		name: "Steadfast",
		shortDesc: "If this Pokemon flinches, its Speed is raised by 1 stage.",
	},
	steamengine: {
		name: "Steam Engine",
		desc: "This Pokemon's Speed is raised by 6 stages after it is damaged by a Fire- or Water-type move.",
		shortDesc: "This Pokemon's Speed is raised by 6 stages after it is damaged by Fire/Water moves.",
	},
	steelworker: {
		name: "Steelworker",
		shortDesc: "This Pokemon's offensive stat is multiplied by 1.5 while using a Steel-type attack.",
	},
	steelyspirit: {
		name: "Steely Spirit",
		desc: "This Pokemon and its allies' Steel-type moves have their power multiplied by 1.5. This affects Doom Desire even if the user is not on the field.",
		shortDesc: "This Pokemon and its allies' Steel-type moves have their power multiplied by 1.5.",
	},
	stench: {
		name: "Stench",
		desc: "This Pokemon's attacks without a chance to make the target flinch gain a 10% chance to make the target flinch.",
		shortDesc: "This Pokemon's attacks without a chance to flinch gain a 10% chance to flinch.",
		gen4: {
			desc: "No competitive use.",
			shortDesc: "No competitive use.",
		},
	},
	stickyhold: {
		name: "Sticky Hold",
		desc: "This Pokemon cannot lose its held item due to another Pokemon's Ability or attack, unless the attack knocks out this Pokemon. A Sticky Barb will be transferred to other Pokemon regardless of this Ability.",
		shortDesc: "This Pokemon cannot lose its held item due to another Pokemon's Ability or attack.",
		gen4: {
			desc: "This Pokemon cannot lose its held item due to another Pokemon's attack, even if the attack knocks out this Pokemon. A Sticky Barb will be transferred to other Pokemon regardless of this Ability.",
		},

		block: "  [POKEMON]'s item cannot be removed!",
	},
	stormdrain: {
		name: "Storm Drain",
		desc: "This Pokemon is immune to Water-type moves and raises its Special Attack by 1 stage when hit by a Water-type move. If this Pokemon is not the target of a single-target Water-type move used by another Pokemon, this Pokemon redirects that move to itself if it is within the range of that move. If multiple Pokemon could redirect with this Ability, it goes to the one with the highest Speed, or in the case of a tie to the one that has had this Ability active longer.",
		shortDesc: "This Pokemon draws Water moves to itself to raise Sp. Atk by 1; Water immunity.",
		gen4: {
			desc: "If this Pokemon is not the target of a single-target Water-type move used by another Pokemon, this Pokemon redirects that move to itself.",
			shortDesc: "This Pokemon draws single-target Water moves to itself.",
		},

		activate: "#lightningrod",
	},
	strongjaw: {
		name: "Strong Jaw",
		desc: "This Pokemon's bite-based attacks have their power multiplied by 1.5.",
		shortDesc: "This Pokemon's bite-based attacks have 1.5x power. Bug Bite is not boosted.",
	},
	sturdy: {
		name: "Sturdy",
		desc: "If this Pokemon is at full HP, it survives one hit with at least 1 HP. OHKO moves fail when used against this Pokemon.",
		shortDesc: "If this Pokemon is at full HP, it survives one hit with at least 1 HP. Immune to OHKO.",
		gen4: {
			desc: "OHKO moves fail when used against this Pokemon.",
			shortDesc: "OHKO moves fail when used against this Pokemon.",
		},

		activate: "  [POKEMON] endured the hit!",
	},
	suctioncups: {
		name: "Suction Cups",
		shortDesc: "This Pokemon cannot be forced to switch out by another Pokemon's attack or item.",

		block: "  [POKEMON] is anchored in place with its suction cups!",
	},
	superluck: {
		name: "Super Luck",
		shortDesc: "This Pokemon's critical hit ratio is raised by 1 stage.",
	},
	supremeoverlord: {
		name: "Supreme Overlord",
		desc: "This Pokemon's moves have their power multiplied by 1+(X*0.1), where X is the total number of times any Pokemon has fainted on the user's side when this Ability became active, and X cannot be greater than 5.",
		shortDesc: "This Pokemon's moves have 10% more power for each fainted ally, up to 5 allies.",

		activate: "  [POKEMON] gained strength from the fallen!",
	},
	surgesurfer: {
		name: "Surge Surfer",
		shortDesc: "If Electric Terrain is active, this Pokemon's Speed is doubled.",
	},
	swarm: {
		name: "Swarm",
		desc: "When this Pokemon has 1/3 or less of its maximum HP, rounded down, its offensive stat is multiplied by 1.5 while using a Bug-type attack.",
		shortDesc: "At 1/3 or less of its max HP, this Pokemon's offensive stat is 1.5x with Bug attacks.",
		gen4: {
			desc: "When this Pokemon has 1/3 or less of its maximum HP, rounded down, its Bug-type attacks have their power multiplied by 1.5.",
			shortDesc: "At 1/3 or less of its max HP, this Pokemon's Bug-type attacks have 1.5x power.",
		},
	},
	sweetveil: {
		name: "Sweet Veil",
		desc: "This Pokemon and its allies cannot fall asleep, but those already asleep do not wake up immediately. This Pokemon and its allies cannot use Rest successfully or become affected by Yawn, and those previously affected will not fall asleep.",
		shortDesc: "This Pokemon and its allies cannot fall asleep; those already asleep do not wake up.",

		block: "  [POKEMON] can't fall asleep due to a veil of sweetness!",
	},
	swiftswim: {
		name: "Swift Swim",
		desc: "If Rain Dance is active, this Pokemon's Speed is doubled. This effect is prevented if this Pokemon is holding a Utility Umbrella.",
		shortDesc: "If Rain Dance is active, this Pokemon's Speed is doubled.",
		gen7: {
			desc: "If Rain Dance is active, this Pokemon's Speed is doubled.",
		},
	},
	swordofruin: {
		name: "Sword of Ruin",
		shortDesc: "Active Pokemon without this Ability have their Defense multiplied by 0.75.",

		start: "  [POKEMON]'s Sword of Ruin weakened the Defense of all surrounding Pokémon!",
	},
	symbiosis: {
		name: "Symbiosis",
		desc: "If an ally uses its item, this Pokemon gives its item to that ally immediately. Does not activate if the ally's item was stolen or knocked off, or if the ally used an Eject Button or Eject Pack.",
		shortDesc: "If an ally uses its item, this Pokemon gives its item to that ally immediately.",
		gen7: {
			desc: "If an ally uses its item, this Pokemon gives its item to that ally immediately. Does not activate if the ally's item was stolen or knocked off, or if the ally used an Eject Button.",
		},
		gen6: {
			desc: "If an ally uses its item, this Pokemon gives its item to that ally immediately. Does not activate if the ally's item was stolen or knocked off.",
		},

		activate: "  [POKEMON] shared its [ITEM] with [TARGET]!",
	},
	synchronize: {
		name: "Synchronize",
		desc: "If another Pokemon burns, paralyzes, poisons, or badly poisons this Pokemon, that Pokemon receives the same non-volatile status condition.",
		shortDesc: "If another Pokemon burns/poisons/paralyzes this Pokemon, it also gets that status.",
		gen4: {
			desc: "If another Pokemon burns, paralyzes, or poisons this Pokemon, that Pokemon receives the same non-volatile status condition. If another Pokemon badly poisons this Pokemon, that Pokemon becomes poisoned.",
		},
	},
	tabletsofruin: {
		name: "Tablets of Ruin",
		shortDesc: "Active Pokemon without this Ability have their Attack multiplied by 0.75.",

		start: "  [POKEMON]'s Tablets of Ruin weakened the Attack of all surrounding Pokémon!",
	},
	tangledfeet: {
		name: "Tangled Feet",
		shortDesc: "This Pokemon's evasiveness is doubled as long as it is confused.",
	},
	tanglinghair: {
		name: "Tangling Hair",
		shortDesc: "Pokemon making contact with this Pokemon have their Speed lowered by 1 stage.",
	},
	technician: {
		name: "Technician",
		desc: "This Pokemon's moves of 60 power or less have their power multiplied by 1.5, including Struggle. This effect comes after a move's effect changes its own power.",
		shortDesc: "This Pokemon's moves of 60 power or less have 1.5x power, including Struggle.",
		gen4: {
			desc: "This Pokemon's moves of 60 power or less have their power multiplied by 1.5, except Struggle. This effect comes after a move's effect changes its own power, as well as the effects of Charge and Helping Hand.",
			shortDesc: "This Pokemon's moves of 60 power or less have 1.5x power, except Struggle.",
		},
	},
	telepathy: {
		name: "Telepathy",
		shortDesc: "This Pokemon does not take damage from attacks made by its allies.",

		block: "  [POKEMON] can't be hit by attacks from its ally Pok\u00E9mon!",
	},
	teravolt: {
		name: "Teravolt",
		desc: "This Pokemon's moves and their effects ignore certain Abilities of other Pokemon. The Abilities that can be negated are Aroma Veil, Aura Break, Battle Armor, Big Pecks, Bulletproof, Clear Body, Contrary, Damp, Dazzling, Disguise, Dry Skin, Filter, Flash Fire, Flower Gift, Flower Veil, Fluffy, Friend Guard, Fur Coat, Grass Pelt, Heatproof, Heavy Metal, Hyper Cutter, Ice Face, Ice Scales, Immunity, Inner Focus, Insomnia, Keen Eye, Leaf Guard, Levitate, Light Metal, Lightning Rod, Limber, Magic Bounce, Magma Armor, Marvel Scale, Mirror Armor, Motor Drive, Multiscale, Oblivious, Overcoat, Own Tempo, Pastel Veil, Punk Rock, Queenly Majesty, Sand Veil, Sap Sipper, Shell Armor, Shield Dust, Simple, Snow Cloak, Solid Rock, Soundproof, Sticky Hold, Storm Drain, Sturdy, Suction Cups, Sweet Veil, Tangled Feet, Telepathy, Thick Fat, Unaware, Vital Spirit, Volt Absorb, Water Absorb, Water Bubble, Water Veil, White Smoke, Wonder Guard, and Wonder Skin. This affects every other Pokemon on the field, whether or not it is a target of this Pokemon's move, and whether or not their Ability is beneficial to this Pokemon.",
		shortDesc: "This Pokemon's moves and their effects ignore the Abilities of other Pokemon.",
		gen7: {
			desc: "This Pokemon's moves and their effects ignore certain Abilities of other Pokemon. The Abilities that can be negated are Aroma Veil, Aura Break, Battle Armor, Big Pecks, Bulletproof, Clear Body, Contrary, Damp, Dark Aura, Dazzling, Disguise, Dry Skin, Fairy Aura, Filter, Flash Fire, Flower Gift, Flower Veil, Fluffy, Friend Guard, Fur Coat, Grass Pelt, Heatproof, Heavy Metal, Hyper Cutter, Immunity, Inner Focus, Insomnia, Keen Eye, Leaf Guard, Levitate, Light Metal, Lightning Rod, Limber, Magic Bounce, Magma Armor, Marvel Scale, Motor Drive, Multiscale, Oblivious, Overcoat, Own Tempo, Queenly Majesty, Sand Veil, Sap Sipper, Shell Armor, Shield Dust, Simple, Snow Cloak, Solid Rock, Soundproof, Sticky Hold, Storm Drain, Sturdy, Suction Cups, Sweet Veil, Tangled Feet, Telepathy, Thick Fat, Unaware, Vital Spirit, Volt Absorb, Water Absorb, Water Bubble, Water Veil, White Smoke, Wonder Guard, and Wonder Skin. This affects every other Pokemon on the field, whether or not it is a target of this Pokemon's move, and whether or not their Ability is beneficial to this Pokemon.",
		},
		gen6: {
			desc: "This Pokemon's moves and their effects ignore certain Abilities of other Pokemon. The Abilities that can be negated are Aroma Veil, Aura Break, Battle Armor, Big Pecks, Bulletproof, Clear Body, Contrary, Damp, Dark Aura, Dry Skin, Fairy Aura, Filter, Flash Fire, Flower Gift, Flower Veil, Friend Guard, Fur Coat, Grass Pelt, Heatproof, Heavy Metal, Hyper Cutter, Immunity, Inner Focus, Insomnia, Keen Eye, Leaf Guard, Levitate, Light Metal, Lightning Rod, Limber, Magic Bounce, Magma Armor, Marvel Scale, Motor Drive, Multiscale, Oblivious, Overcoat, Own Tempo, Sand Veil, Sap Sipper, Shell Armor, Shield Dust, Simple, Snow Cloak, Solid Rock, Soundproof, Sticky Hold, Storm Drain, Sturdy, Suction Cups, Sweet Veil, Tangled Feet, Telepathy, Thick Fat, Unaware, Vital Spirit, Volt Absorb, Water Absorb, Water Veil, White Smoke, Wonder Guard, and Wonder Skin. This affects every other Pokemon on the field, whether or not it is a target of this Pokemon's move, and whether or not their Ability is beneficial to this Pokemon.",
		},
		gen5: {
			desc: "This Pokemon's moves and their effects ignore certain Abilities of other Pokemon. The Abilities that can be negated are Battle Armor, Big Pecks, Clear Body, Contrary, Damp, Dry Skin, Filter, Flash Fire, Flower Gift, Friend Guard, Heatproof, Heavy Metal, Hyper Cutter, Immunity, Inner Focus, Insomnia, Keen Eye, Leaf Guard, Levitate, Light Metal, Lightning Rod, Limber, Magic Bounce, Magma Armor, Marvel Scale, Motor Drive, Multiscale, Oblivious, Own Tempo, Sand Veil, Sap Sipper, Shell Armor, Shield Dust, Simple, Snow Cloak, Solid Rock, Soundproof, Sticky Hold, Storm Drain, Sturdy, Suction Cups, Tangled Feet, Telepathy, Thick Fat, Unaware, Vital Spirit, Volt Absorb, Water Absorb, Water Veil, White Smoke, Wonder Guard, and Wonder Skin. This affects every other Pokemon on the field, whether or not it is a target of this Pokemon's move, and whether or not their Ability is beneficial to this Pokemon.",
		},

		start: "  [POKEMON] is radiating a bursting aura!",
	},
	thermalexchange: {
		name: "Thermal Exchange",
		desc: "This Pokemon's Attack is raised 1 stage after it is damaged by a Fire-type move. This Pokemon cannot be burned. Gaining this Ability while burned cures it.",
		shortDesc: "This Pokemon's Attack is raised by 1 when damaged by Fire moves; can't be burned.",
	},
	thickfat: {
		name: "Thick Fat",
		desc: "If a Pokemon uses a Fire- or Ice-type attack against this Pokemon, that Pokemon's offensive stat is halved when calculating the damage to this Pokemon.",
		shortDesc: "Fire-/Ice-type moves against this Pokemon deal damage with a halved offensive stat.",
		gen4: {
			desc: "The power of Fire- and Ice-type attacks against this Pokemon is halved.",
			shortDesc: "The power of Fire- and Ice-type attacks against this Pokemon is halved.",
		},
		gen3: {
			desc: "If a Pokemon uses a Fire- or Ice-type attack against this Pokemon, that Pokemon's Special Attack is halved when calculating the damage to this Pokemon.",
			shortDesc: "Fire-/Ice-type moves against this Pokemon deal damage with a halved Sp. Atk stat.",
		},
	},
	tintedlens: {
		name: "Tinted Lens",
		shortDesc: "This Pokemon's attacks that are not very effective on a target deal double damage.",
	},
	torrent: {
		name: "Torrent",
		desc: "When this Pokemon has 1/3 or less of its maximum HP, rounded down, its offensive stat is multiplied by 1.5 while using a Water-type attack.",
		shortDesc: "At 1/3 or less of its max HP, this Pokemon's offensive stat is 1.5x with Water attacks.",
		gen4: {
			desc: "When this Pokemon has 1/3 or less of its maximum HP, rounded down, its Water-type attacks have their power multiplied by 1.5.",
			shortDesc: "At 1/3 or less of its max HP, this Pokemon's Water-type attacks have 1.5x power.",
		},
	},
	toughclaws: {
		name: "Tough Claws",
		shortDesc: "This Pokemon's contact moves have their power multiplied by 1.3.",
	},
	toxicboost: {
		name: "Toxic Boost",
		desc: "While this Pokemon is poisoned, the power of its physical attacks is multiplied by 1.5.",
		shortDesc: "While this Pokemon is poisoned, its physical attacks have 1.5x power.",
	},
	toxicdebris: {
		name: "Toxic Debris",
		shortDesc: "If this Pokemon is hit by a physical attack, Toxic Spikes are set on the opposing side.",
	},
	trace: {
		name: "Trace",
		desc: "On switch-in, this Pokemon copies a random opposing Pokemon's Ability. Abilities that cannot be copied are As One, Battle Bond, Comatose, Commander, Disguise, Flower Gift, Forecast, Gulp Missile, Hadron Engine, Hunger Switch, Ice Face, Illusion, Imposter, Multitype, Neutralizing Gas, Orichalcum Pulse, Power Construct, Power of Alchemy, Protosynthesis, Quark Drive, Receiver, RKS System, Schooling, Shields Down, Stance Change, Trace, Zen Mode, and Zero to Hero. If no opposing Pokemon has an Ability that can be copied, this Ability will activate as soon as one does.",
		shortDesc: "On switch-in, or when it can, this Pokemon copies a random adjacent foe's Ability.",
		gen8: {
			desc: "On switch-in, this Pokemon copies a random opposing Pokemon's Ability. Abilities that cannot be copied are As One, Battle Bond, Comatose, Disguise, Flower Gift, Forecast, Gulp Missile, Hunger Switch, Ice Face, Illusion, Imposter, Multitype, Neutralizing Gas, Power Construct, Power of Alchemy, Receiver, RKS System, Schooling, Shields Down, Stance Change, Trace, and Zen Mode. If no opposing Pokemon has an Ability that can be copied, this Ability will activate as soon as one does.",
		},
		gen7: {
			desc: "On switch-in, this Pokemon copies a random opposing Pokemon's Ability. Abilities that cannot be copied are Battle Bond, Comatose, Disguise, Flower Gift, Forecast, Illusion, Imposter, Multitype, Power Construct, Power of Alchemy, Receiver, RKS System, Schooling, Shields Down, Stance Change, Trace, and Zen Mode. If no opposing Pokemon has an Ability that can be copied, this Ability will activate as soon as one does.",
		},
		gen6: {
			desc: "On switch-in, this Pokemon copies a random adjacent opposing Pokemon's Ability. Abilities that cannot be copied are Flower Gift, Forecast, Illusion, Imposter, Multitype, Stance Change, Trace, and Zen Mode. If no opposing Pokemon has an Ability that can be copied, this Ability will activate as soon as one does.",
		},
		gen5: {
			desc: "On switch-in, this Pokemon copies a random adjacent opposing Pokemon's Ability. Abilities that cannot be copied are Flower Gift, Forecast, Illusion, Imposter, Multitype, Trace, and Zen Mode. If no opposing Pokemon has an Ability that can be copied, this Ability will activate as soon as one does.",
		},
		gen4: {
			desc: "On switch-in, this Pokemon copies a random opposing Pokemon's Ability. Abilities that cannot be copied are Forecast, Multitype, and Trace. If no opposing Pokemon has an Ability that can be copied, this Ability will activate as soon as one does.",
		},
		gen3: {
			desc: "On switch-in, this Pokemon copies a random opposing Pokemon's Ability.",
		},

		changeAbility: "  [POKEMON] traced [SOURCE]'s [ABILITY]!",
	},
	transistor: {
		name: "Transistor",
		shortDesc: "This Pokemon's offensive stat is multiplied by 1.3 while using an Electric-type attack.",
		gen8: {
			shortDesc: "This Pokemon's offensive stat is multiplied by 1.5 while using an Electric-type attack.",
		},
	},
	triage: {
		name: "Triage",
		shortDesc: "This Pokemon's healing moves have their priority increased by 3.",
	},
	truant: {
		name: "Truant",
		shortDesc: "This Pokemon skips every other turn instead of using a move.",
		gen3: {
			desc: "This Pokemon skips every other turn instead of using a move. If this Pokemon replaces a Pokemon that fainted during end-of-turn effects, its first turn will be skipped.",
		},

		cant: "[POKEMON] is loafing around!",
	},
	turboblaze: {
		name: "Turboblaze",
		desc: "This Pokemon's moves and their effects ignore certain Abilities of other Pokemon. The Abilities that can be negated are Aroma Veil, Aura Break, Battle Armor, Big Pecks, Bulletproof, Clear Body, Contrary, Damp, Dazzling, Disguise, Dry Skin, Filter, Flash Fire, Flower Gift, Flower Veil, Fluffy, Friend Guard, Fur Coat, Grass Pelt, Heatproof, Heavy Metal, Hyper Cutter, Ice Face, Ice Scales, Immunity, Inner Focus, Insomnia, Keen Eye, Leaf Guard, Levitate, Light Metal, Lightning Rod, Limber, Magic Bounce, Magma Armor, Marvel Scale, Mirror Armor, Motor Drive, Multiscale, Oblivious, Overcoat, Own Tempo, Pastel Veil, Punk Rock, Queenly Majesty, Sand Veil, Sap Sipper, Shell Armor, Shield Dust, Simple, Snow Cloak, Solid Rock, Soundproof, Sticky Hold, Storm Drain, Sturdy, Suction Cups, Sweet Veil, Tangled Feet, Telepathy, Thick Fat, Unaware, Vital Spirit, Volt Absorb, Water Absorb, Water Bubble, Water Veil, White Smoke, Wonder Guard, and Wonder Skin. This affects every other Pokemon on the field, whether or not it is a target of this Pokemon's move, and whether or not their Ability is beneficial to this Pokemon.",
		shortDesc: "This Pokemon's moves and their effects ignore the Abilities of other Pokemon.",
		gen7: {
			desc: "This Pokemon's moves and their effects ignore certain Abilities of other Pokemon. The Abilities that can be negated are Aroma Veil, Aura Break, Battle Armor, Big Pecks, Bulletproof, Clear Body, Contrary, Damp, Dark Aura, Dazzling, Disguise, Dry Skin, Fairy Aura, Filter, Flash Fire, Flower Gift, Flower Veil, Fluffy, Friend Guard, Fur Coat, Grass Pelt, Heatproof, Heavy Metal, Hyper Cutter, Immunity, Inner Focus, Insomnia, Keen Eye, Leaf Guard, Levitate, Light Metal, Lightning Rod, Limber, Magic Bounce, Magma Armor, Marvel Scale, Motor Drive, Multiscale, Oblivious, Overcoat, Own Tempo, Queenly Majesty, Sand Veil, Sap Sipper, Shell Armor, Shield Dust, Simple, Snow Cloak, Solid Rock, Soundproof, Sticky Hold, Storm Drain, Sturdy, Suction Cups, Sweet Veil, Tangled Feet, Telepathy, Thick Fat, Unaware, Vital Spirit, Volt Absorb, Water Absorb, Water Bubble, Water Veil, White Smoke, Wonder Guard, and Wonder Skin. This affects every other Pokemon on the field, whether or not it is a target of this Pokemon's move, and whether or not their Ability is beneficial to this Pokemon.",
		},
		gen6: {
			desc: "This Pokemon's moves and their effects ignore certain Abilities of other Pokemon. The Abilities that can be negated are Aroma Veil, Aura Break, Battle Armor, Big Pecks, Bulletproof, Clear Body, Contrary, Damp, Dark Aura, Dry Skin, Fairy Aura, Filter, Flash Fire, Flower Gift, Flower Veil, Friend Guard, Fur Coat, Grass Pelt, Heatproof, Heavy Metal, Hyper Cutter, Immunity, Inner Focus, Insomnia, Keen Eye, Leaf Guard, Levitate, Light Metal, Lightning Rod, Limber, Magic Bounce, Magma Armor, Marvel Scale, Motor Drive, Multiscale, Oblivious, Overcoat, Own Tempo, Sand Veil, Sap Sipper, Shell Armor, Shield Dust, Simple, Snow Cloak, Solid Rock, Soundproof, Sticky Hold, Storm Drain, Sturdy, Suction Cups, Sweet Veil, Tangled Feet, Telepathy, Thick Fat, Unaware, Vital Spirit, Volt Absorb, Water Absorb, Water Veil, White Smoke, Wonder Guard, and Wonder Skin. This affects every other Pokemon on the field, whether or not it is a target of this Pokemon's move, and whether or not their Ability is beneficial to this Pokemon.",
		},
		gen5: {
			desc: "This Pokemon's moves and their effects ignore certain Abilities of other Pokemon. The Abilities that can be negated are Battle Armor, Big Pecks, Clear Body, Contrary, Damp, Dry Skin, Filter, Flash Fire, Flower Gift, Friend Guard, Heatproof, Heavy Metal, Hyper Cutter, Immunity, Inner Focus, Insomnia, Keen Eye, Leaf Guard, Levitate, Light Metal, Lightning Rod, Limber, Magic Bounce, Magma Armor, Marvel Scale, Motor Drive, Multiscale, Oblivious, Own Tempo, Sand Veil, Sap Sipper, Shell Armor, Shield Dust, Simple, Snow Cloak, Solid Rock, Soundproof, Sticky Hold, Storm Drain, Sturdy, Suction Cups, Tangled Feet, Telepathy, Thick Fat, Unaware, Vital Spirit, Volt Absorb, Water Absorb, Water Veil, White Smoke, Wonder Guard, and Wonder Skin. This affects every other Pokemon on the field, whether or not it is a target of this Pokemon's move, and whether or not their Ability is beneficial to this Pokemon.",
		},

		start: "  [POKEMON] is radiating a blazing aura!",
	},
	unaware: {
		name: "Unaware",
		desc: "This Pokemon ignores other Pokemon's Attack, Special Attack, and accuracy stat stages when taking damage, and ignores other Pokemon's Defense, Special Defense, and evasiveness stat stages when dealing damage.",
		shortDesc: "This Pokemon ignores other Pokemon's stat stages when taking or doing damage.",
	},
	unburden: {
		name: "Unburden",
		desc: "If this Pokemon loses its held item for any reason, its Speed is doubled as long as it remains active, has this Ability, and is not holding an item.",
		shortDesc: "Speed is doubled on held item loss; boost is lost if it switches, gets new item/Ability.",
	},
	unnerve: {
		name: "Unnerve",
		desc: "While this Pokemon is active, it prevents opposing Pokemon from using their Berries. This Ability activates before hazards and other Abilities take effect.",
		shortDesc: "While this Pokemon is active, it prevents opposing Pokemon from using their Berries.",

		start: "  [TEAM] is too nervous to eat Berries!",
	},
	unseenfist: {
		name: "Unseen Fist",
		shortDesc: "This Pokemon's contact moves ignore the target's protection, except Max Guard.",
	},
	vesselofruin: {
		name: "Vessel of Ruin",
		shortDesc: "Active Pokemon without this Ability have their Special Attack multiplied by 0.75.",

		start: "  [POKEMON]'s Vessel of Ruin weakened the Sp. Atk of all surrounding Pokémon!",
	},
	victorystar: {
		name: "Victory Star",
		shortDesc: "This Pokemon and its allies' moves have their accuracy multiplied by 1.1.",
	},
	vitalspirit: {
		name: "Vital Spirit",
		shortDesc: "This Pokemon cannot fall asleep. Gaining this Ability while asleep cures it.",
	},
	voltabsorb: {
		name: "Volt Absorb",
		desc: "This Pokemon is immune to Electric-type moves and restores 1/4 of its maximum HP, rounded down, when hit by an Electric-type move.",
		shortDesc: "This Pokemon heals 1/4 of its max HP when hit by Electric moves; Electric immunity.",
		gen3: {
			desc: "This Pokemon is immune to damaging Electric-type moves and restores 1/4 of its maximum HP, rounded down, when hit by one.",
			shortDesc: "This Pokemon heals 1/4 its max HP when hit by a damaging Electric move; immunity.",
		},
	},
	wanderingspirit: {
		name: "Wandering Spirit",
		desc: "Pokemon making contact with this Pokemon have their Ability swapped with this one. Does not affect Pokemon with the As One, Battle Bond, Comatose, Commander, Disguise, Gulp Missile, Hadron Engine, Hunger Switch, Ice Face, Illusion, Multitype, Neutralizing Gas, Orichalcum Pulse, Power Construct, Protosynthesis, Quark Drive, RKS System, Schooling, Shields Down, Stance Change, Wonder Guard, Zen Mode, or Zero to Hero Abilities.",
		shortDesc: "Pokemon making contact with this Pokemon have their Ability swapped with this one.",
		gen8: {
			desc: "Pokemon making contact with this Pokemon have their Ability swapped with this one. Does not affect Pokemon with the As One, Battle Bond, Comatose, Disguise, Gulp Missile, Hunger Switch, Ice Face, Illusion, Multitype, Neutralizing Gas, Power Construct, RKS System, Schooling, Shields Down, Stance Change, Wonder Guard, or Zen Mode Abilities.",
		},

		activate: "#skillswap",
	},
	waterabsorb: {
		name: "Water Absorb",
		desc: "This Pokemon is immune to Water-type moves and restores 1/4 of its maximum HP, rounded down, when hit by a Water-type move.",
		shortDesc: "This Pokemon heals 1/4 of its max HP when hit by Water moves; Water immunity.",
	},
	waterbubble: {
		name: "Water Bubble",
		desc: "This Pokemon's offensive stat is doubled while using a Water-type attack. If a Pokemon uses a Fire-type attack against this Pokemon, that Pokemon's offensive stat is halved when calculating the damage to this Pokemon. This Pokemon cannot be burned. Gaining this Ability while burned cures it.",
		shortDesc: "This Pokemon's Water power is 2x; it can't be burned; Fire power against it is halved.",
	},
	watercompaction: {
		name: "Water Compaction",
		shortDesc: "This Pokemon's Defense is raised 2 stages after it is damaged by a Water-type move.",
	},
	waterveil: {
		name: "Water Veil",
		shortDesc: "This Pokemon cannot be burned. Gaining this Ability while burned cures it.",
	},
	weakarmor: {
		name: "Weak Armor",
		desc: "If a physical attack hits this Pokemon, its Defense is lowered by 1 stage and its Speed is raised by 2 stages.",
		shortDesc: "If a physical attack hits this Pokemon, Defense is lowered by 1, Speed is raised by 2.",
		gen6: {
			desc: "If a physical attack hits this Pokemon, its Defense is lowered by 1 stage and its Speed is raised by 1 stage.",
			shortDesc: "If a physical attack hits this Pokemon, Defense is lowered by 1, Speed is raised by 1.",
		},
	},
	wellbakedbody: {
		name: "Well-Baked Body",
		desc: "This Pokemon is immune to Fire-type moves and raises its Defense by 2 stages when hit by a Fire-type move.",
		shortDesc: "This Pokemon's Defense is raised 2 stages if hit by a Fire move; Fire immunity.",
	},
	whitesmoke: {
		name: "White Smoke",
		shortDesc: "Prevents other Pokemon from lowering this Pokemon's stat stages.",
	},
	wimpout: {
		name: "Wimp Out",
		desc: "When this Pokemon has more than 1/2 its maximum HP and takes damage bringing it to 1/2 or less of its maximum HP, it immediately switches out to a chosen ally. This effect applies after all hits from a multi-hit move. This effect is prevented if the move had a secondary effect removed by the Sheer Force Ability. This effect applies to both direct and indirect damage, except Curse and Substitute on use, Belly Drum, Pain Split, and confusion damage.",
		shortDesc: "This Pokemon switches out when it reaches 1/2 or less of its maximum HP.",
	},
	windpower: {
		name: "Wind Power",
		desc: "This Pokemon gains the Charge effect when it takes a hit from a wind move or when Tailwind begins on this Pokemon's side.",
		shortDesc: "This Pokemon gains the Charge effect when hit by a wind move or Tailwind begins.",

		start: "#electromorphosis",
	},
	windrider: {
		name: "Wind Rider",
		desc: "This Pokemon is immune to wind moves and raises its Attack by 1 stage when hit by a wind move or when Tailwind begins on this Pokemon's side.",
		shortDesc: "Attack raised by 1 if hit by a wind move or Tailwind begins. Wind move immunity.",
	},
	wonderguard: {
		name: "Wonder Guard",
		shortDesc: "This Pokemon can only be damaged by supereffective moves and indirect damage.",
		gen4: {
			shortDesc: "This Pokemon is only damaged by Fire Fang, supereffective moves, indirect damage.",
		},
		gen3: {
			shortDesc: "This Pokemon is only damaged by supereffective moves and indirect damage.",
		},
	},
	wonderskin: {
		name: "Wonder Skin",
		desc: "Non-damaging moves that check accuracy have their accuracy changed to 50% when used against this Pokemon. This effect comes before other effects that modify accuracy.",
		shortDesc: "Status moves with accuracy checks are 50% accurate when used on this Pokemon.",
	},
	zenmode: {
		name: "Zen Mode",
		desc: "If this Pokemon is a Darmanitan or Galarian Darmanitan, it changes to Zen Mode if it has 1/2 or less of its maximum HP at the end of a turn. If Darmanitan's HP is above 1/2 of its maximum HP at the end of a turn, it changes back to Standard Mode.",
		shortDesc: "If Darmanitan, at end of turn changes Mode to Standard if > 1/2 max HP, else Zen.",
		gen7: {
			desc: "If this Pokemon is a Darmanitan, it changes to Zen Mode if it has 1/2 or less of its maximum HP at the end of a turn. If Darmanitan's HP is above 1/2 of its maximum HP at the end of a turn, it changes back to Standard Mode.",
		},
		gen6: {
			desc: "If this Pokemon is a Darmanitan, it changes to Zen Mode if it has 1/2 or less of its maximum HP at the end of a turn. If Darmanitan's HP is above 1/2 of its maximum HP at the end of a turn, it changes back to Standard Mode. If Darmanitan loses this Ability while in Zen Mode, it reverts to Standard Mode immediately.",
		},

		transform: "Zen Mode triggered!",
		transformEnd: "Zen Mode ended!",
	},
	zerotohero: {
		name: "Zero to Hero",
		shortDesc: "If this Pokemon is a Palafin in Zero Form, switching out has it change to Hero Form.",

		activate: "  [POKEMON] underwent a heroic transformation!",
	},

	// CAP
	mountaineer: {
		name: "Mountaineer",
		shortDesc: "On switch-in, this Pokemon avoids all Rock-type attacks and Stealth Rock.",
	},
	rebound: {
		name: "Rebound",
		desc: "On switch-in, this Pokemon blocks certain status moves and instead uses the move against the original user.",
		shortDesc: "On switch-in, blocks certain status moves and bounces them back to the user.",

		move: "#magiccoat",
	},
	persistent: {
		name: "Persistent",
		desc: "The duration of Gravity, Heal Block, Magic Room, Safeguard, Tailwind, Trick Room, and Wonder Room is increased by 2 turns if the effect is started by this Pokemon.",
		shortDesc: "When used, Gravity/Heal Block/Safeguard/Tailwind/Room effects last 2 more turns.",

		activate: "  [POKEMON] extends [MOVE] by 2 turns!",
	},

	// Insurgence
	absolution: {
		name: "Absolution",
		desc: "If Darkness is active, this Pokemon's Special Attack is multiplied by 1.5 and it loses 1/8 of its maximum HP, rounded down, at the end of each turn.",
		shortDesc: "If Darkness is active, this Pokemon's Sp. Atk is 1.5x; loses 1/8 max HP per turn.",
	},
	amplifier: {
		name: "Amplifier",
		shortDesc: "This Pokemon's sound-based moves do 1.25x damage.",
	},
	ancientpresence: {
		name: "Ancient Presence",
		desc: "All damaging moves which follow the standard damage formula gain the same-type attack bonus even if the moves are not the same type as the user. Moves used by the wielder of Ancient Presence will always deal neutral damage, meaning all attacks ignore standard type-effectiveness relationships. Moves used under the effects of Ancient Presence still adhere to item or ability-based type-immunity such as Air Balloon or Levitate.",
		shortDesc: "User's moves and user's type becomes neutral.",
	},
	athenian: {
		name: "Athenian",
		shortDesc: "This Pokemon's Special Attack is doubled.",
	},
	blazeboost: {
		name: "Blaze Boost",
		desc: "Immediately before the user uses a Fire-type attack its Attack, Special Attack, and Speed are increased by 1 stage. When Blaze Boost is activated by Delta Emolga, its form changes. When in this form, there is a 10% chance that Pokémon using a contact move against Delta Emolga will become burned.",
		shortDesc: "Fire moves raise user's Atk, Sp. Atk and Speed. 10% chance to burn foes who contact."
	},
	chlorofury: {
		name: "Chlorofury",
		desc: "When a Pokémon with Chlorofury enters the battle, its Speed is raised by one stage and its Special Attack is raised by one stage for each fainted Pokémon on the user's team. After two turns, these stat changes are removed.",
		shortDesc: "For every fainted ally, user gains +1 Speed and +1 Sp. Atk for 2 turns.",
	},
	etherealshroud: {
		name: "Ethereal Shroud",
		desc: "Causes the user to gain Ghost-type-associated immunities and resistances, effectively giving them three defensive types in the event that the user already possesses a primary type and a secondary type. Does not give Ghost-type moves a damage increase via same-type attack bonus, and it also does not give the user weaknesses associated with its new Ghost typing.",
		shortDesc: "Grants the user Ghost-type associated immunities and resistances.",
	},
	eventhorizon: {
		name: "Event Horizon",
		shortDesc: "If the opponent makes contact with this Pokemon, it becomes trapped.",
	},
	foundry: {
		name: "Foundry",
		desc: "This Pokemon's Rock-type moves become Fire-type moves and have their power multiplied by 1.2. Stealth Rock becomes Hot Coals.",
		shortDesc: "This Pokemon's Rock-type moves become Fire type and have 1.2x power.",
	},
	heliophobia: {
		name: "Heliophobia",
		desc: "During harsh sunlight, a Pokémon with Heliophobia will lose 1/8 of its maximum HP at the end of each turn. During intense darkness, a Pokémon with Heliophobia will regain 1/8 of its maximum HP at the end of each turn.",
		shortDesc: "User takes damage during Sunlight, gains health during Darkness.",
	},
	hubris: {
		name: "Hubris",
		desc: "This Pokemon's Special Attack is raised by 1 stage if it attacks and knocks out another Pokemon.",
		shortDesc: "This Pokemon's Special Attack is raised by 1 stage if it attacks and KOes another Pokemon.",
	},
	intoxicate: {
		name: "Intoxicate",
		desc: "This Pokemon's Normal-type moves become Poison-type moves and have their power multiplied by 1.2.",
		shortDesc: "This Pokemon's Normal-type moves become Poison type and have 1.2x power.",
	},
	irrelephant: {
		name: "Irrelephant",
		shortDesc: "This Pokemon's moves ignore type-based immunities.",
	},
	lernean: {
		name: "Lernean",
		desc: "The user gains heads if their HP decreases below 80%, 60%, 40%, or 20%, gaining multiple heads if their HP falls below multiple of these thresholds at once. Restoring HP does not remove heads and more heads will not generate if a threshold has previously been reached. Lernean then splits the power of the user's damaging moves across each head.",
		shortDesc: "User's attacks become multihit. Lower HP = higher number of hits.",
	},
	noctem: {
		name: "Noctem",
		shortDesc: "On switch-in, this Pokemon summons New Moon.",
	},
	omnitype: {
		name: "Omnitype",
		desc: "All moves used against the target will factor in the weaknesses and resistances of every type at once.",
		shortDesc: "Defensively, the user has every type.",
	},
	pendulum: {
		name: "Pendulum",
		shortDesc: "Damage of moves used on consecutive turns is increased. Max 2x after 5 turns.",
	},
	periodicorbit: {
		name: "Periodic Orbit",
		desc: "When the moves Doom Desire, Future Sight, or Wish are used, they will activate twice after a single use. Wish will activate one and three turns after the move is originally used. Doom Desire and Future Sight will activate two and five turns after the move is originally used, and each will block further uses of Doom Desire or Future Sight until the second activation lands.",
		shortDesc: "Delayed moves will active twice but longer duration in between.",
	},
	phototroph: {
		name: "Phototroph",
		shortDesc: "The user restores 1/16 max HP every turn. 1/8 in Sun; No effect in Rain or Darkness.",
	},
	prismguard: {
		name: "Prism Guard",
		desc: "When a Pokémon with Prism Guard is hit with an attack that does not make contact, the attacker takes damage equal to 1/8 of its own HP, after all turn-based damage is dealt. If Prism Guard causes both the user and the attacker to faint, then the attacker will faint first. It is the non-contact counterpart to Iron Barbs and Rough Skin.",
		shortDesc: "Pokemon that damage without making contact lose 1/8 of their max HP.",
	},
	proteanmaxima: {
		name: "Protean Maxima",
		desc: "At the start of the turn, if directed to use a move of a type that corresponds to an Eeveelution, Mega Eevee will transform into the form corresponding to that Eeveelution, giving it the type, base stats (including HP) and ability of that Eeveelution. Using a Normal-type move changes Eevee back to its base Mega Evolution form. Protean Maxima is not replaced by the new ability; using a move of a different applicable type will cause Eevee to transform again.",
		shortDesc: "Changes the user's form, stats and ability based on the type of move it uses.",
	},
	psychocall: {
		name: "Psycho Call",
		desc: "When this Pokemon has 1/3 or less of its maximum HP, rounded down, its offensive stat is multiplied by 1.5 while using a Psychic-type attack.",
		shortDesc: "At 1/3 or less of its max HP, this Pokemon's offensive stat is 1.5x with Psychic attacks.",
	},
	regurgitation: {
		name: "Regurgitation",
		desc: "When a Pokémon with the Ability Regurgitation successfully using an attack or targetable status move, it will deal additional damage against the target. This damage is equal to 1/6 of the target's maximum HP multiplied by the effectiveness of the Regurgitation type against the target, which is determined by the primary typing of the Pokémon within Delta Muk's mouth.",
		shortDesc: "After landing an attack, the Pokemon deals additional damage with variable type.",
	},
	shadowcall: {
		name: "Shadow Call",
		desc: "When this Pokemon has 1/3 or less of its maximum HP, rounded down, its offensive stat is multiplied by 1.5 while using a Dark-type attack.",
		shortDesc: "At 1/3 or less of its max HP, this Pokemon's offensive stat is 1.5x with Dark attacks.",
	},
	shadowdance: {
		name: "Shadow Dance",
		shortDesc: "If New Moon is active, this Pokemon's Speed is doubled.",
	},
	shadowsynergy: {
		name: "Shadow Synergy",
		shortDesc: "This Pokemon's offensive stat is multiplied by 1.5 when using a Dark-type attack."
	},
	sleet: {
		name: "Sleet",
		desc: "Sleet summons and increases the damage of Snow. Pokémon that are not immune to hail damage are damaged for 20% of their maximum HP at the end of each turn while Sleet is active. Sleet's effects are removed when Pokémon with Sleet are no longer on the field or snow stops. If snow stops but becomes active again while a Pokémon with Sleet is on the field, Sleet will immediately begin modifying the damage of snow.",
		shortDesc: "Summons and increases the damage of Snow.",
	},
	spectraljaws: {
		name: "Spectral Jaws",
		shortDesc: "User's biting moves become Special; power is increased by 1.3x.",
	},
	speedswap: {
		name: "Speed Swap",
		shortDesc: "On Switch-in, this Pokemon summons Trick Room; if Trick Room is active its effects are removed.",
	},
	spiritcall: {
		name: "Spirit Call",
		desc: "When this Pokemon has 1/3 or less of its maximum HP, rounded down, its offensive stat is multiplied by 1.5 while using a Ghost-type attack.",
		shortDesc: "At 1/3 or less of its max HP, this Pokemon's offensive stat is 1.5x with Ghost attacks.",
	},
	supercell: {
		name: "Supercell",
		shortDesc: "If New Moon or Rain Dance is active, this Pokemon's Sp. Atk is 1.5x.",
	},
	syntheticalloy: {
		name: "Synthetic Alloy",
		shortDesc: "This Pokemon takes neutral damage from Fire-type attacks.",
	},
	unleafed: {
		name: "Unleafed",
		desc: "When a Pokémon with Unleafed enters the battle, its Attack, Defense, Special Attack, Special Defense, and Speed are increased by one stage each. These boosts last X + 1 turns, where X is the number of fainted Pokémon on this Pokémon´s team at the time of the ability's activation. After X + 1 turns, the stat changes are removed.",
		shortDesc: "For every fainted ally, users gains a temporary omniboost.",
	},
	vampiric: {
		name: "Vampiric",
		shortDesc: "This Pokemon's contact moves heals the user for 1/4 of the HP dealt.",
	},
	vaporization: {
		name: "Vaporization",
		shortDesc: "Causes Water-type Moves to fail. Damages Water-type Pokemon for 1/8 of their max HP.",
	},
	venomous: {
		name: "Venomous",
		shortDesc: "This Pokemon always badly poisons.",
	},
	windforce: {
		name: "Wind Force",
		shortDesc: "This Pokemon's Speed is raised by 1 stage if hit by a Flying move; Flying immunity.",
	},
	winterjoy: {
		name: "Winter Joy",
		desc: "During the months of November, December, January, and February, the Attack and Special Attack of Pokémon with this Ability are increased by 40%. During the months of May, June, July, and August the Attack and Special Attack of Pokémon with this ability are decreased by 30%. During the remaining four months, stats are unchanged.",
		shortDesc: "This Pokemon's attacks do more damage during Winter; reduced damage during Summer.",
	},

<<<<<<< HEAD
	// uranium
	sharpcoral: {
		name: "Sharp Coral",
		desc: "The power of this Pokemon's moves are doubled. This pokemon takes double damage from attacks.",
		shortDesc: "Moves used do double damage; recieves double damage from moves.",
	},
	lazy: {
		name: "Lazy",
		shortDesc: "On switch-in, this Pokemon falls asleep for 2 turns.",
	},
	rebuild: {
		name: "Rebuild",
		desc: "It it wasn't hit by a damaging move, this Pokemon restores 1/8 of its maximum HP, rounded down, at the end of each turn.",
		shortDesc: "If unhit, this Pokemon heals 1/8 of its max HP each turn.",
	},
	petrify: {
		name: "Petrify",
		desc: "On switch-in, this Pokemon lowers the Speed of adjacent opposing Pokemon by 1 stage. Pokemon behind a substitute are immune.",
		shortDesc: "On switch-in, this Pokemon lowers the Speed of adjacent opponents by 1 stage.",
	},
	infuriate: {
		name: "Infuriate",
		shortDesc: "This Pokemon's Attack is raised by 1 stage after it is damaged by a physical move.",
	},
	elementalist: {
		name: "Elementalist",
		shortDesc: "Has 1.5x attacking stats while using a Fire, Water, or Electric-type attack.",
	},
	acceleration: {
		name: "Acceleration",
		desc: "The power of this Pokemon's priority moves is multiplied by 1.5.",
		shortDesc: "This Pokemon's priority moves have 1.5x power.",
	},
	bloodlust: {
		name: "Blood Lust",
		desc: "After an attack, this Pokemon gains 1/8 of the damage in HP dealt to other Pokemon.",
		shortDesc: "After an attack, this Pokemon gains 1/8 of the damage dealt to other Pokemon.",
	},
	atomizate: {
		name: "Atomizate",
		desc: "This Pokemon's Normal-type moves become Nuclear-type moves and have their power multiplied by 1.2. This effect comes after other effects that change a move's type, but before Ion Deluge and Electrify's effects.",
		shortDesc: "This Pokemon's Normal-type moves become Nuclear type and have 1.2x power.",
		gen6: {
			desc: "This Pokemon's Normal-type moves become Nuclear-type moves and have their power multiplied by 1.3. This effect comes after other effects that change a move's type, but before Ion Deluge and Electrify's effects.",
			shortDesc: "This Pokemon's Normal-type moves become Nuclear type and have 1.3x power.",
		},
	},
	leadskin: {
		name: "Lead Skin",
		desc: "This Pokemon is immune to damaging Nuclear-type moves and Toxic Fallout.",
		shortDesc: "This Pokemon is immune to damaging Nuclear-type moves.",
	},
	deepfreeze: {
		name: "Deep Freeze",
		shortDesc: "30% chance a Pokemon making contact with this Pokemon will be frozen.",
	},
	stormbringer: {
		name: "Stormbringer",
		shortDesc: "On switch-in, this Pokemon summons Thunderstorm.",
	},
	quickcharge: {
		name: "Quick Charge",
		shortDesc: "On this Pokemon's first turn, its moves have their priority increased by 4.",
	},
	disenchant: {
		name: "Disenchant",
		shortDesc: "This Pokemon is immune to damaging Fairy-type moves.",
	},
	geigersense: {
		name: "Geiger Sense",
		desc: "On switch-in, this Pokemon's Attack and Special Attack are raised by 1 stage if another Nuclear-type Pokemon is on the field.",
		shortDesc: "On switch-in, raises Attack and Sp. Atk if another Nuclear-type is on field.",
	},
	chernobyl: {
		name: "Chernobyl",
		shortDesc: "On switch-in, this Pokemon summons Toxic Fallout (5 turns).",
	},

=======
>>>>>>> 12fc74cb
	// Our Additions
	sandydefense: {
		name: "Sandy Defense",
		shortDesc: "This Pokemon's Defense and Special Defense are boosted 1.5 in sandstorm.",
	},
	snakeeyes: {
		name: "Snake Eyes",
		shortDesc: "This Pokemon gets lucky.",
	},
	ringrust: {
		name: "Ring Rust",
<<<<<<< HEAD
		shortDesc: "Every move used by or against this Pokemon will always hit.",
=======
		shortDesc: "Moves that aren't 100% accurate have a 1.3x damage boost and 1.1x accuracy boost.",
>>>>>>> 12fc74cb
	},
	callofthehunt: {
		name: "Call of the Hunt",
		desc: "When a Pokémon with the ability 'Call of the Hunt' successfully uses an attack when in sun or darkness, it will summon fellow Lycanrocs to aid in its attack. This triggers an additional 20BP fire type move, followed by another 20BP dark type move",
		shortDesc: "After landing an attack, the Pokemon launches two additional attacks, one fire and one dark type.",
	},
	aphrodite: {
		name: "Aphrodite",
		desc: "This Pokémon can infatuate any foe regardless of gender.",
		shortDesc: "Ignores gender for infatuation.",
	},
	chromotophile: {
		name: "Chromotophile",
		desc: "When this Pokémon uses a move, it will have the type of this move added to it.",
		shortDesc: "This Pokémon gains the type of the move it uses.",
	},
	pollutant: {
		name: "Pollutant",
		shortDesc: "On switch-in, this Pokemon summons Acid Rain.",
	},
	ivywall: {
		name: "Ivy Wall",
		desc: "This Pokémon takes on the resistances and immunities of the Grass type.",
		shortDesc: "Gains Grass-type resistances and immunities."
	},
<<<<<<< HEAD
	consumerexchange: {
		name: "Consumer Exchange",
		desc: "The first successful attack used by this Pokémon every time it is out on the field will cause it to switch items with its opponent. Fails if the move misses, has no effect, or if the target's item cannot be removed.",
		shortDesc: "First successful attack after switching in swaps items.",
	},
	flowingtranquility: {
		name: "Flowing Tranquility",
		desc: "Flowing tranquility activates during rain, giving golduck a 1.5x speed boost and a 1.3x power boost to its psychic type attacks.",
		shortDesc: "Speed is boosted 1.5x and Psychic-Type attacks are boosted 1.3x in Rain."
	},
	bushido: {
		name: "Bushido",
		shortDesc: "When this Pokemon moves first, it does 1.3x damage.",
	},
	acidfumes: {
		name: "Acid Fumes",
		desc: "Any pokemon that make contact with or are contacted by this pokemon in Acid Rain takes -1 in both defenses.",
		shortDesc: "Lower's opponents defenses when contacted in Acid Rain."
	},
	putridaura: {
		name: "Putrid Aura",
		shortDesc: "Rots the berries on all of the Pokemon on the field.",
	},
	windywall: {
		name: "Windy Wall",
		shortDesc: "Grants immunity to Flying-Type moves."
	},
	sludgeslider: {
		name: "Sludge Slider",
		shortDesc: "If Acid Rain is active, this Pokemon's Speed is doubled.",
	},
	kabloeey: {
		name: "Kabloeey",
		desc: "This Pokémon will use Self-Destruct at the end of the turn, unless it needs to recharge, in which case it'll recharge instead.",
		shortDesc: "Uses Self-Destruct at the end of the turn.",
	},
	coralcleaner: {
		name: "Coral Cleaner",
		desc: "This Pokemon has a 33% chance to have its non-volatile status condition cured at the end of each turn.",
		shortDesc: "33% chance to cure status condition at end of turn.",
	},
	toughterror: {
		name: "Tough Terror",
		desc: "If this Pokemon is a Lycanmimiktoo, it changes formes between its base forme and Ruined forme when hit by a supereffective move.",
		shortDesc: "If Lycanmimiktoo, changes formes between base and Ruined when hit by a supereffective move.",
	},
	magmabubble: {
		name: "Magma Bubble",
		desc: "1.5x power to Fire-type moves. 30% chance to burn opponents that makes contact.",
		shortDesc: "1.5x power to Fire-type moves. 30% chance on contact.",
	},
	claustrophobia: {
		name: "Claustrophobia",
		shortDesc: "When trapped or a room is active, its attack is doubled.",
	},
	refurbished: {
		name: "Refurbished",
		shortDesc: "Shroomie only. Shroomie changes forme based on the field effect."
	},
	multitasker: {
		name: "Multitasker",
		shortDesc: "All attacking moves use your current highest attack stat."
	},
	stolenart: {
		name: "Stolen Art",
		shortDesc: "Steals a Pokemon's types on contact."
	},
	turfmelter: {
		name: "Turf Melter",
		shortDesc: "While this Pokemon is out, all ground moves become Fire-type."
	},
	hueshift: {
		name: "Hue Shift",
		desc: "This Pokemon's type changes to match the type of the move it is about to use. This effect comes after all effects that change a move's type.",
		shortDesc: "This Pokemon's type changes to match the type of the move it is about to use.",
	},
	fairylaw: {
		name: "Fairy Law",
		shortDesc: "The effect of Imprison begins when this Pokemon enters the field."
	}
=======
>>>>>>> 12fc74cb
};<|MERGE_RESOLUTION|>--- conflicted
+++ resolved
@@ -2347,7 +2347,6 @@
 		shortDesc: "This Pokemon's attacks do more damage during Winter; reduced damage during Summer.",
 	},
 
-<<<<<<< HEAD
 	// uranium
 	sharpcoral: {
 		name: "Sharp Coral",
@@ -2426,8 +2425,6 @@
 		shortDesc: "On switch-in, this Pokemon summons Toxic Fallout (5 turns).",
 	},
 
-=======
->>>>>>> 12fc74cb
 	// Our Additions
 	sandydefense: {
 		name: "Sandy Defense",
@@ -2439,11 +2436,7 @@
 	},
 	ringrust: {
 		name: "Ring Rust",
-<<<<<<< HEAD
 		shortDesc: "Every move used by or against this Pokemon will always hit.",
-=======
-		shortDesc: "Moves that aren't 100% accurate have a 1.3x damage boost and 1.1x accuracy boost.",
->>>>>>> 12fc74cb
 	},
 	callofthehunt: {
 		name: "Call of the Hunt",
@@ -2469,7 +2462,6 @@
 		desc: "This Pokémon takes on the resistances and immunities of the Grass type.",
 		shortDesc: "Gains Grass-type resistances and immunities."
 	},
-<<<<<<< HEAD
 	consumerexchange: {
 		name: "Consumer Exchange",
 		desc: "The first successful attack used by this Pokémon every time it is out on the field will cause it to switch items with its opponent. Fails if the move misses, has no effect, or if the target's item cannot be removed.",
@@ -2550,6 +2542,4 @@
 		name: "Fairy Law",
 		shortDesc: "The effect of Imprison begins when this Pokemon enters the field."
 	}
-=======
->>>>>>> 12fc74cb
 };