--- conflicted
+++ resolved
@@ -246,50 +246,8 @@
 			damage = this.tryMoveHit(target, pokemon, move);
 			if (damage === this.NOT_FAIL) pokemon.moveThisTurnResult = null;
 			if (damage || damage === 0 || damage === undefined) moveResult = true;
-<<<<<<< HEAD
 		} else {
 			moveResult = this.trySpreadMoveHit(targets, pokemon, move);
-=======
-		} else if (move.target === 'allAdjacent' || move.target === 'allAdjacentFoes') {
-			if (!targets.length) {
-				this.attrLastMove('[notarget]');
-				this.add(this.gen >= 5 ? '-fail' : '-notarget', pokemon);
-				return false;
-			}
-			if (targets.length > 1) move.spreadHit = true;
-			let hitTargets = [];
-			for (const source of targets) {
-				let hitResult = this.tryMoveHit(source, pokemon, move);
-				if (hitResult || hitResult === 0 || hitResult === undefined) {
-					moveResult = true;
-					hitTargets.push(source.toString().substr(0, 3));
-				}
-				if (damage) {
-					damage += hitResult || 0;
-				} else {
-					if (damage !== false || hitResult !== this.NOT_FAIL) damage = hitResult;
-				}
-				if (damage === this.NOT_FAIL) pokemon.moveThisTurnResult = null;
-			}
-			if (move.spreadHit) this.attrLastMove('[spread] ' + hitTargets.join(','));
-		} else {
-			target = targets[0];
-			let lacksTarget = target.fainted;
-			if (!lacksTarget) {
-				if (move.target === 'adjacentFoe' || move.target === 'adjacentAlly' || move.target === 'normal' || move.target === 'randomNormal') {
-					lacksTarget = !this.isAdjacent(target, pokemon);
-				}
-			}
-			if (lacksTarget && !move.isFutureMove) {
-				this.attrLastMove('[notarget]');
-				this.add(this.gen >= 5 ? '-fail' : '-notarget', pokemon);
-				if (move.target === 'normal') pokemon.isStaleCon = 0;
-				return false;
-			}
-			damage = this.tryMoveHit(target, pokemon, move);
-			if (damage === this.NOT_FAIL) pokemon.moveThisTurnResult = null;
-			if (damage || damage === 0 || damage === undefined) moveResult = true;
->>>>>>> fad0c5c8
 		}
 		if (move.selfBoost && moveResult) this.moveHit(pokemon, pokemon, move, move.selfBoost, false, true);
 		if (!pokemon.hp) {
@@ -409,7 +367,7 @@
 			this.attrLastMove('[still]');
 		}
 		for (let i = 0; i < targets.length; i++) {
-			if (hitResults[i] !== this.NOT_FAILURE) hitResults[i] = hitResults[i] || false;
+			if (hitResults[i] !== this.NOT_FAIL) hitResults[i] = hitResults[i] || false;
 		}
 		return hitResults;
 	},
@@ -423,7 +381,6 @@
 			hitResults[i] = (move.ignoreImmunity && (move.ignoreImmunity === true || move.ignoreImmunity[move.type])) || targets[i].runImmunity(move.type, true);
 		}
 
-<<<<<<< HEAD
 		return hitResults;
 	},
 	hitStepPowderImmunity(targets, pokemon, move) {
@@ -431,15 +388,6 @@
 		if (!move.flags['powder']) {
 			for (let i = 0; i < targets.length; i++) {
 				hitResults[i] = true;
-=======
-		hitResult = this.runEvent('TryHit', target, pokemon, move);
-		if (!hitResult) {
-			if (hitResult === false) {
-				this.add('-fail', pokemon);
-				this.attrLastMove('[still]');
-			} else if (hitResult === this.NOT_FAIL) {
-				return hitResult;
->>>>>>> fad0c5c8
 			}
 			return hitResults;
 		}
