--- conflicted
+++ resolved
@@ -17,32 +17,6 @@
 			'Obtainable', 'Team Preview', 'Species Clause', 'Nickname Clause', 'OHKO Clause', 'Evasion Moves Clause', 'Endless Battle Clause', 'Dynamax Clause', 'HP Percentage Mod', 'Cancel Mod', 'Overflow Stat Mod',
 		],
 	},
-<<<<<<< HEAD
-	zmoveclause: {
-		effectType: 'ValidatorRule',
-		name: 'Z-Move Clause',
-		desc: "Bans Pok&eacute;mon from holding Z-Crystals",
-		onValidateSet(set) {
-			const item = this.dex.items.get(set.item);
-			if (item.zMove) return [`${set.name || set.species}'s item ${item.name} is banned by Z-Move Clause.`];
-		},
-		onBegin() {
-			this.add('rule', 'Z-Move Clause: Z-Moves are banned');
-		},
-	},
-	megastoneclause: {
-		effectType: 'ValidatorRule',
-		name: 'Mega Stone Clause',
-		desc: "Bans Pok&eacute;mon from holding Mega Stones",
-		onValidateSet(set) {
-			const item = this.dex.items.get(set.item);
-			if (item.megaStone) return [`${set.name || set.species}'s item ${item.name} is banned by Mega Stone Clause.`];
-		},
-		onBegin() {
-			this.add('rule', 'Mega Stone Clause: Mega Stones are banned');
-		},
-	}
-=======
 	teampreview: {
 		inherit: true,
 		onTeamPreview() {
@@ -91,5 +65,4 @@
 			return pokemon;
 		},
 	},
->>>>>>> 7b1f213d
 };