'use strict';

/**@type {{[k: string]: ModdedMoveData}} */
let BattleMovedex = {
	"10000000voltthunderbolt": {
		inherit: true,
		isNonstandard: null,
	},
	aciddownpour: {
		inherit: true,
		isNonstandard: null,
	},
	alloutpummeling: {
		inherit: true,
		isNonstandard: null,
	},
	aeroblast: {
		inherit: true,
		isNonstandard: null,
	},
	assist: {
		inherit: true,
		isNonstandard: null,
	},
	banefulbunker: {
		inherit: true,
		desc: "The user is protected from most attacks made by other Pokemon during this turn, and Pokemon making contact with the user become poisoned. This move has a 1/X chance of being successful, where X starts at 1 and triples each time this move is successfully used. X resets to 1 if this move fails, if the user's last move used is not Baneful Bunker, Detect, Endure, King's Shield, Protect, Quick Guard, Spiky Shield, or Wide Guard, or if it was one of those moves and the user's protection was broken. Fails if the user moves last this turn.",
	},
	barrage: {
		inherit: true,
		isNonstandard: null,
	},
	barrier: {
		inherit: true,
		isNonstandard: null,
	},
	beakblast: {
		inherit: true,
		isNonstandard: null,
	},
	bestow: {
		inherit: true,
		isNonstandard: null,
	},
	bide: {
		inherit: true,
		isNonstandard: null,
	},
	blackholeeclipse: {
		inherit: true,
		isNonstandard: null,
	},
	bloomdoom: {
		inherit: true,
		isNonstandard: null,
	},
	boneclub: {
		inherit: true,
		isNonstandard: null,
	},
	bonemerang: {
		inherit: true,
		isNonstandard: null,
	},
	breakneckblitz: {
		inherit: true,
		isNonstandard: null,
	},
	bubble: {
		inherit: true,
		isNonstandard: null,
	},
	camouflage: {
		inherit: true,
		isNonstandard: null,
	},
	captivate: {
		inherit: true,
		isNonstandard: null,
	},
	catastropika: {
		inherit: true,
		isNonstandard: null,
	},
	chatter: {
		inherit: true,
		isNonstandard: null,
	},
	chipaway: {
		inherit: true,
		isNonstandard: null,
	},
	clamp: {
		inherit: true,
		isNonstandard: null,
	},
	clangoroussoulblaze: {
		inherit: true,
		isNonstandard: null,
	},
	cometpunch: {
		inherit: true,
		isNonstandard: null,
	},
	constrict: {
		inherit: true,
		isNonstandard: null,
	},
	continentalcrush: {
		inherit: true,
		isNonstandard: null,
	},
	conversion: {
		inherit: true,
		isNonstandard: null,
	},
	conversion2: {
		inherit: true,
		isNonstandard: null,
	},
	coreenforcer: {
		inherit: true,
		isNonstandard: null,
	},
	corkscrewcrash: {
		inherit: true,
		isNonstandard: null,
	},
	crushgrip: {
		inherit: true,
		isNonstandard: null,
	},
	darkvoid: {
		inherit: true,
		isNonstandard: null,
	},
	detect: {
		inherit: true,
		desc: "The user is protected from most attacks made by other Pokemon during this turn. This move has a 1/X chance of being successful, where X starts at 1 and triples each time this move is successfully used. X resets to 1 if this move fails, if the user's last move used is not Baneful Bunker, Detect, Endure, King's Shield, Protect, Quick Guard, Spiky Shield, or Wide Guard, or if it was one of those moves and the user's protection was broken. Fails if the user moves last this turn.",
	},
	defog: {
		inherit: true,
		onHit(target, source, move) {
			let success = false;
			if (!target.volatiles['substitute'] || move.infiltrates) success = !!this.boost({evasion: -1});
			let removeTarget = ['reflect', 'lightscreen', 'auroraveil', 'safeguard', 'mist', 'spikes', 'toxicspikes', 'stealthrock', 'stickyweb'];
			let removeAll = ['spikes', 'toxicspikes', 'stealthrock', 'stickyweb'];
			for (const targetCondition of removeTarget) {
				if (target.side.removeSideCondition(targetCondition)) {
					if (!removeAll.includes(targetCondition)) continue;
					this.add('-sideend', target.side, this.dex.getEffect(targetCondition).name, '[from] move: Defog', '[of] ' + source);
					success = true;
				}
			}
			for (const sideCondition of removeAll) {
				if (source.side.removeSideCondition(sideCondition)) {
					this.add('-sideend', source.side, this.dex.getEffect(sideCondition).name, '[from] move: Defog', '[of] ' + source);
					success = true;
				}
			}
			return success;
		},
	},
	devastatingdrake: {
		inherit: true,
		isNonstandard: null,
	},
	diamondstorm: {
		inherit: true,
		isNonstandard: null,
	},
	dizzypunch: {
		inherit: true,
		isNonstandard: null,
	},
	doubleironbash: {
		inherit: true,
		isNonstandard: "LGPE",
	},
	doubleslap: {
		inherit: true,
		isNonstandard: null,
	},
	dragonascent: {
		inherit: true,
		isNonstandard: null,
	},
	dragonhammer: {
		inherit: true,
		isNonstandard: null,
	},
	dragonrage: {
		inherit: true,
		isNonstandard: null,
	},
	eggbomb: {
		inherit: true,
		isNonstandard: null,
	},
	embargo: {
		inherit: true,
		isNonstandard: null,
	},
	endure: {
		inherit: true,
		desc: "The user will survive attacks made by other Pokemon during this turn with at least 1 HP. This move has a 1/X chance of being successful, where X starts at 1 and triples each time this move is successfully used. X resets to 1 if this move fails, if the user's last move used is not Baneful Bunker, Detect, Endure, King's Shield, Protect, Quick Guard, Spiky Shield, or Wide Guard, or if it was one of those moves and the user's protection was broken. Fails if the user moves last this turn.",
	},
	extremeevoboost: {
		inherit: true,
		isNonstandard: null,
	},
	feintattack: {
		inherit: true,
		isNonstandard: null,
	},
	fierydance: {
		inherit: true,
		isNonstandard: null,
	},
	flameburst: {
		inherit: true,
		isNonstandard: null,
	},
	flash: {
		inherit: true,
		isNonstandard: null,
	},
	fleurcannon: {
		inherit: true,
		isNonstandard: null,
	},
	floralhealing: {
		inherit: true,
		isNonstandard: null,
	},
	foresight: {
		inherit: true,
		isNonstandard: null,
	},
	frustration: {
		inherit: true,
		isNonstandard: null,
	},
	genesissupernova: {
		inherit: true,
		isNonstandard: null,
	},
	geomancy: {
		inherit: true,
		isNonstandard: null,
	},
	gigavolthavoc: {
		inherit: true,
		isNonstandard: null,
	},
	grassknot: {
		inherit: true,
		onTryHit() {},
	},
	grasswhistle: {
		inherit: true,
		isNonstandard: null,
	},
	guardianofalola: {
		inherit: true,
		isNonstandard: null,
	},
	headcharge: {
		inherit: true,
		isNonstandard: null,
	},
	healblock: {
		inherit: true,
		isNonstandard: null,
	},
	healorder: {
		inherit: true,
		isNonstandard: null,
	},
	heartstamp: {
		inherit: true,
		isNonstandard: null,
	},
	heartswap: {
		inherit: true,
		isNonstandard: null,
	},
	heatcrash: {
		inherit: true,
		onTryHit() {},
	},
	heavyslam: {
		inherit: true,
		onTryHit() {},
	},
	hiddenpower: {
		inherit: true,
		isNonstandard: null,
	},
	hiddenpowerbug: {
		inherit: true,
		isNonstandard: null,
	},
	hiddenpowerdark: {
		inherit: true,
		isNonstandard: null,
	},
	hiddenpowerdragon: {
		inherit: true,
		isNonstandard: null,
	},
	hiddenpowerelectric: {
		inherit: true,
		isNonstandard: null,
	},
	hiddenpowerfighting: {
		inherit: true,
		isNonstandard: null,
	},
	hiddenpowerfire: {
		inherit: true,
		isNonstandard: null,
	},
	hiddenpowerflying: {
		inherit: true,
		isNonstandard: null,
	},
	hiddenpowerghost: {
		inherit: true,
		isNonstandard: null,
	},
	hiddenpowergrass: {
		inherit: true,
		isNonstandard: null,
	},
	hiddenpowerground: {
		inherit: true,
		isNonstandard: null,
	},
	hiddenpowerice: {
		inherit: true,
		isNonstandard: null,
	},
	hiddenpowerpoison: {
		inherit: true,
		isNonstandard: null,
	},
	hiddenpowerpsychic: {
		inherit: true,
		isNonstandard: null,
	},
	hiddenpowerrock: {
		inherit: true,
		isNonstandard: null,
	},
	hiddenpowersteel: {
		inherit: true,
		isNonstandard: null,
	},
	hiddenpowerwater: {
		inherit: true,
		isNonstandard: null,
	},
	howl: {
		inherit: true,
		desc: "Raises the user's Attack by 1 stage.",
		shortDesc: "Raises the user's Attack by 1.",
		boosts: {
			atk: 1,
		},
		target: "self",
	},
	hydrovortex: {
		inherit: true,
		isNonstandard: null,
	},
	hyperfang: {
		inherit: true,
		isNonstandard: null,
	},
	hyperspacefury: {
		inherit: true,
		isNonstandard: null,
	},
	hyperspacehole: {
		inherit: true,
		isNonstandard: null,
	},
	iceball: {
		inherit: true,
		isNonstandard: null,
	},
	icehammer: {
		inherit: true,
		isNonstandard: null,
	},
	infernooverdrive: {
		inherit: true,
		isNonstandard: null,
	},
	iondeluge: {
		inherit: true,
		isNonstandard: null,
	},
	judgment: {
		inherit: true,
		isNonstandard: null,
	},
	jumpkick: {
		inherit: true,
		isNonstandard: null,
	},
	karatechop: {
		inherit: true,
		isNonstandard: null,
	},
	kinesis: {
		inherit: true,
		isNonstandard: null,
	},
	kingsshield: {
		inherit: true,
		desc: "The user is protected from most attacks made by other Pokemon during this turn, and Pokemon trying to make contact with the user have their Attack lowered by 2 stages. Non-damaging moves go through this protection. This move has a 1/X chance of being successful, where X starts at 1 and triples each time this move is successfully used. X resets to 1 if this move fails, if the user's last move used is not Baneful Bunker, Detect, Endure, King's Shield, Protect, Quick Guard, Spiky Shield, or Wide Guard, or if it was one of those moves and the user's protection was broken. Fails if the user moves last this turn.",
		shortDesc: "Protects from attacks. Contact: lowers Atk by 2.",
		effect: {
			duration: 1,
			onStart(target) {
				this.add('-singleturn', target, 'Protect');
			},
			onTryHitPriority: 3,
			onTryHit(target, source, move) {
				if (!move.flags['protect'] || move.category === 'Status') {
					if (move.isZ || move.isMax) target.getMoveHitData(move).zBrokeProtect = true;
					return;
				}
				this.add('-activate', target, 'move: Protect');
				let lockedmove = source.getVolatile('lockedmove');
				if (lockedmove) {
					// Outrage counter is reset
					if (source.volatiles['lockedmove'].duration === 2) {
						delete source.volatiles['lockedmove'];
					}
				}
				if (move.flags['contact']) {
					this.boost({atk: -2}, source, target, this.dex.getActiveMove("King's Shield"));
				}
				return this.NOT_FAIL;
			},
			onHit(target, source, move) {
				if (move.isZPowered && move.flags['contact']) {
					this.boost({atk: -2}, source, target, this.dex.getActiveMove("King's Shield"));
				}
			},
		},
	},
	landswrath: {
		inherit: true,
		isNonstandard: null,
	},
	letssnuggleforever: {
		inherit: true,
		isNonstandard: null,
	},
	lightofruin: {
		inherit: true,
		isNonstandard: null,
	},
	lightthatburnsthesky: {
		inherit: true,
		isNonstandard: null,
	},
	lovelykiss: {
		inherit: true,
		isNonstandard: null,
	},
	lowkick: {
		inherit: true,
		onTryHit() {},
	},
	luckychant: {
		inherit: true,
		isNonstandard: null,
	},
	lunardance: {
		inherit: true,
		isNonstandard: null,
	},
	lusterpurge: {
		inherit: true,
		isNonstandard: null,
	},
	magmastorm: {
		inherit: true,
		isNonstandard: null,
	},
	magnetbomb: {
		inherit: true,
		isNonstandard: null,
	},
	magnitude: {
		inherit: true,
		isNonstandard: null,
	},
	maliciousmoonsault: {
		inherit: true,
		isNonstandard: null,
	},
	meditate: {
		inherit: true,
		isNonstandard: null,
	},
	mefirst: {
		inherit: true,
		isNonstandard: null,
	},
	menacingmoonrazemaelstrom: {
		inherit: true,
		isNonstandard: null,
	},
	milkdrink: {
		inherit: true,
		isNonstandard: null,
	},
	mindblown: {
		inherit: true,
		isNonstandard: null,
	},
	miracleeye: {
		inherit: true,
		isNonstandard: null,
	},
	mirrormove: {
		inherit: true,
		isNonstandard: null,
	},
	mirrorshot: {
		inherit: true,
		isNonstandard: null,
	},
	mistball: {
		inherit: true,
		isNonstandard: null,
	},
	mudbomb: {
		inherit: true,
		isNonstandard: null,
	},
	mudsport: {
		inherit: true,
		isNonstandard: null,
	},
	multiattack: {
		inherit: true,
		basePower: 90,
	},
	naturalgift: {
		inherit: true,
		isNonstandard: null,
	},
	naturesmadness: {
		inherit: true,
		isNonstandard: null,
	},
	needlearm: {
		inherit: true,
		isNonstandard: null,
	},
	neverendingnightmare: {
		inherit: true,
		isNonstandard: null,
	},
	nightmare: {
		inherit: true,
		isNonstandard: null,
	},
	oblivionwing: {
		inherit: true,
		isNonstandard: null,
	},
	oceanicoperetta: {
		inherit: true,
		isNonstandard: null,
	},
	odorsleuth: {
		inherit: true,
		isNonstandard: null,
	},
	ominouswind: {
		inherit: true,
		isNonstandard: null,
	},
	originpulse: {
		inherit: true,
		isNonstandard: null,
	},
	precipiceblades: {
		inherit: true,
		isNonstandard: null,
	},
	protect: {
		inherit: true,
		desc: "The user is protected from most attacks made by other Pokemon during this turn. This move has a 1/X chance of being successful, where X starts at 1 and triples each time this move is successfully used. X resets to 1 if this move fails, if the user's last move used is not Baneful Bunker, Detect, Endure, King's Shield, Protect, Quick Guard, Spiky Shield, or Wide Guard, or if it was one of those moves and the user's protection was broken. Fails if the user moves last this turn.",
	},
	psychoboost: {
		inherit: true,
		isNonstandard: null,
	},
	psywave: {
		inherit: true,
		isNonstandard: null,
	},
	pulverizingpancake: {
		inherit: true,
		isNonstandard: null,
	},
	punishment: {
		inherit: true,
		isNonstandard: null,
	},
	pursuit: {
		inherit: true,
		isNonstandard: null,
	},
<<<<<<< HEAD
	quickguard: {
		inherit: true,
		desc: "The user and its party members are protected from attacks with original or altered priority greater than 0 made by other Pokemon, including allies, during this turn. This move modifies the same 1/X chance of being successful used by other protection moves, where X starts at 1 and triples each time this move is successfully used, but does not use the chance to check for failure. X resets to 1 if this move fails, if the user's last move used is not Baneful Bunker, Detect, Endure, King's Shield, Protect, Quick Guard, Spiky Shield, or Wide Guard, or if it was one of those moves and the user's protection was broken. Fails if the user moves last this turn or if this move is already in effect for the user's side.",
=======
	quash: {
		inherit: true,
		onHit(target) {
			if (target.side.active.length < 2) return false; // fails in singles
			let action = this.willMove(target);
			if (!action) return false;

			action.priority = -7.1;
			this.cancelMove(target);
			for (let i = this.queue.length - 1; i >= 0; i--) {
				if (this.queue[i].choice === 'residual') {
					this.queue.splice(i, 0, action);
					break;
				}
			}
			this.add('-activate', target, 'move: Quash');
		},
>>>>>>> 674c1a64
	},
	rage: {
		inherit: true,
		isNonstandard: null,
	},
	rapidspin: {
		inherit: true,
		basePower: 20,
		desc: "If this move is successful and the user has not fainted, the effects of Leech Seed and binding moves end for the user, and all hazards are removed from the user's side of the field.",
		shortDesc: "Frees user from hazards, binding, Leech Seed.",
		secondary: null,
	},
	razorwind: {
		inherit: true,
		isNonstandard: null,
	},
	refresh: {
		inherit: true,
		isNonstandard: null,
	},
	relicsong: {
		inherit: true,
		isNonstandard: null,
	},
	return: {
		inherit: true,
		isNonstandard: null,
	},
	revelationdance: {
		inherit: true,
		isNonstandard: null,
	},
	roaroftime: {
		inherit: true,
		isNonstandard: null,
	},
	rockclimb: {
		inherit: true,
		isNonstandard: null,
	},
	rollingkick: {
		inherit: true,
		isNonstandard: null,
	},
	rototiller: {
		inherit: true,
		isNonstandard: null,
	},
	sacredfire: {
		inherit: true,
		isNonstandard: null,
	},
	savagespinout: {
		inherit: true,
		isNonstandard: null,
	},
	searingshot: {
		inherit: true,
		isNonstandard: null,
	},
	searingsunrazesmash: {
		inherit: true,
		isNonstandard: null,
	},
	secretpower: {
		inherit: true,
		isNonstandard: null,
	},
	seedflare: {
		inherit: true,
		isNonstandard: null,
	},
	shadowbone: {
		inherit: true,
		isNonstandard: null,
	},
	shadowforce: {
		inherit: true,
		isNonstandard: null,
	},
	sharpen: {
		inherit: true,
		isNonstandard: null,
	},
	shatteredpsyche: {
		inherit: true,
		isNonstandard: null,
	},
	shoreup: {
		inherit: true,
		isNonstandard: null,
	},
	signalbeam: {
		inherit: true,
		isNonstandard: null,
	},
	silverwind: {
		inherit: true,
		isNonstandard: null,
	},
	sinisterarrowraid: {
		inherit: true,
		isNonstandard: null,
	},
	sketch: {
		inherit: true,
		isNonstandard: null,
	},
	skydrop: {
		inherit: true,
		isNonstandard: null,
	},
	skyuppercut: {
		inherit: true,
		isNonstandard: null,
	},
	smellingsalts: {
		inherit: true,
		isNonstandard: null,
	},
	snatch: {
		inherit: true,
		isNonstandard: null,
	},
	sonicboom: {
		inherit: true,
		isNonstandard: null,
	},
	soulstealing7starstrike: {
		inherit: true,
		isNonstandard: null,
	},
	spacialrend: {
		inherit: true,
		isNonstandard: null,
	},
	spiderweb: {
		inherit: true,
		isNonstandard: null,
	},
	spikecannon: {
		inherit: true,
		isNonstandard: null,
	},
	spikyshield: {
		inherit: true,
		desc: "The user is protected from most attacks made by other Pokemon during this turn, and Pokemon making contact with the user lose 1/8 of their maximum HP, rounded down. This move has a 1/X chance of being successful, where X starts at 1 and triples each time this move is successfully used. X resets to 1 if this move fails, if the user's last move used is not Baneful Bunker, Detect, Endure, King's Shield, Protect, Quick Guard, Spiky Shield, or Wide Guard, or if it was one of those moves and the user's protection was broken. Fails if the user moves last this turn.",
	},
	splinteredstormshards: {
		inherit: true,
		isNonstandard: null,
	},
	spotlight: {
		inherit: true,
		isNonstandard: null,
	},
	steameruption: {
		inherit: true,
		isNonstandard: null,
	},
	steamroller: {
		inherit: true,
		isNonstandard: null,
	},
	stokedsparksurfer: {
		inherit: true,
		isNonstandard: null,
	},
	subzeroslammer: {
		inherit: true,
		isNonstandard: null,
	},
	supersonicskystrike: {
		inherit: true,
		isNonstandard: null,
	},
	synchronoise: {
		inherit: true,
		isNonstandard: null,
	},
	tailglow: {
		inherit: true,
		isNonstandard: null,
	},
	technoblast: {
		inherit: true,
		isNonstandard: null,
	},
	tectonicrage: {
		inherit: true,
		isNonstandard: null,
	},
	telekinesis: {
		inherit: true,
		isNonstandard: null,
	},
	teleport: {
		inherit: true,
		desc: "Fails when used.",
		shortDesc: "Fails when used.",
		priority: 0,
		selfSwitch: false,
		onTryHit: false,
	},
	thousandarrows: {
		inherit: true,
		isNonstandard: null,
	},
	thousandwaves: {
		inherit: true,
		isNonstandard: null,
	},
	toxicthread: {
		inherit: true,
		isNonstandard: null,
	},
	trumpcard: {
		inherit: true,
		isNonstandard: null,
	},
	twineedle: {
		inherit: true,
		isNonstandard: null,
	},
	twinkletackle: {
		inherit: true,
		isNonstandard: null,
	},
	wakeupslap: {
		inherit: true,
		isNonstandard: null,
	},
	watersport: {
		inherit: true,
		isNonstandard: null,
	},
	wideguard: {
		inherit: true,
		desc: "The user and its party members are protected from moves made by other Pokemon, including allies, during this turn that target all adjacent foes or all adjacent Pokemon. This move modifies the same 1/X chance of being successful used by other protection moves, where X starts at 1 and triples each time this move is successfully used, but does not use the chance to check for failure. X resets to 1 if this move fails, if the user's last move used is not Baneful Bunker, Detect, Endure, King's Shield, Protect, Quick Guard, Spiky Shield, or Wide Guard, or if it was one of those moves and the user's protection was broken. Fails if the user moves last this turn or if this move is already in effect for the user's side.",
	},
	wringout: {
		inherit: true,
		isNonstandard: null,
	},
};

exports.BattleMovedex = BattleMovedex;<|MERGE_RESOLUTION|>--- conflicted
+++ resolved
@@ -621,11 +621,6 @@
 		inherit: true,
 		isNonstandard: null,
 	},
-<<<<<<< HEAD
-	quickguard: {
-		inherit: true,
-		desc: "The user and its party members are protected from attacks with original or altered priority greater than 0 made by other Pokemon, including allies, during this turn. This move modifies the same 1/X chance of being successful used by other protection moves, where X starts at 1 and triples each time this move is successfully used, but does not use the chance to check for failure. X resets to 1 if this move fails, if the user's last move used is not Baneful Bunker, Detect, Endure, King's Shield, Protect, Quick Guard, Spiky Shield, or Wide Guard, or if it was one of those moves and the user's protection was broken. Fails if the user moves last this turn or if this move is already in effect for the user's side.",
-=======
 	quash: {
 		inherit: true,
 		onHit(target) {
@@ -643,8 +638,11 @@
 			}
 			this.add('-activate', target, 'move: Quash');
 		},
->>>>>>> 674c1a64
-	},
+	},
+	quickguard: {
+		inherit: true,
+		desc: "The user and its party members are protected from attacks with original or altered priority greater than 0 made by other Pokemon, including allies, during this turn. This move modifies the same 1/X chance of being successful used by other protection moves, where X starts at 1 and triples each time this move is successfully used, but does not use the chance to check for failure. X resets to 1 if this move fails, if the user's last move used is not Baneful Bunker, Detect, Endure, King's Shield, Protect, Quick Guard, Spiky Shield, or Wide Guard, or if it was one of those moves and the user's protection was broken. Fails if the user moves last this turn or if this move is already in effect for the user's side.",
+  },
 	rage: {
 		inherit: true,
 		isNonstandard: null,
