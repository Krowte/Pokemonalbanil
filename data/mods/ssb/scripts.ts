export const Scripts: ModdedBattleScriptsData = {
	inherit: 'gen8',
	// 1 mega per pokemon
	runMegaEvo(pokemon) {
		if (pokemon.name === 'Struchni' && pokemon.species.name === 'Aggron') pokemon.canMegaEvo = 'Aggron-Mega';
		if (pokemon.name === 'Raj.Shoot' && pokemon.species.name === 'Charizard') pokemon.canMegaEvo = 'Charizard-Mega-X';
		const speciesid = pokemon.canMegaEvo || pokemon.canUltraBurst;
		if (!speciesid) return false;
		const side = pokemon.side;

		// Pokémon affected by Sky Drop cannot mega evolve. Enforce it here for now.
		for (const foeActive of side.foe.active) {
			if (foeActive.volatiles['skydrop'] && foeActive.volatiles['skydrop'].source === pokemon) {
				return false;
			}
		}

		pokemon.formeChange(speciesid, pokemon.getItem(), true);
		if (pokemon.canMegaEvo) {
			pokemon.canMegaEvo = null;
		} else {
			pokemon.canUltraBurst = null;
		}

		this.runEvent('AfterMega', pokemon);

		if (['Kaiju Bunny', 'Overneat', 'EpicNikolai'].includes(pokemon.name) && !pokemon.illusion) {
			this.add('-start', pokemon, 'typechange', pokemon.types.join('/'));
		}

		return true;
	},

	// Modded for Mega Rayquaza
	canMegaEvo(pokemon) {
		const species = pokemon.baseSpecies;
		const altForme = species.otherFormes && this.dex.getSpecies(species.otherFormes[0]);
		const item = pokemon.getItem();
		// Mega Rayquaza
		if (altForme?.isMega && altForme?.requiredMove &&
			pokemon.baseMoves.includes(this.toID(altForme.requiredMove)) && !item.zMove) {
			return altForme.name;
		}
		// a hacked-in Megazard X can mega evolve into Megazard Y, but not into Megazard X
		if (item.megaEvolves === species.baseSpecies && item.megaStone !== species.name) {
			return item.megaStone;
		}
		return null;
	},

	// 1 Z per pokemon
	canZMove(pokemon) {
		if (pokemon.m.zMoveUsed ||
			(pokemon.transformed &&
				(pokemon.species.isMega || pokemon.species.isPrimal || pokemon.species.forme === "Ultra"))
		) return;
		const item = pokemon.getItem();
		if (!item.zMove) return;
		if (item.itemUser && !item.itemUser.includes(pokemon.species.name)) return;
		let atLeastOne = false;
		let mustStruggle = true;
		const zMoves: ZMoveOptions = [];
		for (const moveSlot of pokemon.moveSlots) {
			if (moveSlot.pp <= 0) {
				zMoves.push(null);
				continue;
			}
			if (!moveSlot.disabled) {
				mustStruggle = false;
			}
			const move = this.dex.getMove(moveSlot.move);
			let zMoveName = this.getZMove(move, pokemon, true) || '';
			if (zMoveName) {
				const zMove = this.dex.getMove(zMoveName);
				if (!zMove.isZ && zMove.category === 'Status') zMoveName = "Z-" + zMoveName;
				zMoves.push({move: zMoveName, target: zMove.target});
			} else {
				zMoves.push(null);
			}
			if (zMoveName) atLeastOne = true;
		}
		if (atLeastOne && !mustStruggle) return zMoves;
	},

	getZMove(move, pokemon, skipChecks) {
		const item = pokemon.getItem();
		if (!skipChecks) {
			if (pokemon.m.zMoveUsed) return;
			if (!item.zMove) return;
			if (item.itemUser && !item.itemUser.includes(pokemon.species.name)) return;
			const moveData = pokemon.getMoveData(move);
			// Draining the PP of the base move prevents the corresponding Z-move from being used.
			if (!moveData?.pp) return;
		}

		if (move.name === item.zMoveFrom) {
			return item.zMove as string;
		} else if (item.zMove === true && move.type === item.zMoveType) {
			if (move.category === "Status") {
				return move.name;
			} else if (move.zMove?.basePower) {
				return this.zMoveTable[move.type];
			}
		}
	},

	runMove(moveOrMoveName, pokemon, targetLoc, sourceEffect, zMove, externalMove, maxMove, originalTarget) {
		pokemon.activeMoveActions++;
		let target = this.getTarget(pokemon, maxMove || zMove || moveOrMoveName, targetLoc, originalTarget);
		let baseMove = this.dex.getActiveMove(moveOrMoveName);
		const pranksterBoosted = baseMove.pranksterBoosted;
		if (baseMove.id !== 'struggle' && !zMove && !maxMove && !externalMove) {
			const changedMove = this.runEvent('OverrideAction', pokemon, target, baseMove);
			if (changedMove && changedMove !== true) {
				baseMove = this.dex.getActiveMove(changedMove);
				if (pranksterBoosted) baseMove.pranksterBoosted = pranksterBoosted;
				target = this.getRandomTarget(pokemon, baseMove);
			}
		}
		let move = baseMove;
		if (zMove) {
			move = this.getActiveZMove(baseMove, pokemon);
		} else if (maxMove) {
			move = this.getActiveMaxMove(baseMove, pokemon);
		}

		move.isExternal = externalMove;

		this.setActiveMove(move, pokemon, target);

		/* if (pokemon.moveThisTurn) {
			// THIS IS PURELY A SANITY CHECK
			// DO NOT TAKE ADVANTAGE OF THIS TO PREVENT A POKEMON FROM MOVING;
			// USE this.queue.cancelMove INSTEAD
			this.debug('' + pokemon.id + ' INCONSISTENT STATE, ALREADY MOVED: ' + pokemon.moveThisTurn);
			this.clearActiveMove(true);
			return;
		} */
		const willTryMove = this.runEvent('BeforeMove', pokemon, target, move);
		if (!willTryMove) {
			this.runEvent('MoveAborted', pokemon, target, move);
			this.clearActiveMove(true);
			// The event 'BeforeMove' could have returned false or null
			// false indicates that this counts as a move failing for the purpose of calculating Stomping Tantrum's base power
			// null indicates the opposite, as the Pokemon didn't have an option to choose anything
			pokemon.moveThisTurnResult = willTryMove;
			return;
		}
		if (move.beforeMoveCallback) {
			if (move.beforeMoveCallback.call(this, pokemon, target, move)) {
				this.clearActiveMove(true);
				pokemon.moveThisTurnResult = false;
				return;
			}
		}
		pokemon.lastDamage = 0;
		let lockedMove;
		if (!externalMove) {
			lockedMove = this.runEvent('LockMove', pokemon);
			if (lockedMove === true) lockedMove = false;
			if (!lockedMove) {
				if (!pokemon.deductPP(baseMove, null, target) && (move.id !== 'struggle')) {
					this.add('cant', pokemon, 'nopp', move);
					const gameConsole = [
						null, 'Game Boy', 'Game Boy Color', 'Game Boy Advance', 'DS', 'DS', '3DS', '3DS',
					][this.gen] || 'Switch';
					this.hint(`This is not a bug, this is really how it works on the ${gameConsole}; try it yourself if you don't believe us.`);
					this.clearActiveMove(true);
					pokemon.moveThisTurnResult = false;
					return;
				}
			} else {
				sourceEffect = this.dex.getEffect('lockedmove');
			}
			pokemon.moveUsed(move, targetLoc);
		}

		// Dancer Petal Dance hack
		// TODO: implement properly
		const noLock = externalMove && !pokemon.volatiles['lockedmove'];

		if (zMove) {
			if (pokemon.illusion) {
				this.singleEvent('End', this.dex.getAbility('Illusion'), pokemon.abilityData, pokemon);
			}
			this.add('-zpower', pokemon);
			// In SSB Z-Moves are limited to 1 per pokemon.
			pokemon.m.zMoveUsed = true;
		}
		const moveDidSomething = this.useMove(baseMove, pokemon, target, sourceEffect, zMove, maxMove);
		if (this.activeMove) move = this.activeMove;
		this.singleEvent('AfterMove', move, null, pokemon, target, move);
		this.runEvent('AfterMove', pokemon, target, move);

		// Dancer's activation order is completely different from any other event, so it's handled separately
		if (move.flags['dance'] && moveDidSomething && !move.isExternal) {
			const dancers = [];
			for (const currentPoke of this.getAllActive()) {
				if (pokemon === currentPoke) continue;
				if (currentPoke.hasAbility('dancer') && !currentPoke.isSemiInvulnerable()) {
					dancers.push(currentPoke);
				}
			}
			// Dancer activates in order of lowest speed stat to highest
			// Note that the speed stat used is after any volatile replacements like Speed Swap,
			// but before any multipliers like Agility or Choice Scarf
			// Ties go to whichever Pokemon has had the ability for the least amount of time
			dancers.sort(
				(a, b) => -(b.storedStats['spe'] - a.storedStats['spe']) || b.abilityOrder - a.abilityOrder
			);
			for (const dancer of dancers) {
				if (this.faintMessages()) break;
				if (dancer.fainted) continue;
				this.add('-activate', dancer, 'ability: Dancer');
				// @ts-ignore - the Dancer ability can't trigger on a move where target is null because it does not copy failed moves.
				const dancersTarget = target.side !== dancer.side && pokemon.side === dancer.side ? target : pokemon;
				// @ts-ignore
				this.runMove(move.id, dancer, this.getTargetLoc(dancersTarget, dancer), this.dex.getAbility('dancer'), undefined, true);
			}
		}
		if (noLock && pokemon.volatiles['lockedmove']) delete pokemon.volatiles['lockedmove'];
	},

	// For Jett's The Hunt is On!
	useMoveInner(moveOrMoveName, pokemon, target, sourceEffect, zMove, maxMove) {
		if (!sourceEffect && this.effect.id) sourceEffect = this.effect;
		if (sourceEffect && ['instruct', 'custapberry'].includes(sourceEffect.id)) sourceEffect = null;

		let move = this.dex.getActiveMove(moveOrMoveName);
		if (move.id === 'weatherball' && zMove) {
			// Z-Weather Ball only changes types if it's used directly,
			// not if it's called by Z-Sleep Talk or something.
			this.singleEvent('ModifyType', move, null, pokemon, target, move, move);
			if (move.type !== 'Normal') sourceEffect = move;
		}
		if (zMove || (move.category !== 'Status' && sourceEffect && (sourceEffect as ActiveMove).isZ)) {
			move = this.getActiveZMove(move, pokemon);
		}
		if (maxMove && move.category !== 'Status') {
			// Max move outcome is dependent on the move type after type modifications from ability and the move itself
			this.singleEvent('ModifyType', move, null, pokemon, target, move, move);
			this.runEvent('ModifyType', pokemon, target, move, move);
		}
		if (maxMove || (move.category !== 'Status' && sourceEffect && (sourceEffect as ActiveMove).isMax)) {
			move = this.getActiveMaxMove(move, pokemon);
		}

<<<<<<< HEAD
		// Pokémon affected by Sky Drop cannot mega evolve. Enforce it here for now.
		for (const foeActive of side.getFoeActive()) {
			if (foeActive.volatiles['skydrop'] && foeActive.volatiles['skydrop'].source === pokemon) {
				return false;
			}
=======
		if (this.activeMove) {
			move.priority = this.activeMove.priority;
			if (!move.hasBounced) move.pranksterBoosted = this.activeMove.pranksterBoosted;
>>>>>>> 071cf40d
		}
		const baseTarget = move.target;
		if (target === undefined) target = this.getRandomTarget(pokemon, move);
		if (move.target === 'self' || move.target === 'allies') {
			target = pokemon;
		}
		if (sourceEffect) {
			move.sourceEffect = sourceEffect.id;
			move.ignoreAbility = false;
		}
		let moveResult = false;

		this.setActiveMove(move, pokemon, target);

		this.singleEvent('ModifyType', move, null, pokemon, target, move, move);
		this.singleEvent('ModifyMove', move, null, pokemon, target, move, move);
		if (baseTarget !== move.target) {
			// Target changed in ModifyMove, so we must adjust it here
			// Adjust before the next event so the correct target is passed to the
			// event
			target = this.getRandomTarget(pokemon, move);
		}
		move = this.runEvent('ModifyType', pokemon, target, move, move);
		move = this.runEvent('ModifyMove', pokemon, target, move, move);
		if (baseTarget !== move.target) {
			// Adjust again
			target = this.getRandomTarget(pokemon, move);
		}
		if (!move || pokemon.fainted) {
			return false;
		}

		let attrs = '';

		let movename = move.name;
		if (move.id === 'hiddenpower') movename = 'Hidden Power';
		if (sourceEffect) attrs += '|[from]' + this.dex.getEffect(sourceEffect);
		if (zMove && move.isZ === true) {
			attrs = '|[anim]' + movename + attrs;
			movename = 'Z-' + movename;
		}
		this.addMove('move', pokemon, movename, target + attrs);

		if (zMove) this.runZPower(move, pokemon);

		if (!target) {
			this.attrLastMove('[notarget]');
			this.add(this.gen >= 5 ? '-fail' : '-notarget', pokemon);
			return false;
		}

		const {targets, pressureTargets} = pokemon.getMoveTargets(move, target);
		if (targets.length) {
			target = targets[targets.length - 1]; // in case of redirection
		}

		if (!sourceEffect || sourceEffect.id === 'pursuit' || sourceEffect.id === 'thehuntison') {
			let extraPP = 0;
			for (const source of pressureTargets) {
				const ppDrop = this.runEvent('DeductPP', source, pokemon, move);
				if (ppDrop !== true) {
					extraPP += ppDrop || 0;
				}
			}
			if (extraPP > 0) {
				pokemon.deductPP(move, extraPP);
			}
		}

		if (!this.singleEvent('TryMove', move, null, pokemon, target, move) ||
			!this.runEvent('TryMove', pokemon, target, move)) {
			move.mindBlownRecoil = false;
			return false;
		}

		this.singleEvent('UseMoveMessage', move, null, pokemon, target, move);

		if (move.ignoreImmunity === undefined) {
			move.ignoreImmunity = (move.category === 'Status');
		}

		if (this.gen !== 4 && move.selfdestruct === 'always') {
			this.faint(pokemon, pokemon, move);
		}

		let damage: number | false | undefined | '' = false;
		if (move.target === 'all' || move.target === 'foeSide' || move.target === 'allySide' || move.target === 'allyTeam') {
			damage = this.tryMoveHit(target, pokemon, move);
			if (damage === this.NOT_FAIL) pokemon.moveThisTurnResult = null;
			if (damage || damage === 0 || damage === undefined) moveResult = true;
		} else {
			if (!targets.length) {
				this.attrLastMove('[notarget]');
				this.add(this.gen >= 5 ? '-fail' : '-notarget', pokemon);
				return false;
			}
			if (this.gen === 4 && move.selfdestruct === 'always') {
				this.faint(pokemon, pokemon, move);
			}
			moveResult = this.trySpreadMoveHit(targets, pokemon, move);
		}
		if (move.selfBoost && moveResult) this.moveHit(pokemon, pokemon, move, move.selfBoost, false, true);
		if (!pokemon.hp) {
			this.faint(pokemon, pokemon, move);
		}

		if (!moveResult) {
			this.singleEvent('MoveFail', move, null, target, pokemon, move);
			return false;
		}

		if (
			!move.negateSecondary &&
			!(move.hasSheerForce && pokemon.hasAbility(['sheerforce', 'aquilasblessing'])) &&
			!this.getAllActive().some(x => x.hasAbility('skilldrain'))
		) {
			const originalHp = pokemon.hp;
			this.singleEvent('AfterMoveSecondarySelf', move, null, pokemon, target, move);
			this.runEvent('AfterMoveSecondarySelf', pokemon, target, move);
			if (pokemon && pokemon !== target && move && move.category !== 'Status') {
				if (pokemon.hp <= pokemon.maxhp / 2 && originalHp > pokemon.maxhp / 2) {
					this.runEvent('EmergencyExit', pokemon, pokemon);
				}
			}
		}

		if ((move.forceSwitch || move.selfSwitch) && this.getAllActive().some(x => x.hasAbility('skilldrain'))) {
			this.hint(`Self-switching and force switch moves don't trigger when a Pokemon with Skill Drain is active.`);
		}

		return true;
	},
	afterMoveSecondaryEvent(targets, pokemon, move) {
		// console.log(`${targets}, ${pokemon}, ${move}`)
		if (
			!move.negateSecondary &&
			!(move.hasSheerForce && pokemon.hasAbility(['sheerforce', 'aquilasblessing'])) &&
			!this.getAllActive().some(x => x.hasAbility('skilldrain'))
		) {
			this.singleEvent('AfterMoveSecondary', move, null, targets[0], pokemon, move);
			this.runEvent('AfterMoveSecondary', targets, pokemon, move);
		}
		return undefined;
	},
	hitStepMoveHitLoop(targets, pokemon, move) { // Temporary name
		const damage: (number | boolean | undefined)[] = [];
		for (const i of targets.keys()) {
			damage[i] = 0;
		}
		move.totalDamage = 0;
		pokemon.lastDamage = 0;
		let targetHits = move.multihit || 1;
		if (Array.isArray(targetHits)) {
			// yes, it's hardcoded... meh
			if (targetHits[0] === 2 && targetHits[1] === 5) {
				if (this.gen >= 5) {
					targetHits = this.sample([2, 2, 3, 3, 4, 5]);
				} else {
					targetHits = this.sample([2, 2, 2, 3, 3, 3, 4, 5]);
				}
			} else {
				targetHits = this.random(targetHits[0], targetHits[1] + 1);
			}
		}
		targetHits = Math.floor(targetHits);
		let nullDamage = true;
		let moveDamage: (number | boolean | undefined)[];
		// There is no need to recursively check the ´sleepUsable´ flag as Sleep Talk can only be used while asleep.
		const isSleepUsable = move.sleepUsable || this.dex.getMove(move.sourceEffect).sleepUsable;

		let targetsCopy: (Pokemon | false | null)[] = targets.slice(0);
		let hit: number;
		for (hit = 1; hit <= targetHits; hit++) {
			if (damage.includes(false)) break;
			if (hit > 1 && pokemon.status === 'slp' && !isSleepUsable) break;
			if (targets.every(target => !target || !target.hp)) break;
			move.hit = hit;
			if (move.smartTarget && targets.length > 1) {
				targetsCopy = [targets[hit - 1]];
			} else {
				targetsCopy = targets.slice(0);
			}
			const target = targetsCopy[0]; // some relevant-to-single-target-moves-only things are hardcoded
			if (target && typeof move.smartTarget === 'boolean') {
				if (hit > 1) {
					this.addMove('-anim', pokemon, move.name, target);
				} else {
					this.retargetLastMove(target);
				}
			}

			// like this (Triple Kick)
			if (target && move.multiaccuracy && hit > 1) {
				let accuracy = move.accuracy;
				const boostTable = [1, 4 / 3, 5 / 3, 2, 7 / 3, 8 / 3, 3];
				if (accuracy !== true) {
					if (!move.ignoreAccuracy) {
						const boosts = this.runEvent('ModifyBoost', pokemon, null, null, {...pokemon.boosts});
						const boost = this.clampIntRange(boosts['accuracy'], -6, 6);
						if (boost > 0) {
							accuracy *= boostTable[boost];
						} else {
							accuracy /= boostTable[-boost];
						}
					}
					if (!move.ignoreEvasion) {
						const boosts = this.runEvent('ModifyBoost', target, null, null, {...target.boosts});
						const boost = this.clampIntRange(boosts['evasion'], -6, 6);
						if (boost > 0) {
							accuracy /= boostTable[boost];
						} else if (boost < 0) {
							accuracy *= boostTable[-boost];
						}
					}
				}
				accuracy = this.runEvent('ModifyAccuracy', target, pokemon, move, accuracy);
				if (!move.alwaysHit) {
					accuracy = this.runEvent('Accuracy', target, pokemon, move, accuracy);
					if (accuracy !== true && !this.randomChance(accuracy, 100)) break;
				}
			}

			const moveData = move;
			if (!moveData.flags) moveData.flags = {};

			// Modifies targetsCopy (which is why it's a copy)
			[moveDamage, targetsCopy] = this.spreadMoveHit(targetsCopy, pokemon, move, moveData);

			if (!moveDamage.some(val => val !== false)) break;
			nullDamage = false;

			for (const [i, md] of moveDamage.entries()) {
				// Damage from each hit is individually counted for the
				// purposes of Counter, Metal Burst, and Mirror Coat.
				damage[i] = md === true || !md ? 0 : md;
				// Total damage dealt is accumulated for the purposes of recoil (Parental Bond).
				// @ts-ignore
				move.totalDamage += damage[i];
			}
			if (move.mindBlownRecoil) {
				this.damage(Math.round(pokemon.maxhp / 2), pokemon, pokemon, this.dex.getEffect('Mind Blown'), true);
				move.mindBlownRecoil = false;
			}
			this.eachEvent('Update');
			if (!pokemon.hp && targets.length === 1) {
				hit++; // report the correct number of hits for multihit moves
				break;
			}
		}
		// hit is 1 higher than the actual hit count
		if (hit === 1) return damage.fill(false);
		if (nullDamage) damage.fill(false);
		if (move.multihit && typeof move.smartTarget !== 'boolean') {
			this.add('-hitcount', targets[0], hit - 1);
		}

		if (move.recoil && move.totalDamage) {
			this.damage(this.calcRecoilDamage(move.totalDamage, move), pokemon, pokemon, 'recoil');
		}

		if (move.struggleRecoil) {
			let recoilDamage;
			if (this.dex.gen >= 5) {
				recoilDamage = this.clampIntRange(Math.round(pokemon.baseMaxhp / 4), 1);
			} else {
				recoilDamage = this.trunc(pokemon.maxhp / 4);
			}
			this.directDamage(recoilDamage, pokemon, pokemon, {id: 'strugglerecoil'} as Condition);
		}

		// smartTarget messes up targetsCopy, but smartTarget should in theory ensure that targets will never fail, anyway
		if (move.smartTarget) targetsCopy = targets.slice(0);

		for (const [i, target] of targetsCopy.entries()) {
			if (target && pokemon !== target) {
				target.gotAttacked(move, damage[i] as number | false | undefined, pokemon);
			}
		}

		if (move.ohko && !targets[0].hp) this.add('-ohko');

		if (!damage.some(val => !!val || val === 0)) return damage;

		this.eachEvent('Update');

		this.afterMoveSecondaryEvent(targetsCopy.filter(val => !!val) as Pokemon[], pokemon, move);

		if (
			!move.negateSecondary &&
			!(move.hasSheerForce && pokemon.hasAbility(['sheerforce', 'aquilasblessing'])) &&
			!this.getAllActive().some(x => x.hasAbility('skilldrain'))
		) {
			for (const [i, d] of damage.entries()) {
				// There are no multihit spread moves, so it's safe to use move.totalDamage for multihit moves
				// The previous check was for `move.multihit`, but that fails for Dragon Darts
				const curDamage = targets.length === 1 ? move.totalDamage : d;
				if (typeof curDamage === 'number' && targets[i].hp) {
					if (targets[i].hp <= targets[i].maxhp / 2 && targets[i].hp + curDamage > targets[i].maxhp / 2) {
						this.runEvent('EmergencyExit', targets[i], pokemon);
					}
				}
			}
		}

		return damage;
	},

	// For Spandan's custom move and Brandon's ability
	getDamage(pokemon, target, move, suppressMessages = false) {
		if (typeof move === 'string') move = this.dex.getActiveMove(move);

		if (typeof move === 'number') {
			const basePower = move;
			move = new Dex.Move({
				basePower,
				type: '???',
				category: 'Physical',
				willCrit: false,
			}) as unknown as ActiveMove;
			move.hit = 0;
		}

		if (!move.ignoreImmunity || (move.ignoreImmunity !== true && !move.ignoreImmunity[move.type])) {
			if (!target.runImmunity(move.type, !suppressMessages)) {
				return false;
			}
		}

		if (move.ohko) return target.maxhp;
		if (move.damageCallback) return move.damageCallback.call(this, pokemon, target);
		if (move.damage === 'level') {
			return pokemon.level;
		} else if (move.damage) {
			return move.damage;
		}

		const category = this.getCategory(move);
		const defensiveCategory = move.defensiveCategory || category;

		let basePower: number | false | null = move.basePower;
		if (move.basePowerCallback) {
			basePower = move.basePowerCallback.call(this, pokemon, target, move);
		}
		if (!basePower) return basePower === 0 ? undefined : basePower;
		basePower = this.clampIntRange(basePower, 1);

		let critMult;
		let critRatio = this.runEvent('ModifyCritRatio', pokemon, target, move, move.critRatio || 0);
		if (this.gen <= 5) {
			critRatio = this.clampIntRange(critRatio, 0, 5);
			critMult = [0, 16, 8, 4, 3, 2];
		} else {
			critRatio = this.clampIntRange(critRatio, 0, 4);
			if (this.gen === 6) {
				critMult = [0, 16, 8, 2, 1];
			} else {
				critMult = [0, 24, 8, 2, 1];
			}
		}

		const moveHit = target.getMoveHitData(move);
		moveHit.crit = move.willCrit || false;
		if (move.willCrit === undefined) {
			if (critRatio) {
				moveHit.crit = this.randomChance(1, critMult[critRatio]);
			}
		}

		if (moveHit.crit) {
			moveHit.crit = this.runEvent('CriticalHit', target, null, move);
		}

		// happens after crit calculation
		basePower = this.runEvent('BasePower', pokemon, target, move, basePower, true);

		if (!basePower) return 0;
		basePower = this.clampIntRange(basePower, 1);

		const level = pokemon.level;

		const attacker = pokemon;
		const defender = target;
		let attackStat: StatNameExceptHP = category === 'Physical' ? 'atk' : 'spa';
		const defenseStat: StatNameExceptHP = defensiveCategory === 'Physical' ? 'def' : 'spd';
		if (this.field.isTerrain('baneterrain')) {
			if (attacker.getStat('atk') > attacker.getStat('spa')) {
				attackStat = 'spa';
			} else {
				attackStat = 'atk';
			}
		}
		if (move.useSourceDefensiveAsOffensive) {
			attackStat = defenseStat;
			// Body press really wants to use the def stat,
			// so it switches stats to compensate for Wonder Room.
			// Of course, the game thus miscalculates the boosts...
			if ('wonderroom' in this.field.pseudoWeather) {
				if (attackStat === 'def') {
					attackStat = 'spd';
				} else if (attackStat === 'spd') {
					attackStat = 'def';
				}
				if (attacker.boosts['def'] || attacker.boosts['spd']) {
					this.hint("Body Press uses Sp. Def boosts when Wonder Room is active.");
				}
			}
		}

		const statTable = {atk: 'Atk', def: 'Def', spa: 'SpA', spd: 'SpD', spe: 'Spe'};
		let attack;
		let defense;

		let atkBoosts = move.useTargetOffensive ? defender.boosts[attackStat] : attacker.boosts[attackStat];
		if (move.id === 'imtoxicyoureslippinunder') atkBoosts = defender.boosts['spd'];
		let defBoosts = defender.boosts[defenseStat];

		let ignoreNegativeOffensive = !!move.ignoreNegativeOffensive;
		let ignorePositiveDefensive = !!move.ignorePositiveDefensive;

		if (moveHit.crit) {
			ignoreNegativeOffensive = true;
			ignorePositiveDefensive = true;
		}
		const ignoreOffensive = !!(move.ignoreOffensive || (ignoreNegativeOffensive && atkBoosts < 0));
		const ignoreDefensive = !!(move.ignoreDefensive || (ignorePositiveDefensive && defBoosts > 0));

		if (ignoreOffensive) {
			this.debug('Negating (sp)atk boost/penalty.');
			atkBoosts = 0;
		}
		if (ignoreDefensive) {
			this.debug('Negating (sp)def boost/penalty.');
			defBoosts = 0;
		}

		if (move.useTargetOffensive) {
			attack = defender.calculateStat(attackStat, atkBoosts);
		} else if (move.id === 'imtoxicyoureslippinunder') {
			attack = defender.calculateStat("spd", atkBoosts);
		} else {
			attack = attacker.calculateStat(attackStat, atkBoosts);
		}

		attackStat = (category === 'Physical' ? 'atk' : 'spa');
		defense = defender.calculateStat(defenseStat, defBoosts);

		// Apply Stat Modifiers
		attack = this.runEvent('Modify' + statTable[attackStat], attacker, defender, move, attack);
		defense = this.runEvent('Modify' + statTable[defenseStat], defender, attacker, move, defense);

		if (this.gen <= 4 && ['explosion', 'selfdestruct'].includes(move.id) && defenseStat === 'def') {
			defense = this.clampIntRange(Math.floor(defense / 2), 1);
		}

		const tr = this.trunc;

		// int(int(int(2 * L / 5 + 2) * A * P / D) / 50);
		const baseDamage = tr(tr(tr(tr(2 * level / 5 + 2) * basePower * attack) / defense) / 50);

		// Calculate damage modifiers separately (order differs between generations)
		return this.modifyDamage(baseDamage, pokemon, target, move, suppressMessages);
	},
<<<<<<< HEAD
	pokemon: {
		ignoringAbility() {
			const abilities = [
				'battlebond', 'comatose', 'disguise', 'multitype', 'powerconstruct', 'rkssystem', 'schooling', 'shieldsdown', 'stancechange',
			];
			// Neutralizing Spores modded into ignoringAbility
			let sporeEffect = false;
			for (const foeActive of this.side.getFoeActive()) {
				// foeActive can be null when a pokemon isn't active
				if (foeActive?.ability.includes('neutralizingspores') && !foeActive?.volatiles['gastroacid']) sporeEffect = true;
			}
			for (const allyActive of this.side.active) {
				// allyActive can be null when a pokemon isn't active
				if (allyActive?.ability.includes('neutralizingspores') && !allyActive?.volatiles['gastroacid']) sporeEffect = true;
			}
			return !!((this.battle.gen >= 5 && !this.isActive) ||
					  (this.volatiles['gastroacid'] && !abilities.includes(this.ability)) ||
					  (sporeEffect && !this.ability.includes('neutralizingspores')));
		},
		getActionSpeed() {
			let speed = this.getStat('spe', false, false);
			if ((this.battle.field.getPseudoWeather('trickroom') || this.battle.field.getPseudoWeather('alienwave')) &&
				 !(this.battle.field.getPseudoWeather('trickroom') && this.battle.field.getPseudoWeather('alienwave'))) {
				speed = 0x2710 - speed;
=======

	runMoveEffects(damage, targets, pokemon, move, moveData, isSecondary, isSelf) {
		let didAnything: number | boolean | null | undefined = damage.reduce(this.combineResults);
		for (const [i, target] of targets.entries()) {
			if (target === false) continue;
			let hitResult;
			let didSomething: number | boolean | null | undefined = undefined;

			if (target) {
				if (moveData.boosts && !target.fainted) {
					hitResult = this.boost(moveData.boosts, target, pokemon, move, isSecondary, isSelf);
					didSomething = this.combineResults(didSomething, hitResult);
				}
				if (moveData.heal && !target.fainted) {
					if (target.hp >= target.maxhp) {
						this.add('-fail', target, 'heal');
						this.attrLastMove('[still]');
						damage[i] = this.combineResults(damage[i], false);
						didAnything = this.combineResults(didAnything, null);
						continue;
					}
					const amount = target.baseMaxhp * moveData.heal[0] / moveData.heal[1];
					const d = target.heal((this.gen < 5 ? Math.floor : Math.round)(amount));
					if (!d && d !== 0) {
						this.add('-fail', pokemon);
						this.attrLastMove('[still]');
						this.debug('heal interrupted');
						damage[i] = this.combineResults(damage[i], false);
						didAnything = this.combineResults(didAnything, null);
						continue;
					}
					this.add('-heal', target, target.getHealth);
					didSomething = true;
				}
				if (moveData.status) {
					hitResult = target.trySetStatus(moveData.status, pokemon, moveData.ability ? moveData.ability : move);
					if (!hitResult && move.status) {
						damage[i] = this.combineResults(damage[i], false);
						didAnything = this.combineResults(didAnything, null);
						continue;
					}
					didSomething = this.combineResults(didSomething, hitResult);
				}
				if (moveData.forceStatus) {
					hitResult = target.setStatus(moveData.forceStatus, pokemon, move);
					didSomething = this.combineResults(didSomething, hitResult);
				}
				if (moveData.volatileStatus) {
					hitResult = target.addVolatile(moveData.volatileStatus, pokemon, move);
					didSomething = this.combineResults(didSomething, hitResult);
				}
				if (moveData.sideCondition) {
					hitResult = target.side.addSideCondition(moveData.sideCondition, pokemon, move);
					didSomething = this.combineResults(didSomething, hitResult);
				}
				if (moveData.slotCondition) {
					hitResult = target.side.addSlotCondition(target, moveData.slotCondition, pokemon, move);
					didSomething = this.combineResults(didSomething, hitResult);
				}
				if (moveData.weather) {
					hitResult = this.field.setWeather(moveData.weather, pokemon, move);
					didSomething = this.combineResults(didSomething, hitResult);
				}
				if (moveData.terrain) {
					hitResult = this.field.setTerrain(moveData.terrain, pokemon, move);
					didSomething = this.combineResults(didSomething, hitResult);
				}
				if (moveData.pseudoWeather) {
					hitResult = this.field.addPseudoWeather(moveData.pseudoWeather, pokemon, move);
					didSomething = this.combineResults(didSomething, hitResult);
				}
				if (moveData.forceSwitch && !this.getAllActive().some(x => x.hasAbility('skilldrain'))) {
					hitResult = !!this.canSwitch(target.side);
					didSomething = this.combineResults(didSomething, hitResult);
				}
				// Hit events
				//   These are like the TryHit events, except we don't need a FieldHit event.
				//   Scroll up for the TryHit event documentation, and just ignore the "Try" part. ;)
				if (move.target === 'all' && !isSelf) {
					if (moveData.onHitField) {
						hitResult = this.singleEvent('HitField', moveData, {}, target, pokemon, move);
						didSomething = this.combineResults(didSomething, hitResult);
					}
				} else if ((move.target === 'foeSide' || move.target === 'allySide') && !isSelf) {
					if (moveData.onHitSide) {
						hitResult = this.singleEvent('HitSide', moveData, {}, target.side, pokemon, move);
						didSomething = this.combineResults(didSomething, hitResult);
					}
				} else {
					if (moveData.onHit) {
						hitResult = this.singleEvent('Hit', moveData, {}, target, pokemon, move);
						didSomething = this.combineResults(didSomething, hitResult);
					}
					if (!isSelf && !isSecondary) {
						this.runEvent('Hit', target, pokemon, move);
					}
				}
			}
			if (moveData.selfSwitch && !this.getAllActive().some(x => x.hasAbility('skilldrain'))) {
				if (this.canSwitch(pokemon.side)) {
					didSomething = true;
				} else {
					didSomething = this.combineResults(didSomething, false);
				}
>>>>>>> 071cf40d
			}
			// Move didn't fail because it didn't try to do anything
			if (didSomething === undefined) didSomething = true;
			damage[i] = this.combineResults(damage[i], didSomething === null ? false : didSomething);
			didAnything = this.combineResults(didAnything, didSomething);
		}


		if (!didAnything && didAnything !== 0 && !moveData.self && !moveData.selfdestruct) {
			if (!isSelf && !isSecondary) {
				if (didAnything === false) {
					this.add('-fail', pokemon);
					this.attrLastMove('[still]');
				}
			}
			this.debug('move failed because it did nothing');
		} else if (move.selfSwitch && pokemon.hp && !this.getAllActive().some(x => x.hasAbility('skilldrain'))) {
			pokemon.switchFlag = move.id;
		}

		return damage;
	},

	pokemon: {
		isGrounded(negateImmunity) {
			if ('gravity' in this.battle.field.pseudoWeather) return true;
			if ('ingrain' in this.volatiles && this.battle.gen >= 4) return true;
			if ('smackdown' in this.volatiles) return true;
			const item = (this.ignoringItem() ? '' : this.item);
			if (item === 'ironball') return true;
			// If a Fire/Flying type uses Burn Up and Roost, it becomes ???/Flying-type, but it's still grounded.
			if (!negateImmunity && this.hasType('Flying') && !('roost' in this.volatiles)) return false;
			if (this.hasAbility(['levitate', 'candlewax']) && !this.battle.suppressingAttackEvents()) return null;
			if ('magnetrise' in this.volatiles) return false;
			if ('telekinesis' in this.volatiles) return false;
			return item !== 'airballoon';
		},
		setStatus(status, source, sourceEffect, ignoreImmunities) {
			if (!this.hp) return false;
			status = this.battle.dex.getEffect(status);
			if (this.battle.event) {
				if (!source) source = this.battle.event.source;
				if (!sourceEffect) sourceEffect = this.battle.effect;
			}
			if (!source) source = this;

			if (this.status === status.id) {
				if ((sourceEffect as Move)?.status === this.status) {
					this.battle.add('-fail', this, this.status);
				} else if ((sourceEffect as Move)?.status) {
					this.battle.add('-fail', source);
					this.battle.attrLastMove('[still]');
				}
				return false;
			}

			if (!ignoreImmunities && status.id &&
					!((source?.hasAbility('corrosion') || source?.hasAbility('hackedcorrosion') || sourceEffect?.id === 'cradilychaos') &&
					['tox', 'psn'].includes(status.id))) {
				// the game currently never ignores immunities
				if (!this.runStatusImmunity(status.id === 'tox' ? 'psn' : status.id)) {
					this.battle.debug('immune to status');
					if ((sourceEffect as Move)?.status) {
						this.battle.add('-immune', this);
					}
					return false;
				}
			}
			const prevStatus = this.status;
			const prevStatusData = this.statusData;
			if (status.id) {
				const result: boolean = this.battle.runEvent('SetStatus', this, source, sourceEffect, status);
				if (!result) {
					this.battle.debug('set status [' + status.id + '] interrupted');
					return result;
				}
			}

			this.status = status.id;
			this.statusData = {id: status.id, target: this};
			if (source) this.statusData.source = source;
			if (status.duration) this.statusData.duration = status.duration;
			if (status.durationCallback) {
				this.statusData.duration = status.durationCallback.call(this.battle, this, source, sourceEffect);
			}

			if (status.id && !this.battle.singleEvent('Start', status, this.statusData, this, source, sourceEffect)) {
				this.battle.debug('status start [' + status.id + '] interrupted');
				// cancel the setstatus
				this.status = prevStatus;
				this.statusData = prevStatusData;
				return false;
			}
			if (status.id && !this.battle.runEvent('AfterSetStatus', this, source, sourceEffect, status)) {
				return false;
			}
			return true;
		},
	},

	// Modded to add a property to work with Struchni's move
	nextTurn() {
		this.turn++;
		this.lastSuccessfulMoveThisTurn = null;

		const trappedBySide: boolean[] = [];
		const stalenessBySide: ('internal' | 'external' | undefined)[] = [];
		for (const side of this.sides) {
			let sideTrapped = true;
			let sideStaleness: 'internal' | 'external' | undefined;
			for (const pokemon of side.active) {
				if (!pokemon) continue;
				pokemon.moveThisTurn = '';
				pokemon.newlySwitched = false;
				pokemon.moveLastTurnResult = pokemon.moveThisTurnResult;
				pokemon.moveThisTurnResult = undefined;
				if (this.turn !== 1) {
					pokemon.usedItemThisTurn = false;
					// Used for Veto
					pokemon.m.statsRaisedLastTurn = !!pokemon.statsRaisedThisTurn;
					pokemon.statsRaisedThisTurn = false;
					pokemon.statsLoweredThisTurn = false;
					// It shouldn't be possible in a normal battle for a Pokemon to be damaged before turn 1's move selection
					// However, this could be potentially relevant in certain OMs
					pokemon.hurtThisTurn = null;
				}

				pokemon.maybeDisabled = false;
				for (const moveSlot of pokemon.moveSlots) {
					moveSlot.disabled = false;
					moveSlot.disabledSource = '';
				}
				this.runEvent('DisableMove', pokemon);
				if (!pokemon.ateBerry) pokemon.disableMove('belch');
				if (!pokemon.getItem().isBerry) pokemon.disableMove('stuffcheeks');

				// If it was an illusion, it's not any more
				if (pokemon.getLastAttackedBy() && this.gen >= 7) pokemon.knownType = true;

				for (let i = pokemon.attackedBy.length - 1; i >= 0; i--) {
					const attack = pokemon.attackedBy[i];
					if (attack.source.isActive) {
						attack.thisTurn = false;
					} else {
						pokemon.attackedBy.splice(pokemon.attackedBy.indexOf(attack), 1);
					}
				}

				if (this.gen >= 7) {
					// In Gen 7, the real type of every Pokemon is visible to all players via the bottom screen while making choices
					const seenPokemon = pokemon.illusion || pokemon;
					const realTypeString = seenPokemon.getTypes(true).join('/');
					if (realTypeString !== seenPokemon.apparentType) {
						this.add('-start', pokemon, 'typechange', realTypeString, '[silent]');
						seenPokemon.apparentType = realTypeString;
						if (pokemon.addedType) {
							// The typechange message removes the added type, so put it back
							this.add('-start', pokemon, 'typeadd', pokemon.addedType, '[silent]');
						}
					}
				}

				pokemon.trapped = pokemon.maybeTrapped = false;
				this.runEvent('TrapPokemon', pokemon);
				if (!pokemon.knownType || this.dex.getImmunity('trapped', pokemon)) {
					this.runEvent('MaybeTrapPokemon', pokemon);
				}
				// canceling switches would leak information
				// if a foe might have a trapping ability
				if (this.gen > 2) {
					for (const source of pokemon.side.foe.active) {
						if (!source || source.fainted) continue;
						const species = (source.illusion || source).species;
						if (!species.abilities) continue;
						for (const abilitySlot in species.abilities) {
							const abilityName = species.abilities[abilitySlot as keyof Species['abilities']];
							if (abilityName === source.ability) {
								// pokemon event was already run above so we don't need
								// to run it again.
								continue;
							}
							const ruleTable = this.ruleTable;
							if ((ruleTable.has('+hackmons') || !ruleTable.has('obtainableabilities')) && !this.format.team) {
								// hackmons format
								continue;
							} else if (abilitySlot === 'H' && species.unreleasedHidden) {
								// unreleased hidden ability
								continue;
							}
							const ability = this.dex.getAbility(abilityName);
							if (ruleTable.has('-ability:' + ability.id)) continue;
							if (pokemon.knownType && !this.dex.getImmunity('trapped', pokemon)) continue;
							this.singleEvent('FoeMaybeTrapPokemon', ability, {}, pokemon, source);
						}
					}
				}

				if (pokemon.fainted) continue;

				sideTrapped = sideTrapped && pokemon.trapped;
				const staleness = pokemon.volatileStaleness || pokemon.staleness;
				if (staleness) sideStaleness = sideStaleness === 'external' ? sideStaleness : staleness;
				pokemon.activeTurns++;
			}
			trappedBySide.push(sideTrapped);
			stalenessBySide.push(sideStaleness);
			side.faintedLastTurn = side.faintedThisTurn;
			side.faintedThisTurn = null;
		}

		if (this.maybeTriggerEndlessBattleClause(trappedBySide, stalenessBySide)) return;

		if (this.gameType === 'triples' && !this.sides.filter(side => side.pokemonLeft > 1).length) {
			// If both sides have one Pokemon left in triples and they are not adjacent, they are both moved to the center.
			const actives = this.getAllActive();
			if (actives.length > 1 && !this.isAdjacent(actives[0], actives[1])) {
				this.swapPosition(actives[0], 1, '[silent]');
				this.swapPosition(actives[1], 1, '[silent]');
				this.add('-center');
			}
		}

		this.add('turn', this.turn);

		this.makeRequest('move');
	},
};<|MERGE_RESOLUTION|>--- conflicted
+++ resolved
@@ -9,7 +9,7 @@
 		const side = pokemon.side;
 
 		// Pokémon affected by Sky Drop cannot mega evolve. Enforce it here for now.
-		for (const foeActive of side.foe.active) {
+		for (const foeActive of side.getFoeActive()) {
 			if (foeActive.volatiles['skydrop'] && foeActive.volatiles['skydrop'].source === pokemon) {
 				return false;
 			}
@@ -245,17 +245,9 @@
 			move = this.getActiveMaxMove(move, pokemon);
 		}
 
-<<<<<<< HEAD
-		// Pokémon affected by Sky Drop cannot mega evolve. Enforce it here for now.
-		for (const foeActive of side.getFoeActive()) {
-			if (foeActive.volatiles['skydrop'] && foeActive.volatiles['skydrop'].source === pokemon) {
-				return false;
-			}
-=======
 		if (this.activeMove) {
 			move.priority = this.activeMove.priority;
 			if (!move.hasBounced) move.pranksterBoosted = this.activeMove.pranksterBoosted;
->>>>>>> 071cf40d
 		}
 		const baseTarget = move.target;
 		if (target === undefined) target = this.getRandomTarget(pokemon, move);
@@ -718,32 +710,6 @@
 		// Calculate damage modifiers separately (order differs between generations)
 		return this.modifyDamage(baseDamage, pokemon, target, move, suppressMessages);
 	},
-<<<<<<< HEAD
-	pokemon: {
-		ignoringAbility() {
-			const abilities = [
-				'battlebond', 'comatose', 'disguise', 'multitype', 'powerconstruct', 'rkssystem', 'schooling', 'shieldsdown', 'stancechange',
-			];
-			// Neutralizing Spores modded into ignoringAbility
-			let sporeEffect = false;
-			for (const foeActive of this.side.getFoeActive()) {
-				// foeActive can be null when a pokemon isn't active
-				if (foeActive?.ability.includes('neutralizingspores') && !foeActive?.volatiles['gastroacid']) sporeEffect = true;
-			}
-			for (const allyActive of this.side.active) {
-				// allyActive can be null when a pokemon isn't active
-				if (allyActive?.ability.includes('neutralizingspores') && !allyActive?.volatiles['gastroacid']) sporeEffect = true;
-			}
-			return !!((this.battle.gen >= 5 && !this.isActive) ||
-					  (this.volatiles['gastroacid'] && !abilities.includes(this.ability)) ||
-					  (sporeEffect && !this.ability.includes('neutralizingspores')));
-		},
-		getActionSpeed() {
-			let speed = this.getStat('spe', false, false);
-			if ((this.battle.field.getPseudoWeather('trickroom') || this.battle.field.getPseudoWeather('alienwave')) &&
-				 !(this.battle.field.getPseudoWeather('trickroom') && this.battle.field.getPseudoWeather('alienwave'))) {
-				speed = 0x2710 - speed;
-=======
 
 	runMoveEffects(damage, targets, pokemon, move, moveData, isSecondary, isSelf) {
 		let didAnything: number | boolean | null | undefined = damage.reduce(this.combineResults);
@@ -848,7 +814,6 @@
 				} else {
 					didSomething = this.combineResults(didSomething, false);
 				}
->>>>>>> 071cf40d
 			}
 			// Move didn't fail because it didn't try to do anything
 			if (didSomething === undefined) didSomething = true;
@@ -1019,7 +984,7 @@
 				// canceling switches would leak information
 				// if a foe might have a trapping ability
 				if (this.gen > 2) {
-					for (const source of pokemon.side.foe.active) {
+					for (const source of pokemon.side.getFoeActive()) {
 						if (!source || source.fainted) continue;
 						const species = (source.illusion || source).species;
 						if (!species.abilities) continue;
