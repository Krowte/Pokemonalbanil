--- conflicted
+++ resolved
@@ -1,5 +1,4 @@
-<<<<<<< HEAD
-export const BattleScripts: ModdedBattleScriptsData = {
+export const Scripts: ModdedBattleScriptsData = {
 	inherit: 'gen8',
 	// 1 mega per pokemon
 	runMegaEvo(pokemon) {
@@ -91,11 +90,6 @@
 	},
 
 	runMove(moveOrMoveName, pokemon, targetLoc, sourceEffect, zMove, externalMove, maxMove, originalTarget) {
-=======
-export const Scripts: ModdedBattleScriptsData = {
-	inherit: 'gen7',
-	runMove(moveOrMoveName, pokemon, targetLoc, sourceEffect, zMove, externalMove) {
->>>>>>> ce8a1dd9
 		pokemon.activeMoveActions++;
 		let target = this.getTarget(pokemon, maxMove || zMove || moveOrMoveName, targetLoc, originalTarget);
 		let baseMove = this.dex.getActiveMove(moveOrMoveName);
@@ -211,36 +205,6 @@
 		}
 		if (noLock && pokemon.volatiles.lockedmove) delete pokemon.volatiles.lockedmove;
 	},
-<<<<<<< HEAD
-=======
-	// Modded to allow arrays as Mega Stone options
-	canMegaEvo(pokemon) {
-		const altForme = pokemon.baseSpecies.otherFormes && this.dex.getSpecies(pokemon.baseSpecies.otherFormes[0]);
-		const item = pokemon.getItem();
-		if (
-			altForme?.isMega && altForme?.requiredMove &&
-			pokemon.baseMoves.includes(this.toID(altForme.requiredMove)) && !item.zMove
-		) {
-			return altForme.name;
-		}
-		if (
-			item.megaEvolves !== pokemon.baseSpecies.name ||
-			(Array.isArray(item.megaStone) && item.megaStone.includes(pokemon.species.name)) ||
-			(typeof item.megaStone === 'string' && item.megaStone === pokemon.species.name)
-		) {
-			return null;
-		}
-		if (Array.isArray(item.megaStone)) {
-			return item.megaStone[this.random(item.megaStone.length)];
-		}
-		return item.megaStone;
-	},
-	// Modded to allow unlimited mega evos
-	runMegaEvo(pokemon) {
-		const speciesid = pokemon.canMegaEvo || pokemon.canUltraBurst;
-		if (!speciesid) return false;
-		const side = pokemon.side;
->>>>>>> ce8a1dd9
 
 	// For Jett xx's The Hunt is On!
 	useMoveInner(moveOrMoveName, pokemon, target, sourceEffect, zMove, maxMove) {
