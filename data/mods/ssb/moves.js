--- conflicted
+++ resolved
@@ -690,33 +690,6 @@
 		target: "normal",
 		type: "Steel",
 	},
-<<<<<<< HEAD
-=======
-	// cc
-	restartingrouter: {
-		accuracy: true,
-		basePower: 0,
-		category: "Status",
-		desc: "Raises the user's Special Attack by 2 stages and its Speed by 1 stage.",
-		shortDesc: "Raises the user's Sp. Atk by 2 and Speed by 1.",
-		id: "restartingrouter",
-		name: "Restarting Router",
-		isNonstandard: "Custom",
-		pp: 10,
-		priority: 0,
-		flags: {mirror: 1, snatch: 1},
-		onTryMove() {
-			this.attrLastMove('[still]');
-		},
-		onPrepareHit(target, source) {
-			this.add('-anim', source, 'Charge', source);
-		},
-		boosts: {spa: 2, spe: 1},
-		secondary: null,
-		target: "self",
-		type: "Electric",
-	},
->>>>>>> b262144d
 	// Ceteris
 	bringerofdarkness: {
 		accuracy: true,
@@ -2304,51 +2277,6 @@
 		target: "normal",
 		type: "Grass",
 	},
-<<<<<<< HEAD
-=======
-	// moo
-	proteinshake: {
-		accuracy: true,
-		basePower: 0,
-		category: "Status",
-		desc: "The user's Attack, Defense, and Speed are boosted by 1 stage. The user also gains 100kg of weight.",
-		shortDesc: "+1 Atk, Def, and Spe. User gains 100kg.",
-		id: "proteinshake",
-		name: "Protein Shake",
-		isNonstandard: "Custom",
-		pp: 10,
-		priority: 0,
-		flags: {snatch: 1, mirror: 1},
-		onTryMove() {
-			this.attrLastMove('[still]');
-		},
-		onPrepareHit(target, source) {
-			this.add('-anim', source, "Milk Drink", source);
-		},
-		volatileStatus: 'proteinshake',
-		effect: {
-			onStart(pokemon) {
-				this.effectData.multiplier = 1;
-				this.add('-start', pokemon, 'Protein Shake', '[silent]');
-			},
-			onRestart(pokemon) {
-				this.effectData.multiplier++;
-				this.add('-start', pokemon, 'Protein Shake', '[silent]');
-			},
-			onModifyWeightPriority: 1,
-			onModifyWeight(weight, pokemon) {
-				if (this.effectData.multiplier) {
-					weight += this.effectData.multiplier * 100;
-					return weight;
-				}
-			},
-		},
-		boosts: {atk: 1, def: 1, spe: 1},
-		secondary: null,
-		target: "self",
-		type: "Normal",
-	},
->>>>>>> b262144d
 	// Morfent
 	e: {
 		accuracy: true,
@@ -3750,7 +3678,6 @@
 		target: "normal",
 		type: "Fire",
 	},
-<<<<<<< HEAD
 	// XpRienzo ☑◡☑
 	blehflame: {
 		accuracy: 100,
@@ -3760,17 +3687,6 @@
 		shortDesc: "Usually goes first.",
 		id: "blehflame",
 		name: "Bleh Flame",
-=======
-	// Yuki
-	cutieescape: {
-		accuracy: true,
-		basePower: 0,
-		category: "Status",
-		desc: "The user is replaced with another Pokemon in its party. The opponent is confused, trapped, and infatuated regardless of the replacement's gender. This move fails unless the user already took damage this turn.",
-		shortDesc: "If hit; switches out + confuses, traps, infatuates.",
-		id: "cutieescape",
-		name: "Cutie Escape",
->>>>>>> b262144d
 		isNonstandard: "Custom",
 		pp: 1,
 		priority: 1,
@@ -3844,71 +3760,6 @@
 		target: "allAdjacentFoes",
 		type: "Psychic",
 	},
-<<<<<<< HEAD
-=======
-	// Zyg
-	mylife: {
-		accuracy: true,
-		basePower: 0,
-		category: "Status",
-		desc: "Badly poisons all Pokemon on the field.",
-		shortDesc: "Badly poisons all Pokemon on the field.",
-		id: "mylife",
-		name: "My Life",
-		isNonstandard: "Custom",
-		pp: 10,
-		priority: 0,
-		flags: {protect: 1, mirror: 1},
-		onTryMove() {
-			this.attrLastMove('[still]');
-		},
-		onPrepareHit(target, source) {
-			this.add('-anim', source, "Toxic", target);
-		},
-		onHit(target, source) {
-			let success = false;
-			if (target.trySetStatus('tox', source)) success = true;
-			if (source.trySetStatus('tox', source)) success = true;
-			return success;
-		},
-		secondary: null,
-		target: "normal",
-		type: "Poison",
-	},
-	// Modified Moves \\
-	// Purple Pills is immune to taunt
-	"taunt": {
-		inherit: true,
-		volatileStatus: 'taunt',
-		effect: {
-			duration: 3,
-			onStart(target) {
-				if (target.activeTurns && !this.willMove(target)) {
-					this.effectData.duration++;
-				}
-				this.add('-start', target, 'move: Taunt');
-			},
-			onResidualOrder: 12,
-			onEnd(target) {
-				this.add('-end', target, 'move: Taunt');
-			},
-			onDisableMove(pokemon) {
-				for (const moveSlot of pokemon.moveSlots) {
-					if (this.getMove(moveSlot.id).category === 'Status' && this.getMove(moveSlot.id).id !== 'purplepills') {
-						pokemon.disableMove(moveSlot.id);
-					}
-				}
-			},
-			onBeforeMovePriority: 5,
-			onBeforeMove(attacker, defender, move) {
-				if (!move.isZ && move.category === 'Status' && move.id !== 'purplepills') {
-					this.add('cant', attacker, 'move: Taunt', move);
-					return false;
-				}
-			},
-		},
-	},
->>>>>>> b262144d
 };
 
 exports.BattleMovedex = BattleMovedex;