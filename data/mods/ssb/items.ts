--- conflicted
+++ resolved
@@ -1,14 +1,7 @@
-<<<<<<< HEAD
-export const BattleItems: {[k: string]: ModdedItemData} = {
+export const Items: {[k: string]: ModdedItemData} = {
 	// Alpha
 	caioniumz: {
 		name: "Caionium Z",
-=======
-export const Items: {[k: string]: ModdedItemData} = {
-	// Aeonic
-	noseiumz: {
-		name: "Noseium Z",
->>>>>>> ce8a1dd9
 		isNonstandard: "Custom",
 		onTakeItem: false,
 		zMove: "Blistering Ice Age",
