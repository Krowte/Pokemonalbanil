--- conflicted
+++ resolved
@@ -71,16 +71,12 @@
 			target.itemState.lastAtk = target.boosts['atk'];
 		},
 		onAfterBoost(boost, target, source, effect) {
-<<<<<<< HEAD
-			if (effect.id === 'intimidate' || effect.id === 'petrify' || effect.id === 'daunt') {
-=======
 			const noAtkChange = boost.atk! < 0 && target.boosts['atk'] === -6 && target.itemState.lastAtk === -6;
 			const noContraryAtkChange = boost.atk! > 0 && target.boosts['atk'] === 6 && target.itemState.lastAtk === 6;
 			if (target.boosts['spe'] === 6 || noAtkChange || noContraryAtkChange) {
 				return;
 			}
 			if (effect.id === 'intimidate') {
->>>>>>> c8083702
 				target.useItem();
 			}
 		},
@@ -3075,13 +3071,8 @@
 		},
 		onBasePowerPriority: 15,
 		onBasePower(basePower, user, target, move) {
-<<<<<<< HEAD
-			if (move && user.baseSpecies.name === 'Palkia' && (move.type === 'Cosmic' || move.type === 'Dragon')) {
-				return this.chainModify([0x1333, 0x1000]);
-=======
 			if (move && user.baseSpecies.name === 'Palkia' && (move.type === 'Water' || move.type === 'Dragon')) {
 				return this.chainModify([4915, 4096]);
->>>>>>> c8083702
 			}
 		},
 		itemUser: ["Palkia"],
@@ -5107,18 +5098,6 @@
 		fling: {
 			basePower: 30,
 		},
-<<<<<<< HEAD
-		onModifySpAPriority: 1,
-		onModifySpA(spa, pokemon) {
-			if (pokemon.baseSpecies.num === 380 || pokemon.baseSpecies.num === 381) {
-				return this.chainModify(1.5);
-			}
-		},
-		onModifySpDPriority: 1,
-		onModifySpD(spd, pokemon) {
-			if (pokemon.baseSpecies.num === 380 || pokemon.baseSpecies.num === 381) {
-				return this.chainModify(1.5);
-=======
 		onBasePowerPriority: 15,
 		onBasePower(basePower, user, target, move) {
 			if (
@@ -5126,7 +5105,6 @@
 				(move.type === 'Psychic' || move.type === 'Dragon')
 			) {
 				return this.chainModify([4915, 4096]);
->>>>>>> c8083702
 			}
 		},
 		itemUser: ["Latios", "Latias"],
@@ -7129,245 +7107,6 @@
 		gen: 6,
 		isNonstandard: "CAP",
 	},
-<<<<<<< HEAD
-	poisonrock: {
-		name: "Poison Rock",
-		spritenum: 34,
-		fling: {
-			basePower: 60,
-		},
-		num: 10000,
-		gen: 4,
-	},
-	ngunishield: {
-		name: "Nguni Shield",
-		spritenum: 581,
-		fling: {
-			basePower: 80,
-		},
-		onModifyDefPriority: 1,
-		onModifyDef(def) {
-			return this.chainModify(1.5);
-		},
-		onDisableMove(pokemon) {
-			for (const moveSlot of pokemon.moveSlots) {
-				if (this.dex.getMove(moveSlot.move).category === 'Status') {
-					pokemon.disableMove(moveSlot.id);
-				}
-			}
-		},
-		num: 10001,
-		gen: 6,
-	},
-	shockorb: {
-		name: "Shock Orb",
-		spritenum: 252,
-		fling: {
-			basePower: 30,
-			status: 'par',
-		},
-		onResidualOrder: 26,
-		onResidualSubOrder: 2,
-		onResidual(pokemon) {
-			pokemon.trySetStatus('par', pokemon);
-		},
-		num: 10002,
-		gen: 4,
-	},
-	brassknuckles: {
-		name: "Brass Knuckles",
-		spritenum: 713,
-		fling: {
-			basePower: 30,
-		},
-		onAfterMoveSecondarySelf(target, source, move) {
-			if (move.flags['punch']) {
-				target.useItem();
-			}
-		},
-		boosts: {
-			atk: 1,
-		},
-		num: 10003,
-		gen: 8,
-	},
-	rechargeherb: {
-		name: "Recharge Herb",
-		spritenum: 535,
-		fling: {
-			basePower: 30,
-		},
-		onAfterMoveSecondarySelf(target, source, move) {
-			if (move.flags['recharge']) {
-				target.removeVolatile('mustrecharge');
-				target.useItem();
-			}
-		},
-		num: 10004,
-		gen: 8,
-	},
-	bikehelmet: {
-        name: "Bike Helmet",
-        spritenum: 417,
-        fling: {
-            basePower: 60,
-        },
-        onBasePowerPriority: 16,
-        onBasePower(basePower, user, target, move) {
-            if (move.recoil) return this.chainModify(0.85);
-        },
-        onDamage(damage, target, source, effect) {
-            if (effect.id === 'recoil') {
-                if (!this.activeMove) throw new Error("Battle.activeMove is null");
-                if (this.activeMove.id !== 'struggle') return null;
-            }
-        },
-        num: 10005,
-        gen: 8,
-    },
-	bagofcaltrops: {
-        name: "Bag of Caltrops",
-        spritenum: 2,
-		onFaint(target, source, effect) {
-			target.side.foe.addSideCondition('spikes');
-		},
-        num: 10006,
-        gen: 8,
-    },
-	firewood: {
-        name: "Fire Wood",
-        spritenum: 61,
-        fling: {
-            basePower: 30,
-        },
-        onDamagingHit(damage, target, source, move) {
-            if (move.type === 'Fire') {
-                target.useItem();
-            }
-        },
-        boosts: {
-            atk: 1,
-        },
-        num: 10007,
-        gen: 6,
-    },
-	goodnightpillow: {
-        name: "Good-Night Pillow",
-        spritenum: 456,
-        fling: {
-            basePower: 10,
-        },
-        onResidual(pokemon) {
-            if (pokemon.status === 'slp' || pokemon.ability === 'comatose') {
-                this.heal(pokemon.baseMaxhp / 10);
-            }
-        },
-        num: 10008,
-        gen: 8,
-    },
-	satellitescope: {
-		name: "Satellite Scope",
-		spritenum: 359,
-		fling: {
-			basePower: 30,
-		},
-		onBasePowerPriority: 15,
-		onBasePower(basePower, user, target, move) {
-			if (move.type === 'Cosmic') {
-				return this.chainModify([0x1333, 0x1000]);
-			}
-		},
-		num: 10009,
-		gen: 2,
-	},
-	lantern: {
-		name: "Lantern",
-		spritenum: 252,
-		fling: {
-			basePower: 30,
-		},
-		onBasePowerPriority: 15,
-		onBasePower(basePower, user, target, move) {
-			if (move.type === 'Light') {
-				return this.chainModify([0x1333, 0x1000]);
-			}
-		},
-		num: 10010,
-		gen: 2,
-	},
-	gravityrock: {
-		name: "Gravity Rock",
-		spritenum: 34,
-		fling: {
-			basePower: 60,
-		},
-		num: 10011,
-		gen: 4,
-	},
-	radiantplate: {
-		name: "Radiant Plate",
-		spritenum: 105,
-		onPlate: 'Light',
-		onBasePowerPriority: 15,
-		onBasePower(basePower, user, target, move) {
-			if (move && move.type === 'Light') {
-				return this.chainModify([0x1333, 0x1000]);
-			}
-		},
-		onTakeItem(item, pokemon, source) {
-			if ((source && source.baseSpecies.num === 493) || pokemon.baseSpecies.num === 493) {
-				return false;
-			}
-			return true;
-		},
-		forcedForme: "Arceus-Light",
-		num: 10012,
-		gen: 4,
-		//isNonstandard: "Unobtainable",
-	},
-	spatialplate: {
-		name: "Spatial Plate",
-		spritenum: 105,
-		onPlate: 'Cosmic',
-		onBasePowerPriority: 15,
-		onBasePower(basePower, user, target, move) {
-			if (move && move.type === 'Cosmic') {
-				return this.chainModify([0x1333, 0x1000]);
-			}
-		},
-		onTakeItem(item, pokemon, source) {
-			if ((source && source.baseSpecies.num === 493) || pokemon.baseSpecies.num === 493) {
-				return false;
-			}
-			return true;
-		},
-		forcedForme: "Arceus-Cosmic",
-		num: 10013,
-		gen: 4,
-		//isNonstandard: "Unobtainable",
-	},
-	lightmemory: {
-		name: "Light Memory",
-		spritenum: 673,
-		onMemory: 'Light',
-		onTakeItem(item, pokemon, source) {
-			if ((source && source.baseSpecies.num === 773) || pokemon.baseSpecies.num === 773) {
-				return false;
-			}
-			return true;
-		},
-		forcedForme: "Silvally-Light",
-		itemUser: ["Silvally-Light"],
-		num: 10014,
-		gen: 7,
-	},
-	cosmicmemory: {
-		name: "Cosmic Memory",
-		spritenum: 673,
-		onMemory: 'Cosmic',
-		onTakeItem(item, pokemon, source) {
-			if ((source && source.baseSpecies.num === 773) || pokemon.baseSpecies.num === 773) {
-=======
 	vilevial: {
 		name: "Vile Vial",
 		spritenum: 752,
@@ -7382,352 +7121,14 @@
 		},
 		onTakeItem(item, pokemon, source) {
 			if (source?.baseSpecies.num === -66 || pokemon.baseSpecies.num === -66) {
->>>>>>> c8083702
 				return false;
 			}
 			return true;
 		},
-<<<<<<< HEAD
-		forcedForme: "Silvally-Cosmic",
-		itemUser: ["Silvally-Cosmic"],
-		num: 10015,
-		gen: 7,
-	},
-	eldurrberry: {
-		name: "Eldurr Berry",
-		spritenum: 71,
-		isBerry: true,
-		naturalGift: {
-			basePower: 80,
-			type: "Cosmic",
-		},
-		onSourceModifyDamage(damage, source, target, move) {
-			if (move.type === 'Cosmic' && target.getMoveHitData(move).typeMod > 0) {
-				const hitSub = target.volatiles['substitute'] && !move.flags['authentic'] && !(move.infiltrates && this.gen >= 6);
-				if (hitSub) return;
-
-				if (target.eatItem()) {
-					this.debug('-50% reduction');
-					this.add('-enditem', target, this.effect, '[weaken]');
-					return this.chainModify(0.5);
-				}
-			}
-		},
-		onEat() { },
-		num: 10016,
-		gen: 4,
-	},
-	keblacberry: {
-		name: "Keblac Berry",
-		spritenum: 71,
-		isBerry: true,
-		naturalGift: {
-			basePower: 80,
-			type: "Light",
-		},
-		onSourceModifyDamage(damage, source, target, move) {
-			if (move.type === 'Light' && target.getMoveHitData(move).typeMod > 0) {
-				const hitSub = target.volatiles['substitute'] && !move.flags['authentic'] && !(move.infiltrates && this.gen >= 6);
-				if (hitSub) return;
-
-				if (target.eatItem()) {
-					this.debug('-50% reduction');
-					this.add('-enditem', target, this.effect, '[weaken]');
-					return this.chainModify(0.5);
-				}
-			}
-		},
-		onEat() { },
-		num: 10017,
-		gen: 4,
-	},
-	lightiumz: {
-		name: "Lightium Z",
-		spritenum: 648,
-		onPlate: 'Light',
-		onTakeItem: false,
-		zMove: true,
-		zMoveType: "Light",
-		forcedForme: "Arceus-Light",
-		num: 10017,
-		gen: 7,
-		isNonstandard: "Past",
-	},
-	cosmiumz: {
-		name: "Cosmium Z",
-		spritenum: 648,
-		onPlate: 'Cosmic',
-		onTakeItem: false,
-		zMove: true,
-		zMoveType: "Cosmic",
-		forcedForme: "Arceus-Cosmic",
-		num: 10018,
-		gen: 7,
-		isNonstandard: "Past",
-	},
-	lightgem: {
-		name: "Light Gem",
-		spritenum: 611,
-		isGem: true,
-		onSourceTryPrimaryHit(target, source, move) {
-			if (target === source || move.category === 'Status') return;
-			if (move.type === 'Light' && source.useItem()) {
-				source.addVolatile('gem');
-			}
-		},
-		num: 10019,
-		gen: 6,
-		//isNonstandard: "Past",
-	},
-	cosmicgem: {
-		name: "Cosmic Gem",
-		spritenum: 611,
-		isGem: true,
-		onSourceTryPrimaryHit(target, source, move) {
-			if (target === source || move.category === 'Status') return;
-			if (move.type === 'Cosmic' && source.useItem()) {
-				source.addVolatile('gem');
-			}
-		},
-		num: 10019,
-		gen: 6,
-		//isNonstandard: "Past",
-	},
-	solarpanel: {
-		name: "Solar Panel",
-		spritenum: 2,
-		fling: {
-			basePower: 30,
-		},
-		onDamagingHit(damage, target, source, move) {
-			if (move.type === 'Light') {
-				target.useItem();
-			}
-		},
-		boosts: {
-			spe: 1,
-		},
-		num: 10020,
-		gen: 5,
-	},
-	flashdrive: {
-		name: "Flash Drive",
-		spritenum: 54,
-		onTakeItem(item, pokemon, source) {
-			if ((source && source.baseSpecies.num === 649) || pokemon.baseSpecies.num === 649) {
-				return false;
-			}
-			return true;
-		},
-		onDrive: 'Light',
-		forcedForme: "Genesect-Flash",
-		itemUser: ["Genesect-Flash"],
-		num: 10021,
-		gen: 5,
-	},
-	sacredash: {
-		name: "Sacred Ash",
-		spritenum: 459,
-		fling: {
-			basePower: 30,
-		},
-		onBasePowerPriority: 15,
-		onBasePower(basePower, user, target, move) {
-			if (move && (user.baseSpecies.num === 243 || move.type === 'Electric')) {
-				return this.chainModify([0x1333, 0x1000]);
-			}
-			if (move && (user.baseSpecies.num === 244 || move.type === 'Fire')) {
-				return this.chainModify([0x1333, 0x1000]);
-			}
-			if (move && (user.baseSpecies.num === 245 || move.type === 'Water')) {
-				return this.chainModify([0x1333, 0x1000]);
-			}
-		},
-		itemUser: ["Entei", "Raikou", "Suicune"],
-		num: 10022,
-		gen: 3,
-	},
-	fogmachine: {
-		name: "Fog Machine",
-		spritenum: 459,
-		fling: {
-			basePower: 30,
-		},
-		onCriticalHit(target, source, move) {
-			if (target.useItem(source)) {
-				this.add('-item', target, 'Fog Machine');
-				return false;
-			}
-			return;
-		},
-		num: 10023,
-		gen: 3,
-	},
-	crawshell: {
-		name: "Craw Shell",
-		spritenum: 459,
-		fling: {
-			basePower: 80,
-		},
-		num: 10024,
-		gen: 3,
-	},
-	glitterbomb: {
-		name: "Glitter Bomb",
-		spritenum: 459,
-		fling: {
-			basePower: 80,
-		},
-		onAfterEachBoost(boost, target, source, effect) {
-			if (!source || target.side === source.side) {
-				if (effect.id === 'stickyweb') {
-					this.hint("Court Change Sticky Web counts as lowering your own Speed, and Glitter Bomb only affects stats lowered by foes.", true, source.side);
-				}
-				return;
-			}
-			let statsLowered = false;
-			let i: BoostName;
-			for (i in boost) {
-				if (boost[i]! < 0) {
-					statsLowered = true;
-				}
-			}
-			if (statsLowered) {
-				this.add('-item', target, 'Glitter Bomb');
-				source.addVolatile('torment');
-				//this.boost({atk: 2}, target, target, null, true);
-			}
-		},
-		num: 10025,
-		gen: 3,
-	},
-	finalite: {
-		name: "Finalite",
-		spritenum: 130,
-		fling: {
-			basePower: 40,
-		},
-		onModifyDefPriority: 2,
-		onModifyDef(def, pokemon) {
-			if (!pokemon.baseSpecies.nfe && pokemon.baseSpecies.prevo) {
-				return this.chainModify(0.75);
-			}
-		},
-		onModifySpDPriority: 2,
-		onModifySpD(spd, pokemon) {
-			if (!pokemon.baseSpecies.nfe && pokemon.baseSpecies.prevo) {
-				return this.chainModify(0.75);
-			}
-		},
-		num: 10026,
-		gen: 5,
-	},
-	cursedflute: {
-        name: "Cursed Flute",
-        spritenum: 2,
-		onFaint(target, source, effect) {
-			source.addVolatile('confusion');
-		},
-        num: 10027,
-        gen: 8,
-    },
-	fairydust: {
-		name: "Fairy Dust",
-		spritenum: 305,
-		fling: {
-			basePower: 30,
-		},
-		onBasePowerPriority: 15,
-		onBasePower(basePower, user, target, move) {
-			if (move.type === 'Fairy') {
-				return this.chainModify([0x1333, 0x1000]);
-			}
-		},
-		num: 10027,
-		gen: 2,
-	},
-	shamecard: {
-		name: "Shame Card",
-		spritenum: 387,
-		fling: {
-			basePower: 10,
-		},
-		onAfterMoveSecondary(target, source, move) {
-			if (source && source !== target && source.hp && target.hp && move && move.category === 'Status') {
-				if (target.useItem(source)) {
-					source.addVolatile('taunt');
-				}
-			}
-		},
-		num: 10028,
-		gen: 5,
-	},
-	cosmicbrownie: {
-		name: "Cosmic Brownie",
-		spritenum: 460,
-		fling: {
-			basePower: 30,
-		},
-		onDamagingHit(damage, target, source, move) {
-			if (move.type === 'Cosmic') {
-				target.useItem();
-				target.addVolatile('cosmicbrownie');
-			}
-		},
-
-	}
-	// glowingorb: {
-		// name: "Glowing Orb",
-		// spritenum: 180,
-		// fling: {
-			// basePower: 60,
-		// },
-		// onBasePowerPriority: 15,
-		// onBasePower(basePower, user, target, move) {
-			// if (user.baseSpecies.num === 10061 && move.type === 'Light') {
-				// return this.chainModify(1.2);
-			// }
-		// },
-		// onTakeItem(item, pokemon, source) {
-			// if ((source && source.baseSpecies.num === 10061) || pokemon.baseSpecies.num === 10061) {
-				// return false;
-			// }
-			// return true;
-		// },
-		// forcedForme: "Goranium-Lightmode",
-		// itemUser: ["Goranium-Lightmode"],
-		// num: 10029,
-		// gen: 4,
-	// },
-	// shadoworb: {
-		// name: "Shadow Orb",
-		// spritenum: 180,
-		// fling: {
-			// basePower: 60,
-		// },
-		// onBasePowerPriority: 15,
-		// onBasePower(basePower, user, target, move) {
-			// if (user.baseSpecies.num === 10061 && move.type === 'Dark') {
-				// return this.chainModify(1.2);
-			// }
-		// },
-		// onTakeItem(item, pokemon, source) {
-			// if ((source && source.baseSpecies.num === 10061) || pokemon.baseSpecies.num === 10061) {
-				// return false;
-			// }
-			// return true;
-		// },
-		// forcedForme: "Goranium-Darkmode",
-		// itemUser: ["Goranium-Darkmode"],
-		// num: 10030,
-		// gen: 4,
-	// },
-=======
 		forcedForme: "Venomicon-Epilogue",
 		itemUser: ["Venomicon-Epilogue"],
 		num: -2,
 		gen: 8,
 		isNonstandard: "CAP",
 	},
->>>>>>> c8083702
 };