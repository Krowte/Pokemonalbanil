export const Items: {[itemid: string]: ItemData} = {
	abomasite: {
		name: "Abomasite",
		spritenum: 575,
		megaStone: "Abomasnow-Mega",
		megaEvolves: "Abomasnow",
		itemUser: ["Abomasnow"],
		onTakeItem(item, source) {
			if (item.megaEvolves === source.baseSpecies.baseSpecies) return false;
			return true;
		},
		num: 674,
		gen: 6,
		isNonstandard: "Past",
	},
	absolite: {
		name: "Absolite",
		spritenum: 576,
		megaStone: "Absol-Mega",
		megaEvolves: "Absol",
		itemUser: ["Absol"],
		onTakeItem(item, source) {
			if (item.megaEvolves === source.baseSpecies.baseSpecies) return false;
			return true;
		},
		num: 677,
		gen: 6,
		isNonstandard: "Past",
	},
	absorbbulb: {
		name: "Absorb Bulb",
		spritenum: 2,
		fling: {
			basePower: 30,
		},
		onDamagingHit(damage, target, source, move) {
			if (move.type === 'Water') {
				target.useItem();
			}
		},
		boosts: {
			spa: 1,
		},
		num: 545,
		gen: 5,
	},
	adamantorb: {
		name: "Adamant Orb",
		spritenum: 4,
		fling: {
			basePower: 60,
		},
		onBasePowerPriority: 15,
		onBasePower(basePower, user, target, move) {
			if (move && user.baseSpecies.name === 'Dialga' && (move.type === 'Steel' || move.type === 'Dragon')) {
				return this.chainModify([4915, 4096]);
			}
		},
		itemUser: ["Dialga"],
		num: 135,
		gen: 4,
	},
	adrenalineorb: {
		name: "Adrenaline Orb",
		spritenum: 660,
		fling: {
			basePower: 30,
		},
		onBoostPriority: 1,
		onBoost(boost, target) {
			target.itemState.lastAtk = target.boosts['atk'];
		},
		onAfterBoost(boost, target, source, effect) {
<<<<<<< HEAD
			if (effect.name === "Intimidate") {
=======
			const noAtkChange = boost.atk! < 0 && target.boosts['atk'] === -6 && target.itemState.lastAtk === -6;
			const noContraryAtkChange = boost.atk! > 0 && target.boosts['atk'] === 6 && target.itemState.lastAtk === 6;
			if (target.boosts['spe'] === 6 || noAtkChange || noContraryAtkChange) {
				return;
			}
			if (effect.id === 'intimidate') {
>>>>>>> 771c60d4
				target.useItem();
			}
		},
		boosts: {
			spe: 1,
		},
		num: 846,
		gen: 7,
	},
	aerodactylite: {
		name: "Aerodactylite",
		spritenum: 577,
		megaStone: "Aerodactyl-Mega",
		megaEvolves: "Aerodactyl",
		itemUser: ["Aerodactyl"],
		onTakeItem(item, source) {
			if (item.megaEvolves === source.baseSpecies.baseSpecies) return false;
			return true;
		},
		num: 672,
		gen: 6,
		isNonstandard: "Past",
	},
	aggronite: {
		name: "Aggronite",
		spritenum: 578,
		megaStone: "Aggron-Mega",
		megaEvolves: "Aggron",
		itemUser: ["Aggron"],
		onTakeItem(item, source) {
			if (item.megaEvolves === source.baseSpecies.baseSpecies) return false;
			return true;
		},
		num: 667,
		gen: 6,
		isNonstandard: "Past",
	},
	aguavberry: {
		name: "Aguav Berry",
		spritenum: 5,
		isBerry: true,
		naturalGift: {
			basePower: 80,
			type: "Dragon",
		},
		onUpdate(pokemon) {
			if (
				pokemon.hp <= pokemon.maxhp / 4 ||
				(pokemon.hp <= pokemon.maxhp / 2 && pokemon.hasAbility('gluttony') && pokemon.abilityState.gluttony)
			) {
				pokemon.eatItem();
			}
		},
		onTryEatItem(item, pokemon) {
			if (!this.runEvent('TryHeal', pokemon)) return false;
		},
		onEat(pokemon) {
			this.heal(pokemon.baseMaxhp * 0.33);
			if (pokemon.getNature().minus === 'spd') {
				pokemon.addVolatile('confusion');
			}
		},
		num: 162,
		gen: 3,
	},
	airballoon: {
		name: "Air Balloon",
		spritenum: 6,
		fling: {
			basePower: 10,
		},
		onStart(target) {
			if (!target.ignoringItem() && !this.field.getPseudoWeather('gravity')) {
				this.add('-item', target, 'Air Balloon');
			}
		},
		// airborneness implemented in sim/pokemon.js:Pokemon#isGrounded
		onDamagingHit(damage, target, source, move) {
			this.add('-enditem', target, 'Air Balloon');
			target.item = '';
			target.itemState = {id: '', target};
			this.runEvent('AfterUseItem', target, null, null, this.dex.items.get('airballoon'));
		},
		onAfterSubDamage(damage, target, source, effect) {
			this.debug('effect: ' + effect.id);
			if (effect.effectType === 'Move') {
				this.add('-enditem', target, 'Air Balloon');
				target.item = '';
				target.itemState = {id: '', target};
				this.runEvent('AfterUseItem', target, null, null, this.dex.items.get('airballoon'));
			}
		},
		num: 541,
		gen: 5,
	},
	alakazite: {
		name: "Alakazite",
		spritenum: 579,
		megaStone: "Alakazam-Mega",
		megaEvolves: "Alakazam",
		itemUser: ["Alakazam"],
		onTakeItem(item, source) {
			if (item.megaEvolves === source.baseSpecies.baseSpecies) return false;
			return true;
		},
		num: 679,
		gen: 6,
		isNonstandard: "Past",
	},
	aloraichiumz: {
		name: "Aloraichium Z",
		spritenum: 655,
		onTakeItem: false,
		zMove: "Stoked Sparksurfer",
		zMoveFrom: "Thunderbolt",
		itemUser: ["Raichu-Alola"],
		num: 803,
		gen: 7,
		isNonstandard: "Past",
	},
	altarianite: {
		name: "Altarianite",
		spritenum: 615,
		megaStone: "Altaria-Mega",
		megaEvolves: "Altaria",
		itemUser: ["Altaria"],
		onTakeItem(item, source) {
			if (item.megaEvolves === source.baseSpecies.baseSpecies) return false;
			return true;
		},
		num: 755,
		gen: 6,
		isNonstandard: "Past",
	},
	ampharosite: {
		name: "Ampharosite",
		spritenum: 580,
		megaStone: "Ampharos-Mega",
		megaEvolves: "Ampharos",
		itemUser: ["Ampharos"],
		onTakeItem(item, source) {
			if (item.megaEvolves === source.baseSpecies.baseSpecies) return false;
			return true;
		},
		num: 658,
		gen: 6,
		isNonstandard: "Past",
	},
	apicotberry: {
		name: "Apicot Berry",
		spritenum: 10,
		isBerry: true,
		naturalGift: {
			basePower: 100,
			type: "Ground",
		},
		onUpdate(pokemon) {
			if (
				pokemon.hp <= pokemon.maxhp / 4 ||
				(pokemon.hp <= pokemon.maxhp / 2 && pokemon.hasAbility('gluttony') && pokemon.abilityState.gluttony)
			) {
				pokemon.eatItem();
			}
		},
		onEat(pokemon) {
			this.boost({spd: 1});
		},
		num: 205,
		gen: 3,
	},
	armorfossil: {
		name: "Armor Fossil",
		spritenum: 12,
		fling: {
			basePower: 100,
		},
		num: 104,
		gen: 4,
		isNonstandard: "Past",
	},
	aspearberry: {
		name: "Aspear Berry",
		spritenum: 13,
		isBerry: true,
		naturalGift: {
			basePower: 80,
			type: "Ice",
		},
		onUpdate(pokemon) {
			if (pokemon.status === 'frz') {
				pokemon.eatItem();
			}
		},
		onEat(pokemon) {
			if (pokemon.status === 'frz') {
				pokemon.cureStatus();
			}
		},
		num: 153,
		gen: 3,
	},
	assaultvest: {
		name: "Assault Vest",
		spritenum: 581,
		fling: {
			basePower: 80,
		},
		onModifySpDPriority: 1,
		onModifySpD(spd) {
			return this.chainModify(1.5);
		},
		onDisableMove(pokemon) {
			for (const moveSlot of pokemon.moveSlots) {
				if (this.dex.moves.get(moveSlot.move).category === 'Status') {
					pokemon.disableMove(moveSlot.id);
				}
			}
		},
		num: 640,
		gen: 6,
	},
	audinite: {
		name: "Audinite",
		spritenum: 617,
		megaStone: "Audino-Mega",
		megaEvolves: "Audino",
		itemUser: ["Audino"],
		onTakeItem(item, source) {
			if (item.megaEvolves === source.baseSpecies.baseSpecies) return false;
			return true;
		},
		num: 757,
		gen: 6,
		isNonstandard: "Past",
	},
	babiriberry: {
		name: "Babiri Berry",
		spritenum: 17,
		isBerry: true,
		naturalGift: {
			basePower: 80,
			type: "Steel",
		},
		onSourceModifyDamage(damage, source, target, move) {
			if (move.type === 'Steel' && target.getMoveHitData(move).typeMod > 0) {
				const hitSub = target.volatiles['substitute'] && !move.flags['authentic'] && !(move.infiltrates && this.gen >= 6);
				if (hitSub) return;

				if (target.eatItem()) {
					this.debug('-50% reduction');
					this.add('-enditem', target, this.effect, '[weaken]');
					return this.chainModify(0.5);
				}
			}
		},
		onEat() { },
		num: 199,
		gen: 4,
	},
	banettite: {
		name: "Banettite",
		spritenum: 582,
		megaStone: "Banette-Mega",
		megaEvolves: "Banette",
		itemUser: ["Banette"],
		onTakeItem(item, source) {
			if (item.megaEvolves === source.baseSpecies.baseSpecies) return false;
			return true;
		},
		num: 668,
		gen: 6,
		isNonstandard: "Past",
	},
	beastball: {
		name: "Beast Ball",
		spritenum: 661,
		num: 851,
		gen: 7,
		isPokeball: true,
	},
	beedrillite: {
		name: "Beedrillite",
		spritenum: 628,
		megaStone: "Beedrill-Mega",
		megaEvolves: "Beedrill",
		itemUser: ["Beedrill"],
		onTakeItem(item, source) {
			if (item.megaEvolves === source.baseSpecies.baseSpecies) return false;
			return true;
		},
		num: 770,
		gen: 6,
		isNonstandard: "Past",
	},
	belueberry: {
		name: "Belue Berry",
		spritenum: 21,
		isBerry: true,
		naturalGift: {
			basePower: 100,
			type: "Electric",
		},
		onEat: false,
		num: 183,
		gen: 3,
		isNonstandard: "Past",
	},
	berryjuice: {
		name: "Berry Juice",
		spritenum: 22,
		fling: {
			basePower: 30,
		},
		onUpdate(pokemon) {
			if (pokemon.hp <= pokemon.maxhp / 2) {
				if (this.runEvent('TryHeal', pokemon) && pokemon.useItem()) {
					this.heal(20);
				}
			}
		},
		num: 43,
		gen: 2,
	},
	berrysweet: {
		name: "Berry Sweet",
		spritenum: 706,
		fling: {
			basePower: 10,
		},
		num: 1111,
		gen: 8,
	},
	bigroot: {
		name: "Big Root",
		spritenum: 29,
		fling: {
			basePower: 10,
		},
		onTryHealPriority: 1,
		onTryHeal(damage, target, source, effect) {
			const heals = ['drain', 'leechseed', 'ingrain', 'aquaring', 'strengthsap'];
			if (heals.includes(effect.id)) {
				return this.chainModify([5324, 4096]);
			}
		},
		num: 296,
		gen: 4,
	},
	bindingband: {
		name: "Binding Band",
		spritenum: 31,
		fling: {
			basePower: 30,
		},
		// implemented in statuses
		num: 544,
		gen: 5,
	},
	blackbelt: {
		name: "Black Belt",
		spritenum: 32,
		fling: {
			basePower: 30,
		},
		onBasePowerPriority: 15,
		onBasePower(basePower, user, target, move) {
			if (move && move.type === 'Fighting') {
				return this.chainModify([4915, 4096]);
			}
		},
		num: 241,
		gen: 2,
	},
	blacksludge: {
		name: "Black Sludge",
		spritenum: 34,
		fling: {
			basePower: 30,
		},
		onResidualOrder: 5,
		onResidualSubOrder: 5,
		onResidual(pokemon) {
			if (pokemon.hasType('Poison')) {
				this.heal(pokemon.baseMaxhp / 16);
			} else {
				this.damage(pokemon.baseMaxhp / 8);
			}
		},
		num: 281,
		gen: 4,
	},
	blackglasses: {
		name: "Black Glasses",
		spritenum: 35,
		fling: {
			basePower: 30,
		},
		onBasePowerPriority: 15,
		onBasePower(basePower, user, target, move) {
			if (move && move.type === 'Dark') {
				return this.chainModify([4915, 4096]);
			}
		},
		num: 240,
		gen: 2,
	},
	blastoisinite: {
		name: "Blastoisinite",
		spritenum: 583,
		megaStone: "Blastoise-Mega",
		megaEvolves: "Blastoise",
		itemUser: ["Blastoise"],
		onTakeItem(item, source) {
			if (item.megaEvolves === source.baseSpecies.baseSpecies) return false;
			return true;
		},
		num: 661,
		gen: 6,
		isNonstandard: "Past",
	},
	blazikenite: {
		name: "Blazikenite",
		spritenum: 584,
		megaStone: "Blaziken-Mega",
		megaEvolves: "Blaziken",
		itemUser: ["Blaziken"],
		onTakeItem(item, source) {
			if (item.megaEvolves === source.baseSpecies.baseSpecies) return false;
			return true;
		},
		num: 664,
		gen: 6,
		isNonstandard: "Past",
	},
	blueorb: {
		name: "Blue Orb",
		spritenum: 41,
		onSwitchIn(pokemon) {
			if (pokemon.isActive && pokemon.baseSpecies.name === 'Kyogre') {
				this.queue.insertChoice({choice: 'runPrimal', pokemon: pokemon});
			}
		},
		onPrimal(pokemon) {
			pokemon.formeChange('Kyogre-Primal', this.effect, true);
		},
		onTakeItem(item, source) {
			if (source.baseSpecies.baseSpecies === 'Kyogre') return false;
			return true;
		},
		itemUser: ["Kyogre"],
		num: 535,
		gen: 6,
		isNonstandard: "Past",
	},
	blukberry: {
		name: "Bluk Berry",
		spritenum: 44,
		isBerry: true,
		naturalGift: {
			basePower: 90,
			type: "Fire",
		},
		onEat: false,
		num: 165,
		gen: 3,
	},
	blunderpolicy: {
		name: "Blunder Policy",
		spritenum: 716,
		fling: {
			basePower: 80,
		},
		// Item activation located in scripts.js
		num: 1121,
		gen: 8,
	},
	bottlecap: {
		name: "Bottle Cap",
		spritenum: 696,
		fling: {
			basePower: 30,
		},
		num: 795,
		gen: 7,
	},
	brightpowder: {
		name: "Bright Powder",
		spritenum: 51,
		fling: {
			basePower: 10,
		},
		onModifyAccuracyPriority: -2,
		onModifyAccuracy(accuracy) {
			if (typeof accuracy !== 'number') return;
			this.debug('brightpowder - decreasing accuracy');
			return this.chainModify([3686, 4096]);
		},
		num: 213,
		gen: 2,
	},
	buggem: {
		name: "Bug Gem",
		spritenum: 53,
		isGem: true,
		onSourceTryPrimaryHit(target, source, move) {
			if (target === source || move.category === 'Status') return;
			if (move.type === 'Bug' && source.useItem()) {
				source.addVolatile('gem');
			}
		},
		num: 558,
		gen: 5,
		isNonstandard: "Past",
	},
	bugmemory: {
		name: "Bug Memory",
		spritenum: 673,
		onMemory: 'Bug',
		onTakeItem(item, pokemon, source) {
			if ((source && source.baseSpecies.num === 773) || pokemon.baseSpecies.num === 773) {
				return false;
			}
			return true;
		},
		forcedForme: "Silvally-Bug",
		itemUser: ["Silvally-Bug"],
		num: 909,
		gen: 7,
	},
	buginiumz: {
		name: "Buginium Z",
		spritenum: 642,
		onPlate: 'Bug',
		onTakeItem: false,
		zMove: true,
		zMoveType: "Bug",
		forcedForme: "Arceus-Bug",
		num: 787,
		gen: 7,
		isNonstandard: "Past",
	},
	burndrive: {
		name: "Burn Drive",
		spritenum: 54,
		onTakeItem(item, pokemon, source) {
			if ((source && source.baseSpecies.num === 649) || pokemon.baseSpecies.num === 649) {
				return false;
			}
			return true;
		},
		onDrive: 'Fire',
		forcedForme: "Genesect-Burn",
		itemUser: ["Genesect-Burn"],
		num: 118,
		gen: 5,
	},
	cameruptite: {
		name: "Cameruptite",
		spritenum: 625,
		megaStone: "Camerupt-Mega",
		megaEvolves: "Camerupt",
		itemUser: ["Camerupt"],
		onTakeItem(item, source) {
			if (item.megaEvolves === source.baseSpecies.baseSpecies) return false;
			return true;
		},
		num: 767,
		gen: 6,
		isNonstandard: "Past",
	},
	cellbattery: {
		name: "Cell Battery",
		spritenum: 60,
		fling: {
			basePower: 30,
		},
		onDamagingHit(damage, target, source, move) {
			if (move.type === 'Electric') {
				target.useItem();
			}
		},
		boosts: {
			atk: 1,
		},
		num: 546,
		gen: 5,
	},
	charcoal: {
		name: "Charcoal",
		spritenum: 61,
		fling: {
			basePower: 30,
		},
		onBasePowerPriority: 15,
		onBasePower(basePower, user, target, move) {
			if (move && move.type === 'Fire') {
				return this.chainModify([4915, 4096]);
			}
		},
		num: 249,
		gen: 2,
	},
	charizarditex: {
		name: "Charizardite X",
		spritenum: 585,
		megaStone: "Charizard-Mega-X",
		megaEvolves: "Charizard",
		itemUser: ["Charizard"],
		onTakeItem(item, source) {
			if (item.megaEvolves === source.baseSpecies.baseSpecies) return false;
			return true;
		},
		num: 660,
		gen: 6,
		isNonstandard: "Past",
	},
	charizarditey: {
		name: "Charizardite Y",
		spritenum: 586,
		megaStone: "Charizard-Mega-Y",
		megaEvolves: "Charizard",
		itemUser: ["Charizard"],
		onTakeItem(item, source) {
			if (item.megaEvolves === source.baseSpecies.baseSpecies) return false;
			return true;
		},
		num: 678,
		gen: 6,
		isNonstandard: "Past",
	},
	chartiberry: {
		name: "Charti Berry",
		spritenum: 62,
		isBerry: true,
		naturalGift: {
			basePower: 80,
			type: "Rock",
		},
		onSourceModifyDamage(damage, source, target, move) {
			if (move.type === 'Rock' && target.getMoveHitData(move).typeMod > 0) {
				const hitSub = target.volatiles['substitute'] && !move.flags['authentic'] && !(move.infiltrates && this.gen >= 6);
				if (hitSub) return;

				if (target.eatItem()) {
					this.debug('-50% reduction');
					this.add('-enditem', target, this.effect, '[weaken]');
					return this.chainModify(0.5);
				}
			}
		},
		onEat() { },
		num: 195,
		gen: 4,
	},
	cheriberry: {
		name: "Cheri Berry",
		spritenum: 63,
		isBerry: true,
		naturalGift: {
			basePower: 80,
			type: "Fire",
		},
		onUpdate(pokemon) {
			if (pokemon.status === 'par') {
				pokemon.eatItem();
			}
		},
		onEat(pokemon) {
			if (pokemon.status === 'par') {
				pokemon.cureStatus();
			}
		},
		num: 149,
		gen: 3,
	},
	cherishball: {
		name: "Cherish Ball",
		spritenum: 64,
		num: 16,
		gen: 4,
		isPokeball: true,
	},
	chestoberry: {
		name: "Chesto Berry",
		spritenum: 65,
		isBerry: true,
		naturalGift: {
			basePower: 80,
			type: "Water",
		},
		onUpdate(pokemon) {
			if (pokemon.status === 'slp') {
				pokemon.eatItem();
			}
		},
		onEat(pokemon) {
			if (pokemon.status === 'slp') {
				pokemon.cureStatus();
			}
		},
		num: 150,
		gen: 3,
	},
	chilanberry: {
		name: "Chilan Berry",
		spritenum: 66,
		isBerry: true,
		naturalGift: {
			basePower: 80,
			type: "Normal",
		},
		onSourceModifyDamage(damage, source, target, move) {
			if (
				move.type === 'Normal' &&
				(!target.volatiles['substitute'] || move.flags['authentic'] || (move.infiltrates && this.gen >= 6))
			) {
				if (target.eatItem()) {
					this.debug('-50% reduction');
					this.add('-enditem', target, this.effect, '[weaken]');
					return this.chainModify(0.5);
				}
			}
		},
		onEat() { },
		num: 200,
		gen: 4,
	},
	chilldrive: {
		name: "Chill Drive",
		spritenum: 67,
		onTakeItem(item, pokemon, source) {
			if ((source && source.baseSpecies.num === 649) || pokemon.baseSpecies.num === 649) {
				return false;
			}
			return true;
		},
		onDrive: 'Ice',
		forcedForme: "Genesect-Chill",
		itemUser: ["Genesect-Chill"],
		num: 119,
		gen: 5,
	},
	chippedpot: {
		name: "Chipped Pot",
		spritenum: 720,
		fling: {
			basePower: 80,
		},
		num: 1254,
		gen: 8,
	},
	choiceband: {
		name: "Choice Band",
		spritenum: 68,
		fling: {
			basePower: 10,
		},
		onStart(pokemon) {
			if (pokemon.volatiles['choicelock']) {
				this.debug('removing choicelock: ' + pokemon.volatiles['choicelock']);
			}
			pokemon.removeVolatile('choicelock');
		},
		onModifyMove(move, pokemon) {
			pokemon.addVolatile('choicelock');
		},
		onModifyAtkPriority: 1,
		onModifyAtk(atk, pokemon) {
			if (pokemon.volatiles['dynamax']) return;
			return this.chainModify(1.5);
		},
		isChoice: true,
		num: 220,
		gen: 3,
	},
	choicescarf: {
		name: "Choice Scarf",
		spritenum: 69,
		fling: {
			basePower: 10,
		},
		onStart(pokemon) {
			if (pokemon.volatiles['choicelock']) {
				this.debug('removing choicelock: ' + pokemon.volatiles['choicelock']);
			}
			pokemon.removeVolatile('choicelock');
		},
		onModifyMove(move, pokemon) {
			pokemon.addVolatile('choicelock');
		},
		onModifySpe(spe, pokemon) {
			if (pokemon.volatiles['dynamax']) return;
			return this.chainModify(1.5);
		},
		isChoice: true,
		num: 287,
		gen: 4,
	},
	choicespecs: {
		name: "Choice Specs",
		spritenum: 70,
		fling: {
			basePower: 10,
		},
		onStart(pokemon) {
			if (pokemon.volatiles['choicelock']) {
				this.debug('removing choicelock: ' + pokemon.volatiles['choicelock']);
			}
			pokemon.removeVolatile('choicelock');
		},
		onModifyMove(move, pokemon) {
			pokemon.addVolatile('choicelock');
		},
		onModifySpAPriority: 1,
		onModifySpA(spa, pokemon) {
			if (pokemon.volatiles['dynamax']) return;
			return this.chainModify(1.5);
		},
		isChoice: true,
		num: 297,
		gen: 4,
	},
	chopleberry: {
		name: "Chople Berry",
		spritenum: 71,
		isBerry: true,
		naturalGift: {
			basePower: 80,
			type: "Fighting",
		},
		onSourceModifyDamage(damage, source, target, move) {
			if (move.type === 'Fighting' && target.getMoveHitData(move).typeMod > 0) {
				const hitSub = target.volatiles['substitute'] && !move.flags['authentic'] && !(move.infiltrates && this.gen >= 6);
				if (hitSub) return;

				if (target.eatItem()) {
					this.debug('-50% reduction');
					this.add('-enditem', target, this.effect, '[weaken]');
					return this.chainModify(0.5);
				}
			}
		},
		onEat() { },
		num: 189,
		gen: 4,
	},
	clawfossil: {
		name: "Claw Fossil",
		spritenum: 72,
		fling: {
			basePower: 100,
		},
		num: 100,
		gen: 3,
		isNonstandard: "Past",
	},
	cloversweet: {
		name: "Clover Sweet",
		spritenum: 707,
		fling: {
			basePower: 10,
		},
		num: 1112,
		gen: 8,
	},
	cobaberry: {
		name: "Coba Berry",
		spritenum: 76,
		isBerry: true,
		naturalGift: {
			basePower: 80,
			type: "Flying",
		},
		onSourceModifyDamage(damage, source, target, move) {
			if (move.type === 'Flying' && target.getMoveHitData(move).typeMod > 0) {
				const hitSub = target.volatiles['substitute'] && !move.flags['authentic'] && !(move.infiltrates && this.gen >= 6);
				if (hitSub) return;

				if (target.eatItem()) {
					this.debug('-50% reduction');
					this.add('-enditem', target, this.effect, '[weaken]');
					return this.chainModify(0.5);
				}
			}
		},
		onEat() { },
		num: 192,
		gen: 4,
	},
	colburberry: {
		name: "Colbur Berry",
		spritenum: 78,
		isBerry: true,
		naturalGift: {
			basePower: 80,
			type: "Dark",
		},
		onSourceModifyDamage(damage, source, target, move) {
			if (move.type === 'Dark' && target.getMoveHitData(move).typeMod > 0) {
				const hitSub = target.volatiles['substitute'] && !move.flags['authentic'] && !(move.infiltrates && this.gen >= 6);
				if (hitSub) return;

				if (target.eatItem()) {
					this.debug('-50% reduction');
					this.add('-enditem', target, this.effect, '[weaken]');
					return this.chainModify(0.5);
				}
			}
		},
		onEat() { },
		num: 198,
		gen: 4,
	},
	cornnberry: {
		name: "Cornn Berry",
		spritenum: 81,
		isBerry: true,
		naturalGift: {
			basePower: 90,
			type: "Bug",
		},
		onEat: false,
		num: 175,
		gen: 3,
		isNonstandard: "Past",
	},
	coverfossil: {
		name: "Cover Fossil",
		spritenum: 85,
		fling: {
			basePower: 100,
		},
		num: 572,
		gen: 5,
		isNonstandard: "Past",
	},
	crackedpot: {
		name: "Cracked Pot",
		spritenum: 719,
		fling: {
			basePower: 80,
		},
		num: 1253,
		gen: 8,
	},
	custapberry: {
		name: "Custap Berry",
		spritenum: 86,
		isBerry: true,
		naturalGift: {
			basePower: 100,
			type: "Ghost",
		},
		onFractionalPriorityPriority: -2,
		onFractionalPriority(priority, pokemon) {
			if (
				priority <= 0 &&
				(pokemon.hp <= pokemon.maxhp / 4 ||
				(pokemon.hp <= pokemon.maxhp / 2 && pokemon.hasAbility('gluttony') && pokemon.abilityState.gluttony))
			) {
				if (pokemon.eatItem()) {
					this.add('-activate', pokemon, 'item: Custap Berry', '[consumed]');
					return 0.1;
				}
			}
		},
		onEat() { },
		num: 210,
		gen: 4,
	},
	damprock: {
		name: "Damp Rock",
		spritenum: 88,
		fling: {
			basePower: 60,
		},
		num: 285,
		gen: 4,
	},
	darkgem: {
		name: "Dark Gem",
		spritenum: 89,
		isGem: true,
		onSourceTryPrimaryHit(target, source, move) {
			if (target === source || move.category === 'Status') return;
			if (move.type === 'Dark' && source.useItem()) {
				source.addVolatile('gem');
			}
		},
		num: 562,
		gen: 5,
		isNonstandard: "Past",
	},
	darkmemory: {
		name: "Dark Memory",
		spritenum: 683,
		onMemory: 'Dark',
		onTakeItem(item, pokemon, source) {
			if ((source && source.baseSpecies.num === 773) || pokemon.baseSpecies.num === 773) {
				return false;
			}
			return true;
		},
		forcedForme: "Silvally-Dark",
		itemUser: ["Silvally-Dark"],
		num: 919,
		gen: 7,
	},
	darkiniumz: {
		name: "Darkinium Z",
		spritenum: 646,
		onPlate: 'Dark',
		onTakeItem: false,
		zMove: true,
		zMoveType: "Dark",
		forcedForme: "Arceus-Dark",
		num: 791,
		gen: 7,
		isNonstandard: "Past",
	},
	dawnstone: {
		name: "Dawn Stone",
		spritenum: 92,
		fling: {
			basePower: 80,
		},
		num: 109,
		gen: 4,
	},
	decidiumz: {
		name: "Decidium Z",
		spritenum: 650,
		onTakeItem: false,
		zMove: "Sinister Arrow Raid",
		zMoveFrom: "Spirit Shackle",
		itemUser: ["Decidueye"],
		num: 798,
		gen: 7,
		isNonstandard: "Past",
	},
	deepseascale: {
		name: "Deep Sea Scale",
		spritenum: 93,
		fling: {
			basePower: 30,
		},
		onModifySpDPriority: 2,
		onModifySpD(spd, pokemon) {
			if (pokemon.baseSpecies.name === 'Clamperl') {
				return this.chainModify(2);
			}
		},
		itemUser: ["Clamperl"],
		num: 227,
		gen: 3,
	},
	deepseatooth: {
		name: "Deep Sea Tooth",
		spritenum: 94,
		fling: {
			basePower: 90,
		},
		onModifySpAPriority: 1,
		onModifySpA(spa, pokemon) {
			if (pokemon.baseSpecies.name === 'Clamperl') {
				return this.chainModify(2);
			}
		},
		itemUser: ["Clamperl"],
		num: 226,
		gen: 3,
	},
	destinyknot: {
		name: "Destiny Knot",
		spritenum: 95,
		fling: {
			basePower: 10,
		},
		onAttractPriority: -100,
		onAttract(target, source) {
			this.debug('attract intercepted: ' + target + ' from ' + source);
			if (!source || source === target) return;
			if (!source.volatiles['attract']) source.addVolatile('attract', target);
		},
		num: 280,
		gen: 4,
	},
	diancite: {
		name: "Diancite",
		spritenum: 624,
		megaStone: "Diancie-Mega",
		megaEvolves: "Diancie",
		itemUser: ["Diancie"],
		onTakeItem(item, source) {
			if (item.megaEvolves === source.baseSpecies.baseSpecies) return false;
			return true;
		},
		num: 764,
		gen: 6,
		isNonstandard: "Past",
	},
	diveball: {
		name: "Dive Ball",
		spritenum: 101,
		num: 7,
		gen: 3,
		isPokeball: true,
	},
	domefossil: {
		name: "Dome Fossil",
		spritenum: 102,
		fling: {
			basePower: 100,
		},
		num: 102,
		gen: 3,
		isNonstandard: "Past",
	},
	dousedrive: {
		name: "Douse Drive",
		spritenum: 103,
		onTakeItem(item, pokemon, source) {
			if ((source && source.baseSpecies.num === 649) || pokemon.baseSpecies.num === 649) {
				return false;
			}
			return true;
		},
		onDrive: 'Water',
		forcedForme: "Genesect-Douse",
		itemUser: ["Genesect-Douse"],
		num: 116,
		gen: 5,
	},
	dracoplate: {
		name: "Draco Plate",
		spritenum: 105,
		onPlate: 'Dragon',
		onBasePowerPriority: 15,
		onBasePower(basePower, user, target, move) {
			if (move && move.type === 'Dragon') {
				return this.chainModify([4915, 4096]);
			}
		},
		onTakeItem(item, pokemon, source) {
			if ((source && source.baseSpecies.num === 493) || pokemon.baseSpecies.num === 493) {
				return false;
			}
			return true;
		},
		forcedForme: "Arceus-Dragon",
		num: 311,
		gen: 4,
		isNonstandard: "Unobtainable",
	},
	dragonfang: {
		name: "Dragon Fang",
		spritenum: 106,
		fling: {
			basePower: 70,
		},
		onBasePowerPriority: 15,
		onBasePower(basePower, user, target, move) {
			if (move && move.type === 'Dragon') {
				return this.chainModify([4915, 4096]);
			}
		},
		num: 250,
		gen: 2,
	},
	dragongem: {
		name: "Dragon Gem",
		spritenum: 107,
		isGem: true,
		onSourceTryPrimaryHit(target, source, move) {
			if (target === source || move.category === 'Status') return;
			if (move.type === 'Dragon' && source.useItem()) {
				source.addVolatile('gem');
			}
		},
		num: 561,
		gen: 5,
		isNonstandard: "Past",
	},
	dragonmemory: {
		name: "Dragon Memory",
		spritenum: 682,
		onMemory: 'Dragon',
		onTakeItem(item, pokemon, source) {
			if ((source && source.baseSpecies.num === 773) || pokemon.baseSpecies.num === 773) {
				return false;
			}
			return true;
		},
		forcedForme: "Silvally-Dragon",
		itemUser: ["Silvally-Dragon"],
		num: 918,
		gen: 7,
	},
	dragonscale: {
		name: "Dragon Scale",
		spritenum: 108,
		fling: {
			basePower: 30,
		},
		num: 250,
		gen: 2,
	},
	dragoniumz: {
		name: "Dragonium Z",
		spritenum: 645,
		onPlate: 'Dragon',
		onTakeItem: false,
		zMove: true,
		zMoveType: "Dragon",
		forcedForme: "Arceus-Dragon",
		num: 790,
		gen: 7,
		isNonstandard: "Past",
	},
	dreadplate: {
		name: "Dread Plate",
		spritenum: 110,
		onPlate: 'Dark',
		onBasePowerPriority: 15,
		onBasePower(basePower, user, target, move) {
			if (move && move.type === 'Dark') {
				return this.chainModify([4915, 4096]);
			}
		},
		onTakeItem(item, pokemon, source) {
			if ((source && source.baseSpecies.num === 493) || pokemon.baseSpecies.num === 493) {
				return false;
			}
			return true;
		},
		forcedForme: "Arceus-Dark",
		num: 312,
		gen: 4,
		isNonstandard: "Unobtainable",
	},
	dreamball: {
		name: "Dream Ball",
		spritenum: 111,
		num: 576,
		gen: 5,
		isPokeball: true,
	},
	dubiousdisc: {
		name: "Dubious Disc",
		spritenum: 113,
		fling: {
			basePower: 50,
		},
		num: 324,
		gen: 4,
	},
	durinberry: {
		name: "Durin Berry",
		spritenum: 114,
		isBerry: true,
		naturalGift: {
			basePower: 100,
			type: "Water",
		},
		onEat: false,
		num: 182,
		gen: 3,
		isNonstandard: "Past",
	},
	duskball: {
		name: "Dusk Ball",
		spritenum: 115,
		num: 13,
		gen: 4,
		isPokeball: true,
	},
	duskstone: {
		name: "Dusk Stone",
		spritenum: 116,
		fling: {
			basePower: 80,
		},
		num: 108,
		gen: 4,
	},
	earthplate: {
		name: "Earth Plate",
		spritenum: 117,
		onPlate: 'Ground',
		onBasePowerPriority: 15,
		onBasePower(basePower, user, target, move) {
			if (move && move.type === 'Ground') {
				return this.chainModify([4915, 4096]);
			}
		},
		onTakeItem(item, pokemon, source) {
			if ((source && source.baseSpecies.num === 493) || pokemon.baseSpecies.num === 493) {
				return false;
			}
			return true;
		},
		forcedForme: "Arceus-Ground",
		num: 305,
		gen: 4,
		isNonstandard: "Unobtainable",
	},
	eeviumz: {
		name: "Eevium Z",
		spritenum: 657,
		onTakeItem: false,
		zMove: "Extreme Evoboost",
		zMoveFrom: "Last Resort",
		itemUser: ["Eevee"],
		num: 805,
		gen: 7,
		isNonstandard: "Past",
	},
	ejectbutton: {
		name: "Eject Button",
		spritenum: 118,
		fling: {
			basePower: 30,
		},
		onAfterMoveSecondaryPriority: 2,
		onAfterMoveSecondary(target, source, move) {
			if (source && source !== target && target.hp && move && move.category !== 'Status' && !move.isFutureMove) {
				if (!this.canSwitch(target.side) || target.forceSwitchFlag || target.beingCalledBack) return;
				for (const pokemon of this.getAllActive()) {
					if (pokemon.switchFlag === true) return;
				}
				target.switchFlag = true;
				if (target.useItem()) {
					source.switchFlag = false;
				} else {
					target.switchFlag = false;
				}
			}
		},
		num: 547,
		gen: 5,
	},
	ejectpack: {
		name: "Eject Pack",
		spritenum: 714,
		fling: {
			basePower: 50,
		},
		onAfterBoost(boost, target, source, effect) {
			if (this.activeMove?.id === 'partingshot') return;
			let eject = false;
			let i: BoostID;
			for (i in boost) {
				if (boost[i]! < 0) {
					eject = true;
				}
			}
			if (eject) {
				if (target.hp) {
					if (!this.canSwitch(target.side)) return;
					for (const pokemon of this.getAllActive()) {
						if (pokemon.switchFlag === true) return;
					}
					if (target.useItem()) target.switchFlag = true;
				}
			}
		},
		num: 1119,
		gen: 8,
	},
	electirizer: {
		name: "Electirizer",
		spritenum: 119,
		fling: {
			basePower: 80,
		},
		num: 322,
		gen: 4,
	},
	electricgem: {
		name: "Electric Gem",
		spritenum: 120,
		isGem: true,
		onSourceTryPrimaryHit(target, source, move) {
			const pledges = ['firepledge', 'grasspledge', 'waterpledge'];
			if (target === source || move.category === 'Status' || pledges.includes(move.id)) return;
			if (move.type === 'Electric' && source.useItem()) {
				source.addVolatile('gem');
			}
		},
		num: 550,
		gen: 5,
		isNonstandard: "Past",
	},
	electricmemory: {
		name: "Electric Memory",
		spritenum: 679,
		onMemory: 'Electric',
		onTakeItem(item, pokemon, source) {
			if ((source && source.baseSpecies.num === 773) || pokemon.baseSpecies.num === 773) {
				return false;
			}
			return true;
		},
		forcedForme: "Silvally-Electric",
		itemUser: ["Silvally-Electric"],
		num: 915,
		gen: 7,
	},
	electricseed: {
		name: "Electric Seed",
		spritenum: 664,
		fling: {
			basePower: 10,
		},
		onStart(pokemon) {
			if (!pokemon.ignoringItem() && this.field.isTerrain('electricterrain')) {
				pokemon.useItem();
			}
		},
		onAnyTerrainStart() {
			const pokemon = this.effectState.target;
			if (this.field.isTerrain('electricterrain')) {
				pokemon.useItem();
			}
		},
		boosts: {
			def: 1,
		},
		num: 881,
		gen: 7,
	},
	electriumz: {
		name: "Electrium Z",
		spritenum: 634,
		onPlate: 'Electric',
		onTakeItem: false,
		zMove: true,
		zMoveType: "Electric",
		forcedForme: "Arceus-Electric",
		num: 779,
		gen: 7,
		isNonstandard: "Past",
	},
	energypowder: {
		name: "Energy Powder",
		spritenum: 123,
		fling: {
			basePower: 30,
		},
		num: 34,
		gen: 2,
	},
	enigmaberry: {
		name: "Enigma Berry",
		spritenum: 124,
		isBerry: true,
		naturalGift: {
			basePower: 100,
			type: "Bug",
		},
		onHit(target, source, move) {
			if (move && target.getMoveHitData(move).typeMod > 0) {
				if (target.eatItem()) {
					this.heal(target.baseMaxhp / 4);
				}
			}
		},
		onTryEatItem(item, pokemon) {
			if (!this.runEvent('TryHeal', pokemon)) return false;
		},
		onEat() { },
		num: 208,
		gen: 3,
	},
	eviolite: {
		name: "Eviolite",
		spritenum: 130,
		fling: {
			basePower: 40,
		},
		onModifyDefPriority: 2,
		onModifyDef(def, pokemon) {
			if (pokemon.baseSpecies.nfe) {
				return this.chainModify(1.5);
			}
		},
		onModifySpDPriority: 2,
		onModifySpD(spd, pokemon) {
			if (pokemon.baseSpecies.nfe) {
				return this.chainModify(1.5);
			}
		},
		num: 538,
		gen: 5,
	},
	expertbelt: {
		name: "Expert Belt",
		spritenum: 132,
		fling: {
			basePower: 10,
		},
		onModifyDamage(damage, source, target, move) {
			if (move && target.getMoveHitData(move).typeMod > 0) {
				return this.chainModify([4915, 4096]);
			}
		},
		num: 268,
		gen: 4,
	},
	fairiumz: {
		name: "Fairium Z",
		spritenum: 648,
		onPlate: 'Fairy',
		onTakeItem: false,
		zMove: true,
		zMoveType: "Fairy",
		forcedForme: "Arceus-Fairy",
		num: 793,
		gen: 7,
		isNonstandard: "Past",
	},
	fairygem: {
		name: "Fairy Gem",
		spritenum: 611,
		isGem: true,
		onSourceTryPrimaryHit(target, source, move) {
			if (target === source || move.category === 'Status') return;
			if (move.type === 'Fairy' && source.useItem()) {
				source.addVolatile('gem');
			}
		},
		num: 715,
		gen: 6,
		isNonstandard: "Past",
	},
	fairymemory: {
		name: "Fairy Memory",
		spritenum: 684,
		onMemory: 'Fairy',
		onTakeItem(item, pokemon, source) {
			if ((source && source.baseSpecies.num === 773) || pokemon.baseSpecies.num === 773) {
				return false;
			}
			return true;
		},
		forcedForme: "Silvally-Fairy",
		itemUser: ["Silvally-Fairy"],
		num: 920,
		gen: 7,
	},
	fastball: {
		name: "Fast Ball",
		spritenum: 137,
		num: 492,
		gen: 2,
		isPokeball: true,
	},
	fightinggem: {
		name: "Fighting Gem",
		spritenum: 139,
		isGem: true,
		onSourceTryPrimaryHit(target, source, move) {
			if (target === source || move.category === 'Status') return;
			if (move.type === 'Fighting' && source.useItem()) {
				source.addVolatile('gem');
			}
		},
		num: 553,
		gen: 5,
		isNonstandard: "Past",
	},
	fightingmemory: {
		name: "Fighting Memory",
		spritenum: 668,
		onMemory: 'Fighting',
		onTakeItem(item, pokemon, source) {
			if ((source && source.baseSpecies.num === 773) || pokemon.baseSpecies.num === 773) {
				return false;
			}
			return true;
		},
		forcedForme: "Silvally-Fighting",
		itemUser: ["Silvally-Fighting"],
		num: 904,
		gen: 7,
	},
	fightiniumz: {
		name: "Fightinium Z",
		spritenum: 637,
		onPlate: 'Fighting',
		onTakeItem: false,
		zMove: true,
		zMoveType: "Fighting",
		forcedForme: "Arceus-Fighting",
		num: 782,
		gen: 7,
		isNonstandard: "Past",
	},
	figyberry: {
		name: "Figy Berry",
		spritenum: 140,
		isBerry: true,
		naturalGift: {
			basePower: 80,
			type: "Bug",
		},
		onUpdate(pokemon) {
			if (
				pokemon.hp <= pokemon.maxhp / 4 ||
				(pokemon.hp <= pokemon.maxhp / 2 && pokemon.hasAbility('gluttony') && pokemon.abilityState.gluttony)
			) {
				pokemon.eatItem();
			}
		},
		onTryEatItem(item, pokemon) {
			if (!this.runEvent('TryHeal', pokemon)) return false;
		},
		onEat(pokemon) {
			this.heal(pokemon.baseMaxhp * 0.33);
			if (pokemon.getNature().minus === 'atk') {
				pokemon.addVolatile('confusion');
			}
		},
		num: 159,
		gen: 3,
	},
	firegem: {
		name: "Fire Gem",
		spritenum: 141,
		isGem: true,
		onSourceTryPrimaryHit(target, source, move) {
			const pledges = ['firepledge', 'grasspledge', 'waterpledge'];
			if (target === source || move.category === 'Status' || pledges.includes(move.id)) return;
			if (move.type === 'Fire' && source.useItem()) {
				source.addVolatile('gem');
			}
		},
		num: 548,
		gen: 5,
		isNonstandard: "Past",
	},
	firememory: {
		name: "Fire Memory",
		spritenum: 676,
		onMemory: 'Fire',
		onTakeItem(item, pokemon, source) {
			if ((source && source.baseSpecies.num === 773) || pokemon.baseSpecies.num === 773) {
				return false;
			}
			return true;
		},
		forcedForme: "Silvally-Fire",
		itemUser: ["Silvally-Fire"],
		num: 912,
		gen: 7,
	},
	firestone: {
		name: "Fire Stone",
		spritenum: 142,
		fling: {
			basePower: 30,
		},
		num: 82,
		gen: 1,
	},
	firiumz: {
		name: "Firium Z",
		spritenum: 632,
		onPlate: 'Fire',
		onTakeItem: false,
		zMove: true,
		zMoveType: "Fire",
		forcedForme: "Arceus-Fire",
		num: 777,
		gen: 7,
		isNonstandard: "Past",
	},
	fistplate: {
		name: "Fist Plate",
		spritenum: 143,
		onPlate: 'Fighting',
		onBasePowerPriority: 15,
		onBasePower(basePower, user, target, move) {
			if (move && move.type === 'Fighting') {
				return this.chainModify([4915, 4096]);
			}
		},
		onTakeItem(item, pokemon, source) {
			if ((source && source.baseSpecies.num === 493) || pokemon.baseSpecies.num === 493) {
				return false;
			}
			return true;
		},
		forcedForme: "Arceus-Fighting",
		num: 303,
		gen: 4,
		isNonstandard: "Unobtainable",
	},
	flameorb: {
		name: "Flame Orb",
		spritenum: 145,
		fling: {
			basePower: 30,
			status: 'brn',
		},
		onResidualOrder: 26,
		onResidualSubOrder: 2,
		onResidual(pokemon) {
			pokemon.trySetStatus('brn', pokemon);
		},
		num: 273,
		gen: 4,
	},
	flameplate: {
		name: "Flame Plate",
		spritenum: 146,
		onPlate: 'Fire',
		onBasePowerPriority: 15,
		onBasePower(basePower, user, target, move) {
			if (move && move.type === 'Fire') {
				return this.chainModify([4915, 4096]);
			}
		},
		onTakeItem(item, pokemon, source) {
			if ((source && source.baseSpecies.num === 493) || pokemon.baseSpecies.num === 493) {
				return false;
			}
			return true;
		},
		forcedForme: "Arceus-Fire",
		num: 298,
		gen: 4,
		isNonstandard: "Unobtainable",
	},
	floatstone: {
		name: "Float Stone",
		spritenum: 147,
		fling: {
			basePower: 30,
		},
		onModifyWeight(weighthg) {
			return this.trunc(weighthg / 2);
		},
		num: 539,
		gen: 5,
	},
	flowersweet: {
		name: "Flower Sweet",
		spritenum: 708,
		fling: {
			basePower: 0,
		},
		num: 1113,
		gen: 8,
	},
	flyinggem: {
		name: "Flying Gem",
		spritenum: 149,
		isGem: true,
		onSourceTryPrimaryHit(target, source, move) {
			if (target === source || move.category === 'Status') return;
			if (move.type === 'Flying' && source.useItem()) {
				source.addVolatile('gem');
			}
		},
		num: 556,
		gen: 5,
		isNonstandard: "Past",
	},
	flyingmemory: {
		name: "Flying Memory",
		spritenum: 669,
		onMemory: 'Flying',
		onTakeItem(item, pokemon, source) {
			if ((source && source.baseSpecies.num === 773) || pokemon.baseSpecies.num === 773) {
				return false;
			}
			return true;
		},
		forcedForme: "Silvally-Flying",
		itemUser: ["Silvally-Flying"],
		num: 905,
		gen: 7,
	},
	flyiniumz: {
		name: "Flyinium Z",
		spritenum: 640,
		onPlate: 'Flying',
		onTakeItem: false,
		zMove: true,
		zMoveType: "Flying",
		forcedForme: "Arceus-Flying",
		num: 785,
		gen: 7,
		isNonstandard: "Past",
	},
	focusband: {
		name: "Focus Band",
		spritenum: 150,
		fling: {
			basePower: 10,
		},
		onDamagePriority: -40,
		onDamage(damage, target, source, effect) {
			if (this.randomChance(1, 10) && damage >= target.hp && effect && effect.effectType === 'Move') {
				this.add("-activate", target, "item: Focus Band");
				return target.hp - 1;
			}
		},
		num: 230,
		gen: 2,
	},
	focussash: {
		name: "Focus Sash",
		spritenum: 151,
		fling: {
			basePower: 10,
		},
		onDamagePriority: -40,
		onDamage(damage, target, source, effect) {
			if (target.hp === target.maxhp && damage >= target.hp && effect && effect.effectType === 'Move') {
				if (target.useItem()) {
					return target.hp - 1;
				}
			}
		},
		num: 275,
		gen: 4,
	},
	fossilizedbird: {
		name: "Fossilized Bird",
		spritenum: 700,
		fling: {
			basePower: 100,
		},
		num: 1105,
		gen: 8,
	},
	fossilizeddino: {
		name: "Fossilized Dino",
		spritenum: 703,
		fling: {
			basePower: 100,
		},
		num: 1108,
		gen: 8,
	},
	fossilizeddrake: {
		name: "Fossilized Drake",
		spritenum: 702,
		fling: {
			basePower: 100,
		},
		num: 1107,
		gen: 8,
	},
	fossilizedfish: {
		name: "Fossilized Fish",
		spritenum: 701,
		fling: {
			basePower: 100,
		},
		num: 1106,
		gen: 8,
	},
	friendball: {
		name: "Friend Ball",
		spritenum: 153,
		num: 497,
		gen: 2,
		isPokeball: true,
	},
	fullincense: {
		name: "Full Incense",
		spritenum: 155,
		fling: {
			basePower: 10,
		},
		onFractionalPriority: -0.1,
		num: 316,
		gen: 4,
	},
	galaricacuff: {
		name: "Galarica Cuff",
		spritenum: 739,
		fling: {
			basePower: 30,
		},
		num: 1582,
		gen: 8,
	},
	galaricawreath: {
		name: "Galarica Wreath",
		spritenum: 740,
		fling: {
			basePower: 30,
		},
		num: 1592,
		gen: 8,
	},
	galladite: {
		name: "Galladite",
		spritenum: 616,
		megaStone: "Gallade-Mega",
		megaEvolves: "Gallade",
		itemUser: ["Gallade"],
		onTakeItem(item, source) {
			if (item.megaEvolves === source.baseSpecies.baseSpecies) return false;
			return true;
		},
		num: 756,
		gen: 6,
		isNonstandard: "Past",
	},
	ganlonberry: {
		name: "Ganlon Berry",
		spritenum: 158,
		isBerry: true,
		naturalGift: {
			basePower: 100,
			type: "Ice",
		},
		onUpdate(pokemon) {
			if (
				pokemon.hp <= pokemon.maxhp / 4 ||
				(pokemon.hp <= pokemon.maxhp / 2 && pokemon.hasAbility('gluttony') && pokemon.abilityState.gluttony)
			) {
				pokemon.eatItem();
			}
		},
		onEat(pokemon) {
			this.boost({def: 1});
		},
		num: 202,
		gen: 3,
	},
	garchompite: {
		name: "Garchompite",
		spritenum: 589,
		megaStone: "Garchomp-Mega",
		megaEvolves: "Garchomp",
		itemUser: ["Garchomp"],
		onTakeItem(item, source) {
			if (item.megaEvolves === source.baseSpecies.baseSpecies) return false;
			return true;
		},
		num: 683,
		gen: 6,
		isNonstandard: "Past",
	},
	gardevoirite: {
		name: "Gardevoirite",
		spritenum: 587,
		megaStone: "Gardevoir-Mega",
		megaEvolves: "Gardevoir",
		itemUser: ["Gardevoir"],
		onTakeItem(item, source) {
			if (item.megaEvolves === source.baseSpecies.baseSpecies) return false;
			return true;
		},
		num: 657,
		gen: 6,
		isNonstandard: "Past",
	},
	gengarite: {
		name: "Gengarite",
		spritenum: 588,
		megaStone: "Gengar-Mega",
		megaEvolves: "Gengar",
		itemUser: ["Gengar"],
		onTakeItem(item, source) {
			if (item.megaEvolves === source.baseSpecies.baseSpecies) return false;
			return true;
		},
		num: 656,
		gen: 6,
		isNonstandard: "Past",
	},
	ghostgem: {
		name: "Ghost Gem",
		spritenum: 161,
		isGem: true,
		onSourceTryPrimaryHit(target, source, move) {
			if (target === source || move.category === 'Status') return;
			if (move.type === 'Ghost' && source.useItem()) {
				source.addVolatile('gem');
			}
		},
		num: 560,
		gen: 5,
		isNonstandard: "Past",
	},
	ghostmemory: {
		name: "Ghost Memory",
		spritenum: 674,
		onMemory: 'Ghost',
		onTakeItem(item, pokemon, source) {
			if ((source && source.baseSpecies.num === 773) || pokemon.baseSpecies.num === 773) {
				return false;
			}
			return true;
		},
		forcedForme: "Silvally-Ghost",
		itemUser: ["Silvally-Ghost"],
		num: 910,
		gen: 7,
	},
	ghostiumz: {
		name: "Ghostium Z",
		spritenum: 644,
		onPlate: 'Ghost',
		onTakeItem: false,
		zMove: true,
		zMoveType: "Ghost",
		forcedForme: "Arceus-Ghost",
		num: 789,
		gen: 7,
		isNonstandard: "Past",
	},
	glalitite: {
		name: "Glalitite",
		spritenum: 623,
		megaStone: "Glalie-Mega",
		megaEvolves: "Glalie",
		itemUser: ["Glalie"],
		onTakeItem(item, source) {
			if (item.megaEvolves === source.baseSpecies.baseSpecies) return false;
			return true;
		},
		num: 763,
		gen: 6,
		isNonstandard: "Past",
	},
	goldbottlecap: {
		name: "Gold Bottle Cap",
		spritenum: 697,
		fling: {
			basePower: 30,
		},
		num: 796,
		gen: 7,
	},
	grassgem: {
		name: "Grass Gem",
		spritenum: 172,
		isGem: true,
		onSourceTryPrimaryHit(target, source, move) {
			const pledges = ['firepledge', 'grasspledge', 'waterpledge'];
			if (target === source || move.category === 'Status' || pledges.includes(move.id)) return;
			if (move.type === 'Grass' && source.useItem()) {
				source.addVolatile('gem');
			}
		},
		num: 551,
		gen: 5,
		isNonstandard: "Past",
	},
	grassmemory: {
		name: "Grass Memory",
		spritenum: 678,
		onMemory: 'Grass',
		onTakeItem(item, pokemon, source) {
			if ((source && source.baseSpecies.num === 773) || pokemon.baseSpecies.num === 773) {
				return false;
			}
			return true;
		},
		forcedForme: "Silvally-Grass",
		itemUser: ["Silvally-Grass"],
		num: 914,
		gen: 7,
	},
	grassiumz: {
		name: "Grassium Z",
		spritenum: 635,
		onPlate: 'Grass',
		onTakeItem: false,
		zMove: true,
		zMoveType: "Grass",
		forcedForme: "Arceus-Grass",
		num: 780,
		gen: 7,
		isNonstandard: "Past",
	},
	grassyseed: {
		name: "Grassy Seed",
		spritenum: 667,
		fling: {
			basePower: 10,
		},
		onStart(pokemon) {
			if (!pokemon.ignoringItem() && this.field.isTerrain('grassyterrain')) {
				pokemon.useItem();
			}
		},
		onAnyTerrainStart() {
			const pokemon = this.effectState.target;
			if (this.field.isTerrain('grassyterrain')) {
				pokemon.useItem();
			}
		},
		boosts: {
			def: 1,
		},
		num: 884,
		gen: 7,
	},
	greatball: {
		name: "Great Ball",
		spritenum: 174,
		num: 3,
		gen: 1,
		isPokeball: true,
	},
	grepaberry: {
		name: "Grepa Berry",
		spritenum: 178,
		isBerry: true,
		naturalGift: {
			basePower: 90,
			type: "Flying",
		},
		onEat: false,
		num: 173,
		gen: 3,
	},
	gripclaw: {
		name: "Grip Claw",
		spritenum: 179,
		fling: {
			basePower: 90,
		},
		// implemented in statuses
		num: 286,
		gen: 4,
	},
	griseousorb: {
		name: "Griseous Orb",
		spritenum: 180,
		fling: {
			basePower: 60,
		},
		onBasePowerPriority: 15,
		onBasePower(basePower, user, target, move) {
			if (user.baseSpecies.num === 487 && (move.type === 'Ghost' || move.type === 'Dragon')) {
				return this.chainModify([4915, 4096]);
			}
		},
		onTakeItem(item, pokemon, source) {
			if ((source && source.baseSpecies.num === 487) || pokemon.baseSpecies.num === 487) {
				return false;
			}
			return true;
		},
		forcedForme: "Giratina-Origin",
		itemUser: ["Giratina-Origin"],
		num: 112,
		gen: 4,
	},
	groundgem: {
		name: "Ground Gem",
		spritenum: 182,
		isGem: true,
		onSourceTryPrimaryHit(target, source, move) {
			if (target === source || move.category === 'Status') return;
			if (move.type === 'Ground' && source.useItem()) {
				source.addVolatile('gem');
			}
		},
		num: 555,
		gen: 5,
		isNonstandard: "Past",
	},
	groundmemory: {
		name: "Ground Memory",
		spritenum: 671,
		onMemory: 'Ground',
		onTakeItem(item, pokemon, source) {
			if ((source && source.baseSpecies.num === 773) || pokemon.baseSpecies.num === 773) {
				return false;
			}
			return true;
		},
		forcedForme: "Silvally-Ground",
		itemUser: ["Silvally-Ground"],
		num: 907,
		gen: 7,
	},
	groundiumz: {
		name: "Groundium Z",
		spritenum: 639,
		onPlate: 'Ground',
		onTakeItem: false,
		zMove: true,
		zMoveType: "Ground",
		forcedForme: "Arceus-Ground",
		num: 784,
		gen: 7,
		isNonstandard: "Past",
	},
	gyaradosite: {
		name: "Gyaradosite",
		spritenum: 589,
		megaStone: "Gyarados-Mega",
		megaEvolves: "Gyarados",
		itemUser: ["Gyarados"],
		onTakeItem(item, source) {
			if (item.megaEvolves === source.baseSpecies.baseSpecies) return false;
			return true;
		},
		num: 676,
		gen: 6,
		isNonstandard: "Past",
	},
	habanberry: {
		name: "Haban Berry",
		spritenum: 185,
		isBerry: true,
		naturalGift: {
			basePower: 80,
			type: "Dragon",
		},
		onSourceModifyDamage(damage, source, target, move) {
			if (move.type === 'Dragon' && target.getMoveHitData(move).typeMod > 0) {
				const hitSub = target.volatiles['substitute'] && !move.flags['authentic'] && !(move.infiltrates && this.gen >= 6);
				if (hitSub) return;

				if (target.eatItem()) {
					this.debug('-50% reduction');
					this.add('-enditem', target, this.effect, '[weaken]');
					return this.chainModify(0.5);
				}
			}
		},
		onEat() { },
		num: 197,
		gen: 4,
	},
	hardstone: {
		name: "Hard Stone",
		spritenum: 187,
		fling: {
			basePower: 100,
		},
		onBasePowerPriority: 15,
		onBasePower(basePower, user, target, move) {
			if (move && move.type === 'Rock') {
				return this.chainModify([4915, 4096]);
			}
		},
		num: 238,
		gen: 2,
	},
	healball: {
		name: "Heal Ball",
		spritenum: 188,
		num: 14,
		gen: 4,
		isPokeball: true,
	},
	heatrock: {
		name: "Heat Rock",
		spritenum: 193,
		fling: {
			basePower: 60,
		},
		num: 284,
		gen: 4,
	},
	heavyball: {
		name: "Heavy Ball",
		spritenum: 194,
		num: 495,
		gen: 2,
		isPokeball: true,
	},
	heavydutyboots: {
		name: "Heavy-Duty Boots",
		spritenum: 715,
		fling: {
			basePower: 80,
		},
		num: 1120,
		gen: 8,
		// Hazard Immunity implemented in moves.js
	},
	helixfossil: {
		name: "Helix Fossil",
		spritenum: 195,
		fling: {
			basePower: 100,
		},
		num: 101,
		gen: 3,
		isNonstandard: "Past",
	},
	heracronite: {
		name: "Heracronite",
		spritenum: 590,
		megaStone: "Heracross-Mega",
		megaEvolves: "Heracross",
		itemUser: ["Heracross"],
		onTakeItem(item, source) {
			if (item.megaEvolves === source.baseSpecies.baseSpecies) return false;
			return true;
		},
		num: 680,
		gen: 6,
		isNonstandard: "Past",
	},
	hondewberry: {
		name: "Hondew Berry",
		spritenum: 213,
		isBerry: true,
		naturalGift: {
			basePower: 90,
			type: "Ground",
		},
		onEat: false,
		num: 172,
		gen: 3,
	},
	houndoominite: {
		name: "Houndoominite",
		spritenum: 591,
		megaStone: "Houndoom-Mega",
		megaEvolves: "Houndoom",
		itemUser: ["Houndoom"],
		onTakeItem(item, source) {
			if (item.megaEvolves === source.baseSpecies.baseSpecies) return false;
			return true;
		},
		num: 666,
		gen: 6,
		isNonstandard: "Past",
	},
	iapapaberry: {
		name: "Iapapa Berry",
		spritenum: 217,
		isBerry: true,
		naturalGift: {
			basePower: 80,
			type: "Dark",
		},
		onUpdate(pokemon) {
			if (
				pokemon.hp <= pokemon.maxhp / 4 ||
				(pokemon.hp <= pokemon.maxhp / 2 && pokemon.hasAbility('gluttony') && pokemon.abilityState.gluttony)
			) {
				pokemon.eatItem();
			}
		},
		onTryEatItem(item, pokemon) {
			if (!this.runEvent('TryHeal', pokemon)) return false;
		},
		onEat(pokemon) {
			this.heal(pokemon.baseMaxhp * 0.33);
			if (pokemon.getNature().minus === 'def') {
				pokemon.addVolatile('confusion');
			}
		},
		num: 163,
		gen: 3,
	},
	icegem: {
		name: "Ice Gem",
		spritenum: 218,
		isGem: true,
		onSourceTryPrimaryHit(target, source, move) {
			if (target === source || move.category === 'Status') return;
			if (move.type === 'Ice' && source.useItem()) {
				source.addVolatile('gem');
			}
		},
		num: 552,
		gen: 5,
		isNonstandard: "Past",
	},
	icememory: {
		name: "Ice Memory",
		spritenum: 681,
		onMemory: 'Ice',
		onTakeItem(item, pokemon, source) {
			if ((source && source.baseSpecies.num === 773) || pokemon.baseSpecies.num === 773) {
				return false;
			}
			return true;
		},
		forcedForme: "Silvally-Ice",
		itemUser: ["Silvally-Ice"],
		num: 917,
		gen: 7,
	},
	icestone: {
		name: "Ice Stone",
		spritenum: 693,
		fling: {
			basePower: 30,
		},
		num: 849,
		gen: 7,
	},
	icicleplate: {
		name: "Icicle Plate",
		spritenum: 220,
		onPlate: 'Ice',
		onBasePowerPriority: 15,
		onBasePower(basePower, user, target, move) {
			if (move.type === 'Ice') {
				return this.chainModify([4915, 4096]);
			}
		},
		onTakeItem(item, pokemon, source) {
			if ((source && source.baseSpecies.num === 493) || pokemon.baseSpecies.num === 493) {
				return false;
			}
			return true;
		},
		forcedForme: "Arceus-Ice",
		num: 302,
		gen: 4,
		isNonstandard: "Unobtainable",
	},
	iciumz: {
		name: "Icium Z",
		spritenum: 636,
		onPlate: 'Ice',
		onTakeItem: false,
		zMove: true,
		zMoveType: "Ice",
		forcedForme: "Arceus-Ice",
		num: 781,
		gen: 7,
		isNonstandard: "Past",
	},
	icyrock: {
		name: "Icy Rock",
		spritenum: 221,
		fling: {
			basePower: 40,
		},
		num: 282,
		gen: 4,
	},
	inciniumz: {
		name: "Incinium Z",
		spritenum: 651,
		onTakeItem: false,
		zMove: "Malicious Moonsault",
		zMoveFrom: "Darkest Lariat",
		itemUser: ["Incineroar"],
		num: 799,
		gen: 7,
		isNonstandard: "Past",
	},
	insectplate: {
		name: "Insect Plate",
		spritenum: 223,
		onPlate: 'Bug',
		onBasePowerPriority: 15,
		onBasePower(basePower, user, target, move) {
			if (move.type === 'Bug') {
				return this.chainModify([4915, 4096]);
			}
		},
		onTakeItem(item, pokemon, source) {
			if ((source && source.baseSpecies.num === 493) || pokemon.baseSpecies.num === 493) {
				return false;
			}
			return true;
		},
		forcedForme: "Arceus-Bug",
		num: 308,
		gen: 4,
		isNonstandard: "Unobtainable",
	},
	ironball: {
		name: "Iron Ball",
		spritenum: 224,
		fling: {
			basePower: 130,
		},
		onEffectiveness(typeMod, target, type, move) {
			if (!target) return;
			if (target.volatiles['ingrain'] || target.volatiles['smackdown'] || this.field.getPseudoWeather('gravity')) return;
			if (move.type === 'Ground' && target.hasType('Flying')) return 0;
		},
		// airborneness negation implemented in sim/pokemon.js:Pokemon#isGrounded
		onModifySpe(spe) {
			return this.chainModify(0.5);
		},
		num: 278,
		gen: 4,
	},
	ironplate: {
		name: "Iron Plate",
		spritenum: 225,
		onPlate: 'Steel',
		onBasePowerPriority: 15,
		onBasePower(basePower, user, target, move) {
			if (move.type === 'Steel') {
				return this.chainModify([4915, 4096]);
			}
		},
		onTakeItem(item, pokemon, source) {
			if ((source && source.baseSpecies.num === 493) || pokemon.baseSpecies.num === 493) {
				return false;
			}
			return true;
		},
		forcedForme: "Arceus-Steel",
		num: 313,
		gen: 4,
		isNonstandard: "Unobtainable",
	},
	jabocaberry: {
		name: "Jaboca Berry",
		spritenum: 230,
		isBerry: true,
		naturalGift: {
			basePower: 100,
			type: "Dragon",
		},
		onDamagingHit(damage, target, source, move) {
			if (move.category === 'Physical' && source.hp && source.isActive) {
				if (target.eatItem()) {
					this.damage(source.baseMaxhp / (target.hasAbility('ripen') ? 4 : 8), source, target);
				}
			}
		},
		onEat() { },
		num: 211,
		gen: 4,
	},
	jawfossil: {
		name: "Jaw Fossil",
		spritenum: 694,
		fling: {
			basePower: 100,
		},
		num: 710,
		gen: 6,
		isNonstandard: "Past",
	},
	kasibberry: {
		name: "Kasib Berry",
		spritenum: 233,
		isBerry: true,
		naturalGift: {
			basePower: 80,
			type: "Ghost",
		},
		onSourceModifyDamage(damage, source, target, move) {
			if (move.type === 'Ghost' && target.getMoveHitData(move).typeMod > 0) {
				const hitSub = target.volatiles['substitute'] && !move.flags['authentic'] && !(move.infiltrates && this.gen >= 6);
				if (hitSub) return;

				if (target.eatItem()) {
					this.debug('-50% reduction');
					this.add('-enditem', target, this.effect, '[weaken]');
					return this.chainModify(0.5);
				}
			}
		},
		onEat() { },
		num: 196,
		gen: 4,
	},
	kebiaberry: {
		name: "Kebia Berry",
		spritenum: 234,
		isBerry: true,
		naturalGift: {
			basePower: 80,
			type: "Poison",
		},
		onSourceModifyDamage(damage, source, target, move) {
			if (move.type === 'Poison' && target.getMoveHitData(move).typeMod > 0) {
				const hitSub = target.volatiles['substitute'] && !move.flags['authentic'] && !(move.infiltrates && this.gen >= 6);
				if (hitSub) return;

				if (target.eatItem()) {
					this.debug('-50% reduction');
					this.add('-enditem', target, this.effect, '[weaken]');
					return this.chainModify(0.5);
				}
			}
		},
		onEat() { },
		num: 190,
		gen: 4,
	},
	keeberry: {
		name: "Kee Berry",
		spritenum: 593,
		isBerry: true,
		naturalGift: {
			basePower: 100,
			type: "Fairy",
		},
		onAfterMoveSecondary(target, source, move) {
			if (move.category === 'Physical') {
				if (move.id === 'present' && move.heal) return;
				target.eatItem();
			}
		},
		onEat(pokemon) {
			this.boost({def: 1});
		},
		num: 687,
		gen: 6,
	},
	kelpsyberry: {
		name: "Kelpsy Berry",
		spritenum: 235,
		isBerry: true,
		naturalGift: {
			basePower: 90,
			type: "Fighting",
		},
		onEat: false,
		num: 170,
		gen: 3,
	},
	kangaskhanite: {
		name: "Kangaskhanite",
		spritenum: 592,
		megaStone: "Kangaskhan-Mega",
		megaEvolves: "Kangaskhan",
		itemUser: ["Kangaskhan"],
		onTakeItem(item, source) {
			if (item.megaEvolves === source.baseSpecies.baseSpecies) return false;
			return true;
		},
		num: 675,
		gen: 6,
		isNonstandard: "Past",
	},
	kingsrock: {
		name: "King's Rock",
		spritenum: 236,
		fling: {
			basePower: 30,
			volatileStatus: 'flinch',
		},
		onModifyMovePriority: -1,
		onModifyMove(move) {
			if (move.category !== "Status") {
				if (!move.secondaries) move.secondaries = [];
				for (const secondary of move.secondaries) {
					if (secondary.volatileStatus === 'flinch') return;
				}
				move.secondaries.push({
					chance: 10,
					volatileStatus: 'flinch',
				});
			}
		},
		num: 221,
		gen: 2,
	},
	kommoniumz: {
		name: "Kommonium Z",
		spritenum: 690,
		onTakeItem: false,
		zMove: "Clangorous Soulblaze",
		zMoveFrom: "Clanging Scales",
		itemUser: ["Kommo-o", "Kommo-o-Totem"],
		num: 926,
		gen: 7,
		isNonstandard: "Past",
	},
	laggingtail: {
		name: "Lagging Tail",
		spritenum: 237,
		fling: {
			basePower: 10,
		},
		onFractionalPriority: -0.1,
		num: 279,
		gen: 4,
	},
	lansatberry: {
		name: "Lansat Berry",
		spritenum: 238,
		isBerry: true,
		naturalGift: {
			basePower: 100,
			type: "Flying",
		},
		onUpdate(pokemon) {
			if (
				pokemon.hp <= pokemon.maxhp / 4 ||
				(pokemon.hp <= pokemon.maxhp / 2 && pokemon.hasAbility('gluttony') && pokemon.abilityState.gluttony)
			) {
				pokemon.eatItem();
			}
		},
		onEat(pokemon) {
			pokemon.addVolatile('focusenergy');
		},
		num: 206,
		gen: 3,
	},
	latiasite: {
		name: "Latiasite",
		spritenum: 629,
		megaStone: "Latias-Mega",
		megaEvolves: "Latias",
		itemUser: ["Latias"],
		onTakeItem(item, source) {
			if (item.megaEvolves === source.baseSpecies.baseSpecies) return false;
			return true;
		},
		num: 684,
		gen: 6,
		isNonstandard: "Past",
	},
	latiosite: {
		name: "Latiosite",
		spritenum: 630,
		megaStone: "Latios-Mega",
		megaEvolves: "Latios",
		itemUser: ["Latios"],
		onTakeItem(item, source) {
			if (item.megaEvolves === source.baseSpecies.baseSpecies) return false;
			return true;
		},
		num: 685,
		gen: 6,
		isNonstandard: "Past",
	},
	laxincense: {
		name: "Lax Incense",
		spritenum: 240,
		fling: {
			basePower: 10,
		},
		onModifyAccuracyPriority: -2,
		onModifyAccuracy(accuracy) {
			if (typeof accuracy !== 'number') return;
			this.debug('lax incense - decreasing accuracy');
			return this.chainModify([3686, 4096]);
		},
		num: 255,
		gen: 3,
	},
	leafstone: {
		name: "Leaf Stone",
		spritenum: 241,
		fling: {
			basePower: 30,
		},
		num: 85,
		gen: 1,
	},
	leek: {
		name: "Leek",
		fling: {
			basePower: 60,
		},
		spritenum: 475,
		onModifyCritRatio(critRatio, user) {
			if (["farfetchd", "sirfetchd"].includes(this.toID(user.baseSpecies.baseSpecies))) {
				return critRatio + 2;
			}
		},
		itemUser: ["Farfetch\u2019d", "Sirfetch\u2019d"],
		num: 259,
		gen: 8,
	},
	leftovers: {
		name: "Leftovers",
		spritenum: 242,
		fling: {
			basePower: 10,
		},
		onResidualOrder: 5,
		onResidualSubOrder: 5,
		onResidual(pokemon) {
			this.heal(pokemon.baseMaxhp / 16);
		},
		num: 234,
		gen: 2,
	},
	leppaberry: {
		name: "Leppa Berry",
		spritenum: 244,
		isBerry: true,
		naturalGift: {
			basePower: 80,
			type: "Fighting",
		},
		onUpdate(pokemon) {
			if (!pokemon.hp) return;
			if (pokemon.moveSlots.some(move => move.pp === 0)) {
				pokemon.eatItem();
			}
		},
		onEat(pokemon) {
			const moveSlot = pokemon.moveSlots.find(move => move.pp === 0) ||
				pokemon.moveSlots.find(move => move.pp < move.maxpp);
			if (!moveSlot) return;
			moveSlot.pp += 10;
			if (moveSlot.pp > moveSlot.maxpp) moveSlot.pp = moveSlot.maxpp;
			this.add('-activate', pokemon, 'item: Leppa Berry', moveSlot.move, '[consumed]');
		},
		num: 154,
		gen: 3,
	},
	levelball: {
		name: "Level Ball",
		spritenum: 246,
		num: 493,
		gen: 2,
		isPokeball: true,
	},
	liechiberry: {
		name: "Liechi Berry",
		spritenum: 248,
		isBerry: true,
		naturalGift: {
			basePower: 100,
			type: "Grass",
		},
		onUpdate(pokemon) {
			if (
				pokemon.hp <= pokemon.maxhp / 4 ||
				(pokemon.hp <= pokemon.maxhp / 2 && pokemon.hasAbility('gluttony') && pokemon.abilityState.gluttony)
			) {
				pokemon.eatItem();
			}
		},
		onEat(pokemon) {
			this.boost({atk: 1});
		},
		num: 201,
		gen: 3,
	},
	lifeorb: {
		name: "Life Orb",
		spritenum: 249,
		fling: {
			basePower: 30,
		},
		onModifyDamage(damage, source, target, move) {
			return this.chainModify([5324, 4096]);
		},
		onAfterMoveSecondarySelf(source, target, move) {
			if (source && source !== target && move && move.category !== 'Status') {
				this.damage(source.baseMaxhp / 10, source, source, this.dex.items.get('lifeorb'));
			}
		},
		num: 270,
		gen: 4,
	},
	lightball: {
		name: "Light Ball",
		spritenum: 251,
		fling: {
			basePower: 30,
			status: 'par',
		},
		onModifyAtkPriority: 1,
		onModifyAtk(atk, pokemon) {
			if (pokemon.baseSpecies.baseSpecies === 'Pikachu') {
				return this.chainModify(2);
			}
		},
		onModifySpAPriority: 1,
		onModifySpA(spa, pokemon) {
			if (pokemon.baseSpecies.baseSpecies === 'Pikachu') {
				return this.chainModify(2);
			}
		},
		itemUser: ["Pikachu"],
		num: 236,
		gen: 2,
	},
	lightclay: {
		name: "Light Clay",
		spritenum: 252,
		fling: {
			basePower: 30,
		},
		// implemented in the corresponding thing
		num: 269,
		gen: 4,
	},
	lopunnite: {
		name: "Lopunnite",
		spritenum: 626,
		megaStone: "Lopunny-Mega",
		megaEvolves: "Lopunny",
		itemUser: ["Lopunny"],
		onTakeItem(item, source) {
			if (item.megaEvolves === source.baseSpecies.baseSpecies) return false;
			return true;
		},
		num: 768,
		gen: 6,
		isNonstandard: "Past",
	},
	loveball: {
		name: "Love Ball",
		spritenum: 258,
		num: 496,
		gen: 2,
		isPokeball: true,
	},
	lovesweet: {
		name: "Love Sweet",
		spritenum: 705,
		fling: {
			basePower: 10,
		},
		num: 1110,
		gen: 8,
	},
	lucarionite: {
		name: "Lucarionite",
		spritenum: 594,
		megaStone: "Lucario-Mega",
		megaEvolves: "Lucario",
		itemUser: ["Lucario"],
		onTakeItem(item, source) {
			if (item.megaEvolves === source.baseSpecies.baseSpecies) return false;
			return true;
		},
		num: 673,
		gen: 6,
		isNonstandard: "Past",
	},
	luckypunch: {
		name: "Lucky Punch",
		spritenum: 261,
		fling: {
			basePower: 40,
		},
		onModifyCritRatio(critRatio, user) {
			if (user.baseSpecies.name === 'Chansey') {
				return critRatio + 2;
			}
		},
		itemUser: ["Chansey"],
		num: 256,
		gen: 2,
		isNonstandard: "Past",
	},
	lumberry: {
		name: "Lum Berry",
		spritenum: 262,
		isBerry: true,
		naturalGift: {
			basePower: 80,
			type: "Flying",
		},
		onAfterSetStatusPriority: -1,
		onAfterSetStatus(status, pokemon) {
			pokemon.eatItem();
		},
		onUpdate(pokemon) {
			if (pokemon.status || pokemon.volatiles['confusion']) {
				pokemon.eatItem();
			}
		},
		onEat(pokemon) {
			pokemon.cureStatus();
			pokemon.removeVolatile('confusion');
		},
		num: 157,
		gen: 3,
	},
	luminousmoss: {
		name: "Luminous Moss",
		spritenum: 595,
		fling: {
			basePower: 30,
		},
		onDamagingHit(damage, target, source, move) {
			if (move.type === 'Water') {
				target.useItem();
			}
		},
		boosts: {
			spd: 1,
		},
		num: 648,
		gen: 6,
	},
	lunaliumz: {
		name: "Lunalium Z",
		spritenum: 686,
		onTakeItem: false,
		zMove: "Menacing Moonraze Maelstrom",
		zMoveFrom: "Moongeist Beam",
		itemUser: ["Lunala", "Necrozma-Dawn-Wings"],
		num: 922,
		gen: 7,
		isNonstandard: "Past",
	},
	lureball: {
		name: "Lure Ball",
		spritenum: 264,
		num: 494,
		gen: 2,
		isPokeball: true,
	},
	lustrousorb: {
		name: "Lustrous Orb",
		spritenum: 265,
		fling: {
			basePower: 60,
		},
		onBasePowerPriority: 15,
		onBasePower(basePower, user, target, move) {
			if (move && user.baseSpecies.name === 'Palkia' && (move.type === 'Water' || move.type === 'Dragon')) {
				return this.chainModify([4915, 4096]);
			}
		},
		itemUser: ["Palkia"],
		num: 136,
		gen: 4,
	},
	luxuryball: {
		name: "Luxury Ball",
		spritenum: 266,
		num: 11,
		gen: 3,
		isPokeball: true,
	},
	lycaniumz: {
		name: "Lycanium Z",
		spritenum: 689,
		onTakeItem: false,
		zMove: "Splintered Stormshards",
		zMoveFrom: "Stone Edge",
		itemUser: ["Lycanroc", "Lycanroc-Midnight", "Lycanroc-Dusk"],
		num: 925,
		gen: 7,
		isNonstandard: "Past",
	},
	machobrace: {
		name: "Macho Brace",
		spritenum: 269,
		ignoreKlutz: true,
		fling: {
			basePower: 60,
		},
		onModifySpe(spe) {
			return this.chainModify(0.5);
		},
		num: 215,
		gen: 3,
	},
	magmarizer: {
		name: "Magmarizer",
		spritenum: 272,
		fling: {
			basePower: 80,
		},
		num: 323,
		gen: 4,
	},
	magnet: {
		name: "Magnet",
		spritenum: 273,
		fling: {
			basePower: 30,
		},
		onBasePowerPriority: 15,
		onBasePower(basePower, user, target, move) {
			if (move.type === 'Electric') {
				return this.chainModify([4915, 4096]);
			}
		},
		num: 242,
		gen: 2,
	},
	magoberry: {
		name: "Mago Berry",
		spritenum: 274,
		isBerry: true,
		naturalGift: {
			basePower: 80,
			type: "Ghost",
		},
		onUpdate(pokemon) {
			if (
				pokemon.hp <= pokemon.maxhp / 4 ||
				(pokemon.hp <= pokemon.maxhp / 2 && pokemon.hasAbility('gluttony') && pokemon.abilityState.gluttony)
			) {
				pokemon.eatItem();
			}
		},
		onTryEatItem(item, pokemon) {
			if (!this.runEvent('TryHeal', pokemon)) return false;
		},
		onEat(pokemon) {
			this.heal(pokemon.baseMaxhp * 0.33);
			if (pokemon.getNature().minus === 'spe') {
				pokemon.addVolatile('confusion');
			}
		},
		num: 161,
		gen: 3,
	},
	magostberry: {
		name: "Magost Berry",
		spritenum: 275,
		isBerry: true,
		naturalGift: {
			basePower: 90,
			type: "Rock",
		},
		onEat: false,
		num: 176,
		gen: 3,
		isNonstandard: "Past",
	},
	mail: {
		name: "Mail",
		spritenum: 403,
		onTakeItem(item, source) {
			if (!this.activeMove) return false;
			if (this.activeMove.id !== 'knockoff' && this.activeMove.id !== 'thief' && this.activeMove.id !== 'covet') return false;
		},
		num: 0,
		gen: 2,
		isNonstandard: "Past",
	},
	manectite: {
		name: "Manectite",
		spritenum: 596,
		megaStone: "Manectric-Mega",
		megaEvolves: "Manectric",
		itemUser: ["Manectric"],
		onTakeItem(item, source) {
			if (item.megaEvolves === source.baseSpecies.baseSpecies) return false;
			return true;
		},
		num: 682,
		gen: 6,
		isNonstandard: "Past",
	},
	marangaberry: {
		name: "Maranga Berry",
		spritenum: 597,
		isBerry: true,
		naturalGift: {
			basePower: 100,
			type: "Dark",
		},
		onAfterMoveSecondary(target, source, move) {
			if (move.category === 'Special') {
				target.eatItem();
			}
		},
		onEat(pokemon) {
			this.boost({spd: 1});
		},
		num: 688,
		gen: 6,
	},
	marshadiumz: {
		name: "Marshadium Z",
		spritenum: 654,
		onTakeItem: false,
		zMove: "Soul-Stealing 7-Star Strike",
		zMoveFrom: "Spectral Thief",
		itemUser: ["Marshadow"],
		num: 802,
		gen: 7,
		isNonstandard: "Past",
	},
	masterball: {
		name: "Master Ball",
		spritenum: 276,
		num: 1,
		gen: 1,
		isPokeball: true,
	},
	mawilite: {
		name: "Mawilite",
		spritenum: 598,
		megaStone: "Mawile-Mega",
		megaEvolves: "Mawile",
		itemUser: ["Mawile"],
		onTakeItem(item, source) {
			if (item.megaEvolves === source.baseSpecies.baseSpecies) return false;
			return true;
		},
		num: 681,
		gen: 6,
		isNonstandard: "Past",
	},
	meadowplate: {
		name: "Meadow Plate",
		spritenum: 282,
		onPlate: 'Grass',
		onBasePowerPriority: 15,
		onBasePower(basePower, user, target, move) {
			if (move.type === 'Grass') {
				return this.chainModify([4915, 4096]);
			}
		},
		onTakeItem(item, pokemon, source) {
			if ((source && source.baseSpecies.num === 493) || pokemon.baseSpecies.num === 493) {
				return false;
			}
			return true;
		},
		forcedForme: "Arceus-Grass",
		num: 301,
		gen: 4,
		isNonstandard: "Unobtainable",
	},
	medichamite: {
		name: "Medichamite",
		spritenum: 599,
		megaStone: "Medicham-Mega",
		megaEvolves: "Medicham",
		itemUser: ["Medicham"],
		onTakeItem(item, source) {
			if (item.megaEvolves === source.baseSpecies.baseSpecies) return false;
			return true;
		},
		num: 665,
		gen: 6,
		isNonstandard: "Past",
	},
	mentalherb: {
		name: "Mental Herb",
		spritenum: 285,
		fling: {
			basePower: 10,
			effect(pokemon) {
				const conditions = ['attract', 'taunt', 'encore', 'torment', 'disable', 'healblock'];
				for (const firstCondition of conditions) {
					if (pokemon.volatiles[firstCondition]) {
						for (const secondCondition of conditions) {
							pokemon.removeVolatile(secondCondition);
							if (firstCondition === 'attract' && secondCondition === 'attract') {
								this.add('-end', pokemon, 'move: Attract', '[from] item: Mental Herb');
							}
						}
						return;
					}
				}
			},
		},
		onUpdate(pokemon) {
			const conditions = ['attract', 'taunt', 'encore', 'torment', 'disable', 'healblock'];
			for (const firstCondition of conditions) {
				if (pokemon.volatiles[firstCondition]) {
					if (!pokemon.useItem()) return;
					for (const secondCondition of conditions) {
						pokemon.removeVolatile(secondCondition);
						if (firstCondition === 'attract' && secondCondition === 'attract') {
							this.add('-end', pokemon, 'move: Attract', '[from] item: Mental Herb');
						}
					}
					return;
				}
			}
		},
		num: 219,
		gen: 3,
	},
	metagrossite: {
		name: "Metagrossite",
		spritenum: 618,
		megaStone: "Metagross-Mega",
		megaEvolves: "Metagross",
		itemUser: ["Metagross"],
		onTakeItem(item, source) {
			if (item.megaEvolves === source.baseSpecies.baseSpecies) return false;
			return true;
		},
		num: 758,
		gen: 6,
		isNonstandard: "Past",
	},
	metalcoat: {
		name: "Metal Coat",
		spritenum: 286,
		fling: {
			basePower: 30,
		},
		onBasePowerPriority: 15,
		onBasePower(basePower, user, target, move) {
			if (move.type === 'Steel') {
				return this.chainModify([4915, 4096]);
			}
		},
		num: 233,
		gen: 2,
	},
	metalpowder: {
		name: "Metal Powder",
		fling: {
			basePower: 10,
		},
		spritenum: 287,
		onModifyDefPriority: 2,
		onModifyDef(def, pokemon) {
			if (pokemon.species.name === 'Ditto' && !pokemon.transformed) {
				return this.chainModify(2);
			}
		},
		itemUser: ["Ditto"],
		num: 257,
		gen: 2,
	},
	metronome: {
		name: "Metronome",
		spritenum: 289,
		fling: {
			basePower: 30,
		},
		onStart(pokemon) {
			pokemon.addVolatile('metronome');
		},
		condition: {
			onStart(pokemon) {
				this.effectState.lastMove = '';
				this.effectState.numConsecutive = 0;
			},
			onTryMovePriority: -2,
			onTryMove(pokemon, target, move) {
				if (!pokemon.hasItem('metronome')) {
					pokemon.removeVolatile('metronome');
					return;
				}
				if (this.effectState.lastMove === move.id && pokemon.moveLastTurnResult) {
					this.effectState.numConsecutive++;
				} else if (pokemon.volatiles['twoturnmove'] && this.effectState.lastMove !== move.id) {
					this.effectState.numConsecutive = 1;
				} else {
					this.effectState.numConsecutive = 0;
				}
				this.effectState.lastMove = move.id;
			},
			onModifyDamage(damage, source, target, move) {
				const dmgMod = [4096, 4915, 5734, 6553, 7372, 8192];
				const numConsecutive = this.effectState.numConsecutive > 5 ? 5 : this.effectState.numConsecutive;
				return this.chainModify([dmgMod[numConsecutive], 4096]);
			},
		},
		num: 277,
		gen: 4,
	},
	mewniumz: {
		name: "Mewnium Z",
		spritenum: 658,
		onTakeItem: false,
		zMove: "Genesis Supernova",
		zMoveFrom: "Psychic",
		itemUser: ["Mew"],
		num: 806,
		gen: 7,
		isNonstandard: "Past",
	},
	mewtwonitex: {
		name: "Mewtwonite X",
		spritenum: 600,
		megaStone: "Mewtwo-Mega-X",
		megaEvolves: "Mewtwo",
		itemUser: ["Mewtwo"],
		onTakeItem(item, source) {
			if (item.megaEvolves === source.baseSpecies.baseSpecies) return false;
			return true;
		},
		num: 662,
		gen: 6,
		isNonstandard: "Past",
	},
	mewtwonitey: {
		name: "Mewtwonite Y",
		spritenum: 601,
		megaStone: "Mewtwo-Mega-Y",
		megaEvolves: "Mewtwo",
		itemUser: ["Mewtwo"],
		onTakeItem(item, source) {
			if (item.megaEvolves === source.baseSpecies.baseSpecies) return false;
			return true;
		},
		num: 663,
		gen: 6,
		isNonstandard: "Past",
	},
	micleberry: {
		name: "Micle Berry",
		spritenum: 290,
		isBerry: true,
		naturalGift: {
			basePower: 100,
			type: "Rock",
		},
		onResidual(pokemon) {
			if (
				pokemon.hp <= pokemon.maxhp / 4 ||
				(pokemon.hp <= pokemon.maxhp / 2 && pokemon.hasAbility('gluttony') && pokemon.abilityState.gluttony)
			) {
				pokemon.eatItem();
			}
		},
		onEat(pokemon) {
			pokemon.addVolatile('micleberry');
		},
		condition: {
			duration: 2,
			onSourceAccuracy(accuracy, target, source, move) {
				if (!move.ohko) {
					this.add('-enditem', source, 'Micle Berry');
					source.removeVolatile('micleberry');
					if (typeof accuracy === 'number') {
						return this.chainModify([4915, 4096]);
					}
				}
			},
		},
		num: 209,
		gen: 4,
	},
	mimikiumz: {
		name: "Mimikium Z",
		spritenum: 688,
		onTakeItem: false,
		zMove: "Let's Snuggle Forever",
		zMoveFrom: "Play Rough",
		itemUser: ["Mimikyu", "Mimikyu-Busted", "Mimikyu-Totem", "Mimikyu-Busted-Totem"],
		num: 924,
		isNonstandard: "Past",
		gen: 7,
	},
	mindplate: {
		name: "Mind Plate",
		spritenum: 291,
		onPlate: 'Psychic',
		onBasePowerPriority: 15,
		onBasePower(basePower, user, target, move) {
			if (move.type === 'Psychic') {
				return this.chainModify([4915, 4096]);
			}
		},
		onTakeItem(item, pokemon, source) {
			if ((source && source.baseSpecies.num === 493) || pokemon.baseSpecies.num === 493) {
				return false;
			}
			return true;
		},
		forcedForme: "Arceus-Psychic",
		num: 307,
		gen: 4,
		isNonstandard: "Unobtainable",
	},
	miracleseed: {
		name: "Miracle Seed",
		fling: {
			basePower: 30,
		},
		spritenum: 292,
		onBasePowerPriority: 15,
		onBasePower(basePower, user, target, move) {
			if (move.type === 'Grass') {
				return this.chainModify([4915, 4096]);
			}
		},
		num: 239,
		gen: 2,
	},
	mistyseed: {
		name: "Misty Seed",
		spritenum: 666,
		fling: {
			basePower: 10,
		},
		onStart(pokemon) {
			if (!pokemon.ignoringItem() && this.field.isTerrain('mistyterrain')) {
				pokemon.useItem();
			}
		},
		onAnyTerrainStart() {
			const pokemon = this.effectState.target;
			if (this.field.isTerrain('mistyterrain')) {
				pokemon.useItem();
			}
		},
		boosts: {
			spd: 1,
		},
		num: 883,
		gen: 7,
	},
	moonball: {
		name: "Moon Ball",
		spritenum: 294,
		num: 498,
		gen: 2,
		isPokeball: true,
	},
	moonstone: {
		name: "Moon Stone",
		spritenum: 295,
		fling: {
			basePower: 30,
		},
		num: 81,
		gen: 1,
	},
	muscleband: {
		name: "Muscle Band",
		spritenum: 297,
		fling: {
			basePower: 10,
		},
		onBasePowerPriority: 16,
		onBasePower(basePower, user, target, move) {
			if (move.category === 'Physical') {
				return this.chainModify([4505, 4096]);
			}
		},
		num: 266,
		gen: 4,
	},
	mysticwater: {
		name: "Mystic Water",
		spritenum: 300,
		fling: {
			basePower: 30,
		},
		onBasePowerPriority: 15,
		onBasePower(basePower, user, target, move) {
			if (move.type === 'Water') {
				return this.chainModify([4915, 4096]);
			}
		},
		num: 243,
		gen: 2,
	},
	nanabberry: {
		name: "Nanab Berry",
		spritenum: 302,
		isBerry: true,
		naturalGift: {
			basePower: 90,
			type: "Water",
		},
		onEat: false,
		num: 166,
		gen: 3,
		isNonstandard: "Past",
	},
	nestball: {
		name: "Nest Ball",
		spritenum: 303,
		num: 8,
		gen: 3,
		isPokeball: true,
	},
	netball: {
		name: "Net Ball",
		spritenum: 304,
		num: 6,
		gen: 3,
		isPokeball: true,
	},
	nevermeltice: {
		name: "Never-Melt Ice",
		spritenum: 305,
		fling: {
			basePower: 30,
		},
		onBasePowerPriority: 15,
		onBasePower(basePower, user, target, move) {
			if (move.type === 'Ice') {
				return this.chainModify([4915, 4096]);
			}
		},
		num: 246,
		gen: 2,
	},
	nomelberry: {
		name: "Nomel Berry",
		spritenum: 306,
		isBerry: true,
		naturalGift: {
			basePower: 90,
			type: "Dragon",
		},
		onEat: false,
		num: 178,
		gen: 3,
		isNonstandard: "Past",
	},
	normalgem: {
		name: "Normal Gem",
		spritenum: 307,
		isGem: true,
		onSourceTryPrimaryHit(target, source, move) {
			const pledges = ['firepledge', 'grasspledge', 'waterpledge'];
			if (target === source || move.category === 'Status' || pledges.includes(move.id)) return;
			if (move.type === 'Normal' && source.useItem()) {
				source.addVolatile('gem');
			}
		},
		num: 564,
		gen: 5,
	},
	normaliumz: {
		name: "Normalium Z",
		spritenum: 631,
		onTakeItem: false,
		zMove: true,
		zMoveType: "Normal",
		num: 776,
		gen: 7,
		isNonstandard: "Past",
	},
	occaberry: {
		name: "Occa Berry",
		spritenum: 311,
		isBerry: true,
		naturalGift: {
			basePower: 80,
			type: "Fire",
		},
		onSourceModifyDamage(damage, source, target, move) {
			if (move.type === 'Fire' && target.getMoveHitData(move).typeMod > 0) {
				const hitSub = target.volatiles['substitute'] && !move.flags['authentic'] && !(move.infiltrates && this.gen >= 6);
				if (hitSub) return;

				if (target.eatItem()) {
					this.debug('-50% reduction');
					this.add('-enditem', target, this.effect, '[weaken]');
					return this.chainModify(0.5);
				}
			}
		},
		onEat() { },
		num: 184,
		gen: 4,
	},
	oddincense: {
		name: "Odd Incense",
		spritenum: 312,
		fling: {
			basePower: 10,
		},
		onBasePowerPriority: 15,
		onBasePower(basePower, user, target, move) {
			if (move.type === 'Psychic') {
				return this.chainModify([4915, 4096]);
			}
		},
		num: 314,
		gen: 4,
	},
	oldamber: {
		name: "Old Amber",
		spritenum: 314,
		fling: {
			basePower: 100,
		},
		num: 103,
		gen: 3,
		isNonstandard: "Past",
	},
	oranberry: {
		name: "Oran Berry",
		spritenum: 319,
		isBerry: true,
		naturalGift: {
			basePower: 80,
			type: "Poison",
		},
		onUpdate(pokemon) {
			if (pokemon.hp <= pokemon.maxhp / 2) {
				pokemon.eatItem();
			}
		},
		onTryEatItem(item, pokemon) {
			if (!this.runEvent('TryHeal', pokemon)) return false;
		},
		onEat(pokemon) {
			this.heal(10);
		},
		num: 155,
		gen: 3,
	},
	ovalstone: {
		name: "Oval Stone",
		spritenum: 321,
		fling: {
			basePower: 80,
		},
		num: 110,
		gen: 4,
	},
	pamtreberry: {
		name: "Pamtre Berry",
		spritenum: 323,
		isBerry: true,
		naturalGift: {
			basePower: 90,
			type: "Steel",
		},
		onEat: false,
		num: 180,
		gen: 3,
		isNonstandard: "Past",
	},
	parkball: {
		name: "Park Ball",
		spritenum: 325,
		num: 500,
		gen: 4,
		isPokeball: true,
	},
	passhoberry: {
		name: "Passho Berry",
		spritenum: 329,
		isBerry: true,
		naturalGift: {
			basePower: 80,
			type: "Water",
		},
		onSourceModifyDamage(damage, source, target, move) {
			if (move.type === 'Water' && target.getMoveHitData(move).typeMod > 0) {
				const hitSub = target.volatiles['substitute'] && !move.flags['authentic'] && !(move.infiltrates && this.gen >= 6);
				if (hitSub) return;

				if (target.eatItem()) {
					this.debug('-50% reduction');
					this.add('-enditem', target, this.effect, '[weaken]');
					return this.chainModify(0.5);
				}
			}
		},
		onEat() { },
		num: 185,
		gen: 4,
	},
	payapaberry: {
		name: "Payapa Berry",
		spritenum: 330,
		isBerry: true,
		naturalGift: {
			basePower: 80,
			type: "Psychic",
		},
		onSourceModifyDamage(damage, source, target, move) {
			if (move.type === 'Psychic' && target.getMoveHitData(move).typeMod > 0) {
				const hitSub = target.volatiles['substitute'] && !move.flags['authentic'] && !(move.infiltrates && this.gen >= 6);
				if (hitSub) return;

				if (target.eatItem()) {
					this.debug('-50% reduction');
					this.add('-enditem', target, this.effect, '[weaken]');
					return this.chainModify(0.5);
				}
			}
		},
		onEat() { },
		num: 193,
		gen: 4,
	},
	pechaberry: {
		name: "Pecha Berry",
		spritenum: 333,
		isBerry: true,
		naturalGift: {
			basePower: 80,
			type: "Electric",
		},
		onUpdate(pokemon) {
			if (pokemon.status === 'psn' || pokemon.status === 'tox') {
				pokemon.eatItem();
			}
		},
		onEat(pokemon) {
			if (pokemon.status === 'psn' || pokemon.status === 'tox') {
				pokemon.cureStatus();
			}
		},
		num: 151,
		gen: 3,
	},
	persimberry: {
		name: "Persim Berry",
		spritenum: 334,
		isBerry: true,
		naturalGift: {
			basePower: 80,
			type: "Ground",
		},
		onUpdate(pokemon) {
			if (pokemon.volatiles['confusion']) {
				pokemon.eatItem();
			}
		},
		onEat(pokemon) {
			pokemon.removeVolatile('confusion');
		},
		num: 156,
		gen: 3,
	},
	petayaberry: {
		name: "Petaya Berry",
		spritenum: 335,
		isBerry: true,
		naturalGift: {
			basePower: 100,
			type: "Poison",
		},
		onUpdate(pokemon) {
			if (
				pokemon.hp <= pokemon.maxhp / 4 ||
				(pokemon.hp <= pokemon.maxhp / 2 && pokemon.hasAbility('gluttony') && pokemon.abilityState.gluttony)
			) {
				pokemon.eatItem();
			}
		},
		onEat(pokemon) {
			this.boost({spa: 1});
		},
		num: 204,
		gen: 3,
	},
	pidgeotite: {
		name: "Pidgeotite",
		spritenum: 622,
		megaStone: "Pidgeot-Mega",
		megaEvolves: "Pidgeot",
		itemUser: ["Pidgeot"],
		onTakeItem(item, source) {
			if (item.megaEvolves === source.baseSpecies.baseSpecies) return false;
			return true;
		},
		num: 762,
		gen: 6,
		isNonstandard: "Past",
	},
	pikaniumz: {
		name: "Pikanium Z",
		spritenum: 649,
		onTakeItem: false,
		zMove: "Catastropika",
		zMoveFrom: "Volt Tackle",
		itemUser: ["Pikachu"],
		num: 794,
		gen: 7,
		isNonstandard: "Past",
	},
	pikashuniumz: {
		name: "Pikashunium Z",
		spritenum: 659,
		onTakeItem: false,
		zMove: "10,000,000 Volt Thunderbolt",
		zMoveFrom: "Thunderbolt",
		itemUser: ["Pikachu-Original", "Pikachu-Hoenn", "Pikachu-Sinnoh", "Pikachu-Unova", "Pikachu-Kalos", "Pikachu-Alola", "Pikachu-Partner"],
		num: 836,
		isNonstandard: "Past",
		gen: 7,
	},
	pinapberry: {
		name: "Pinap Berry",
		spritenum: 337,
		isBerry: true,
		naturalGift: {
			basePower: 90,
			type: "Grass",
		},
		onEat: false,
		num: 168,
		gen: 3,
	},
	pinsirite: {
		name: "Pinsirite",
		spritenum: 602,
		megaStone: "Pinsir-Mega",
		megaEvolves: "Pinsir",
		itemUser: ["Pinsir"],
		onTakeItem(item, source) {
			if (item.megaEvolves === source.baseSpecies.baseSpecies) return false;
			return true;
		},
		num: 671,
		gen: 6,
		isNonstandard: "Past",
	},
	pixieplate: {
		name: "Pixie Plate",
		spritenum: 610,
		onPlate: 'Fairy',
		onBasePowerPriority: 15,
		onBasePower(basePower, user, target, move) {
			if (move && move.type === 'Fairy') {
				return this.chainModify([4915, 4096]);
			}
		},
		onTakeItem(item, pokemon, source) {
			if ((source && source.baseSpecies.num === 493) || pokemon.baseSpecies.num === 493) {
				return false;
			}
			return true;
		},
		forcedForme: "Arceus-Fairy",
		num: 644,
		gen: 6,
	},
	plumefossil: {
		name: "Plume Fossil",
		spritenum: 339,
		fling: {
			basePower: 100,
		},
		num: 573,
		gen: 5,
		isNonstandard: "Past",
	},
	poisonbarb: {
		name: "Poison Barb",
		spritenum: 343,
		fling: {
			basePower: 70,
			status: 'psn',
		},
		onBasePowerPriority: 15,
		onBasePower(basePower, user, target, move) {
			if (move.type === 'Poison') {
				return this.chainModify([4915, 4096]);
			}
		},
		num: 245,
		gen: 2,
	},
	poisongem: {
		name: "Poison Gem",
		spritenum: 344,
		isGem: true,
		onSourceTryPrimaryHit(target, source, move) {
			if (target === source || move.category === 'Status') return;
			if (move.type === 'Poison' && source.useItem()) {
				source.addVolatile('gem');
			}
		},
		num: 554,
		gen: 5,
		isNonstandard: "Past",
	},
	poisonmemory: {
		name: "Poison Memory",
		spritenum: 670,
		onMemory: 'Poison',
		onTakeItem(item, pokemon, source) {
			if ((source && source.baseSpecies.num === 773) || pokemon.baseSpecies.num === 773) {
				return false;
			}
			return true;
		},
		forcedForme: "Silvally-Poison",
		itemUser: ["Silvally-Poison"],
		num: 906,
		gen: 7,
	},
	poisoniumz: {
		name: "Poisonium Z",
		spritenum: 638,
		onPlate: 'Poison',
		onTakeItem: false,
		zMove: true,
		zMoveType: "Poison",
		forcedForme: "Arceus-Poison",
		num: 783,
		gen: 7,
		isNonstandard: "Past",
	},
	pokeball: {
		name: "Poke Ball",
		spritenum: 345,
		num: 4,
		gen: 1,
		isPokeball: true,
	},
	pomegberry: {
		name: "Pomeg Berry",
		spritenum: 351,
		isBerry: true,
		naturalGift: {
			basePower: 90,
			type: "Ice",
		},
		onEat: false,
		num: 169,
		gen: 3,
	},
	poweranklet: {
		name: "Power Anklet",
		spritenum: 354,
		ignoreKlutz: true,
		fling: {
			basePower: 70,
		},
		onModifySpe(spe) {
			return this.chainModify(0.5);
		},
		num: 293,
		gen: 4,
	},
	powerband: {
		name: "Power Band",
		spritenum: 355,
		ignoreKlutz: true,
		fling: {
			basePower: 70,
		},
		onModifySpe(spe) {
			return this.chainModify(0.5);
		},
		num: 292,
		gen: 4,
	},
	powerbelt: {
		name: "Power Belt",
		spritenum: 356,
		ignoreKlutz: true,
		fling: {
			basePower: 70,
		},
		onModifySpe(spe) {
			return this.chainModify(0.5);
		},
		num: 290,
		gen: 4,
	},
	powerbracer: {
		name: "Power Bracer",
		spritenum: 357,
		ignoreKlutz: true,
		fling: {
			basePower: 70,
		},
		onModifySpe(spe) {
			return this.chainModify(0.5);
		},
		num: 289,
		gen: 4,
	},
	powerherb: {
		onChargeMove(pokemon, target, move) {
			if (pokemon.useItem()) {
				this.debug('power herb - remove charge turn for ' + move.id);
				this.attrLastMove('[still]');
				this.addMove('-anim', pokemon, move.name, target);
				return false; // skip charge turn
			}
		},
		name: "Power Herb",
		spritenum: 358,
		fling: {
			basePower: 10,
		},
		num: 271,
		gen: 4,
	},
	powerlens: {
		name: "Power Lens",
		spritenum: 359,
		ignoreKlutz: true,
		fling: {
			basePower: 70,
		},
		onModifySpe(spe) {
			return this.chainModify(0.5);
		},
		num: 291,
		gen: 4,
	},
	powerweight: {
		name: "Power Weight",
		spritenum: 360,
		ignoreKlutz: true,
		fling: {
			basePower: 70,
		},
		onModifySpe(spe) {
			return this.chainModify(0.5);
		},
		num: 294,
		gen: 4,
	},
	premierball: {
		name: "Premier Ball",
		spritenum: 363,
		num: 12,
		gen: 3,
		isPokeball: true,
	},
	primariumz: {
		name: "Primarium Z",
		spritenum: 652,
		onTakeItem: false,
		zMove: "Oceanic Operetta",
		zMoveFrom: "Sparkling Aria",
		itemUser: ["Primarina"],
		num: 800,
		gen: 7,
		isNonstandard: "Past",
	},
	prismscale: {
		name: "Prism Scale",
		spritenum: 365,
		fling: {
			basePower: 30,
		},
		num: 537,
		gen: 5,
	},
	protectivepads: {
		name: "Protective Pads",
		spritenum: 663,
		fling: {
			basePower: 30,
		},
		// protective effect handled in Battle#checkMoveMakesContact
		num: 880,
		gen: 7,
	},
	protector: {
		name: "Protector",
		spritenum: 367,
		fling: {
			basePower: 80,
		},
		num: 321,
		gen: 4,
	},
	psychicgem: {
		name: "Psychic Gem",
		spritenum: 369,
		isGem: true,
		onSourceTryPrimaryHit(target, source, move) {
			if (target === source || move.category === 'Status') return;
			if (move.type === 'Psychic' && source.useItem()) {
				source.addVolatile('gem');
			}
		},
		num: 557,
		gen: 5,
		isNonstandard: "Past",
	},
	psychicmemory: {
		name: "Psychic Memory",
		spritenum: 680,
		onMemory: 'Psychic',
		onTakeItem(item, pokemon, source) {
			if ((source && source.baseSpecies.num === 773) || pokemon.baseSpecies.num === 773) {
				return false;
			}
			return true;
		},
		forcedForme: "Silvally-Psychic",
		itemUser: ["Silvally-Psychic"],
		num: 916,
		gen: 7,
	},
	psychicseed: {
		name: "Psychic Seed",
		spritenum: 665,
		fling: {
			basePower: 10,
		},
		onStart(pokemon) {
			if (!pokemon.ignoringItem() && this.field.isTerrain('psychicterrain')) {
				pokemon.useItem();
			}
		},
		onAnyTerrainStart() {
			const pokemon = this.effectState.target;
			if (this.field.isTerrain('psychicterrain')) {
				pokemon.useItem();
			}
		},
		boosts: {
			spd: 1,
		},
		num: 882,
		gen: 7,
	},
	psychiumz: {
		name: "Psychium Z",
		spritenum: 641,
		onPlate: 'Psychic',
		onTakeItem: false,
		zMove: true,
		zMoveType: "Psychic",
		forcedForme: "Arceus-Psychic",
		num: 786,
		gen: 7,
		isNonstandard: "Past",
	},
	qualotberry: {
		name: "Qualot Berry",
		spritenum: 371,
		isBerry: true,
		naturalGift: {
			basePower: 90,
			type: "Poison",
		},
		onEat: false,
		num: 171,
		gen: 3,
	},
	quickball: {
		name: "Quick Ball",
		spritenum: 372,
		num: 15,
		gen: 4,
		isPokeball: true,
	},
	quickclaw: {
		onFractionalPriorityPriority: -2,
		onFractionalPriority(priority, pokemon) {
			if (priority <= 0 && this.randomChance(1, 5)) {
				this.add('-activate', pokemon, 'item: Quick Claw');
				return 0.1;
			}
		},
		name: "Quick Claw",
		spritenum: 373,
		fling: {
			basePower: 80,
		},
		num: 217,
		gen: 2,
	},
	quickpowder: {
		name: "Quick Powder",
		spritenum: 374,
		fling: {
			basePower: 10,
		},
		onModifySpe(spe, pokemon) {
			if (pokemon.species.name === 'Ditto' && !pokemon.transformed) {
				return this.chainModify(2);
			}
		},
		itemUser: ["Ditto"],
		num: 274,
		gen: 4,
	},
	rabutaberry: {
		name: "Rabuta Berry",
		spritenum: 375,
		isBerry: true,
		naturalGift: {
			basePower: 90,
			type: "Ghost",
		},
		onEat: false,
		num: 177,
		gen: 3,
		isNonstandard: "Past",
	},
	rarebone: {
		name: "Rare Bone",
		spritenum: 379,
		fling: {
			basePower: 100,
		},
		num: 106,
		gen: 4,
	},
	rawstberry: {
		name: "Rawst Berry",
		spritenum: 381,
		isBerry: true,
		naturalGift: {
			basePower: 80,
			type: "Grass",
		},
		onUpdate(pokemon) {
			if (pokemon.status === 'brn') {
				pokemon.eatItem();
			}
		},
		onEat(pokemon) {
			if (pokemon.status === 'brn') {
				pokemon.cureStatus();
			}
		},
		num: 152,
		gen: 3,
	},
	razorclaw: {
		name: "Razor Claw",
		spritenum: 382,
		fling: {
			basePower: 80,
		},
		onModifyCritRatio(critRatio) {
			return critRatio + 1;
		},
		num: 326,
		gen: 4,
	},
	razorfang: {
		name: "Razor Fang",
		spritenum: 383,
		fling: {
			basePower: 30,
			volatileStatus: 'flinch',
		},
		onModifyMovePriority: -1,
		onModifyMove(move) {
			if (move.category !== "Status") {
				if (!move.secondaries) move.secondaries = [];
				for (const secondary of move.secondaries) {
					if (secondary.volatileStatus === 'flinch') return;
				}
				move.secondaries.push({
					chance: 10,
					volatileStatus: 'flinch',
				});
			}
		},
		num: 327,
		gen: 4,
		isNonstandard: "Past",
	},
	razzberry: {
		name: "Razz Berry",
		spritenum: 384,
		isBerry: true,
		naturalGift: {
			basePower: 80,
			type: "Steel",
		},
		onEat: false,
		num: 164,
		gen: 3,
		isNonstandard: "Past",
	},
	reapercloth: {
		name: "Reaper Cloth",
		spritenum: 385,
		fling: {
			basePower: 10,
		},
		num: 325,
		gen: 4,
	},
	redcard: {
		name: "Red Card",
		spritenum: 387,
		fling: {
			basePower: 10,
		},
		onAfterMoveSecondary(target, source, move) {
			if (source && source !== target && source.hp && target.hp && move && move.category !== 'Status') {
				if (!source.isActive || !this.canSwitch(source.side) || source.forceSwitchFlag || target.forceSwitchFlag) {
					return;
				}
				// The item is used up even against a pokemon with Ingrain or that otherwise can't be forced out
				if (target.useItem(source)) {
					if (this.runEvent('DragOut', source, target, move)) {
						source.forceSwitchFlag = true;
					}
				}
			}
		},
		num: 542,
		gen: 5,
	},
	redorb: {
		name: "Red Orb",
		spritenum: 390,
		onSwitchIn(pokemon) {
			if (pokemon.isActive && pokemon.baseSpecies.name === 'Groudon') {
				this.queue.insertChoice({choice: 'runPrimal', pokemon: pokemon});
			}
		},
		onPrimal(pokemon) {
			pokemon.formeChange('Groudon-Primal', this.effect, true);
		},
		onTakeItem(item, source) {
			if (source.baseSpecies.baseSpecies === 'Groudon') return false;
			return true;
		},
		itemUser: ["Groudon"],
		num: 534,
		gen: 6,
		isNonstandard: "Past",
	},
	repeatball: {
		name: "Repeat Ball",
		spritenum: 401,
		num: 9,
		gen: 3,
		isPokeball: true,
	},
	ribbonsweet: {
		name: "Ribbon Sweet",
		spritenum: 710,
		fling: {
			basePower: 10,
		},
		num: 1115,
		gen: 8,
	},
	rindoberry: {
		name: "Rindo Berry",
		spritenum: 409,
		isBerry: true,
		naturalGift: {
			basePower: 80,
			type: "Grass",
		},
		onSourceModifyDamage(damage, source, target, move) {
			if (move.type === 'Grass' && target.getMoveHitData(move).typeMod > 0) {
				const hitSub = target.volatiles['substitute'] && !move.flags['authentic'] && !(move.infiltrates && this.gen >= 6);
				if (hitSub) return;

				if (target.eatItem()) {
					this.debug('-50% reduction');
					this.add('-enditem', target, this.effect, '[weaken]');
					return this.chainModify(0.5);
				}
			}
		},
		onEat() { },
		num: 187,
		gen: 4,
	},
	ringtarget: {
		name: "Ring Target",
		spritenum: 410,
		fling: {
			basePower: 10,
		},
		onNegateImmunity: false,
		num: 543,
		gen: 5,
	},
	rockgem: {
		name: "Rock Gem",
		spritenum: 415,
		isGem: true,
		onSourceTryPrimaryHit(target, source, move) {
			if (target === source || move.category === 'Status') return;
			if (move.type === 'Rock' && source.useItem()) {
				source.addVolatile('gem');
			}
		},
		num: 559,
		gen: 5,
		isNonstandard: "Past",
	},
	rockincense: {
		name: "Rock Incense",
		spritenum: 416,
		fling: {
			basePower: 10,
		},
		onBasePowerPriority: 15,
		onBasePower(basePower, user, target, move) {
			if (move.type === 'Rock') {
				return this.chainModify([4915, 4096]);
			}
		},
		num: 315,
		gen: 4,
	},
	rockmemory: {
		name: "Rock Memory",
		spritenum: 672,
		onMemory: 'Rock',
		onTakeItem(item, pokemon, source) {
			if ((source && source.baseSpecies.num === 773) || pokemon.baseSpecies.num === 773) {
				return false;
			}
			return true;
		},
		forcedForme: "Silvally-Rock",
		itemUser: ["Silvally-Rock"],
		num: 908,
		gen: 7,
	},
	rockiumz: {
		name: "Rockium Z",
		spritenum: 643,
		onPlate: 'Rock',
		onTakeItem: false,
		zMove: true,
		zMoveType: "Rock",
		forcedForme: "Arceus-Rock",
		num: 788,
		gen: 7,
		isNonstandard: "Past",
	},
	rockyhelmet: {
		name: "Rocky Helmet",
		spritenum: 417,
		fling: {
			basePower: 60,
		},
		onDamagingHitOrder: 2,
		onDamagingHit(damage, target, source, move) {
			if (this.checkMoveMakesContact(move, source, target)) {
				this.damage(source.baseMaxhp / 6, source, target);
			}
		},
		num: 540,
		gen: 5,
	},
	roomservice: {
		name: "Room Service",
		spritenum: 717,
		fling: {
			basePower: 100,
		},
		onUpdate(pokemon) {
			if (this.field.getPseudoWeather('trickroom')) {
				pokemon.useItem();
			}
		},
		boosts: {
			spe: -1,
		},
		num: 1122,
		gen: 8,
	},
	rootfossil: {
		name: "Root Fossil",
		spritenum: 418,
		fling: {
			basePower: 100,
		},
		num: 99,
		gen: 3,
		isNonstandard: "Past",
	},
	roseincense: {
		name: "Rose Incense",
		spritenum: 419,
		fling: {
			basePower: 10,
		},
		onBasePowerPriority: 15,
		onBasePower(basePower, user, target, move) {
			if (move.type === 'Grass') {
				return this.chainModify([4915, 4096]);
			}
		},
		num: 318,
		gen: 4,
	},
	roseliberry: {
		name: "Roseli Berry",
		spritenum: 603,
		isBerry: true,
		naturalGift: {
			basePower: 80,
			type: "Fairy",
		},
		onSourceModifyDamage(damage, source, target, move) {
			if (move.type === 'Fairy' && target.getMoveHitData(move).typeMod > 0) {
				const hitSub = target.volatiles['substitute'] && !move.flags['authentic'] && !(move.infiltrates && this.gen >= 6);
				if (hitSub) return;

				if (target.eatItem()) {
					this.debug('-50% reduction');
					this.add('-enditem', target, this.effect, '[weaken]');
					return this.chainModify(0.5);
				}
			}
		},
		onEat() { },
		num: 686,
		gen: 6,
	},
	rowapberry: {
		name: "Rowap Berry",
		spritenum: 420,
		isBerry: true,
		naturalGift: {
			basePower: 100,
			type: "Dark",
		},
		onDamagingHit(damage, target, source, move) {
			if (move.category === 'Special' && source.hp && source.isActive) {
				if (target.eatItem()) {
					this.damage(source.baseMaxhp / (target.hasAbility('ripen') ? 4 : 8), source, target);
				}
			}
		},
		onEat() { },
		num: 212,
		gen: 4,
	},
	rustedshield: {
		name: "Rusted Shield",
		spritenum: 699,
		onTakeItem(item, pokemon, source) {
			if ((source && source.baseSpecies.num === 889) || pokemon.baseSpecies.num === 889) {
				return false;
			}
			return true;
		},
		forcedForme: "Zamazenta-Crowned",
		itemUser: ["Zamazenta-Crowned"],
		num: 1104,
		gen: 8,
	},
	rustedsword: {
		name: "Rusted Sword",
		spritenum: 698,
		onTakeItem(item, pokemon, source) {
			if ((source && source.baseSpecies.num === 888) || pokemon.baseSpecies.num === 888) {
				return false;
			}
			return true;
		},
		forcedForme: "Zacian-Crowned",
		itemUser: ["Zacian-Crowned"],
		num: 1103,
		gen: 8,
	},
	sablenite: {
		name: "Sablenite",
		spritenum: 614,
		megaStone: "Sableye-Mega",
		megaEvolves: "Sableye",
		itemUser: ["Sableye"],
		onTakeItem(item, source) {
			if (item.megaEvolves === source.baseSpecies.baseSpecies) return false;
			return true;
		},
		num: 754,
		gen: 6,
		isNonstandard: "Past",
	},
	sachet: {
		name: "Sachet",
		spritenum: 691,
		fling: {
			basePower: 80,
		},
		num: 647,
		gen: 6,
	},
	safariball: {
		name: "Safari Ball",
		spritenum: 425,
		num: 5,
		gen: 1,
		isPokeball: true,
	},
	safetygoggles: {
		name: "Safety Goggles",
		spritenum: 604,
		fling: {
			basePower: 80,
		},
		onImmunity(type, pokemon) {
			if (type === 'sandstorm' || type === 'hail' || type === 'powder') return false;
		},
		onTryHit(pokemon, source, move) {
			if (move.flags['powder'] && pokemon !== source && this.dex.getImmunity('powder', pokemon)) {
				this.add('-activate', pokemon, 'item: Safety Goggles', move.name);
				return null;
			}
		},
		num: 650,
		gen: 6,
	},
	sailfossil: {
		name: "Sail Fossil",
		spritenum: 695,
		fling: {
			basePower: 100,
		},
		num: 711,
		gen: 6,
		isNonstandard: "Past",
	},
	salacberry: {
		name: "Salac Berry",
		spritenum: 426,
		isBerry: true,
		naturalGift: {
			basePower: 100,
			type: "Fighting",
		},
		onUpdate(pokemon) {
			if (
				pokemon.hp <= pokemon.maxhp / 4 ||
				(pokemon.hp <= pokemon.maxhp / 2 && pokemon.hasAbility('gluttony') && pokemon.abilityState.gluttony)
			) {
				pokemon.eatItem();
			}
		},
		onEat(pokemon) {
			this.boost({spe: 1});
		},
		num: 203,
		gen: 3,
	},
	salamencite: {
		name: "Salamencite",
		spritenum: 627,
		megaStone: "Salamence-Mega",
		megaEvolves: "Salamence",
		itemUser: ["Salamence"],
		onTakeItem(item, source) {
			if (item.megaEvolves === source.baseSpecies.baseSpecies) return false;
			return true;
		},
		num: 769,
		gen: 6,
		isNonstandard: "Past",
	},
	sceptilite: {
		name: "Sceptilite",
		spritenum: 613,
		megaStone: "Sceptile-Mega",
		megaEvolves: "Sceptile",
		itemUser: ["Sceptile"],
		onTakeItem(item, source) {
			if (item.megaEvolves === source.baseSpecies.baseSpecies) return false;
			return true;
		},
		num: 753,
		gen: 6,
		isNonstandard: "Past",
	},
	scizorite: {
		name: "Scizorite",
		spritenum: 605,
		megaStone: "Scizor-Mega",
		megaEvolves: "Scizor",
		itemUser: ["Scizor"],
		onTakeItem(item, source) {
			if (item.megaEvolves === source.baseSpecies.baseSpecies) return false;
			return true;
		},
		num: 670,
		gen: 6,
		isNonstandard: "Past",
	},
	scopelens: {
		name: "Scope Lens",
		spritenum: 429,
		fling: {
			basePower: 30,
		},
		onModifyCritRatio(critRatio) {
			return critRatio + 1;
		},
		num: 232,
		gen: 2,
	},
	seaincense: {
		name: "Sea Incense",
		spritenum: 430,
		fling: {
			basePower: 10,
		},
		onBasePowerPriority: 15,
		onBasePower(basePower, user, target, move) {
			if (move && move.type === 'Water') {
				return this.chainModify([4915, 4096]);
			}
		},
		num: 254,
		gen: 3,
	},
	sharpbeak: {
		name: "Sharp Beak",
		spritenum: 436,
		fling: {
			basePower: 50,
		},
		onBasePowerPriority: 15,
		onBasePower(basePower, user, target, move) {
			if (move && move.type === 'Flying') {
				return this.chainModify([4915, 4096]);
			}
		},
		num: 244,
		gen: 2,
	},
	sharpedonite: {
		name: "Sharpedonite",
		spritenum: 619,
		megaStone: "Sharpedo-Mega",
		megaEvolves: "Sharpedo",
		itemUser: ["Sharpedo"],
		onTakeItem(item, source) {
			if (item.megaEvolves === source.baseSpecies.baseSpecies) return false;
			return true;
		},
		num: 759,
		gen: 6,
		isNonstandard: "Past",
	},
	shedshell: {
		name: "Shed Shell",
		spritenum: 437,
		fling: {
			basePower: 10,
		},
		onTrapPokemonPriority: -10,
		onTrapPokemon(pokemon) {
			pokemon.trapped = pokemon.maybeTrapped = false;
		},
		num: 295,
		gen: 4,
	},
	shellbell: {
		name: "Shell Bell",
		spritenum: 438,
		fling: {
			basePower: 30,
		},
		onAfterMoveSecondarySelfPriority: -1,
		onAfterMoveSecondarySelf(pokemon, target, move) {
			if (move.totalDamage) {
				this.heal(move.totalDamage / 8, pokemon);
			}
		},
		num: 253,
		gen: 3,
	},
	shinystone: {
		name: "Shiny Stone",
		spritenum: 439,
		fling: {
			basePower: 80,
		},
		num: 107,
		gen: 4,
	},
	shockdrive: {
		name: "Shock Drive",
		spritenum: 442,
		onTakeItem(item, pokemon, source) {
			if ((source && source.baseSpecies.num === 649) || pokemon.baseSpecies.num === 649) {
				return false;
			}
			return true;
		},
		onDrive: 'Electric',
		forcedForme: "Genesect-Shock",
		itemUser: ["Genesect-Shock"],
		num: 117,
		gen: 5,
	},
	shucaberry: {
		name: "Shuca Berry",
		spritenum: 443,
		isBerry: true,
		naturalGift: {
			basePower: 80,
			type: "Ground",
		},
		onSourceModifyDamage(damage, source, target, move) {
			if (move.type === 'Ground' && target.getMoveHitData(move).typeMod > 0) {
				const hitSub = target.volatiles['substitute'] && !move.flags['authentic'] && !(move.infiltrates && this.gen >= 6);
				if (hitSub) return;

				if (target.eatItem()) {
					this.debug('-50% reduction');
					this.add('-enditem', target, this.effect, '[weaken]');
					return this.chainModify(0.5);
				}
			}
		},
		onEat() { },
		num: 191,
		gen: 4,
	},
	silkscarf: {
		name: "Silk Scarf",
		spritenum: 444,
		fling: {
			basePower: 10,
		},
		onBasePowerPriority: 15,
		onBasePower(basePower, user, target, move) {
			if (move.type === 'Normal') {
				return this.chainModify([4915, 4096]);
			}
		},
		num: 251,
		gen: 3,
	},
	silverpowder: {
		name: "Silver Powder",
		spritenum: 447,
		fling: {
			basePower: 10,
		},
		onBasePowerPriority: 15,
		onBasePower(basePower, user, target, move) {
			if (move.type === 'Bug') {
				return this.chainModify([4915, 4096]);
			}
		},
		num: 222,
		gen: 2,
	},
	sitrusberry: {
		name: "Sitrus Berry",
		spritenum: 448,
		isBerry: true,
		naturalGift: {
			basePower: 80,
			type: "Psychic",
		},
		onUpdate(pokemon) {
			if (pokemon.hp <= pokemon.maxhp / 2) {
				pokemon.eatItem();
			}
		},
		onTryEatItem(item, pokemon) {
			if (!this.runEvent('TryHeal', pokemon)) return false;
		},
		onEat(pokemon) {
			this.heal(pokemon.baseMaxhp / 4);
		},
		num: 158,
		gen: 3,
	},
	skullfossil: {
		name: "Skull Fossil",
		spritenum: 449,
		fling: {
			basePower: 100,
		},
		num: 105,
		gen: 4,
		isNonstandard: "Past",
	},
	skyplate: {
		name: "Sky Plate",
		spritenum: 450,
		onPlate: 'Flying',
		onBasePowerPriority: 15,
		onBasePower(basePower, user, target, move) {
			if (move.type === 'Flying') {
				return this.chainModify([4915, 4096]);
			}
		},
		onTakeItem(item, pokemon, source) {
			if ((source && source.baseSpecies.num === 493) || pokemon.baseSpecies.num === 493) {
				return false;
			}
			return true;
		},
		forcedForme: "Arceus-Flying",
		num: 306,
		gen: 4,
		isNonstandard: "Unobtainable",
	},
	slowbronite: {
		name: "Slowbronite",
		spritenum: 620,
		megaStone: "Slowbro-Mega",
		megaEvolves: "Slowbro",
		itemUser: ["Slowbro"],
		onTakeItem(item, source) {
			if (item.megaEvolves === source.baseSpecies.baseSpecies) return false;
			return true;
		},
		num: 760,
		gen: 6,
		isNonstandard: "Past",
	},
	smoothrock: {
		name: "Smooth Rock",
		spritenum: 453,
		fling: {
			basePower: 10,
		},
		num: 283,
		gen: 4,
	},
	snorliumz: {
		name: "Snorlium Z",
		spritenum: 656,
		onTakeItem: false,
		zMove: "Pulverizing Pancake",
		zMoveFrom: "Giga Impact",
		itemUser: ["Snorlax"],
		num: 804,
		gen: 7,
		isNonstandard: "Past",
	},
	snowball: {
		name: "Snowball",
		spritenum: 606,
		fling: {
			basePower: 30,
		},
		onDamagingHit(damage, target, source, move) {
			if (move.type === 'Ice') {
				target.useItem();
			}
		},
		boosts: {
			atk: 1,
		},
		num: 649,
		gen: 6,
	},
	softsand: {
		name: "Soft Sand",
		spritenum: 456,
		fling: {
			basePower: 10,
		},
		onBasePowerPriority: 15,
		onBasePower(basePower, user, target, move) {
			if (move.type === 'Ground') {
				return this.chainModify([4915, 4096]);
			}
		},
		num: 237,
		gen: 2,
	},
	solganiumz: {
		name: "Solganium Z",
		spritenum: 685,
		onTakeItem: false,
		zMove: "Searing Sunraze Smash",
		zMoveFrom: "Sunsteel Strike",
		itemUser: ["Solgaleo", "Necrozma-Dusk-Mane"],
		num: 921,
		gen: 7,
		isNonstandard: "Past",
	},
	souldew: {
		name: "Soul Dew",
		spritenum: 459,
		fling: {
			basePower: 30,
		},
		onBasePowerPriority: 15,
		onBasePower(basePower, user, target, move) {
			if (
				move && (user.baseSpecies.num === 380 || user.baseSpecies.num === 381) &&
				(move.type === 'Psychic' || move.type === 'Dragon')
			) {
				return this.chainModify([4915, 4096]);
			}
		},
		itemUser: ["Latios", "Latias"],
		num: 225,
		gen: 3,
	},
	spelltag: {
		name: "Spell Tag",
		spritenum: 461,
		fling: {
			basePower: 30,
		},
		onBasePowerPriority: 15,
		onBasePower(basePower, user, target, move) {
			if (move.type === 'Ghost') {
				return this.chainModify([4915, 4096]);
			}
		},
		num: 247,
		gen: 2,
	},
	spelonberry: {
		name: "Spelon Berry",
		spritenum: 462,
		isBerry: true,
		naturalGift: {
			basePower: 90,
			type: "Dark",
		},
		onEat: false,
		num: 179,
		gen: 3,
		isNonstandard: "Past",
	},
	splashplate: {
		name: "Splash Plate",
		spritenum: 463,
		onPlate: 'Water',
		onBasePowerPriority: 15,
		onBasePower(basePower, user, target, move) {
			if (move.type === 'Water') {
				return this.chainModify([4915, 4096]);
			}
		},
		onTakeItem(item, pokemon, source) {
			if ((source && source.baseSpecies.num === 493) || pokemon.baseSpecies.num === 493) {
				return false;
			}
			return true;
		},
		forcedForme: "Arceus-Water",
		num: 299,
		gen: 4,
		isNonstandard: "Unobtainable",
	},
	spookyplate: {
		name: "Spooky Plate",
		spritenum: 464,
		onPlate: 'Ghost',
		onBasePowerPriority: 15,
		onBasePower(basePower, user, target, move) {
			if (move.type === 'Ghost') {
				return this.chainModify([4915, 4096]);
			}
		},
		onTakeItem(item, pokemon, source) {
			if ((source && source.baseSpecies.num === 493) || pokemon.baseSpecies.num === 493) {
				return false;
			}
			return true;
		},
		forcedForme: "Arceus-Ghost",
		num: 310,
		gen: 4,
		isNonstandard: "Unobtainable",
	},
	sportball: {
		name: "Sport Ball",
		spritenum: 465,
		num: 499,
		gen: 2,
		isPokeball: true,
	},
	starfberry: {
		name: "Starf Berry",
		spritenum: 472,
		isBerry: true,
		naturalGift: {
			basePower: 100,
			type: "Psychic",
		},
		onUpdate(pokemon) {
			if (
				pokemon.hp <= pokemon.maxhp / 4 ||
				(pokemon.hp <= pokemon.maxhp / 2 && pokemon.hasAbility('gluttony') && pokemon.abilityState.gluttony)
			) {
				pokemon.eatItem();
			}
		},
		onEat(pokemon) {
			const stats: BoostID[] = [];
			let stat: BoostID;
			for (stat in pokemon.boosts) {
				if (stat !== 'accuracy' && stat !== 'evasion' && pokemon.boosts[stat] < 6) {
					stats.push(stat);
				}
			}
			if (stats.length) {
				const randomStat = this.sample(stats);
				const boost: SparseBoostsTable = {};
				boost[randomStat] = 2;
				this.boost(boost);
			}
		},
		num: 207,
		gen: 3,
	},
	starsweet: {
		name: "Star Sweet",
		spritenum: 709,
		fling: {
			basePower: 10,
		},
		num: 1114,
		gen: 8,
	},
	steelixite: {
		name: "Steelixite",
		spritenum: 621,
		megaStone: "Steelix-Mega",
		megaEvolves: "Steelix",
		itemUser: ["Steelix"],
		onTakeItem(item, source) {
			if (item.megaEvolves === source.baseSpecies.baseSpecies) return false;
			return true;
		},
		num: 761,
		gen: 6,
		isNonstandard: "Past",
	},
	steelgem: {
		name: "Steel Gem",
		spritenum: 473,
		isGem: true,
		onSourceTryPrimaryHit(target, source, move) {
			if (target === source || move.category === 'Status') return;
			if (move.type === 'Steel' && source.useItem()) {
				source.addVolatile('gem');
			}
		},
		num: 563,
		gen: 5,
		isNonstandard: "Past",
	},
	steelmemory: {
		name: "Steel Memory",
		spritenum: 675,
		onMemory: 'Steel',
		onTakeItem(item, pokemon, source) {
			if ((source && source.baseSpecies.num === 773) || pokemon.baseSpecies.num === 773) {
				return false;
			}
			return true;
		},
		forcedForme: "Silvally-Steel",
		itemUser: ["Silvally-Steel"],
		num: 911,
		gen: 7,
	},
	steeliumz: {
		name: "Steelium Z",
		spritenum: 647,
		onPlate: 'Steel',
		onTakeItem: false,
		zMove: true,
		zMoveType: "Steel",
		forcedForme: "Arceus-Steel",
		num: 792,
		gen: 7,
		isNonstandard: "Past",
	},
	stick: {
		name: "Stick",
		fling: {
			basePower: 60,
		},
		spritenum: 475,
		onModifyCritRatio(critRatio, user) {
			if (this.toID(user.baseSpecies.baseSpecies) === 'farfetchd') {
				return critRatio + 2;
			}
		},
		itemUser: ["Farfetch\u2019d"],
		num: 259,
		gen: 2,
		isNonstandard: "Past",
	},
	stickybarb: {
		name: "Sticky Barb",
		spritenum: 476,
		fling: {
			basePower: 80,
		},
		onResidualOrder: 26,
		onResidualSubOrder: 2,
		onResidual(pokemon) {
			this.damage(pokemon.baseMaxhp / 8);
		},
		onHit(target, source, move) {
			if (source && source !== target && !source.item && move && this.checkMoveMakesContact(move, source, target)) {
				const barb = target.takeItem();
				if (!barb) return; // Gen 4 Multitype
				source.setItem(barb);
				// no message for Sticky Barb changing hands
			}
		},
		num: 288,
		gen: 4,
	},
	stoneplate: {
		name: "Stone Plate",
		spritenum: 477,
		onPlate: 'Rock',
		onBasePowerPriority: 15,
		onBasePower(basePower, user, target, move) {
			if (move.type === 'Rock') {
				return this.chainModify([4915, 4096]);
			}
		},
		onTakeItem(item, pokemon, source) {
			if ((source && source.baseSpecies.num === 493) || pokemon.baseSpecies.num === 493) {
				return false;
			}
			return true;
		},
		forcedForme: "Arceus-Rock",
		num: 309,
		gen: 4,
		isNonstandard: "Unobtainable",
	},
	strawberrysweet: {
		name: "Strawberry Sweet",
		spritenum: 704,
		fling: {
			basePower: 10,
		},
		num: 1109,
		gen: 8,
	},
	sunstone: {
		name: "Sun Stone",
		spritenum: 480,
		fling: {
			basePower: 30,
		},
		num: 80,
		gen: 2,
	},
	swampertite: {
		name: "Swampertite",
		spritenum: 612,
		megaStone: "Swampert-Mega",
		megaEvolves: "Swampert",
		itemUser: ["Swampert"],
		onTakeItem(item, source) {
			if (item.megaEvolves === source.baseSpecies.baseSpecies) return false;
			return true;
		},
		num: 752,
		gen: 6,
		isNonstandard: "Past",
	},
	sweetapple: {
		name: "Sweet Apple",
		spritenum: 711,
		fling: {
			basePower: 30,
		},
		num: 1116,
		gen: 8,
	},
	tamatoberry: {
		name: "Tamato Berry",
		spritenum: 486,
		isBerry: true,
		naturalGift: {
			basePower: 90,
			type: "Psychic",
		},
		onEat: false,
		num: 174,
		gen: 3,
	},
	tangaberry: {
		name: "Tanga Berry",
		spritenum: 487,
		isBerry: true,
		naturalGift: {
			basePower: 80,
			type: "Bug",
		},
		onSourceModifyDamage(damage, source, target, move) {
			if (move.type === 'Bug' && target.getMoveHitData(move).typeMod > 0) {
				const hitSub = target.volatiles['substitute'] && !move.flags['authentic'] && !(move.infiltrates && this.gen >= 6);
				if (hitSub) return;

				if (target.eatItem()) {
					this.debug('-50% reduction');
					this.add('-enditem', target, this.effect, '[weaken]');
					return this.chainModify(0.5);
				}
			}
		},
		onEat() { },
		num: 194,
		gen: 4,
	},
	tapuniumz: {
		name: "Tapunium Z",
		spritenum: 653,
		onTakeItem: false,
		zMove: "Guardian of Alola",
		zMoveFrom: "Nature's Madness",
		itemUser: ["Tapu Koko", "Tapu Lele", "Tapu Bulu", "Tapu Fini"],
		num: 801,
		gen: 7,
		isNonstandard: "Past",
	},
	tartapple: {
		name: "Tart Apple",
		spritenum: 712,
		fling: {
			basePower: 30,
		},
		num: 1117,
		gen: 8,
	},
	terrainextender: {
		name: "Terrain Extender",
		spritenum: 662,
		fling: {
			basePower: 60,
		},
		num: 879,
		gen: 7,
	},
	thickclub: {
		name: "Thick Club",
		spritenum: 491,
		fling: {
			basePower: 90,
		},
		onModifyAtkPriority: 1,
		onModifyAtk(atk, pokemon) {
			if (pokemon.baseSpecies.baseSpecies === 'Cubone' || pokemon.baseSpecies.baseSpecies === 'Marowak') {
				return this.chainModify(2);
			}
		},
		itemUser: ["Marowak", "Cubone"],
		num: 258,
		gen: 2,
	},
	throatspray: {
		name: "Throat Spray",
		spritenum: 713,
		fling: {
			basePower: 30,
		},
		onAfterMoveSecondarySelf(target, source, move) {
			if (move.flags['sound']) {
				target.useItem();
			}
		},
		boosts: {
			spa: 1,
		},
		num: 1118,
		gen: 8,
	},
	thunderstone: {
		name: "Thunder Stone",
		spritenum: 492,
		fling: {
			basePower: 30,
		},
		num: 83,
		gen: 1,
	},
	timerball: {
		name: "Timer Ball",
		spritenum: 494,
		num: 10,
		gen: 3,
		isPokeball: true,
	},
	toxicorb: {
		name: "Toxic Orb",
		spritenum: 515,
		fling: {
			basePower: 30,
			status: 'tox',
		},
		onResidualOrder: 26,
		onResidualSubOrder: 2,
		onResidual(pokemon) {
			pokemon.trySetStatus('tox', pokemon);
		},
		num: 272,
		gen: 4,
	},
	toxicplate: {
		name: "Toxic Plate",
		spritenum: 516,
		onPlate: 'Poison',
		onBasePowerPriority: 15,
		onBasePower(basePower, user, target, move) {
			if (move.type === 'Poison') {
				return this.chainModify([4915, 4096]);
			}
		},
		onTakeItem(item, pokemon, source) {
			if ((source && source.baseSpecies.num === 493) || pokemon.baseSpecies.num === 493) {
				return false;
			}
			return true;
		},
		forcedForme: "Arceus-Poison",
		num: 304,
		gen: 4,
		isNonstandard: "Unobtainable",
	},
	tr00: {
		name: "TR00",
		fling: {
			basePower: 10,
		},
		spritenum: 721,
		num: 1130,
		gen: 8,
	},
	tr01: {
		name: "TR01",
		fling: {
			basePower: 85,
		},
		spritenum: 721,
		num: 1131,
		gen: 8,
	},
	tr02: {
		name: "TR02",
		fling: {
			basePower: 90,
		},
		spritenum: 730,
		num: 1132,
		gen: 8,
	},
	tr03: {
		name: "TR03",
		fling: {
			basePower: 110,
		},
		spritenum: 731,
		num: 1133,
		gen: 8,
	},
	tr04: {
		name: "TR04",
		fling: {
			basePower: 90,
		},
		spritenum: 731,
		num: 1134,
		gen: 8,
	},
	tr05: {
		name: "TR05",
		fling: {
			basePower: 90,
		},
		spritenum: 735,
		num: 1135,
		gen: 8,
	},
	tr06: {
		name: "TR06",
		fling: {
			basePower: 110,
		},
		spritenum: 735,
		num: 1136,
		gen: 8,
	},
	tr07: {
		name: "TR07",
		fling: {
			basePower: 10,
		},
		spritenum: 722,
		num: 1137,
		gen: 8,
	},
	tr08: {
		name: "TR08",
		fling: {
			basePower: 90,
		},
		spritenum: 733,
		num: 1138,
		gen: 8,
	},
	tr09: {
		name: "TR09",
		fling: {
			basePower: 110,
		},
		spritenum: 733,
		num: 1139,
		gen: 8,
	},
	tr10: {
		name: "TR10",
		fling: {
			basePower: 100,
		},
		spritenum: 725,
		num: 1140,
		gen: 8,
	},
	tr11: {
		name: "TR11",
		fling: {
			basePower: 90,
		},
		spritenum: 734,
		num: 1141,
		gen: 8,
	},
	tr12: {
		name: "TR12",
		fling: {
			basePower: 10,
		},
		spritenum: 734,
		num: 1142,
		gen: 8,
	},
	tr13: {
		name: "TR13",
		fling: {
			basePower: 10,
		},
		spritenum: 721,
		num: 1143,
		gen: 8,
	},
	tr14: {
		name: "TR14",
		fling: {
			basePower: 10,
		},
		spritenum: 721,
		num: 1144,
		gen: 8,
	},
	tr15: {
		name: "TR15",
		fling: {
			basePower: 110,
		},
		spritenum: 730,
		num: 1145,
		gen: 8,
	},
	tr16: {
		name: "TR16",
		fling: {
			basePower: 80,
		},
		spritenum: 731,
		num: 1146,
		gen: 8,
	},
	tr17: {
		name: "TR17",
		fling: {
			basePower: 10,
		},
		spritenum: 734,
		num: 1147,
		gen: 8,
	},
	tr18: {
		name: "TR18",
		fling: {
			basePower: 80,
		},
		spritenum: 727,
		num: 1148,
		gen: 8,
	},
	tr19: {
		name: "TR19",
		fling: {
			basePower: 80,
		},
		spritenum: 721,
		num: 1149,
		gen: 8,
	},
	tr20: {
		name: "TR20",
		fling: {
			basePower: 10,
		},
		spritenum: 721,
		num: 1150,
		gen: 8,
	},
	tr21: {
		name: "TR21",
		fling: {
			basePower: 10,
		},
		spritenum: 722,
		num: 1151,
		gen: 8,
	},
	tr22: {
		name: "TR22",
		fling: {
			basePower: 90,
		},
		spritenum: 724,
		num: 1152,
		gen: 8,
	},
	tr23: {
		name: "TR23",
		fling: {
			basePower: 10,
		},
		spritenum: 725,
		num: 1153,
		gen: 8,
	},
	tr24: {
		name: "TR24",
		fling: {
			basePower: 120,
		},
		spritenum: 736,
		num: 1154,
		gen: 8,
	},
	tr25: {
		name: "TR25",
		fling: {
			basePower: 80,
		},
		spritenum: 734,
		num: 1155,
		gen: 8,
	},
	tr26: {
		name: "TR26",
		fling: {
			basePower: 10,
		},
		spritenum: 721,
		num: 1156,
		gen: 8,
	},
	tr27: {
		name: "TR27",
		fling: {
			basePower: 10,
		},
		spritenum: 721,
		num: 1157,
		gen: 8,
	},
	tr28: {
		name: "TR28",
		fling: {
			basePower: 120,
		},
		spritenum: 727,
		num: 1158,
		gen: 8,
	},
	tr29: {
		name: "TR29",
		fling: {
			basePower: 10,
		},
		spritenum: 721,
		num: 1159,
		gen: 8,
	},
	tr30: {
		name: "TR30",
		fling: {
			basePower: 10,
		},
		spritenum: 721,
		num: 1160,
		gen: 8,
	},
	tr31: {
		name: "TR31",
		fling: {
			basePower: 100,
		},
		spritenum: 729,
		num: 1161,
		gen: 8,
	},
	tr32: {
		name: "TR32",
		fling: {
			basePower: 80,
		},
		spritenum: 737,
		num: 1162,
		gen: 8,
	},
	tr33: {
		name: "TR33",
		fling: {
			basePower: 80,
		},
		spritenum: 728,
		num: 1163,
		gen: 8,
	},
	tr34: {
		name: "TR34",
		fling: {
			basePower: 120,
		},
		spritenum: 734,
		num: 1164,
		gen: 8,
	},
	tr35: {
		name: "TR35",
		fling: {
			basePower: 90,
		},
		spritenum: 721,
		num: 1165,
		gen: 8,
	},
	tr36: {
		name: "TR36",
		fling: {
			basePower: 95,
		},
		spritenum: 730,
		num: 1166,
		gen: 8,
	},
	tr37: {
		name: "TR37",
		fling: {
			basePower: 10,
		},
		spritenum: 737,
		num: 1167,
		gen: 8,
	},
	tr38: {
		name: "TR38",
		fling: {
			basePower: 10,
		},
		spritenum: 734,
		num: 1168,
		gen: 8,
	},
	tr39: {
		name: "TR39",
		fling: {
			basePower: 120,
		},
		spritenum: 722,
		num: 1169,
		gen: 8,
	},
	tr40: {
		name: "TR40",
		fling: {
			basePower: 10,
		},
		spritenum: 734,
		num: 1170,
		gen: 8,
	},
	tr41: {
		name: "TR41",
		fling: {
			basePower: 85,
		},
		spritenum: 730,
		num: 1171,
		gen: 8,
	},
	tr42: {
		name: "TR42",
		fling: {
			basePower: 90,
		},
		spritenum: 721,
		num: 1172,
		gen: 8,
	},
	tr43: {
		name: "TR43",
		fling: {
			basePower: 130,
		},
		spritenum: 730,
		num: 1173,
		gen: 8,
	},
	tr44: {
		name: "TR44",
		fling: {
			basePower: 10,
		},
		spritenum: 734,
		num: 1174,
		gen: 8,
	},
	tr45: {
		name: "TR45",
		fling: {
			basePower: 90,
		},
		spritenum: 731,
		num: 1175,
		gen: 8,
	},
	tr46: {
		name: "TR46",
		fling: {
			basePower: 10,
		},
		spritenum: 729,
		num: 1176,
		gen: 8,
	},
	tr47: {
		name: "TR47",
		fling: {
			basePower: 80,
		},
		spritenum: 736,
		num: 1177,
		gen: 8,
	},
	tr48: {
		name: "TR48",
		fling: {
			basePower: 10,
		},
		spritenum: 722,
		num: 1178,
		gen: 8,
	},
	tr49: {
		name: "TR49",
		fling: {
			basePower: 10,
		},
		spritenum: 734,
		num: 1179,
		gen: 8,
	},
	tr50: {
		name: "TR50",
		fling: {
			basePower: 90,
		},
		spritenum: 732,
		num: 1180,
		gen: 8,
	},
	tr51: {
		name: "TR51",
		fling: {
			basePower: 10,
		},
		spritenum: 736,
		num: 1181,
		gen: 8,
	},
	tr52: {
		name: "TR52",
		fling: {
			basePower: 10,
		},
		spritenum: 729,
		num: 1182,
		gen: 8,
	},
	tr53: {
		name: "TR53",
		fling: {
			basePower: 120,
		},
		spritenum: 722,
		num: 1183,
		gen: 8,
	},
	tr54: {
		name: "TR54",
		fling: {
			basePower: 10,
		},
		spritenum: 724,
		num: 1184,
		gen: 8,
	},
	tr55: {
		name: "TR55",
		fling: {
			basePower: 120,
		},
		spritenum: 730,
		num: 1185,
		gen: 8,
	},
	tr56: {
		name: "TR56",
		fling: {
			basePower: 80,
		},
		spritenum: 722,
		num: 1186,
		gen: 8,
	},
	tr57: {
		name: "TR57",
		fling: {
			basePower: 80,
		},
		spritenum: 724,
		num: 1187,
		gen: 8,
	},
	tr58: {
		name: "TR58",
		fling: {
			basePower: 80,
		},
		spritenum: 737,
		num: 1188,
		gen: 8,
	},
	tr59: {
		name: "TR59",
		fling: {
			basePower: 80,
		},
		spritenum: 732,
		num: 1189,
		gen: 8,
	},
	tr60: {
		name: "TR60",
		fling: {
			basePower: 80,
		},
		spritenum: 727,
		num: 1190,
		gen: 8,
	},
	tr61: {
		name: "TR61",
		fling: {
			basePower: 90,
		},
		spritenum: 727,
		num: 1191,
		gen: 8,
	},
	tr62: {
		name: "TR62",
		fling: {
			basePower: 85,
		},
		spritenum: 736,
		num: 1192,
		gen: 8,
	},
	tr63: {
		name: "TR63",
		fling: {
			basePower: 80,
		},
		spritenum: 726,
		num: 1193,
		gen: 8,
	},
	tr64: {
		name: "TR64",
		fling: {
			basePower: 120,
		},
		spritenum: 722,
		num: 1194,
		gen: 8,
	},
	tr65: {
		name: "TR65",
		fling: {
			basePower: 90,
		},
		spritenum: 732,
		num: 1195,
		gen: 8,
	},
	tr66: {
		name: "TR66",
		fling: {
			basePower: 120,
		},
		spritenum: 723,
		num: 1196,
		gen: 8,
	},
	tr67: {
		name: "TR67",
		fling: {
			basePower: 90,
		},
		spritenum: 725,
		num: 1197,
		gen: 8,
	},
	tr68: {
		name: "TR68",
		fling: {
			basePower: 10,
		},
		spritenum: 737,
		num: 1198,
		gen: 8,
	},
	tr69: {
		name: "TR69",
		fling: {
			basePower: 80,
		},
		spritenum: 734,
		num: 1199,
		gen: 8,
	},
	tr70: {
		name: "TR70",
		fling: {
			basePower: 80,
		},
		spritenum: 729,
		num: 1200,
		gen: 8,
	},
	tr71: {
		name: "TR71",
		fling: {
			basePower: 130,
		},
		spritenum: 732,
		num: 1201,
		gen: 8,
	},
	tr72: {
		name: "TR72",
		fling: {
			basePower: 120,
		},
		spritenum: 732,
		num: 1202,
		gen: 8,
	},
	tr73: {
		name: "TR73",
		fling: {
			basePower: 120,
		},
		spritenum: 724,
		num: 1203,
		gen: 8,
	},
	tr74: {
		name: "TR74",
		fling: {
			basePower: 80,
		},
		spritenum: 729,
		num: 1204,
		gen: 8,
	},
	tr75: {
		name: "TR75",
		fling: {
			basePower: 100,
		},
		spritenum: 726,
		num: 1205,
		gen: 8,
	},
	tr76: {
		name: "TR76",
		fling: {
			basePower: 10,
		},
		spritenum: 726,
		num: 1206,
		gen: 8,
	},
	tr77: {
		name: "TR77",
		fling: {
			basePower: 10,
		},
		spritenum: 732,
		num: 1207,
		gen: 8,
	},
	tr78: {
		name: "TR78",
		fling: {
			basePower: 95,
		},
		spritenum: 724,
		num: 1208,
		gen: 8,
	},
	tr79: {
		name: "TR79",
		fling: {
			basePower: 10,
		},
		spritenum: 729,
		num: 1209,
		gen: 8,
	},
	tr80: {
		name: "TR80",
		fling: {
			basePower: 10,
		},
		spritenum: 733,
		num: 1210,
		gen: 8,
	},
	tr81: {
		name: "TR81",
		fling: {
			basePower: 95,
		},
		spritenum: 737,
		num: 1211,
		gen: 8,
	},
	tr82: {
		name: "TR82",
		fling: {
			basePower: 20,
		},
		spritenum: 734,
		num: 1212,
		gen: 8,
	},
	tr83: {
		name: "TR83",
		fling: {
			basePower: 10,
		},
		spritenum: 734,
		num: 1213,
		gen: 8,
	},
	tr84: {
		name: "TR84",
		fling: {
			basePower: 80,
		},
		spritenum: 731,
		num: 1214,
		gen: 8,
	},
	tr85: {
		name: "TR85",
		fling: {
			basePower: 10,
		},
		spritenum: 721,
		num: 1215,
		gen: 8,
	},
	tr86: {
		name: "TR86",
		fling: {
			basePower: 90,
		},
		spritenum: 733,
		num: 1216,
		gen: 8,
	},
	tr87: {
		name: "TR87",
		fling: {
			basePower: 80,
		},
		spritenum: 725,
		num: 1217,
		gen: 8,
	},
	tr88: {
		name: "TR88",
		fling: {
			basePower: 10,
		},
		spritenum: 730,
		num: 1218,
		gen: 8,
	},
	tr89: {
		name: "TR89",
		fling: {
			basePower: 110,
		},
		spritenum: 723,
		num: 1219,
		gen: 8,
	},
	tr90: {
		name: "TR90",
		fling: {
			basePower: 90,
		},
		spritenum: 738,
		num: 1220,
		gen: 8,
	},
	tr91: {
		name: "TR91",
		fling: {
			basePower: 10,
		},
		spritenum: 724,
		num: 1221,
		gen: 8,
	},
	tr92: {
		name: "TR92",
		fling: {
			basePower: 80,
		},
		spritenum: 738,
		num: 1222,
		gen: 8,
	},
	tr93: {
		name: "TR93",
		fling: {
			basePower: 85,
		},
		spritenum: 737,
		num: 1223,
		gen: 8,
	},
	tr94: {
		name: "TR94",
		fling: {
			basePower: 95,
		},
		spritenum: 725,
		num: 1224,
		gen: 8,
	},
	tr95: {
		name: "TR95",
		fling: {
			basePower: 80,
		},
		spritenum: 737,
		num: 1225,
		gen: 8,
	},
	tr96: {
		name: "TR96",
		fling: {
			basePower: 90,
		},
		spritenum: 727,
		num: 1226,
		gen: 8,
	},
	tr97: {
		name: "TR97",
		fling: {
			basePower: 85,
		},
		spritenum: 734,
		num: 1227,
		gen: 8,
	},
	tr98: {
		name: "TR98",
		fling: {
			basePower: 85,
		},
		spritenum: 731,
		num: 1228,
		gen: 8,
	},
	tr99: {
		name: "TR99",
		fling: {
			basePower: 80,
		},
		spritenum: 722,
		num: 1229,
		gen: 8,
	},
	twistedspoon: {
		name: "Twisted Spoon",
		spritenum: 520,
		fling: {
			basePower: 30,
		},
		onBasePowerPriority: 15,
		onBasePower(basePower, user, target, move) {
			if (move.type === 'Psychic') {
				return this.chainModify([4915, 4096]);
			}
		},
		num: 248,
		gen: 2,
	},
	tyranitarite: {
		name: "Tyranitarite",
		spritenum: 607,
		megaStone: "Tyranitar-Mega",
		megaEvolves: "Tyranitar",
		itemUser: ["Tyranitar"],
		onTakeItem(item, source) {
			if (item.megaEvolves === source.baseSpecies.baseSpecies) return false;
			return true;
		},
		num: 669,
		gen: 6,
		isNonstandard: "Past",
	},
	ultraball: {
		name: "Ultra Ball",
		spritenum: 521,
		num: 2,
		gen: 1,
		isPokeball: true,
	},
	ultranecroziumz: {
		name: "Ultranecrozium Z",
		spritenum: 687,
		onTakeItem: false,
		zMove: "Light That Burns the Sky",
		zMoveFrom: "Photon Geyser",
		itemUser: ["Necrozma-Ultra"],
		num: 923,
		gen: 7,
		isNonstandard: "Past",
	},
	upgrade: {
		name: "Up-Grade",
		spritenum: 523,
		fling: {
			basePower: 30,
		},
		num: 252,
		gen: 2,
	},
	utilityumbrella: {
		name: "Utility Umbrella",
		spritenum: 718,
		fling: {
			basePower: 60,
		},
		// Implemented in statuses.js, moves.js, and abilities.js
		num: 1123,
		gen: 8,
	},
	venusaurite: {
		name: "Venusaurite",
		spritenum: 608,
		megaStone: "Venusaur-Mega",
		megaEvolves: "Venusaur",
		itemUser: ["Venusaur"],
		onTakeItem(item, source) {
			if (item.megaEvolves === source.baseSpecies.baseSpecies) return false;
			return true;
		},
		num: 659,
		gen: 6,
		isNonstandard: "Past",
	},
	wacanberry: {
		name: "Wacan Berry",
		spritenum: 526,
		isBerry: true,
		naturalGift: {
			basePower: 80,
			type: "Electric",
		},
		onSourceModifyDamage(damage, source, target, move) {
			if (move.type === 'Electric' && target.getMoveHitData(move).typeMod > 0) {
				const hitSub = target.volatiles['substitute'] && !move.flags['authentic'] && !(move.infiltrates && this.gen >= 6);
				if (hitSub) return;
				if (target.eatItem()) {
					this.debug('-50% reduction');
					this.add('-enditem', target, this.effect, '[weaken]');
					return this.chainModify(0.5);
				}
			}
		},
		onEat() { },
		num: 186,
		gen: 4,
	},
	watergem: {
		name: "Water Gem",
		spritenum: 528,
		isGem: true,
		onSourceTryPrimaryHit(target, source, move) {
			const pledges = ['firepledge', 'grasspledge', 'waterpledge'];
			if (target === source || move.category === 'Status' || pledges.includes(move.id)) return;
			if (move.type === 'Water' && source.useItem()) {
				source.addVolatile('gem');
			}
		},
		num: 549,
		gen: 5,
		isNonstandard: "Past",
	},
	watermemory: {
		name: "Water Memory",
		spritenum: 677,
		onMemory: 'Water',
		onTakeItem(item, pokemon, source) {
			if ((source && source.baseSpecies.num === 773) || pokemon.baseSpecies.num === 773) {
				return false;
			}
			return true;
		},
		forcedForme: "Silvally-Water",
		itemUser: ["Silvally-Water"],
		num: 913,
		gen: 7,
	},
	waterstone: {
		name: "Water Stone",
		spritenum: 529,
		fling: {
			basePower: 30,
		},
		num: 84,
		gen: 1,
	},
	wateriumz: {
		name: "Waterium Z",
		spritenum: 633,
		onPlate: 'Water',
		onTakeItem: false,
		zMove: true,
		zMoveType: "Water",
		forcedForme: "Arceus-Water",
		num: 778,
		gen: 7,
		isNonstandard: "Past",
	},
	watmelberry: {
		name: "Watmel Berry",
		spritenum: 530,
		isBerry: true,
		naturalGift: {
			basePower: 100,
			type: "Fire",
		},
		onEat: false,
		num: 181,
		gen: 3,
		isNonstandard: "Past",
	},
	waveincense: {
		name: "Wave Incense",
		spritenum: 531,
		fling: {
			basePower: 10,
		},
		onBasePowerPriority: 15,
		onBasePower(basePower, user, target, move) {
			if (move.type === 'Water') {
				return this.chainModify([4915, 4096]);
			}
		},
		num: 317,
		gen: 4,
	},
	weaknesspolicy: {
		name: "Weakness Policy",
		spritenum: 609,
		fling: {
			basePower: 80,
		},
		onDamagingHit(damage, target, source, move) {
			if (!move.damage && !move.damageCallback && target.getMoveHitData(move).typeMod > 0) {
				target.useItem();
			}
		},
		boosts: {
			atk: 2,
			spa: 2,
		},
		num: 639,
		gen: 6,
	},
	wepearberry: {
		name: "Wepear Berry",
		spritenum: 533,
		isBerry: true,
		naturalGift: {
			basePower: 90,
			type: "Electric",
		},
		onEat: false,
		num: 167,
		gen: 3,
		isNonstandard: "Past",
	},
	whippeddream: {
		name: "Whipped Dream",
		spritenum: 692,
		fling: {
			basePower: 80,
		},
		num: 646,
		gen: 6,
	},
	whiteherb: {
		name: "White Herb",
		spritenum: 535,
		fling: {
			basePower: 10,
			effect(pokemon) {
				let activate = false;
				const boosts: SparseBoostsTable = {};
				let i: BoostID;
				for (i in pokemon.boosts) {
					if (pokemon.boosts[i] < 0) {
						activate = true;
						boosts[i] = 0;
					}
				}
				if (activate) {
					pokemon.setBoost(boosts);
					this.add('-clearnegativeboost', pokemon, '[silent]');
				}
			},
		},
		onUpdate(pokemon) {
			let activate = false;
			const boosts: SparseBoostsTable = {};
			let i: BoostID;
			for (i in pokemon.boosts) {
				if (pokemon.boosts[i] < 0) {
					activate = true;
					boosts[i] = 0;
				}
			}
			if (activate && pokemon.useItem()) {
				pokemon.setBoost(boosts);
				this.add('-clearnegativeboost', pokemon, '[silent]');
			}
		},
		num: 214,
		gen: 3,
	},
	widelens: {
		name: "Wide Lens",
		spritenum: 537,
		fling: {
			basePower: 10,
		},
		onSourceModifyAccuracyPriority: -2,
		onSourceModifyAccuracy(accuracy) {
			if (typeof accuracy === 'number') {
				return this.chainModify([4505, 4096]);
			}
		},
		num: 265,
		gen: 4,
	},
	wikiberry: {
		name: "Wiki Berry",
		spritenum: 538,
		isBerry: true,
		naturalGift: {
			basePower: 80,
			type: "Rock",
		},
		onUpdate(pokemon) {
			if (
				pokemon.hp <= pokemon.maxhp / 4 ||
				(pokemon.hp <= pokemon.maxhp / 2 && pokemon.hasAbility('gluttony') && pokemon.abilityState.gluttony)
			) {
				pokemon.eatItem();
			}
		},
		onTryEatItem(item, pokemon) {
			if (!this.runEvent('TryHeal', pokemon)) return false;
		},
		onEat(pokemon) {
			this.heal(pokemon.baseMaxhp * 0.33);
			if (pokemon.getNature().minus === 'spa') {
				pokemon.addVolatile('confusion');
			}
		},
		num: 160,
		gen: 3,
	},
	wiseglasses: {
		name: "Wise Glasses",
		spritenum: 539,
		fling: {
			basePower: 10,
		},
		onBasePowerPriority: 16,
		onBasePower(basePower, user, target, move) {
			if (move.category === 'Special') {
				return this.chainModify([4505, 4096]);
			}
		},
		num: 267,
		gen: 4,
	},
	yacheberry: {
		name: "Yache Berry",
		spritenum: 567,
		isBerry: true,
		naturalGift: {
			basePower: 80,
			type: "Ice",
		},
		onSourceModifyDamage(damage, source, target, move) {
			if (move.type === 'Ice' && target.getMoveHitData(move).typeMod > 0) {
				const hitSub = target.volatiles['substitute'] && !move.flags['authentic'] && !(move.infiltrates && this.gen >= 6);
				if (hitSub) return;

				if (target.eatItem()) {
					this.debug('-50% reduction');
					this.add('-enditem', target, this.effect, '[weaken]');
					return this.chainModify(0.5);
				}
			}
		},
		onEat() { },
		num: 188,
		gen: 4,
	},
	zapplate: {
		name: "Zap Plate",
		spritenum: 572,
		onPlate: 'Electric',
		onBasePowerPriority: 15,
		onBasePower(basePower, user, target, move) {
			if (move.type === 'Electric') {
				return this.chainModify([4915, 4096]);
			}
		},
		onTakeItem(item, pokemon, source) {
			if ((source && source.baseSpecies.num === 493) || pokemon.baseSpecies.num === 493) {
				return false;
			}
			return true;
		},
		forcedForme: "Arceus-Electric",
		num: 300,
		gen: 4,
		isNonstandard: "Unobtainable",
	},
	zoomlens: {
		name: "Zoom Lens",
		spritenum: 574,
		fling: {
			basePower: 10,
		},
		onSourceModifyAccuracyPriority: -2,
		onSourceModifyAccuracy(accuracy, target) {
			if (typeof accuracy === 'number' && !this.queue.willMove(target)) {
				this.debug('Zoom Lens boosting accuracy');
				return this.chainModify([4915, 4096]);
			}
		},
		num: 276,
		gen: 4,
	},

	// Gen 2 items

	berserkgene: {
		name: "Berserk Gene",
		spritenum: 388,
		onUpdate(pokemon) {
			this.boost({atk: 2});
			pokemon.addVolatile('confusion');
			pokemon.setItem('');
		},
		num: 0,
		gen: 2,
		isNonstandard: "Past",
	},
	berry: {
		name: "Berry",
		spritenum: 319,
		isBerry: true,
		naturalGift: {
			basePower: 80,
			type: "Poison",
		},
		onResidualOrder: 5,
		onResidual(pokemon) {
			if (pokemon.hp <= pokemon.maxhp / 2) {
				pokemon.eatItem();
			}
		},
		onTryEatItem(item, pokemon) {
			if (!this.runEvent('TryHeal', pokemon)) return false;
		},
		onEat(pokemon) {
			this.heal(10);
		},
		num: 155,
		gen: 2,
		isNonstandard: "Past",
	},
	bitterberry: {
		name: "Bitter Berry",
		spritenum: 334,
		isBerry: true,
		naturalGift: {
			basePower: 80,
			type: "Ground",
		},
		onUpdate(pokemon) {
			if (pokemon.volatiles['confusion']) {
				pokemon.eatItem();
			}
		},
		onEat(pokemon) {
			pokemon.removeVolatile('confusion');
		},
		num: 156,
		gen: 2,
		isNonstandard: "Past",
	},
	burntberry: {
		name: "Burnt Berry",
		spritenum: 13,
		isBerry: true,
		naturalGift: {
			basePower: 80,
			type: "Ice",
		},
		onUpdate(pokemon) {
			if (pokemon.status === 'frz') {
				pokemon.eatItem();
			}
		},
		onEat(pokemon) {
			if (pokemon.status === 'frz') {
				pokemon.cureStatus();
			}
		},
		num: 153,
		gen: 2,
		isNonstandard: "Past",
	},
	goldberry: {
		name: "Gold Berry",
		spritenum: 448,
		isBerry: true,
		naturalGift: {
			basePower: 80,
			type: "Psychic",
		},
		onResidualOrder: 5,
		onResidual(pokemon) {
			if (pokemon.hp <= pokemon.maxhp / 2) {
				pokemon.eatItem();
			}
		},
		onTryEatItem(item, pokemon) {
			if (!this.runEvent('TryHeal', pokemon)) return false;
		},
		onEat(pokemon) {
			this.heal(30);
		},
		num: 158,
		gen: 2,
		isNonstandard: "Past",
	},
	iceberry: {
		name: "Ice Berry",
		spritenum: 381,
		isBerry: true,
		naturalGift: {
			basePower: 80,
			type: "Grass",
		},
		onUpdate(pokemon) {
			if (pokemon.status === 'brn') {
				pokemon.eatItem();
			}
		},
		onEat(pokemon) {
			if (pokemon.status === 'brn') {
				pokemon.cureStatus();
			}
		},
		num: 152,
		gen: 2,
		isNonstandard: "Past",
	},
	mintberry: {
		name: "Mint Berry",
		spritenum: 65,
		isBerry: true,
		naturalGift: {
			basePower: 80,
			type: "Water",
		},
		onUpdate(pokemon) {
			if (pokemon.status === 'slp') {
				pokemon.eatItem();
			}
		},
		onEat(pokemon) {
			if (pokemon.status === 'slp') {
				pokemon.cureStatus();
			}
		},
		num: 150,
		gen: 2,
		isNonstandard: "Past",
	},
	miracleberry: {
		name: "Miracle Berry",
		spritenum: 262,
		isBerry: true,
		naturalGift: {
			basePower: 80,
			type: "Flying",
		},
		onUpdate(pokemon) {
			if (pokemon.status || pokemon.volatiles['confusion']) {
				pokemon.eatItem();
			}
		},
		onEat(pokemon) {
			pokemon.cureStatus();
			pokemon.removeVolatile('confusion');
		},
		num: 157,
		gen: 2,
		isNonstandard: "Past",
	},
	mysteryberry: {
		name: "Mystery Berry",
		spritenum: 244,
		isBerry: true,
		naturalGift: {
			basePower: 80,
			type: "Fighting",
		},
		onUpdate(pokemon) {
			if (!pokemon.hp) return;
			const moveSlot = pokemon.lastMove && pokemon.getMoveData(pokemon.lastMove.id);
			if (moveSlot && moveSlot.pp === 0) {
				pokemon.addVolatile('leppaberry');
				pokemon.volatiles['leppaberry'].moveSlot = moveSlot;
				pokemon.eatItem();
			}
		},
		onEat(pokemon) {
			let moveSlot;
			if (pokemon.volatiles['leppaberry']) {
				moveSlot = pokemon.volatiles['leppaberry'].moveSlot;
				pokemon.removeVolatile('leppaberry');
			} else {
				let pp = 99;
				for (const possibleMoveSlot of pokemon.moveSlots) {
					if (possibleMoveSlot.pp < pp) {
						moveSlot = possibleMoveSlot;
						pp = moveSlot.pp;
					}
				}
			}
			moveSlot.pp += 5;
			if (moveSlot.pp > moveSlot.maxpp) moveSlot.pp = moveSlot.maxpp;
			this.add('-activate', pokemon, 'item: Mystery Berry', moveSlot.move);
		},
		num: 154,
		gen: 2,
		isNonstandard: "Past",
	},
	pinkbow: {
		name: "Pink Bow",
		spritenum: 444,
		onBasePower(basePower, user, target, move) {
			if (move.type === 'Normal') {
				return basePower * 1.1;
			}
		},
		num: 251,
		gen: 2,
		isNonstandard: "Past",
	},
	polkadotbow: {
		name: "Polkadot Bow",
		spritenum: 444,
		onBasePower(basePower, user, target, move) {
			if (move.type === 'Normal') {
				return basePower * 1.1;
			}
		},
		num: 251,
		gen: 2,
		isNonstandard: "Past",
	},
	przcureberry: {
		name: "PRZ Cure Berry",
		spritenum: 63,
		isBerry: true,
		naturalGift: {
			basePower: 80,
			type: "Fire",
		},
		onUpdate(pokemon) {
			if (pokemon.status === 'par') {
				pokemon.eatItem();
			}
		},
		onEat(pokemon) {
			if (pokemon.status === 'par') {
				pokemon.cureStatus();
			}
		},
		num: 149,
		gen: 2,
		isNonstandard: "Past",
	},
	psncureberry: {
		name: "PSN Cure Berry",
		spritenum: 333,
		isBerry: true,
		naturalGift: {
			basePower: 80,
			type: "Electric",
		},
		onUpdate(pokemon) {
			if (pokemon.status === 'psn' || pokemon.status === 'tox') {
				pokemon.eatItem();
			}
		},
		onEat(pokemon) {
			if (pokemon.status === 'psn' || pokemon.status === 'tox') {
				pokemon.cureStatus();
			}
		},
		num: 151,
		gen: 2,
		isNonstandard: "Past",
	},

	// CAP items

	crucibellite: {
		name: "Crucibellite",
		spritenum: 577,
		megaStone: "Crucibelle-Mega",
		megaEvolves: "Crucibelle",
		itemUser: ["Crucibelle"],
		onTakeItem(item, source) {
			if (item.megaEvolves === source.baseSpecies.baseSpecies) return false;
			return true;
		},
		num: -1,
		gen: 6,
		isNonstandard: "CAP",
	},
};<|MERGE_RESOLUTION|>--- conflicted
+++ resolved
@@ -71,16 +71,12 @@
 			target.itemState.lastAtk = target.boosts['atk'];
 		},
 		onAfterBoost(boost, target, source, effect) {
-<<<<<<< HEAD
-			if (effect.name === "Intimidate") {
-=======
 			const noAtkChange = boost.atk! < 0 && target.boosts['atk'] === -6 && target.itemState.lastAtk === -6;
 			const noContraryAtkChange = boost.atk! > 0 && target.boosts['atk'] === 6 && target.itemState.lastAtk === 6;
 			if (target.boosts['spe'] === 6 || noAtkChange || noContraryAtkChange) {
 				return;
 			}
-			if (effect.id === 'intimidate') {
->>>>>>> 771c60d4
+			if (effect.name === "Intimidate") {
 				target.useItem();
 			}
 		},
