/**
 * Connections
 * Pokemon Showdown - http://pokemonshowdown.com/
 *
 * Abstraction layer for multi-process SockJS connections.
 *
 * This file handles all the communications between the users'
 * browsers, the networking processes, and users.js in the
 * main process.
 *
 * @license MIT license
 */

<<<<<<< HEAD
//var cluster = require('cluster');
var Config = require('./config/config');
var fakeProcess = new (require('./fake-process').FakeProcess)();
=======
var cluster = require('cluster');
global.Config = require('./config/config');
>>>>>>> 2ae773d3

/*if (cluster.isMaster) {

	cluster.setupMaster({
		exec: 'sockets.js'
	});*/

	var workers = exports.workers = {};

	var spawnWorker = exports.spawnWorker = function () {
		var worker = fakeProcess.server;
		var id = worker.id;
		workers[id] = worker;
		worker.on('message', function (data) {
			// console.log('master received: ' + data);
			switch (data.charAt(0)) {
			case '*': // *socketid, ip
				// connect
				var nlPos = data.indexOf('\n');
				Users.socketConnect(worker, id, data.substr(1, nlPos - 1), data.substr(nlPos + 1));
				break;

			case '!': // !socketid
				// disconnect
				Users.socketDisconnect(worker, id, data.substr(1));
				break;

			case '<': // <socketid, message
				// message
				var nlPos = data.indexOf('\n');
				Users.socketReceive(worker, id, data.substr(1, nlPos - 1), data.substr(nlPos + 1));
				break;
			}
		});
	};

	//var workerCount = Config.workers || 1;
	//for (var i = 0; i < workerCount; i++) {
		spawnWorker();
	//}

	var killWorker = exports.killWorker = function (worker) {
		/*var idd = worker.id + '-';
		var count = 0;
		for (var connectionid in Users.connections) {
			if (connectionid.substr(idd.length) === idd) {
				var connection = Users.connections[connectionid];
				Users.socketDisconnect(worker, worker.id, connection.socketid);
				count++;
			}
		}
		try {
			worker.kill();
		} catch (e) {}
		delete workers[worker.id];
		return count;*/
		return 0;
	};

	var killPid = exports.killPid = function (pid) {
		/*pid = '' + pid;
		for (var id in workers) {
			var worker = workers[id];
			if (pid === '' + worker.process.pid) {
				return killWorker(worker);
			}
		}*/
		return false;
	};

	exports.socketSend = function (worker, socketid, message) {
		worker.send('>' + socketid + '\n' + message);
	};
	exports.socketDisconnect = function (worker, socketid) {
		worker.send('!' + socketid);
	};

	exports.channelBroadcast = function (channelid, message) {
		for (var workerid in workers) {
			workers[workerid].send('#' + channelid + '\n' + message);
		}
	};
	exports.channelSend = function (worker, channelid, message) {
		worker.send('#' + channelid + '\n' + message);
	};
	exports.channelAdd = function (worker, channelid, socketid) {
		worker.send('+' + channelid + '\n' + socketid);
	};
	exports.channelRemove = function (worker, channelid, socketid) {
		worker.send('-' + channelid + '\n' + socketid);
	};

//} else {
	// is worker

	if (process.env.PSPORT) Config.port = +process.env.PSPORT;

	// ofe is optional
	// if installed, it will heap dump if the process runs out of memory
	try {
		require('ofe').call();
	} catch (e) {}

	// Static HTTP server

	// This handles the custom CSS and custom avatar features, and also
	// redirects yourserver:8001 to yourserver-8001.psim.us

	// It's optional if you don't need these features.

	global.Cidr = require('./cidr');

	// graceful crash
	/*process.on('uncaughtException', function (err) {
		require('./crashlogger.js')(err, 'Socket process ' + cluster.worker.id + ' (' + process.pid + ')');
	});*/

	var app = require('http').createServer();
	var appssl;
	if (Config.ssl) {
		appssl = require('https').createServer(Config.ssl.options);
	}
	try {
		(function () {
			var nodestatic = require('node-static');
			var cssserver = new nodestatic.Server('./config');
			var avatarserver = new nodestatic.Server('./config/avatars');
			var staticserver = new nodestatic.Server('./static');
			var staticRequestHandler = function (request, response) {
				request.resume();
				request.addListener('end', function () {
					if (Config.customHttpResponse && Config.customHttpResponse(request, response)) return;
					var server;
					if (request.url === '/custom.css') {
						server = cssserver;
					} else if (request.url.substr(0, 9) === '/avatars/') {
						request.url = request.url.substr(8);
						server = avatarserver;
					} else {
						if (/^\/([A-Za-z0-9][A-Za-z0-9-]*)\/?$/.test(request.url)) {
							request.url = '/';
						}
						server = staticserver;
					}
					server.serve(request, response, function (e, res) {
						if (e && (e.status === 404)) {
							staticserver.serveFile('404.html', 404, {}, request, response);
						}
					});
				});
			};
			app.on('request', staticRequestHandler);
			if (appssl) {
				appssl.on('request', staticRequestHandler);
			}
		})();
	} catch (e) {
		console.log('Could not start node-static - try `npm install` if you want to use it');
	}

	// SockJS server

	// This is the main server that handles users connecting to our server
	// and doing things on our server.

	var sockjs = require('sockjs');

	var server = sockjs.createServer({
		sockjs_url: "//play.pokemonshowdown.com/js/lib/sockjs-0.3.min.js",
		log: function (severity, message) {
			if (severity === 'error') console.log('ERROR: ' + message);
		},
		prefix: '/showdown',
		websocket: !Config.disableWebsocket
	});

	var sockets = {};
	var channels = {};

	// Deal with phantom connections.
	var sweepClosedSockets = function () {
		for (var s in sockets) {
			if (sockets[s].protocol === 'xhr-streaming' &&
				sockets[s]._session &&
				sockets[s]._session.recv) {
				sockets[s]._session.recv.didClose();
			}

			// A ghost connection's `_session.to_tref._idlePrev` (and `_idleNext`) property is `null` while
			// it is an object for normal users. Under normal circumstances, those properties should only be
			// `null` when the timeout has already been called, but somehow it's not happening for some connections.
			// Simply calling `_session.timeout_cb` (the function bound to the aformentioned timeout) manually
			// on those connections kills those connections. For a bit of background, this timeout is the timeout
			// that sockjs sets to wait for users to reconnect within that time to continue their session.
			if (sockets[s]._session &&
				sockets[s]._session.to_tref &&
				!sockets[s]._session.to_tref._idlePrev) {
				sockets[s]._session.timeout_cb();
			}
		}
	};
	var interval;
	if (!Config.herokuHack) {
		interval = setInterval(sweepClosedSockets, 1000 * 60 * 10);
	}

	fakeProcess.client.on('message', function (data) {
		// console.log('worker received: ' + data);
		var socket = null;
		var channel = null;
		var socketid = null;
		var channelid = null;
		switch (data.charAt(0)) {
		case '!': // !socketid
			// destroy
			socketid = data.substr(1);
			socket = sockets[socketid];
			if (!socket) return;
			socket.end();
			// After sending the FIN packet, we make sure the I/O is totally blocked for this socket
			socket.destroy();
			delete sockets[socketid];
			for (channelid in channels) {
				delete channels[channelid][socketid];
			}
			break;

		case '>': // >socketid, message
			// message
			var nlLoc = data.indexOf('\n');
			socket = sockets[data.substr(1, nlLoc - 1)];
			if (!socket) return;
			socket.write(data.substr(nlLoc + 1));
			break;

		case '#': // #channelid, message
			// message to channel
			var nlLoc = data.indexOf('\n');
			channel = channels[data.substr(1, nlLoc - 1)];
			var message = data.substr(nlLoc + 1);
			for (socketid in channel) {
				channel[socketid].write(message);
			}
			break;

		case '+': // +channelid, socketid
			// add to channel
			var nlLoc = data.indexOf('\n');
			socketid = data.substr(nlLoc + 1);
			socket = sockets[socketid];
			if (!socket) return;
			channelid = data.substr(1, nlLoc - 1);
			channel = channels[channelid];
			if (!channel) channel = channels[channelid] = {};
			channel[socketid] = socket;
			break;

		case '-': // -channelid, socketid
			// remove from channel
			var nlLoc = data.indexOf('\n');
			var channelid = data.substr(1, nlLoc - 1);
			channel = channels[channelid];
			if (!channel) return;
			delete channel[data.substr(nlLoc + 1)];
			var isEmpty = true;
			for (var socketid in channel) {
				isEmpty = false;
				break;
			}
			if (isEmpty) delete channels[channelid];
			break;
		}
	});

	// this is global so it can be hotpatched if necessary
	var isTrustedProxyIp = Cidr.checker(Config.proxyIps);
	var socketCounter = 0;
	server.on('connection', function (socket) {
		if (!socket) {
			// For reasons that are not entirely clear, SockJS sometimes triggers
			// this event with a null `socket` argument.
			return;
		} else if (!socket.remoteAddress) {
			// This condition occurs several times per day. It may be a SockJS bug.
			try {
				socket.end();
			} catch (e) {}
			return;
		}
		var socketid = socket.id = (++socketCounter);

		sockets[socket.id] = socket;

		if (isTrustedProxyIp(socket.remoteAddress)) {
			var ips = (socket.headers['x-forwarded-for'] || '').split(',');
			var ip;
			while ((ip = ips.pop())) {
				ip = ip.trim();
				if (!isTrustedProxyIp(ip)) {
					socket.remoteAddress = ip;
					break;
				}
			}
		}

		fakeProcess.client.send('*' + socketid + '\n' + socket.remoteAddress);

		// console.log('CONNECT: ' + socket.remoteAddress + ' [' + socket.id + ']');
		var interval;
		if (Config.herokuHack) {
			// see https://github.com/sockjs/sockjs-node/issues/57#issuecomment-5242187
			interval = setInterval(function () {
				try {
					socket._session.recv.didClose();
				} catch (e) {}
			}, 15000);
		}

		socket.on('data', function (message) {
			// drop empty messages (DDoS?)
			if (!message) return;
			// drop blank messages (DDoS?)
			var pipeIndex = message.indexOf('|');
			if (pipeIndex < 0 || pipeIndex === message.length - 1) return;
			// drop legacy JSON messages
			if (message.charAt(0) === '{') return;
			fakeProcess.client.send('<' + socketid + '\n' + message);
		});

		socket.on('close', function () {
			if (interval) {
				clearInterval(interval);
			}
			fakeProcess.client.send('!' + socketid);

			delete sockets[socketid];
			for (var channelid in channels) {
				delete channels[channelid][socketid];
			}
		});
	});
	server.installHandlers(app, {});
	app.listen(Config.port);
	console.log('Worker ' /*+ cluster.worker.id*/ + ' now listening on port ' + Config.port);

	if (appssl) {
		server.installHandlers(appssl, {});
		appssl.listen(Config.ssl.port);
		console.log('Worker ' /*+ cluster.worker.id*/ + ' now listening for SSL on port ' + Config.ssl.port);
	}

	console.log('Test your server at http://localhost:' + Config.port);

//}<|MERGE_RESOLUTION|>--- conflicted
+++ resolved
@@ -11,14 +11,9 @@
  * @license MIT license
  */
 
-<<<<<<< HEAD
 //var cluster = require('cluster');
-var Config = require('./config/config');
+global.Config = require('./config/config');
 var fakeProcess = new (require('./fake-process').FakeProcess)();
-=======
-var cluster = require('cluster');
-global.Config = require('./config/config');
->>>>>>> 2ae773d3
 
 /*if (cluster.isMaster) {
 
