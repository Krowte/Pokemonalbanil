--- conflicted
+++ resolved
@@ -50,13 +50,8 @@
 		});
 	};
 
-<<<<<<< HEAD
-	//var workerCount = Config.workers || 1;
+	//var workerCount = typeof Config.workers !== 'undefined' ? Config.workers : 1;
 	//for (var i = 0; i < workerCount; i++) {
-=======
-	var workerCount = typeof Config.workers !== 'undefined' ? Config.workers : 1;
-	for (var i = 0; i < workerCount; i++) {
->>>>>>> 85e0852e
 		spawnWorker();
 	//}
 
@@ -142,15 +137,9 @@
 	global.Cidr = require('./cidr');
 
 	// graceful crash
-<<<<<<< HEAD
 	/*process.on('uncaughtException', function (err) {
-		require('./crashlogger.js')(err, 'Socket process ' + cluster.worker.id + ' (' + process.pid + ')');
+		require('./crashlogger.js')(err, 'Socket process ' + cluster.worker.id + ' (' + process.pid + ')', true);
 	});*/
-=======
-	process.on('uncaughtException', function (err) {
-		require('./crashlogger.js')(err, 'Socket process ' + cluster.worker.id + ' (' + process.pid + ')', true);
-	});
->>>>>>> 85e0852e
 
 	var app = require('http').createServer();
 	var appssl;
