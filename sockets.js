/**
 * Connections
 * Pokemon Showdown - http://pokemonshowdown.com/
 *
 * Abstraction layer for multi-process SockJS connections.
 *
 * This file handles all the communications between the users'
 * browsers, the networking processes, and users.js in the
 * main process.
 *
 * @license MIT license
 */
/* jscs:disable validateIndentation */

<<<<<<< HEAD
//var cluster = require('cluster');
=======
'use strict';

const cluster = require('cluster');
>>>>>>> bdbe5d5d
global.Config = require('./config/config');
var fakeProcess = new (require('./fake-process').FakeProcess)();

/*if (cluster.isMaster) {
	cluster.setupMaster({
		exec: require('path').resolve(__dirname, 'sockets.js')
	});*/

	let workers = exports.workers = {};

<<<<<<< HEAD
	var spawnWorker = exports.spawnWorker = function () {
		var worker = fakeProcess.server;
		var id = worker.id;
=======
	let spawnWorker = exports.spawnWorker = function () {
		let worker = cluster.fork({PSPORT: Config.port, PSBINDADDR: Config.bindAddress || '', PSNOSSL: Config.ssl ? 0 : 1});
		let id = worker.id;
>>>>>>> bdbe5d5d
		workers[id] = worker;
		worker.on('message', function (data) {
			// console.log('master received: ' + data);
			switch (data.charAt(0)) {
			case '*': {
				// *socketid, ip
				// connect
				let nlPos = data.indexOf('\n');
				Users.socketConnect(worker, id, data.substr(1, nlPos - 1), data.substr(nlPos + 1));
				break;
			}

			case '!': {
				// !socketid
				// disconnect
				Users.socketDisconnect(worker, id, data.substr(1));
				break;
			}

			case '<': {
				// <socketid, message
				// message
				let nlPos = data.indexOf('\n');
				Users.socketReceive(worker, id, data.substr(1, nlPos - 1), data.substr(nlPos + 1));
				break;
			}

			default:
			// unhandled
			}
		});
	};

<<<<<<< HEAD
	//var workerCount = typeof Config.workers !== 'undefined' ? Config.workers : 1;
	//for (var i = 0; i < workerCount; i++) {
=======
	let workerCount = typeof Config.workers !== 'undefined' ? Config.workers : 1;
	for (let i = 0; i < workerCount; i++) {
>>>>>>> bdbe5d5d
		spawnWorker();
	//}

<<<<<<< HEAD
	var killWorker = exports.killWorker = function (worker) {
		/*var idd = worker.id + '-';
		var count = 0;
		for (var connectionid in Users.connections) {
=======
	exports.killWorker = function (worker) {
		let idd = worker.id + '-';
		let count = 0;
		for (let connectionid in Users.connections) {
>>>>>>> bdbe5d5d
			if (connectionid.substr(idd.length) === idd) {
				let connection = Users.connections[connectionid];
				Users.socketDisconnect(worker, worker.id, connection.socketid);
				count++;
			}
		}
		try {
			worker.kill();
		} catch (e) {}
		delete workers[worker.id];
		return count;*/
		return 0;
	};

<<<<<<< HEAD
	var killPid = exports.killPid = function (pid) {
		/*pid = '' + pid;
		for (var id in workers) {
			var worker = workers[id];
=======
	exports.killPid = function (pid) {
		pid = '' + pid;
		for (let id in workers) {
			let worker = workers[id];
>>>>>>> bdbe5d5d
			if (pid === '' + worker.process.pid) {
				return this.killWorker(worker);
			}
		}*/
		return false;
	};

	exports.socketSend = function (worker, socketid, message) {
		worker.send('>' + socketid + '\n' + message);
	};
	exports.socketDisconnect = function (worker, socketid) {
		worker.send('!' + socketid);
	};

	exports.channelBroadcast = function (channelid, message) {
		for (let workerid in workers) {
			workers[workerid].send('#' + channelid + '\n' + message);
		}
	};
	exports.channelSend = function (worker, channelid, message) {
		worker.send('#' + channelid + '\n' + message);
	};
	exports.channelAdd = function (worker, channelid, socketid) {
		worker.send('+' + channelid + '\n' + socketid);
	};
	exports.channelRemove = function (worker, channelid, socketid) {
		worker.send('-' + channelid + '\n' + socketid);
	};

	exports.subchannelBroadcast = function (channelid, message) {
		for (let workerid in workers) {
			workers[workerid].send(':' + channelid + '\n' + message);
		}
	};
	exports.subchannelMove = function (worker, channelid, subchannelid, socketid) {
		worker.send('.' + channelid + '\n' + subchannelid + '\n' + socketid);
	};
//} else {
	// is worker

	if (process.env.PSPORT) Config.port = +process.env.PSPORT;
	if (process.env.PSBINDADDR) Config.bindAddress = process.env.PSBINDADDR;
	if (+process.env.PSNOSSL) Config.ssl = null;

	// ofe is optional
	// if installed, it will heap dump if the process runs out of memory
	try {
		require('ofe').call();
	} catch (e) {}

	// Static HTTP server

	// This handles the custom CSS and custom avatar features, and also
	// redirects yourserver:8001 to yourserver-8001.psim.us

	// It's optional if you don't need these features.

	global.Cidr = require('./cidr');

	// graceful crash
	/*process.on('uncaughtException', function (err) {
		require('./crashlogger.js')(err, 'Socket process ' + cluster.worker.id + ' (' + process.pid + ')', true);
	});*/

	let app = require('http').createServer();
	let appssl;
	if (Config.ssl) {
		appssl = require('https').createServer(Config.ssl.options);
	}
	try {
		(function () {
			let nodestatic = require('node-static');
			let cssserver = new nodestatic.Server('./config');
			let avatarserver = new nodestatic.Server('./config/avatars');
			let staticserver = new nodestatic.Server('./static');
			let staticRequestHandler = function (request, response) {
				// console.log("static rq: " + request.socket.remoteAddress + ":" + request.socket.remotePort + " -> " + request.socket.localAddress + ":" + request.socket.localPort + " - " + request.method + " " + request.url + " " + request.httpVersion + " - " + request.rawHeaders.join('|'));
				request.resume();
				request.addListener('end', function () {
					if (Config.customHttpResponse && Config.customHttpResponse(request, response)) return;
					let server;
					if (request.url === '/custom.css') {
						server = cssserver;
					} else if (request.url.substr(0, 9) === '/avatars/') {
						request.url = request.url.substr(8);
						server = avatarserver;
					} else {
						if (/^\/([A-Za-z0-9][A-Za-z0-9-]*)\/?$/.test(request.url)) {
							request.url = '/';
						}
						server = staticserver;
					}
					server.serve(request, response, function (e, res) {
						if (e && (e.status === 404)) {
							staticserver.serveFile('404.html', 404, {}, request, response);
						}
					});
				});
			};
			app.on('request', staticRequestHandler);
			if (appssl) {
				appssl.on('request', staticRequestHandler);
			}
		})();
	} catch (e) {
		console.log('Could not start node-static - try `npm install` if you want to use it');
	}

	// SockJS server

	// This is the main server that handles users connecting to our server
	// and doing things on our server.

	let sockjs = require('sockjs');

	let server = sockjs.createServer({
		sockjs_url: "//play.pokemonshowdown.com/js/lib/sockjs-0.3.min.js",
		log: function (severity, message) {
			if (severity === 'error') console.log('ERROR: ' + message);
		},
		prefix: '/showdown',
		websocket: !Config.disableWebsocket
	});

	let sockets = {};
	let channels = {};
	let subchannels = {};

	// Deal with phantom connections.
	let sweepClosedSockets = function () {
		for (let s in sockets) {
			if (sockets[s].protocol === 'xhr-streaming' &&
				sockets[s]._session &&
				sockets[s]._session.recv) {
				sockets[s]._session.recv.didClose();
			}

			// A ghost connection's `_session.to_tref._idlePrev` (and `_idleNext`) property is `null` while
			// it is an object for normal users. Under normal circumstances, those properties should only be
			// `null` when the timeout has already been called, but somehow it's not happening for some connections.
			// Simply calling `_session.timeout_cb` (the function bound to the aformentioned timeout) manually
			// on those connections kills those connections. For a bit of background, this timeout is the timeout
			// that sockjs sets to wait for users to reconnect within that time to continue their session.
			if (sockets[s]._session &&
				sockets[s]._session.to_tref &&
				!sockets[s]._session.to_tref._idlePrev) {
				sockets[s]._session.timeout_cb();
			}
		}
	};
	let interval = setInterval(sweepClosedSockets, 1000 * 60 * 10); // eslint-disable-line no-unused-vars

	fakeProcess.client.on('message', function (data) {
		// console.log('worker received: ' + data);
		let socket = null, socketid = '';
		let channel = null, channelid = '';
		let subchannel = null, subchannelid = '';

		switch (data.charAt(0)) {
		case '$': // $code
			eval(data.substr(1));
			break;

		case '!': // !socketid
			// destroy
			socketid = data.substr(1);
			socket = sockets[socketid];
			if (!socket) return;
			socket.end();
			// After sending the FIN packet, we make sure the I/O is totally blocked for this socket
			socket.destroy();
			delete sockets[socketid];
			for (channelid in channels) {
				delete channels[channelid][socketid];
			}
			break;

		case '>': {
			// >socketid, message
			// message
			let nlLoc = data.indexOf('\n');
			socket = sockets[data.substr(1, nlLoc - 1)];
			if (!socket) return;
			socket.write(data.substr(nlLoc + 1));
			break;
		}

		case '#': {
			// #channelid, message
			// message to channel
			let nlLoc = data.indexOf('\n');
			channel = channels[data.substr(1, nlLoc - 1)];
			let message = data.substr(nlLoc + 1);
			for (socketid in channel) {
				channel[socketid].write(message);
			}
			break;
		}

		case '+': {
			// +channelid, socketid
			// add to channel
			let nlLoc = data.indexOf('\n');
			socketid = data.substr(nlLoc + 1);
			socket = sockets[socketid];
			if (!socket) return;
			channelid = data.substr(1, nlLoc - 1);
			channel = channels[channelid];
			if (!channel) channel = channels[channelid] = Object.create(null);
			channel[socketid] = socket;
			break;
		}

		case '-': {
			// -channelid, socketid
			// remove from channel
			let nlLoc = data.indexOf('\n');
			channelid = data.slice(1, nlLoc);
			channel = channels[channelid];
			if (!channel) return;
			socketid = data.slice(nlLoc + 1);
			delete channel[socketid];
			if (subchannels[channelid]) delete subchannels[channelid][socketid];
			let isEmpty = true;
			for (let socketid in channel) { // eslint-disable-line no-unused-vars
				isEmpty = false;
				break;
			}
			if (isEmpty) {
				delete channels[channelid];
				delete subchannels[channelid];
			}
			break;
		}

		case '.': {
			// .channelid, subchannelid, socketid
			// move subchannel
			let nlLoc = data.indexOf('\n');
			channelid = data.slice(1, nlLoc);
			let nlLoc2 = data.indexOf('\n', nlLoc + 1);
			subchannelid = data.slice(nlLoc + 1, nlLoc2);
			socketid = data.slice(nlLoc2 + 1);

			subchannel = subchannels[channelid];
			if (!subchannel) subchannel = subchannels[channelid] = Object.create(null);
			if (subchannelid === '0') {
				delete subchannel[socketid];
			} else {
				subchannel[socketid] = subchannelid;
			}
			break;
		}

		case ':': {
			// :channelid, message
			// message to subchannel
			let nlLoc = data.indexOf('\n');
			channelid = data.slice(1, nlLoc);
			channel = channels[channelid];
			subchannel = subchannels[channelid];
			let message = data.substr(nlLoc + 1);
			let messages = [null, null, null];
			for (socketid in channel) {
				switch (subchannel ? subchannel[socketid] : '0') {
				case '1':
					if (!messages[1]) {
						messages[1] = message.replace(/\n\|split\n[^\n]*\n([^\n]*)\n[^\n]*\n[^\n]*/g, '\n$1\n');
					}
					channel[socketid].write(messages[1]);
					break;
				case '2':
					if (!messages[2]) {
						messages[2] = message.replace(/\n\|split\n[^\n]*\n[^\n]*\n([^\n]*)\n[^\n]*/g, '\n$1\n');
					}
					channel[socketid].write(messages[2]);
					break;
				default:
					if (!messages[0]) {
						messages[0] = message.replace(/\n\|split\n([^\n]*)\n[^\n]*\n[^\n]*\n[^\n]*/g, '\n$1\n');
					}
					channel[socketid].write(messages[0]);
					break;
				}
			}
			break;
		}

		default:
		}
	});

	process.on('disconnect', function () {
		process.exit();
	});

	// this is global so it can be hotpatched if necessary
	let isTrustedProxyIp = Cidr.checker(Config.proxyIps);
	let socketCounter = 0;
	server.on('connection', function (socket) {
		if (!socket) {
			// For reasons that are not entirely clear, SockJS sometimes triggers
			// this event with a null `socket` argument.
			return;
		} else if (!socket.remoteAddress) {
			// This condition occurs several times per day. It may be a SockJS bug.
			try {
				socket.end();
			} catch (e) {}
			return;
		}
		let socketid = socket.id = (++socketCounter);

		sockets[socket.id] = socket;

		if (isTrustedProxyIp(socket.remoteAddress)) {
			let ips = (socket.headers['x-forwarded-for'] || '').split(',');
			let ip;
			while ((ip = ips.pop())) {
				ip = ip.trim();
				if (!isTrustedProxyIp(ip)) {
					socket.remoteAddress = ip;
					break;
				}
			}
		}

		fakeProcess.client.send('*' + socketid + '\n' + socket.remoteAddress);

		socket.on('data', function (message) {
			// drop empty messages (DDoS?)
			if (!message) return;
			// drop legacy JSON messages
			if (typeof message !== 'string' || message.charAt(0) === '{') return;
			// drop blank messages (DDoS?)
			let pipeIndex = message.indexOf('|');
			if (pipeIndex < 0 || pipeIndex === message.length - 1) return;
<<<<<<< HEAD
			// drop legacy JSON messages
			if (!message.charAt) throw new Error('message: ' + JSON.stringify(message));
			if (message.charAt(0) === '{') return;
			fakeProcess.client.send('<' + socketid + '\n' + message);
=======

			process.send('<' + socketid + '\n' + message);
>>>>>>> bdbe5d5d
		});

		socket.on('close', function () {
			fakeProcess.client.send('!' + socketid);
			delete sockets[socketid];
			for (let channelid in channels) {
				delete channels[channelid][socketid];
			}
		});
	});
	server.installHandlers(app, {});
	if (!Config.bindAddress) Config.bindAddress = '0.0.0.0';
	app.listen(Config.port, Config.bindAddress);
	console.log('Worker ' /*+ cluster.worker.id*/ + ' now listening on ' + Config.bindAddress + ':' + Config.port);

	if (appssl) {
		server.installHandlers(appssl, {});
<<<<<<< HEAD
		appssl.listen(Config.ssl.port, Config.bindaddress);
		console.log('Worker ' /*+ cluster.worker.id*/ + ' now listening for SSL on port ' + Config.ssl.port);
=======
		appssl.listen(Config.ssl.port, Config.bindAddress);
		console.log('Worker ' + cluster.worker.id + ' now listening for SSL on port ' + Config.ssl.port);
>>>>>>> bdbe5d5d
	}

	console.log('Test your server at http://' + (Config.bindAddress === '0.0.0.0' ? 'localhost' : Config.bindAddress) + ':' + Config.port);

	require('./repl.js').start('sockets-', /*cluster.worker.id + '-' +*/ process.pid, function (cmd) { return eval(cmd); });
//}<|MERGE_RESOLUTION|>--- conflicted
+++ resolved
@@ -10,17 +10,13 @@
  *
  * @license MIT license
  */
-/* jscs:disable validateIndentation */
-
-<<<<<<< HEAD
-//var cluster = require('cluster');
-=======
+/* eslint indent: 0 */
+
 'use strict';
 
-const cluster = require('cluster');
->>>>>>> bdbe5d5d
+//const cluster = require('cluster');
 global.Config = require('./config/config');
-var fakeProcess = new (require('./fake-process').FakeProcess)();
+let fakeProcess = new (require('./fake-process').FakeProcess)();
 
 /*if (cluster.isMaster) {
 	cluster.setupMaster({
@@ -29,15 +25,9 @@
 
 	let workers = exports.workers = {};
 
-<<<<<<< HEAD
-	var spawnWorker = exports.spawnWorker = function () {
-		var worker = fakeProcess.server;
-		var id = worker.id;
-=======
 	let spawnWorker = exports.spawnWorker = function () {
-		let worker = cluster.fork({PSPORT: Config.port, PSBINDADDR: Config.bindAddress || '', PSNOSSL: Config.ssl ? 0 : 1});
+		let worker = fakeProcess.server;
 		let id = worker.id;
->>>>>>> bdbe5d5d
 		workers[id] = worker;
 		worker.on('message', function (data) {
 			// console.log('master received: ' + data);
@@ -71,27 +61,15 @@
 		});
 	};
 
-<<<<<<< HEAD
-	//var workerCount = typeof Config.workers !== 'undefined' ? Config.workers : 1;
-	//for (var i = 0; i < workerCount; i++) {
-=======
-	let workerCount = typeof Config.workers !== 'undefined' ? Config.workers : 1;
-	for (let i = 0; i < workerCount; i++) {
->>>>>>> bdbe5d5d
+	//let workerCount = typeof Config.workers !== 'undefined' ? Config.workers : 1;
+	//for (let i = 0; i < workerCount; i++) {
 		spawnWorker();
 	//}
 
-<<<<<<< HEAD
-	var killWorker = exports.killWorker = function (worker) {
-		/*var idd = worker.id + '-';
-		var count = 0;
-		for (var connectionid in Users.connections) {
-=======
 	exports.killWorker = function (worker) {
-		let idd = worker.id + '-';
+		/*let idd = worker.id + '-';
 		let count = 0;
 		for (let connectionid in Users.connections) {
->>>>>>> bdbe5d5d
 			if (connectionid.substr(idd.length) === idd) {
 				let connection = Users.connections[connectionid];
 				Users.socketDisconnect(worker, worker.id, connection.socketid);
@@ -106,17 +84,10 @@
 		return 0;
 	};
 
-<<<<<<< HEAD
-	var killPid = exports.killPid = function (pid) {
+	exports.killPid = function (pid) {
 		/*pid = '' + pid;
-		for (var id in workers) {
-			var worker = workers[id];
-=======
-	exports.killPid = function (pid) {
-		pid = '' + pid;
 		for (let id in workers) {
 			let worker = workers[id];
->>>>>>> bdbe5d5d
 			if (pid === '' + worker.process.pid) {
 				return this.killWorker(worker);
 			}
@@ -454,15 +425,8 @@
 			// drop blank messages (DDoS?)
 			let pipeIndex = message.indexOf('|');
 			if (pipeIndex < 0 || pipeIndex === message.length - 1) return;
-<<<<<<< HEAD
-			// drop legacy JSON messages
-			if (!message.charAt) throw new Error('message: ' + JSON.stringify(message));
-			if (message.charAt(0) === '{') return;
+
 			fakeProcess.client.send('<' + socketid + '\n' + message);
-=======
-
-			process.send('<' + socketid + '\n' + message);
->>>>>>> bdbe5d5d
 		});
 
 		socket.on('close', function () {
@@ -480,13 +444,8 @@
 
 	if (appssl) {
 		server.installHandlers(appssl, {});
-<<<<<<< HEAD
-		appssl.listen(Config.ssl.port, Config.bindaddress);
+		appssl.listen(Config.ssl.port, Config.bindAddress);
 		console.log('Worker ' /*+ cluster.worker.id*/ + ' now listening for SSL on port ' + Config.ssl.port);
-=======
-		appssl.listen(Config.ssl.port, Config.bindAddress);
-		console.log('Worker ' + cluster.worker.id + ' now listening for SSL on port ' + Config.ssl.port);
->>>>>>> bdbe5d5d
 	}
 
 	console.log('Test your server at http://' + (Config.bindAddress === '0.0.0.0' ? 'localhost' : Config.bindAddress) + ':' + Config.port);
