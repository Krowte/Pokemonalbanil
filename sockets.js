/**
 * Connections
 * Pokemon Showdown - http://pokemonshowdown.com/
 *
 * Abstraction layer for multi-process SockJS connections.
 *
 * This file handles all the communications between the users'
 * browsers, the networking processes, and users.js in the
 * main process.
 *
 * @license MIT license
 */

var cluster = require('cluster');
var Config = require('./config/config');

if (cluster.isMaster) {

	cluster.setupMaster({
		exec: 'sockets.js'
	});

	var workers = exports.workers = {};

	var spawnWorker = exports.spawnWorker = function() {
		var worker = cluster.fork({PSPORT: Config.port});
		var id = worker.id;
		workers[id] = worker;
		worker.on('message', function(data) {
			// console.log('master received: '+data);
			switch (data.charAt(0)) {
			case '*': // *socketid, ip
				// connect
				var nlPos = data.indexOf('\n');
				Users.socketConnect(worker, id, data.substr(1, nlPos-1), data.substr(nlPos+1));
				break;

			case '!': // !socketid
				// disconnect
				Users.socketDisconnect(worker, id, data.substr(1));
				break;

			case '<': // <socketid, message
				// message
				var nlPos = data.indexOf('\n');
				Users.socketReceive(worker, id, data.substr(1, nlPos-1), data.substr(nlPos+1));
				break;
			}
		});
	};

	var workerCount = Config.workers || 1;
	for (var i=0; i<workerCount; i++) {
		spawnWorker();
	}

	var killWorker = exports.killWorker = function(worker) {
		var idd = worker.id+'-';
		var count = 0;
		for (var connectionid in Users.connections) {
			if (connectionid.substr(idd.length) === idd) {
				var connection = Users.connections[connectionid];
				Users.socketDisconnect(worker, worker.id, connection.socketid);
				count++;
			}
		}
		try {
			worker.kill();
		} catch (e) {}
		delete workers[worker.id];
		return count;
	};

	var killPid = exports.killPid = function(pid) {
		pid = ''+pid;
		for (var id in workers) {
			var worker = workers[id];
			if (pid === ''+worker.process.pid) {
				return killWorker(worker);
			}
		}
		return false;
	};

	exports.socketSend = function(worker, socketid, message) {
		worker.send('>'+socketid+'\n'+message);
	};
	exports.socketDisconnect = function(worker, socketid) {
		worker.send('!'+socketid);
	};

	exports.channelBroadcast = function(channelid, message) {
		for (var workerid in workers) {
			workers[workerid].send('#'+channelid+'\n'+message);
		}
	};
	exports.channelSend = function(worker, channelid, message) {
		worker.send('#'+channelid+'\n'+message);
	};
	exports.channelAdd = function(worker, channelid, socketid) {
		worker.send('+'+channelid+'\n'+socketid);
	};
	exports.channelRemove = function(worker, channelid, socketid) {
		worker.send('-'+channelid+'\n'+socketid);
	};

} else {
	// is worker

	if (process.env.PSPORT) Config.port = +process.env.PSPORT;

	// ofe is optional
	// if installed, it will heap dump if the process runs out of memory
	try {
		require('ofe').call();
	} catch (e) {}

	// Static HTTP server

	// This handles the custom CSS and custom avatar features, and also
	// redirects yourserver:8001 to yourserver-8001.psim.us

	// It's optional if you don't need these features.

	var Cidr = require('./cidr');

<<<<<<< HEAD
	// graceful crash
	process.on('uncaughtException', function(err) {
		require('./crashlogger.js')(err, 'Socket process '+cluster.worker.id+' ('+process.pid+')');
	});
=======
	if (Config.crashguard) {
		// graceful crash
		process.on('uncaughtException', function(err) {
			require('./crashlogger.js')(err, 'Socket process '+cluster.worker.id+' ('+process.pid+')');
		});
	}
>>>>>>> 75559362

	var app = require('http').createServer();
	var appssl;
	if (Config.ssl) {
		appssl = require('https').createServer(Config.ssl.options);
	}
	try {
		(function() {
			var nodestatic = require('node-static');
			var cssserver = new nodestatic.Server('./config');
			var avatarserver = new nodestatic.Server('./config/avatars');
			var staticserver = new nodestatic.Server('./static');
			var staticRequestHandler = function(request, response) {
				request.resume();
				request.addListener('end', function() {
<<<<<<< HEAD
					if (config.customHttpResponse && config.customHttpResponse(request, response)) return;
=======
					if (Config.customhttpresponse &&
							Config.customhttpresponse(request, response)) {
						return;
					}
>>>>>>> 75559362
					var server;
					if (request.url === '/custom.css') {
						server = cssserver;
					} else if (request.url.substr(0, 9) === '/avatars/') {
						request.url = request.url.substr(8);
						server = avatarserver;
					} else {
						if (/^\/([A-Za-z0-9][A-Za-z0-9-]*)\/?$/.test(request.url)) {
							request.url = '/';
						}
						server = staticserver;
					}
					server.serve(request, response, function(e, res) {
						if (e && (e.status === 404)) {
							staticserver.serveFile('404.html', 404, {}, request, response);
						}
					});
				});
			};
			app.on('request', staticRequestHandler);
			if (appssl) {
				appssl.on('request', staticRequestHandler);
			}
		})();
	} catch (e) {
		console.log('Could not start node-static - try `npm install` if you want to use it');
	}

	// SockJS server

	// This is the main server that handles users connecting to our server
	// and doing things on our server.

	var sockjs = require('sockjs');

	var server = sockjs.createServer({
		sockjs_url: "//play.pokemonshowdown.com/js/lib/sockjs-0.3.min.js",
		log: function(severity, message) {
			if (severity === 'error') console.log('ERROR: '+message);
		},
		prefix: '/showdown',
<<<<<<< HEAD
		websocket: !config.disableWebsocket
=======
		websocket: !Config.disablewebsocket
>>>>>>> 75559362
	});

	var sockets = {};
	var channels = {};

	// Deal with phantom connections.
	var sweepClosedSockets = function() {
		for (var s in sockets) {
			if (sockets[s].protocol === 'xhr-streaming' &&
				sockets[s]._session &&
				sockets[s]._session.recv) {
				sockets[s]._session.recv.didClose();
			}

			// A ghost connection's `_session.to_tref._idlePrev` (and `_idleNext`) property is `null` while
			// it is an object for normal users. Under normal circumstances, those properties should only be
			// `null` when the timeout has already been called, but somehow it's not happening for some connections.
			// Simply calling `_session.timeout_cb` (the function bound to the aformentioned timeout) manually
			// on those connections kills those connections. For a bit of background, this timeout is the timeout
			// that sockjs sets to wait for users to reconnect within that time to continue their session.
			if (sockets[s]._session &&
				sockets[s]._session.to_tref &&
				!sockets[s]._session.to_tref._idlePrev) {
				sockets[s]._session.timeout_cb();
			}
		}
	};
	var interval;
<<<<<<< HEAD
	if (!config.herokuHack) {
=======
	if (!Config.herokuhack) {
>>>>>>> 75559362
		interval = setInterval(sweepClosedSockets, 1000*60*10);
	}

	process.on('message', function(data) {
		// console.log('worker received: '+data);
		var socket = null;
		var socketid = null;
		var channelid = null;
		switch (data.charAt(0)) {
		case '!': // !socketid
			// destroy
			socketid = data.substr(1);
			socket = sockets[socketid];
			if (!socket) return;
			socket.end();
			// After sending the FIN packet, we make sure the I/O is totally blocked for this socket
			socket.destroy();
			delete sockets[socketid];
			for (channelid in channels) {
				delete channels[channelid][socketid];
			}
			break;

		case '>': // >socketid, message
			// message
			var nlLoc = data.indexOf('\n');
			socket = sockets[data.substr(1, nlLoc-1)];
			if (!socket) return;
			socket.write(data.substr(nlLoc+1));
			break;

		case '#': // #channelid, message
			// message to channel
			var nlLoc = data.indexOf('\n');
			channel = channels[data.substr(1, nlLoc-1)];
			var message = data.substr(nlLoc+1);
			for (socketid in channel) {
				channel[socketid].write(message);
			}
			break;

		case '+': // +channelid, socketid
			// add to channel
			var nlLoc = data.indexOf('\n');
			socketid = data.substr(nlLoc+1);
			socket = sockets[socketid];
			if (!socket) return;
			channelid = data.substr(1, nlLoc-1);
			var channel = channels[channelid];
			if (!channel) channel = channels[channelid] = {};
			channel[socketid] = socket;
			break;

		case '-': // -channelid, socketid
			// remove from channel
			var nlLoc = data.indexOf('\n');
			var channelid = data.substr(1, nlLoc-1);
			var channel = channels[channelid];
			if (!channel) return;
			delete channel[data.substr(nlLoc+1)];
			var isEmpty = true;
			for (var socketid in channel) {
				isEmpty = false;
				break;
			}
			if (isEmpty) delete channels[channelid];
			break;
		}
	});

	// this is global so it can be hotpatched if necessary
<<<<<<< HEAD
	var isTrustedProxyIp = Cidr.checker(config.proxyIps);
=======
	var isTrustedProxyIp = Cidr.checker(Config.proxyip);
>>>>>>> 75559362
	var socketCounter = 0;
	server.on('connection', function(socket) {
		if (!socket) {
			// For reasons that are not entirely clear, SockJS sometimes triggers
			// this event with a null `socket` argument.
			return;
		} else if (!socket.remoteAddress) {
			// This condition occurs several times per day. It may be a SockJS bug.
			try {
				socket.end();
			} catch (e) {}
			return;
		}
		var socketid = socket.id = (++socketCounter);

		sockets[socket.id] = socket;

		if (isTrustedProxyIp(socket.remoteAddress)) {
			var ips = (socket.headers['x-forwarded-for'] || '').split(',');
			var ip;
			while (ip = ips.pop()) {
				ip = ip.trim();
				if (!isTrustedProxyIp(ip)) {
					socket.remoteAddress = ip;
					break;
				}
			}
		}

		process.send('*'+socketid+'\n'+socket.remoteAddress);

		// console.log('CONNECT: '+socket.remoteAddress+' ['+socket.id+']');
		var interval;
<<<<<<< HEAD
		if (config.herokuHack) {
=======
		if (Config.herokuhack) {
>>>>>>> 75559362
			// see https://github.com/sockjs/sockjs-node/issues/57#issuecomment-5242187
			interval = setInterval(function() {
				try {
					socket._session.recv.didClose();
				} catch (e) {}
			}, 15000);
		}

		socket.on('data', function(message) {
			// drop empty messages (DDoS?)
			if (!message) return;
			// drop blank messages (DDoS?)
			var pipeIndex = message.indexOf('|');
			if (pipeIndex < 0 || pipeIndex === message.length-1) return;
			// drop legacy JSON messages
			if (message.charAt(0) === '{') return;
			process.send('<'+socketid+'\n'+message);
		});

		socket.on('close', function() {
			if (interval) {
				clearInterval(interval);
			}
			process.send('!'+socketid);

			delete sockets[socketid];
			for (channelid in channels) {
				delete channels[channelid][socketid];
			}
		});
	});
	server.installHandlers(app, {});
	app.listen(Config.port);
	console.log('Worker '+cluster.worker.id+' now listening on port ' + Config.port);

	if (appssl) {
		server.installHandlers(appssl, {});
		appssl.listen(Config.ssl.port);
		console.log('Worker '+cluster.worker.id+' now listening for SSL on port ' + Config.ssl.port);
	}

	console.log('Test your server at http://localhost:' + Config.port);

}<|MERGE_RESOLUTION|>--- conflicted
+++ resolved
@@ -124,19 +124,10 @@
 
 	var Cidr = require('./cidr');
 
-<<<<<<< HEAD
 	// graceful crash
 	process.on('uncaughtException', function(err) {
 		require('./crashlogger.js')(err, 'Socket process '+cluster.worker.id+' ('+process.pid+')');
 	});
-=======
-	if (Config.crashguard) {
-		// graceful crash
-		process.on('uncaughtException', function(err) {
-			require('./crashlogger.js')(err, 'Socket process '+cluster.worker.id+' ('+process.pid+')');
-		});
-	}
->>>>>>> 75559362
 
 	var app = require('http').createServer();
 	var appssl;
@@ -152,14 +143,7 @@
 			var staticRequestHandler = function(request, response) {
 				request.resume();
 				request.addListener('end', function() {
-<<<<<<< HEAD
-					if (config.customHttpResponse && config.customHttpResponse(request, response)) return;
-=======
-					if (Config.customhttpresponse &&
-							Config.customhttpresponse(request, response)) {
-						return;
-					}
->>>>>>> 75559362
+					if (Config.customHttpResponse && Config.customHttpResponse(request, response)) return;
 					var server;
 					if (request.url === '/custom.css') {
 						server = cssserver;
@@ -201,11 +185,7 @@
 			if (severity === 'error') console.log('ERROR: '+message);
 		},
 		prefix: '/showdown',
-<<<<<<< HEAD
-		websocket: !config.disableWebsocket
-=======
-		websocket: !Config.disablewebsocket
->>>>>>> 75559362
+		websocket: !Config.disableWebsocket
 	});
 
 	var sockets = {};
@@ -234,11 +214,7 @@
 		}
 	};
 	var interval;
-<<<<<<< HEAD
-	if (!config.herokuHack) {
-=======
-	if (!Config.herokuhack) {
->>>>>>> 75559362
+	if (!Config.herokuHack) {
 		interval = setInterval(sweepClosedSockets, 1000*60*10);
 	}
 
@@ -310,11 +286,7 @@
 	});
 
 	// this is global so it can be hotpatched if necessary
-<<<<<<< HEAD
-	var isTrustedProxyIp = Cidr.checker(config.proxyIps);
-=======
-	var isTrustedProxyIp = Cidr.checker(Config.proxyip);
->>>>>>> 75559362
+	var isTrustedProxyIp = Cidr.checker(Config.proxyIps);
 	var socketCounter = 0;
 	server.on('connection', function(socket) {
 		if (!socket) {
@@ -348,11 +320,7 @@
 
 		// console.log('CONNECT: '+socket.remoteAddress+' ['+socket.id+']');
 		var interval;
-<<<<<<< HEAD
-		if (config.herokuHack) {
-=======
-		if (Config.herokuhack) {
->>>>>>> 75559362
+		if (Config.herokuHack) {
 			// see https://github.com/sockjs/sockjs-node/issues/57#issuecomment-5242187
 			interval = setInterval(function() {
 				try {
