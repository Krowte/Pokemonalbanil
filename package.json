--- conflicted
+++ resolved
@@ -5,15 +5,12 @@
     "sugar": ">=1.2.5",
     "request": ">=2.1.1",
     "socket.io": ">=0.8.7",
-<<<<<<< HEAD
+    "sockjs": ">=0.3.1",
     "url": "0.x.x",
     "libxmljs": "0.x.x",
     "sqlite-fts": "0.x.x",
     "streamline": "0.x.x",
     "zlib": "1.x.x"
-=======
-    "sockjs": ">=0.3.1"
->>>>>>> c31ee2a4
   },
   "scripts": {"start": "node app.js"},
   "bin": "./app.js",
