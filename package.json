{
  "name": "pokemon-showdown",
  "description": "The server for the Pokémon Showdown battle simulator",
  "version": "0.11.4",
  "main": ".sim-dist/index.js",
  "dependencies": {
    "@types/better-sqlite3": "^5.4.0",
    "better-sqlite3": "^7.1.0",
    "cloud-env": "^0.2.3",
    "node-static": "^0.7.11",
    "nodemailer": "^6.4.6",
    "permessage-deflate": "^0.1.7",
    "probe-image-size": "^5.0.0",
<<<<<<< HEAD
    "sockjs": "0.3.20",
    "sql-template-strings": "^2.2.2",
    "sqlite": "^3.0.6",
=======
    "sockjs": "^0.3.21",
>>>>>>> 071cf40d
    "sucrase": "^3.15.0"
  },
  "optionalDependencies": {
    "better-sqlite3": "^7.1.0",
    "cloud-env": "^0.2.3",
    "node-static": "^0.7.11",
    "nodemailer": "^6.4.6",
    "permessage-deflate": "^0.1.7",
    "sql-template-strings": "^2.2.2",
    "sqlite": "^3.0.6"
  },
  "secretDependencies": {
    "node-oom-heapdump": "^1.2.0"
  },
  "engines": {
    "node": ">=12.0.0"
  },
  "scripts": {
    "start": "node pokemon-showdown start",
    "build": "node build",
    "tsc": "tsc",
    "fast-lint": "eslint . --config .eslintrc-no-types.json --cache --cache-location .eslintcache-no-types --ext .js,.ts",
    "lint": "eslint . --cache --ext .js,.ts",
    "fix": "eslint . --cache --ext .js,.ts --fix",
    "full-lint": "eslint . --cache --ext .js,.ts --max-warnings 0",
    "pretest": "npm run lint && npm run build",
    "test": "mocha",
    "posttest": "npm run tsc",
    "full-test": "npm run full-lint && npm run build && npm run tsc && mocha --forbid-only -g \".*\""
  },
  "husky": {
    "hooks": {
      "pre-push": "npm run lint"
    }
  },
  "bin": {
    "pokemon-showdown": "pokemon-showdown"
  },
  "homepage": "http://pokemonshowdown.com",
  "repository": {
    "type": "git",
    "url": "https://github.com/smogon/pokemon-showdown.git"
  },
  "author": {
    "name": "Guangcong Luo",
    "email": "guangcongluo@gmail.com",
    "url": "http://guangcongluo.com"
  },
  "contributors": [
    {
      "name": "Cathy J. Fitzpatrick",
      "email": "cathy@cathyjf.com",
      "url": "https://cathyjf.com"
    },
    {
      "name": "Bill Meltsner",
      "email": "bill@meltsner.com",
      "url": "http://www.meltsner.com"
    }
  ],
  "license": "MIT",
  "devDependencies": {
    "@types/cloud-env": "^0.2.1",
    "@types/node": "^14.14.6",
    "@types/node-static": "^0.7.5",
    "@types/nodemailer": "^6.4.0",
    "@types/sockjs": "^0.3.32",
    "@typescript-eslint/eslint-plugin": "^4.6.0",
    "@typescript-eslint/parser": "^4.6.0",
    "eslint": "^7.12.1",
    "eslint-plugin-import": "^2.22.1",
    "husky": "^4.3.0",
    "mocha": "^8.2.0",
    "smogon": "^1.4.0",
    "typescript": "^4.1.0"
  }
}<|MERGE_RESOLUTION|>--- conflicted
+++ resolved
@@ -11,13 +11,7 @@
     "nodemailer": "^6.4.6",
     "permessage-deflate": "^0.1.7",
     "probe-image-size": "^5.0.0",
-<<<<<<< HEAD
-    "sockjs": "0.3.20",
-    "sql-template-strings": "^2.2.2",
-    "sqlite": "^3.0.6",
-=======
     "sockjs": "^0.3.21",
->>>>>>> 071cf40d
     "sucrase": "^3.15.0"
   },
   "optionalDependencies": {
