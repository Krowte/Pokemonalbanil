--- conflicted
+++ resolved
@@ -243,21 +243,11 @@
 
 var commands = {
 	// question giveaway.
-<<<<<<< HEAD
-	quiz: 'qg',
-	question: 'qg',
-	qg: function (target, room, user) {
-		if (room.id !== 'wifi') return false;
-		if (!this.can('wifigiveaway', room)) return false;
-		if (!target || target.indexOf(',') === -1) return false;
-		if (giveaway) return this.sendReply('There is already a giveaway going on!');
-=======
 	quiz: 'question',
 	qg: 'question',
 	question: function (target, room, user) {
-		if (room.id !== 'wifi' || !this.can('warn', null, room) || !target) return false;
+		if (room.id !== 'wifi' || !this.can('wifigiveaway', room) || !target) return false;
 		if (giveaways[room.id]) return this.sendReply("There is already a giveaway going on!");
->>>>>>> 2402f173
 
 		target = this.splitTarget(target);
 		var targetUser = this.targetUser;
@@ -310,21 +300,11 @@
 	},
 
 	// lottery giveaway.
-<<<<<<< HEAD
-	lg: 'lotto',
-	lottery: 'lotto',
-	lotto: function (target, room, user) {
-		if (room.id !== 'wifi') return false;
-		if (!this.can('wifigiveaway', room)) return false;
-		if (!target || target.indexOf(',') === -1) return false;
-		if (giveaway) return this.sendReply('There is already a giveaway going on!');
-=======
 	lg: 'lottery',
 	lotto: 'lottery',
 	lottery: function (target, room, user) {
-		if (room.id !== 'wifi' || !this.can('warn', null, room) || !target) return false;
+		if (room.id !== 'wifi' || !this.can('wifigiveaway', room) || !target) return false;
 		if (giveaways[room.id]) return this.sendReply("There is already a giveaway going on!");
->>>>>>> 2402f173
 
 		target = this.splitTarget(target);
 		var targetUser = this.targetUser;
@@ -369,13 +349,8 @@
 	stop: 'end',
 	end: function (target, room, user) {
 		if (room.id !== 'wifi') return this.sendReply("This command can only be used in the Wi-Fi room.");
-<<<<<<< HEAD
-		if (!giveaway) return this.sendReply('There is no giveaway going on at the moment.');
-		if (!this.can('wifigiveaway', room) && user.userid !== giveaway.host.userid) return false;
-=======
 		if (!giveaways[room.id]) return this.sendReply("There is no giveaway going on at the moment.");
-		if (!this.can('warn', null, room) && user.userid !== giveaways[room.id].host.userid) return false;
->>>>>>> 2402f173
+		if (!this.can('wifigiveaway', room) && user.userid !== giveaways[room.id].host.userid) return false;
 
 		giveaways[room.id].onEnd(true);
 	},
