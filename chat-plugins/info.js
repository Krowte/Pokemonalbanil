/**
 * Informational Commands
 * Pokemon Showdown - https://pokemonshowdown.com/
 *
 * These are informational commands. For instance, you can define the command
 * 'whois' here, then use it by typing /whois into Pokemon Showdown.
 *
 * For the API, see chat-plugins/COMMANDS.md
 *
 * @license MIT license
 */

var commands = exports.commands = {

	ip: 'whois',
	rooms: 'whois',
	alt: 'whois',
	alts: 'whois',
	whoare: 'whois',
	whois: function (target, room, user, connection, cmd) {
		var targetUser = this.targetUserOrSelf(target, user.group === Config.groups.default.global);
		if (!targetUser) {
			return this.sendReply("User " + this.targetUsername + " not found.");
		}

		this.sendReply("|raw|User: " + targetUser.name + (!targetUser.connected ? ' <font color="gray"><em>(offline)</em></font>' : ''));
		if (user.can('alts', targetUser)) {
			var alts = targetUser.getAlts(true);
			var output = Object.keys(targetUser.prevNames).join(", ");
			if (output) this.sendReply("Previous names: " + output);

			for (var j = 0; j < alts.length; ++j) {
				var targetAlt = Users.get(alts[j]);
				if (!targetAlt.named && !targetAlt.connected) continue;
				if (Config.groups.bySymbol[targetAlt.group] && Config.groups.bySymbol[user.group] &&
					Config.groups.bySymbol[targetAlt.group].rank > Config.groups.bySymbol[user.group].rank) continue;

				this.sendReply("|raw|Alt: " + targetAlt.name + (!targetAlt.connected ? ' <font color="gray"><em>(offline)</em></font>' : ''));
				output = Object.keys(targetAlt.prevNames).join(", ");
				if (output) this.sendReply("Previous names: " + output);
			}
			if (targetUser.locked) {
				switch (targetUser.locked) {
				case '#dnsbl':
					this.sendReply("Locked: IP is in a DNS-based blacklist. ");
					break;
				case '#range':
					this.sendReply("Locked: IP or host is in a temporary range-lock.");
					break;
				case '#hostfilter':
					this.sendReply("Locked: host is permanently locked for being a proxy.");
					break;
				default:
					this.sendReply("Locked under the username: " + targetUser.locked);
				}
			}
		}
		if (Config.groups.bySymbol[targetUser.group] && Config.groups.bySymbol[targetUser.group].name) {
			this.sendReply("Group: " + Config.groups.bySymbol[targetUser.group].name + " (" + targetUser.group + ")");
		}
		if (targetUser.isSysop) {
			this.sendReply("(Pok\xE9mon Showdown System Operator)");
		}
		if (!targetUser.registered) {
			this.sendReply("(Unregistered)");
		}
		if ((cmd === 'ip' || cmd === 'whoare') && (user.can('ip', targetUser) || user === targetUser)) {
			var ips = Object.keys(targetUser.ips);
			this.sendReply("IP" + ((ips.length > 1) ? "s" : "") + ": " + ips.join(", "));
			this.sendReply("Host: " + targetUser.latestHost);
		}
		var publicrooms = "In rooms: ";
		var hiddenrooms = "In hidden rooms: ";
		var first = true;
		var hiddencount = 0;
		for (var i in targetUser.roomCount) {
			var targetRoom = Rooms.get(i);
			if (i === 'global' || targetRoom.isPrivate === true) continue;

			var output = (targetRoom.auth && targetRoom.auth[targetUser.userid] ? targetRoom.auth[targetUser.userid] : '') + '<a href="/' + i + '" room="' + i + '">' + i + '</a>';
			if (targetRoom.isPrivate) {
				if (hiddencount > 0) hiddenrooms += " | ";
				++hiddencount;
				hiddenrooms += output;
			} else {
				if (!first) publicrooms += " | ";
				first = false;
				publicrooms += output;
			}
		}
		this.sendReply('|raw|' + publicrooms);
		if (cmd === 'whoare' && user.can('lock') && hiddencount > 0) {
			this.sendReply('|raw|' + hiddenrooms);
		}
	},
	whoishelp: ["/whois - Get details on yourself: alts, group, IP address, and rooms.",
		"/whois [username] - Get details on a username: alts (Requires: " + Users.getGroupsThatCan('alts').join(" ") + "), group, IP address (Requires: " + Users.getGroupsThatCan('ip').join(" ") + "), and rooms."],

	host: function (target, room, user, connection, cmd) {
		if (!target) return this.parse('/help host');
		if (!this.can('rangeban')) return;
		if (!/[0-9.]+/.test(target)) return this.sendReply('You must pass a valid IPv4 IP to /host.');
		var self = this;
		Dnsbl.reverse(target, function (err, hosts) {
			self.sendReply('IP ' + target + ': ' + (hosts ? hosts[0] : 'NULL'));
		});
	},
	hosthelp: ["/host [ip] - Gets the host for a given IP. Requires: & ~"],

	ipsearchall: 'ipsearch',
	hostsearch: 'ipsearch',
	ipsearch: function (target, room, user, connection, cmd) {
		if (!target.trim()) return this.parse('/help ipsearch');
		if (!this.can('rangeban')) return;
		var results = [];

		var isAll = (cmd === 'ipsearchall');

		if (/[a-z]/.test(target)) {
			// host
			this.sendReply("Users with host " + target + ":");
			for (var userid in Users.users) {
				var curUser = Users.users[userid];
				if (!curUser.latestHost || !curUser.latestHost.endsWith(target)) continue;
				if (results.push((curUser.connected ? " \u25C9 " : " \u25CC ") + " " + curUser.name) > 100 && !isAll) {
					return this.sendReply("More than 100 users match the specified IP range. Use /ipsearchall to retrieve the full list.");
				}
			}
		} else if (target.slice(-1) === '*') {
			// IP range
			this.sendReply("Users in IP range " + target + ":");
			target = target.slice(0, -1);
			for (var userid in Users.users) {
				var curUser = Users.users[userid];
<<<<<<< HEAD
				if (curUser === user) continue;
=======
>>>>>>> 80e43a39
				if (!curUser.latestIp.startsWith(target)) continue;
				if (results.push((curUser.connected ? " \u25C9 " : " \u25CC ") + " " + curUser.name) > 100 && !isAll) {
					return this.sendReply("More than 100 users match the specified IP range. Use /ipsearchall to retrieve the full list.");
				}
			}
		} else {
			this.sendReply("Users with IP " + target + ":");
			for (var userid in Users.users) {
				var curUser = Users.users[userid];
				if (curUser.latestIp === target) {
					results.push((curUser.connected ? " \u25C9 " : " \u25CC ") + " " + curUser.name);
				}
			}
		}
		if (!results.length) return this.sendReply("No results found.");
		return this.sendReply(results.join('; '));
	},
	ipsearchhelp: ["/ipsearch [ip|range|host] - Find all users with specified IP, IP range, or host. Requires: & ~"],

	/*********************************************************
	 * Shortcuts
	 *********************************************************/

	inv: 'invite',
	invite: function (target, room, user) {
		if (!target) return this.parse('/help invite');
		target = this.splitTarget(target);
		if (!this.targetUser) {
			return this.sendReply("User " + this.targetUsername + " not found.");
		}
		var targetRoom = (target ? Rooms.search(target) : room);
		if (!targetRoom) {
			return this.sendReply("Room " + target + " not found.");
		}
		return this.parse('/msg ' + this.targetUsername + ', /invite ' + targetRoom.id);
	},
	invitehelp: ["/invite [username], [roomname] - Invites the player [username] to join the room [roomname]."],

	/*********************************************************
	 * Data Search Tools
	 *********************************************************/

	pstats: 'data',
	stats: 'data',
	dex: 'data',
	pokedex: 'data',
	data: function (target, room, user, connection, cmd) {
		if (!this.canBroadcast()) return;

		var buffer = '';
		var targetId = toId(target);
		if (!targetId) return this.parse('/help data');
		if (targetId === '' + parseInt(targetId)) {
			for (var p in Tools.data.Pokedex) {
				var pokemon = Tools.getTemplate(p);
				if (pokemon.num === parseInt(target)) {
					target = pokemon.species;
					targetId = pokemon.id;
					break;
				}
			}
		}
		var newTargets = Tools.dataSearch(target);
		var showDetails = (cmd === 'dt' || cmd === 'details');
		if (newTargets && newTargets.length) {
			for (var i = 0; i < newTargets.length; ++i) {
				if (newTargets[i].id !== targetId && !Tools.data.Aliases[targetId] && !i) {
					buffer = "No Pok\u00e9mon, item, move, ability or nature named '" + target + "' was found. Showing the data of '" + newTargets[0].name + "' instead.\n";
				}
				if (newTargets[i].searchType === 'nature') {
					buffer += "" + newTargets[i].name + " nature: ";
					if (newTargets[i].plus) {
						var statNames = {'atk': "Attack", 'def': "Defense", 'spa': "Special Attack", 'spd': "Special Defense", 'spe': "Speed"};
						buffer += "+10% " + statNames[newTargets[i].plus] + ", -10% " + statNames[newTargets[i].minus] + ".";
					} else {
						buffer += "No effect.";
					}
					return this.sendReply(buffer);
				} else {
					buffer += '|c|~|/data-' + newTargets[i].searchType + ' ' + newTargets[i].name + '\n';
				}
			}
		} else {
			return this.sendReply("No Pok\u00e9mon, item, move, ability or nature named '" + target + "' was found. (Check your spelling?)");
		}

		if (showDetails) {
			var details;
			var isSnatch = false;
			var isMirrorMove = false;
			if (newTargets[0].searchType === 'pokemon') {
				var pokemon = Tools.getTemplate(newTargets[0].name);
				var weighthit = 20;
				if (pokemon.weightkg >= 200) {
					weighthit = 120;
				} else if (pokemon.weightkg >= 100) {
					weighthit = 100;
				} else if (pokemon.weightkg >= 50) {
					weighthit = 80;
				} else if (pokemon.weightkg >= 25) {
					weighthit = 60;
				} else if (pokemon.weightkg >= 10) {
					weighthit = 40;
				}
				details = {
					"Dex#": pokemon.num,
					"Gen": pokemon.gen,
					"Height": pokemon.heightm + " m",
					"Weight": pokemon.weightkg + " kg <em>(" + weighthit + " BP)</em>",
					"Dex Colour": pokemon.color,
					"Egg Group(s)": pokemon.eggGroups.join(", ")
				};
				if (!pokemon.evos.length) {
					details["<font color=#585858>Does Not Evolve</font>"] = "";
				} else {
					details["Evolution"] = pokemon.evos.map(function (evo) {
						evo = Tools.getTemplate(evo);
						return evo.name + " (" + evo.evoLevel + ")";
					}).join(", ");
				}
			} else if (newTargets[0].searchType === 'move') {
				var move = Tools.getMove(newTargets[0].name);
				details = {
					"Priority": move.priority,
					"Gen": move.gen
				};

				if (move.secondary || move.secondaries) details["<font color=black>&#10003; Secondary effect</font>"] = "";
				if (move.flags['contact']) details["<font color=black>&#10003; Contact</font>"] = "";
				if (move.flags['sound']) details["<font color=black>&#10003; Sound</font>"] = "";
				if (move.flags['bullet']) details["<font color=black>&#10003; Bullet</font>"] = "";
				if (move.flags['pulse']) details["<font color=black>&#10003; Pulse</font>"] = "";
				if (!move.flags['protect'] && !/(ally|self)/i.test(move.target)) details["<font color=black>&#10003; Bypasses Protect</font>"] = "";
				if (move.flags['authentic']) details["<font color=black>&#10003; Bypasses Substitutes</font>"] = "";
				if (move.flags['defrost']) details["<font color=black>&#10003; Thaws user</font>"] = "";
				if (move.flags['bite']) details["<font color=black>&#10003; Bite</font>"] = "";
				if (move.flags['punch']) details["<font color=black>&#10003; Punch</font>"] = "";
				if (move.flags['powder']) details["<font color=black>&#10003; Powder</font>"] = "";
				if (move.flags['reflectable']) details["<font color=black>&#10003; Bounceable</font>"] = "";
				if (move.flags['gravity']) details["<font color=black>&#10007; Suppressed by Gravity</font>"] = "";

				if (move.id === 'snatch') isSnatch = true;
				if (move.id === 'mirrormove') isMirrorMove = true;

				details["Target"] = {
					'normal': "One Adjacent Pok\u00e9mon",
					'self': "User",
					'adjacentAlly': "One Ally",
					'adjacentAllyOrSelf': "User or Ally",
					'adjacentFoe': "One Adjacent Opposing Pok\u00e9mon",
					'allAdjacentFoes': "All Adjacent Opponents",
					'foeSide': "Opposing Side",
					'allySide': "User's Side",
					'allyTeam': "User's Side",
					'allAdjacent': "All Adjacent Pok\u00e9mon",
					'any': "Any Pok\u00e9mon",
					'all': "All Pok\u00e9mon"
				}[move.target] || "Unknown";
			} else if (newTargets[0].searchType === 'item') {
				var item = Tools.getItem(newTargets[0].name);
				details = {
					"Gen": item.gen
				};

				if (item.fling) {
					details["Fling Base Power"] = item.fling.basePower;
					if (item.fling.status) details["Fling Effect"] = item.fling.status;
					if (item.fling.volatileStatus) details["Fling Effect"] = item.fling.volatileStatus;
					if (item.isBerry) details["Fling Effect"] = "Activates the Berry's effect on the target.";
					if (item.id === 'whiteherb') details["Fling Effect"] = "Restores the target's negative stat stages to 0.";
					if (item.id === 'mentalherb') details["Fling Effect"] = "Removes the effects of Attract, Disable, Encore, Heal Block, Taunt, and Torment from the target.";
				} else {
					details["Fling"] = "This item cannot be used with Fling.";
				}
				if (item.naturalGift) {
					details["Natural Gift Type"] = item.naturalGift.type;
					details["Natural Gift Base Power"] = item.naturalGift.basePower;
				}
			} else {
				details = {};
			}

			buffer += '|raw|<font size="1">' + Object.keys(details).map(function (detail) {
				return '<font color=#585858>' + detail + (details[detail] !== '' ? ':</font> ' + details[detail] : '</font>');
			}).join("&nbsp;|&ThickSpace;") + '</font>';

			if (isSnatch) buffer += '&nbsp;|&ThickSpace;<a href="http://pokemonshowdown.com/dex/moves/snatch"><font size="1">Snatchable Moves</font></a>';
			if (isMirrorMove) buffer += '&nbsp;|&ThickSpace;<a href="http://pokemonshowdown.com/dex/moves/mirrormove"><font size="1">Mirrorable Moves</font></a>';
		}
		this.sendReply(buffer);
	},
	datahelp: ["/data [pokemon/item/move/ability] - Get details on this pokemon/item/move/ability/nature.",
<<<<<<< HEAD
		"!data [pokemon/item/move/ability] - Show everyone these details. Requires: " + Users.getGroupsThatCan('broadcast').join(" ")],
=======
		"!data [pokemon/item/move/ability] - Show everyone these details. Requires: + % @ # & ~"],
>>>>>>> 80e43a39

	dt: 'details',
	details: function (target) {
		if (!target) return this.parse('/help details');
		CommandParser.commands.data.apply(this, arguments);
	},
	detailshelp: ["/details [pokemon] - Get additional details on this pokemon/item/move/ability/nature.",
<<<<<<< HEAD
		"!details [pokemon] - Show everyone these details. Requires: " + Users.getGroupsThatCan('broadcast').join(" ")],
=======
		"!details [pokemon] - Show everyone these details. Requires: + % @ # & ~"],
>>>>>>> 80e43a39

	ds: 'dexsearch',
	dsearch: 'dexsearch',
	dexsearch: function (target, room, user) {
		if (!this.canBroadcast()) return;

		if (!target) return this.parse('/help dexsearch');
		var targets = target.split(',');
		var searches = {};
		var allTiers = {'uber':1, 'ou':1, 'bl':1, 'uu':1, 'bl2':1, 'ru':1, 'bl3':1, 'nu':1, 'bl4':1, 'pu':1, 'nfe':1, 'lc uber':1, 'lc':1, 'cap':1};
		var allColours = {'green':1, 'red':1, 'blue':1, 'white':1, 'brown':1, 'yellow':1, 'purple':1, 'pink':1, 'gray':1, 'black':1};
		var allStats = {'hp':1, 'atk':1, 'def':1, 'spa':1, 'spd':1, 'spe':1};
		var showAll = false;
		var megaSearch = null;
		var output = 10;
		var categories = ['gen', 'tier', 'color', 'types', 'ability', 'stats', 'compileLearnsets', 'moves', 'recovery', 'priority'];

		for (var i = 0; i < targets.length; i++) {
			var isNotSearch = false;
			target = targets[i].trim().toLowerCase();
			if (target.charAt(0) === '!') {
				isNotSearch = true;
				target = target.substr(1);
			}

			var targetAbility = Tools.getAbility(targets[i]);
			if (targetAbility.exists) {
				if (!searches['ability']) searches['ability'] = {};
				if (Object.count(searches['ability'], true) === 1 && !isNotSearch) return this.sendReplyBox("Specify only one ability.");
				if ((searches['ability'][targetAbility.name] && isNotSearch) || (searches['ability'][targetAbility.name] === false && !isNotSearch)) return this.sendReplyBox("A search cannot both exclude and include an ability.");
				searches['ability'][targetAbility.name] = !isNotSearch;
				continue;
			}

			if (target in allTiers) {
				if (!searches['tier']) searches['tier'] = {};
				if ((searches['tier'][target] && isNotSearch) || (searches['tier'][target] === false && !isNotSearch)) return this.sendReplyBox('A search cannot both exclude and include a tier.');
				searches['tier'][target] = !isNotSearch;
				continue;
			}

			if (target in allColours) {
				if (!searches['color']) searches['color'] = {};
				if ((searches['color'][target] && isNotSearch) || (searches['color'][target] === false && !isNotSearch)) return this.sendReplyBox('A search cannot both exclude and include a color.');
				searches['color'][target] = !isNotSearch;
				continue;
			}

			if (target.substr(0, 3) === 'gen' && Number.isInteger(parseFloat(target.substr(3)))) target = target.substr(3).trim();
			var targetInt = parseInt(target);
			if (0 < targetInt && targetInt < 7) {
				if (!searches['gen']) searches['gen'] = {};
				if ((searches['gen'][target] && isNotSearch) || (searches['gen'][target] === false && !isNotSearch)) return this.sendReplyBox('A search cannot both exclude and include a generation.');
				searches['gen'][target] = !isNotSearch;
				continue;
			}

			if (target === 'all') {
				if (this.broadcasting) return this.sendReplyBox("A search with the parameter 'all' cannot be broadcast.");
				showAll = true;
				continue;
			}

			if (target === 'megas' || target === 'mega') {
				if ((megaSearch && isNotSearch) || (megaSearch === false && !isNotSearch)) return this.sendReplyBox('A search cannot both exclude and include Mega Evolutions.');
				megaSearch = !isNotSearch;
				continue;
			}

			if (target === 'recovery') {
				if ((searches['recovery'] && isNotSearch) || (searches['recovery'] === false && !isNotSearch)) return this.sendReplyBox('A search cannot both exclude and recovery moves.');
				searches['recovery'] = !isNotSearch;
				continue;
			}

			if (target === 'priority') {
				if ((searches['priority'] && isNotSearch) || (searches['priority'] === false && !isNotSearch)) return this.sendReplyBox('A search cannot both exclude and recovery moves.');
				searches['priority'] = !isNotSearch;
				continue;
			}

			var targetMove = Tools.getMove(target);
			if (targetMove.exists) {
				if (!searches['moves']) searches['moves'] = {};
				if (Object.count(searches['moves'], true) === 4 && !isNotSearch) return this.sendReplyBox("Specify a maximum of 4 moves.");
				if ((searches['moves'][targetMove.id] && isNotSearch) || (searches['moves'][targetMove.id] === false && !isNotSearch)) return this.sendReplyBox("A search cannot both exclude and include a move.");
				searches['moves'][targetMove.id] = !isNotSearch;
				continue;
			}

			var typeIndex = target.indexOf(' type');
			if (typeIndex >= 0) {
				target = target.charAt(0).toUpperCase() + target.substring(1, typeIndex);
				if (target in Tools.data.TypeChart) {
					if (!searches['types']) searches['types'] = {};
					if (Object.count(searches['types'], true) === 2 && !isNotSearch) return this.sendReplyBox("Specify a maximum of two types.");
					if ((searches['types'][target] && isNotSearch) || (searches['types'][target] === false && !isNotSearch)) return this.sendReplyBox("A search cannot both exclude and include a type.");
					searches['types'][target] = !isNotSearch;
					continue;
				}
			}

			var inequality = target.search(/>|<|=/);
			if (inequality >= 0) {
				if (isNotSearch) return this.sendReplyBox("You cannot use the negation symbol '!' in stat ranges.");
				inequality = target.charAt(inequality);
				var targetParts = target.replace(/\s/g, '').split(inequality);
				var numSide, statSide, direction;
				if (!isNaN(targetParts[0])) {
					numSide = 0;
					statSide = 1;
					switch (inequality) {
					case '>': direction = 'less'; break;
					case '<': direction = 'greater'; break;
					case '=': direction = 'equal'; break;
					}
				} else if (!isNaN(targetParts[1])) {
					numSide = 1;
					statSide = 0;
					switch (inequality) {
					case '<': direction = 'less'; break;
					case '>': direction = 'greater'; break;
					case '=': direction = 'equal'; break;
					}
				} else {
					return this.sendReplyBox("No value given to compare with '" + Tools.escapeHTML(target) + "'.");
				}
				var stat = targetParts[statSide];
				switch (toId(targetParts[statSide])) {
				case 'attack': stat = 'atk'; break;
				case 'defense': stat = 'def'; break;
				case 'specialattack': stat = 'spa'; break;
				case 'spatk': stat = 'spa'; break;
				case 'specialdefense': stat = 'spd'; break;
				case 'spdef': stat = 'spd'; break;
				case 'speed': stat = 'spe'; break;
				}
				if (!(stat in allStats)) return this.sendReplyBox("'" + Tools.escapeHTML(target) + "' did not contain a valid stat.");
				if (!searches['stats']) searches['stats'] = {};
				if (direction === 'equal') {
					if (searches['stats'][stat]) return this.sendReplyBox("Invalid stat range for " + stat + ".");
					searches['stats'][stat] = {};
					searches['stats'][stat]['less'] = parseFloat(targetParts[numSide]);
					searches['stats'][stat]['greater'] = parseFloat(targetParts[numSide]);
				} else {
					if (!searches['stats'][stat]) searches['stats'][stat] = {};
					if (searches['stats'][stat][direction]) return this.sendReplyBox("Invalid stat range for " + stat + ".");
					searches['stats'][stat][direction] = parseFloat(targetParts[numSide]);
				}
				continue;
			}
			return this.sendReplyBox("'" + Tools.escapeHTML(target) + "' could not be found in any of the search categories.");
		}

		if (showAll && Object.size(searches) === 0 && megaSearch === null) return this.sendReplyBox("No search parameters other than 'all' were found. Try '/help dexsearch' for more information on this command.");

		var dex = {};
		for (var pokemon in Tools.data.Pokedex) {
			var template = Tools.getTemplate(pokemon);
			var megaSearchResult = (megaSearch === null || (megaSearch === true && template.isMega) || (megaSearch === false && !template.isMega));
			if (template.tier !== 'Unreleased' && template.tier !== 'Illegal' && (template.tier !== 'CAP' || (searches['tier'] && searches['tier']['cap'])) && megaSearchResult) {
				dex[pokemon] = template;
			}
		}

		//Only construct full learnsets for Pokemon if learnsets are used in the search
		if (searches.moves || searches.recovery || searches.priority) searches['compileLearnsets'] = true;

		for (var cat = 0; cat < categories.length; cat++) {
			var search = categories[cat];
			if (!searches[search]) continue;
			switch (search) {
			case 'types':
				for (var mon in dex) {
					if (Object.count(searches[search], true) === 2) {
						if (!(searches[search][dex[mon].types[0]]) || !(searches[search][dex[mon].types[1]])) delete dex[mon];
					} else {
						if (searches[search][dex[mon].types[0]] === false || searches[search][dex[mon].types[1]] === false || (Object.count(searches[search], true) > 0 &&
							(!(searches[search][dex[mon].types[0]]) && !(searches[search][dex[mon].types[1]])))) delete dex[mon];
					}
				}
				break;

			case 'tier':
				for (var mon in dex) {
					if ('lc' in searches[search]) {
						// some LC legal Pokemon are stored in other tiers (Ferroseed/Murkrow etc)
						// this checks for LC legality using the going criteria, instead of dex[mon].tier
						var isLC = (dex[mon].evos && dex[mon].evos.length > 0) && !dex[mon].prevo && dex[mon].tier !== "LC Uber" && Tools.data.Formats['lc'].banlist.indexOf(dex[mon].species) < 0;
						if ((searches[search]['lc'] && !isLC) || (!searches[search]['lc'] && isLC)) {
							delete dex[mon];
							continue;
						}
					}
					if (searches[search][String(dex[mon][search]).toLowerCase()] === false ||
						Object.count(searches[search], true) > 0 && !searches[search][String(dex[mon][search]).toLowerCase()]) {
						delete dex[mon];
					}
				}
				break;

			case 'gen':
			case 'color':
				for (var mon in dex) {
					if (searches[search][String(dex[mon][search]).toLowerCase()] === false ||
						Object.count(searches[search], true) > 0 && !searches[search][String(dex[mon][search]).toLowerCase()]) {
						delete dex[mon];
					}
				}
				break;

			case 'ability':
				for (var mon in dex) {
					for (var ability in searches[search]) {
						var needsAbility = searches[search][ability];
						var hasAbility = Object.count(dex[mon].abilities, ability) > 0;
						if (hasAbility !== needsAbility) {
							delete dex[mon];
							break;
						}
					}
				}
				break;

			case 'compileLearnsets':
				for (var mon in dex) {
					var template = dex[mon];
					if (!template.learnset) template = Tools.getTemplate(template.baseSpecies);
					if (!template.learnset) continue;
					var fullLearnset = template.learnset;
					while (template.prevo) {
						template = Tools.getTemplate(template.prevo);
						for (var move in template.learnset) {
							if (!fullLearnset[move]) fullLearnset[move] = template.learnset[move];
						}
					}
					dex[mon].learnset = fullLearnset;
				}
				break;

			case 'moves':
				for (var mon in dex) {
					if (!dex[mon].learnset) continue;
					for (var move in searches[search]) {
						var canLearn = (dex[mon].learnset.sketch && ['chatter', 'struggle', 'magikarpsrevenge'].indexOf(move) < 0) || dex[mon].learnset[move];
						if ((!canLearn && searches[search][move]) || (searches[search][move] === false && canLearn)) {
							delete dex[mon];
							break;
						}
					}
				}
				break;

			case 'recovery':
				for (var mon in dex) {
					if (!dex[mon].learnset) continue;
					var recoveryMoves = ["recover", "roost", "moonlight", "morningsun", "synthesis", "milkdrink", "slackoff", "softboiled", "wish", "healorder"];
					var canLearn = false;
					for (var i = 0; i < recoveryMoves.length; i++) {
						canLearn = (dex[mon].learnset.sketch) || dex[mon].learnset[recoveryMoves[i]];
						if (canLearn) break;
					}
					if ((!canLearn && searches[search]) || (searches[search] === false && canLearn)) delete dex[mon];
				}
				break;

			case 'priority':
				var priorityMoves = [];
				for (var move in Tools.data.Movedex) {
					var moveData = Tools.getMove(move);
					if (moveData.category === "Status") continue;
					if (moveData.priority > 0) priorityMoves.push(move);
				}
				for (var mon in dex) {
					if (!dex[mon].learnset) continue;
					var canLearn = false;
					for (var i = 0; i < priorityMoves.length; i++) {
						canLearn = (dex[mon].learnset.sketch) || dex[mon].learnset[priorityMoves[i]];
						if (canLearn) break;
					}
					if ((!canLearn && searches[search]) || (searches[search] === false && canLearn)) delete dex[mon];
				}
				break;

			case 'stats':
				for (var stat in searches[search]) {
					for (var mon in dex) {
						if (typeof searches[search][stat].less === 'number') {
							if (dex[mon].baseStats[stat] > searches[search][stat].less) {
								delete dex[mon];
								continue;
							}
						}
						if (typeof searches[search][stat].greater === 'number') {
							if (dex[mon].baseStats[stat] < searches[search][stat].greater) {
								delete dex[mon];
								continue;
							}
						}
					}
				}
				break;

			default:
				return this.sendReplyBox("Something broke! PM SolarisFox here or on the Smogon forums with the command you tried.");
			}
		}

		var results = [];
		for (var mon in dex) {
			if (dex[mon].baseSpecies && results.indexOf(dex[mon].baseSpecies) >= 0) continue;
			results.push(dex[mon].species);
		}

		var resultsStr = "";
		if (results.length > 0) {
			if (showAll || results.length <= output + 5) {
				results.sort();
				resultsStr = results.join(", ");
			} else {
				resultsStr = results.slice(0, output).join(", ") + ", and " + string(results.length - output) + " more. <font color=#999999>Redo the search with 'all' as a search parameter to show all results.</font>";
			}
		} else {
			resultsStr = "No Pok&eacute;mon found.";
		}
		return this.sendReplyBox(resultsStr);
	},
	dexsearchhelp: ["/dexsearch [type], [move], [move], ... - Searches for Pok\u00e9mon that fulfill the selected criteria",
		"Search categories are: type, tier, color, moves, ability, gen, recovery, priority, stat.",
		"Valid colors are: green, red, blue, white, brown, yellow, purple, pink, gray and black.",
		"Valid tiers are: Uber/OU/BL/UU/BL2/RU/BL3/NU/PU/NFE/LC/CAP.",
		"Types must be followed by ' type', e.g., 'dragon type'.",
		"Inequality ranges use the characters '>' and '<' though they behave as '≥' and '≤', e.g., 'speed > 100' searches for all Pokemon equal to and greater than 100 speed.",
		"Parameters can be excluded through the use of '!', e.g., '!water type' excludes all water types.",
		"The parameter 'mega' can be added to search for Mega Evolutions only, and the parameter 'NFE' can be added to search not-fully evolved Pokemon only.",
		"The order of the parameters does not matter."],

	ms: 'movesearch',
	msearch: 'movesearch',
	movesearch: function (target, room, user) {
		if (!this.canBroadcast()) return;

		if (!target) return this.parse('/help movesearch');
		var targets = target.split(',');
		var searches = {};
		var allCategories = {'physical':1, 'special':1, 'status':1};
		var allProperties = {'basePower':1, 'accuracy':1, 'priority':1, 'pp':1};
		var allFlags = {'bite':1, 'bullet':1, 'contact':1, 'defrost':1, 'powder':1, 'pulse':1, 'punch':1, 'secondary':1, 'snatch':1, 'sound':1};
		var allStatus = {'psn':1, 'tox':1, 'brn':1, 'par':1, 'frz':1, 'slp':1};
		var allVolatileStatus = {'flinch':1, 'confusion':1, 'partiallytrapped':1};
		var allBoosts = {'hp':1, 'atk':1, 'def':1, 'spa':1, 'spd':1, 'spe':1, 'accuracy':1, 'evasion':1};
		var showAll = false;
		var output = 10;
		var lsetData = {};
		var targetMon = '';

		for (var i = 0; i < targets.length; i++) {
			var isNotSearch = false;
			target = targets[i].toLowerCase().trim();
			if (target.charAt(0) === '!') {
				isNotSearch = true;
				target = target.substr(1);
			}

			var typeIndex = target.indexOf(' type');
			if (typeIndex >= 0) {
				target = target.charAt(0).toUpperCase() + target.substring(1, typeIndex);
				if (!(target in Tools.data.TypeChart)) return this.sendReplyBox("Type '" + Tools.escapeHTML(target) + "' not found.");
				if (!searches['type']) searches['type'] = {};
				if ((searches['type'][target] && isNotSearch) || (searches['type'][target] === false && !isNotSearch)) return this.sendReplyBox('A search cannot both exclude and include a type.');
				searches['type'][target] = !isNotSearch;
				continue;
			}

			if (target in allCategories) {
				target = target.charAt(0).toUpperCase() + target.substr(1);
				if (!searches['category']) searches['category'] = {};
				if ((searches['category'][target] && isNotSearch) || (searches['category'][target] === false && !isNotSearch)) return this.sendReplyBox('A search cannot both exclude and include a category.');
				searches['category'][target] = !isNotSearch;
				continue;
			}

			if (target in allFlags) {
				if (!searches['flags']) searches['flags'] = {};
				if ((searches['flags'][target] && isNotSearch) || (searches['flags'][target] === false && !isNotSearch)) return this.sendReplyBox('A search cannot both exclude and include \'' + target + '\'.');
				searches['flags'][target] = !isNotSearch;
				continue;
			}

			if (target === 'all') {
				if (this.broadcasting) return this.sendReplyBox("A search with the parameter 'all' cannot be broadcast.");
				showAll = true;
				continue;
			}

			if (target === 'recovery') {
				if (!searches['recovery']) {
					searches['recovery'] = !isNotSearch;
				} else if ((searches['recovery'] && isNotSearch) || (searches['recovery'] === false && !isNotSearch)) {
					return this.sendReplyBox('A search cannot both exclude and include recovery moves.');
				}
				continue;
			}

			var template = Tools.getTemplate(target);
			if (template.exists) {
				if (Object.size(lsetData) !== 0) return this.sendReplyBox("A search can only include one Pok\u00e9mon learnset.");
				if (!template.learnset) template = Tools.getTemplate(template.baseSpecies);
				lsetData = template.learnset;
				targetMon = template.name;
				while (template.prevo) {
					template = Tools.getTemplate(template.prevo);
					for (var move in template.learnset) {
						if (!lsetData[move]) lsetData[move] = template.learnset[move];
					}
				}
				continue;
			}

			var inequality = target.search(/>|<|=/);
			if (inequality >= 0) {
				if (isNotSearch) return this.sendReplyBox("You cannot use the negation symbol '!' in quality ranges.");
				inequality = target.charAt(inequality);
				var targetParts = target.replace(/\s/g, '').split(inequality);
				var numSide, propSide, direction;
				if (!isNaN(targetParts[0])) {
					numSide = 0;
					propSide = 1;
					switch (inequality) {
					case '>': direction = 'less'; break;
					case '<': direction = 'greater'; break;
					case '=': direction = 'equal'; break;
					}
				} else if (!isNaN(targetParts[1])) {
					numSide = 1;
					propSide = 0;
					switch (inequality) {
					case '<': direction = 'less'; break;
					case '>': direction = 'greater'; break;
					case '=': direction = 'equal'; break;
					}
				} else {
					return this.sendReplyBox("No value given to compare with '" + Tools.escapeHTML(target) + "'.");
				}
				var prop = targetParts[propSide];
				switch (toId(targetParts[propSide])) {
				case 'basepower': prop = 'basePower'; break;
				case 'bp': prop = 'basePower'; break;
				case 'acc': prop = 'accuracy'; break;
				}
				if (!(prop in allProperties)) return this.sendReplyBox("'" + Tools.escapeHTML(target) + "' did not contain a valid property.");
				if (!searches['property']) searches['property'] = {};
				if (direction === 'equal') {
					if (searches['property'][prop]) return this.sendReplyBox("Invalid property range for " + prop + ".");
					searches['property'][prop] = {};
					searches['property'][prop]['less'] = parseFloat(targetParts[numSide]);
					searches['property'][prop]['greater'] = parseFloat(targetParts[numSide]);
				} else {
					if (!searches['property'][prop]) searches['property'][prop] = {};
					if (searches['property'][prop][direction]) {
						return this.sendReplyBox("Invalid property range for " + prop + ".");
					} else {
						searches['property'][prop][direction] = parseFloat(targetParts[numSide]);
					}
				}
				continue;
			}

			if (target.substr(0, 8) === 'priority') {
				var sign = '';
				target = target.substr(8).trim();
				if (target === "+") {
					sign = 'greater';
				} else if (target === "-") {
					sign = 'less';
				} else {
					return this.sendReplyBox("Priority type '" + target + "' not recognized.");
				}
				if (!searches['property']) searches['property'] = {};
				if (searches['property']['priority']) {
					return this.sendReplyBox("Priority cannot be set with both shorthand and inequality range.");
				} else {
					searches['property']['priority'] = {};
					searches['property']['priority'][sign] = (sign === 'less' ? -1 : 1);
				}
				continue;
			}

			if (target.substr(0, 7) === 'boosts ') {
				switch (target.substr(7)) {
				case 'attack': target = 'atk'; break;
				case 'defense': target = 'def'; break;
				case 'specialattack': target = 'spa'; break;
				case 'spatk': target = 'spa'; break;
				case 'specialdefense': target = 'spd'; break;
				case 'spdef': target = 'spd'; break;
				case 'speed': target = 'spe'; break;
				case 'acc': target = 'accuracy'; break;
				case 'evasiveness': target = 'evasion'; break;
				default: target = target.substr(7);
				}
				if (!(target in allBoosts)) return this.sendReplyBox("'" + Tools.escapeHTML(target.substr(7)) + "' is not a recognized stat.");
				if (!searches['boost']) searches['boost'] = {};
				if ((searches['boost'][target] && isNotSearch) || (searches['boost'][target] === false && !isNotSearch)) return this.sendReplyBox('A search cannot both exclude and include a stat boost.');
				searches['boost'][target] = !isNotSearch;
				continue;
			}

			var oldTarget = target;
			if (target.charAt(target.length - 1) === 's') target = target.substr(0, target.length - 1);
			switch (target) {
			case 'toxic': target = 'tox'; break;
			case 'poison': target = 'psn'; break;
			case 'burn': target = 'brn'; break;
			case 'paralyze': target = 'par'; break;
			case 'freeze': target = 'frz'; break;
			case 'sleep': target = 'slp'; break;
			case 'confuse': target = 'confusion'; break;
			case 'trap': target = 'partiallytrapped'; break;
			case 'flinche': target = 'flinch'; break;
			}

			if (target in allStatus) {
				if (!searches['status']) searches['status'] = {};
				if ((searches['status'][target] && isNotSearch) || (searches['status'][target] === false && !isNotSearch)) return this.sendReplyBox('A search cannot both exclude and include a status.');
				searches['status'][target] = !isNotSearch;
				continue;
			}

			if (target in allVolatileStatus) {
				if (!searches['volatileStatus']) searches['volatileStatus'] = {};
				if ((searches['volatileStatus'][target] && isNotSearch) || (searches['volatileStatus'][target] === false && !isNotSearch)) return this.sendReplyBox('A search cannot both exclude and include a volitile status.');
				searches['volatileStatus'][target] = !isNotSearch;
				continue;
			}

			return this.sendReplyBox("'" + Tools.escapeHTML(oldTarget) + "' could not be found in any of the search categories.");
		}

		if (showAll && Object.size(searches) === 0 && !targetMon) return this.sendReplyBox("No search parameters other than 'all' were found. Try '/help movesearch' for more information on this command.");

		var dex = {};
		if (targetMon) {
			for (var move in lsetData) {
				dex[move] = Tools.getMove(move);
			}
		} else {
			for (var move in Tools.data.Movedex) {
				dex[move] = Tools.getMove(move);
			}
			delete dex.magikarpsrevenge;
		}

		for (var search in searches) {
			switch (search) {
			case 'type':
			case 'category':
				for (var move in dex) {
					if (searches[search][String(dex[move][search])] === false ||
						Object.count(searches[search], true) > 0 && !searches[search][String(dex[move][search])]) {
						delete dex[move];
					}
				}
				break;

			case 'flags':
				for (var flag in searches[search]) {
					for (var move in dex) {
						if (flag !== 'secondary') {
							if ((!dex[move].flags[flag] && searches[search][flag]) || (dex[move].flags[flag] && !searches[search][flag])) delete dex[move];
						} else {
							if (searches[search][flag]) {
								if (!dex[move].secondary && !dex[move].secondaries) delete dex[move];
							} else {
								if (dex[move].secondary && dex[move].secondaries) delete dex[move];
							}
						}
					}
				}
				break;

			case 'recovery':
				for (var move in dex) {
					var hasRecovery = (dex[move].drain || dex[move].flags.heal);
					if ((!hasRecovery && searches[search]) || (hasRecovery && !searches[search])) delete dex[move];
				}
				break;

			case 'property':
				for (var prop in searches[search]) {
					for (var move in dex) {
						if (typeof searches[search][prop].less === "number") {
							if (dex[move][prop] === true) {
								delete dex[move];
								continue;
							}
							if (dex[move][prop] > searches[search][prop].less) {
								delete dex[move];
								continue;
							}
						}
						if (typeof searches[search][prop].greater === "number") {
							if (dex[move][prop] === true) {
								if (dex[move].category === "Status") delete dex[move];
								continue;
							}
							if (dex[move][prop] < searches[search][prop].greater) {
								delete dex[move];
								continue;
							}
						}
					}
				}
				break;

			case 'boost':
				for (var boost in searches[search]) {
					for (var move in dex) {
						if (dex[move].boosts) {
							if ((dex[move].boosts[boost] > 0 && searches[search][boost]) ||
								(dex[move].boosts[boost] < 1 && !searches[search][boost])) continue;
						} else if (dex[move].secondary && dex[move].secondary.self && dex[move].secondary.self.boosts) {
							if ((dex[move].secondary.self.boosts[boost] > 0 && searches[search][boost]) ||
								(dex[move].secondary.self.boosts[boost] < 1 && !searches[search][boost])) continue;
						}
						delete dex[move];
					}
				}
				break;

			case 'status':
			case 'volatileStatus':
				for (var searchStatus in searches[search]) {
					for (var move in dex) {
						if (dex[move][search] !== searchStatus) {
							if (!dex[move].secondaries) {
								if (!dex[move].secondary) {
									if (searches[search][searchStatus]) delete dex[move];
								} else {
									if ((dex[move].secondary[search] !== searchStatus && searches[search][searchStatus]) ||
										(dex[move].secondary[search] === searchStatus && !searches[search][searchStatus])) delete dex[move];
								}
							} else {
								var hasSecondary = false;
								for (var i = 0; i < dex[move].secondaries.length; i++) {
									if (dex[move].secondaries[i][search] === searchStatus) hasSecondary = true;
								}
								if ((!hasSecondary && searches[search][searchStatus]) || (hasSecondary && !searches[search][searchStatus])) delete dex[move];
							}
						} else {
							if (!searches[search][searchStatus]) delete dex[move];
						}
					}
				}
				break;

			default:
				return this.sendReplyBox("Something broke! PM SolarisFox here or on the Smogon forums with the command you tried.");
			}
		}

		var results = [];
		for (var move in dex) {
			results.push(dex[move].name);
		}

		var resultsStr = targetMon ? ("<font color=#999999>Matching moves found in learnset for</font> " + targetMon + ":<br>") : "";
		if (results.length > 0) {
			if (showAll || results.length <= output + 5) {
				results.sort();
				resultsStr += results.join(", ");
			} else {
				resultsStr += results.slice(0, output).join(", ") + ", and " + string(results.length - output) + " more. <font color=#999999>Redo the search with 'all' as a search parameter to show all results.</font>";
			}
		} else {
			resultsStr = "No moves found.";
		}
		return this.sendReplyBox(resultsStr);
	},
	movesearchhelp: ["/movesearch [parameter], [parameter], [parameter], ... - Searches for moves that fulfill the selected criteria.",
		"Search categories are: type, category, flag, status inflicted, type boosted, and numeric range for base power, pp, and accuracy.",
		"Types must be followed by ' type', e.g., 'dragon type'.",
		"Stat boosts must be preceded with 'boosts ', e.g., 'boosts attack' searches for moves that boost the attack stat.",
		"Inequality ranges use the characters '>' and '<' though they behave as '≥' and '≤', e.g., 'bp > 100' searches for all moves equal to and greater than 100 base power.",
		"Parameters can be excluded through the use of '!', e.g., !water type' excludes all water type moves.",
		"If a Pok\u00e9mon is included as a parameter, moves will be searched from it's movepool.",
		"The order of the parameters does not matter."],

	learnset: 'learn',
	learnall: 'learn',
	learn5: 'learn',
	g6learn: 'learn',
	rbylearn: 'learn',
	gsclearn: 'learn',
	advlearn: 'learn',
	dpplearn: 'learn',
	bw2learn: 'learn',
	learn: function (target, room, user, connection, cmd) {
		if (!target) return this.parse('/help learn');

		if (!this.canBroadcast()) return;

		var lsetData = {set:{}};
		var targets = target.split(',');
		var template = Tools.getTemplate(targets[0]);
		var move = {};
		var problem;
		var format = {rby:'gen1ou', gsc:'gen2ou', adv:'gen3ou', dpp:'gen4ou', bw2:'gen5ou'}[cmd.substring(0, 3)];
		var all = (cmd === 'learnall');
		if (cmd === 'learn5') lsetData.set.level = 5;
		if (cmd === 'g6learn') lsetData.format = {noPokebank: true};

		if (!template.exists) {
			return this.sendReply("Pok\u00e9mon '" + template.id + "' not found.");
		}

		if (targets.length < 2) {
			return this.sendReply("You must specify at least one move.");
		}

		for (var i = 1, len = targets.length; i < len; ++i) {
			move = Tools.getMove(targets[i]);
			if (!move.exists) {
				return this.sendReply("Move '" + move.id + "' not found.");
			}
			problem = TeamValidator.checkLearnsetSync(format, move, template.species, lsetData);
			if (problem) break;
		}
		var buffer = template.name + (problem ? " <span class=\"message-learn-cannotlearn\">can't</span> learn " : " <span class=\"message-learn-canlearn\">can</span> learn ") + (targets.length > 2 ? "these moves" : move.name);
		if (format) buffer += ' on ' + cmd.substring(0, 3).toUpperCase();
		if (!problem) {
			var sourceNames = {E:"egg", S:"event", D:"dream world"};
			if (lsetData.sources || lsetData.sourcesBefore) buffer += " only when obtained from:<ul class=\"message-learn-list\">";
			if (lsetData.sources) {
				var sources = lsetData.sources.sort();
				var prevSource;
				var prevSourceType;
				var prevSourceCount = 0;
				for (var i = 0, len = sources.length; i < len; ++i) {
					var source = sources[i];
					if (source.substr(0, 2) === prevSourceType) {
						if (prevSourceCount < 0) {
							buffer += ": " + source.substr(2);
						} else if (all || prevSourceCount < 3) {
							buffer += ", " + source.substr(2);
						} else if (prevSourceCount === 3) {
							buffer += ", ...";
						}
						++prevSourceCount;
						continue;
					}
					prevSourceType = source.substr(0, 2);
					prevSourceCount = source.substr(2) ? 0 : -1;
					buffer += "<li>gen " + source.charAt(0) + " " + sourceNames[source.charAt(1)];
					if (prevSourceType === '5E' && template.maleOnlyHidden) buffer += " (cannot have hidden ability)";
					if (source.substr(2)) buffer += ": " + source.substr(2);
				}
			}
			if (lsetData.sourcesBefore) {
				if (!(cmd.substring(0, 3) in {'rby':1, 'gsc':1})) {
					buffer += "<li>any generation before " + (lsetData.sourcesBefore + 1);
				} else if (!lsetData.sources) {
					buffer += "<li>gen " + lsetData.sourcesBefore;
				}
			}
			buffer += "</ul>";
		}
		this.sendReplyBox(buffer);
	},
<<<<<<< HEAD
	learnhelp: ["/learn [pokemon], [move, move, ...] - Displays how a Pokemon can learn the given moves, if it can at all.",
		"!learn [pokemon], [move, move, ...] - Show everyone that information. Requires: " + Users.getGroupsThatCan('broadcast').join(" ")],
=======
	learnhelp: ["/learn [pokemon], [move, move, ...] - Displays how a Pok\u00e9mon can learn the given moves, if it can at all.",
		"!learn [pokemon], [move, move, ...] - Show everyone that information. Requires: + % @ # & ~"],
>>>>>>> 80e43a39

	weaknesses: 'weakness',
	weak: 'weakness',
	resist: 'weakness',
	weakness: function (target, room, user) {
		if (!target) return this.parse('/help weakness');
		if (!this.canBroadcast()) return;
		target = target.trim();
		var targets = target.split(/ ?[,\/ ] ?/);

		var pokemon = Tools.getTemplate(target);
		var type1 = Tools.getType(targets[0]);
		var type2 = Tools.getType(targets[1]);

		if (pokemon.exists) {
			target = pokemon.species;
		} else if (type1.exists && type2.exists && type1 !== type2) {
			pokemon = {types: [type1.id, type2.id]};
			target = type1.id + "/" + type2.id;
		} else if (type1.exists) {
			pokemon = {types: [type1.id]};
			target = type1.id;
		} else {
			return this.sendReplyBox("" + Tools.escapeHTML(target) + " isn't a recognized type or pokemon.");
		}

		var weaknesses = [];
		var resistances = [];
		var immunities = [];
		Object.keys(Tools.data.TypeChart).forEach(function (type) {
			var notImmune = Tools.getImmunity(type, pokemon);
			if (notImmune) {
				var typeMod = Tools.getEffectiveness(type, pokemon);
				switch (typeMod) {
				case 1:
					weaknesses.push(type);
					break;
				case 2:
					weaknesses.push("<b>" + type + "</b>");
					break;
				case -1:
					resistances.push(type);
					break;
				case -2:
					resistances.push("<b>" + type + "</b>");
					break;
				}
			} else {
				immunities.push(type);
			}
		});

		var buffer = [];
		buffer.push(pokemon.exists ? "" + target + ' (ignoring abilities):' : '' + target + ':');
		buffer.push('<span class="message-effect-weak">Weaknesses</span>: ' + (weaknesses.join(', ') || '<font color=#999999>None</font>'));
		buffer.push('<span class="message-effect-resist">Resistances</span>: ' + (resistances.join(', ') || '<font color=#999999>None</font>'));
		buffer.push('<span class="message-effect-immune">Immunities</span>: ' + (immunities.join(', ') || '<font color=#999999>None</font>'));
		this.sendReplyBox(buffer.join('<br>'));
	},
	weaknesshelp: ["/weakness [pokemon] - Provides a Pok\u00e9mon's resistances, weaknesses, and immunities, ignoring abilities.",
		"/weakness [type 1]/[type 2] - Provides a type or type combination's resistances, weaknesses, and immunities, ignoring abilities.",
<<<<<<< HEAD
		"!weakness [pokemon] - Shows everyone a Pokemon's resistances, weaknesses, and immunities, ignoring abilities. Requires: " + Users.getGroupsThatCan('broadcast').join(" "),
		"!weakness [type 1]/[type 2] - Shows everyone a type or type combination's resistances, weaknesses, and immunities, ignoring abilities. Requires: " + Users.getGroupsThatCan('broadcast').join(" ")],
=======
		"!weakness [pokemon] - Shows everyone a Pok\u00e9mon's resistances, weaknesses, and immunities, ignoring abilities. Requires: + % @ # & ~",
		"!weakness [type 1]/[type 2] - Shows everyone a type or type combination's resistances, weaknesses, and immunities, ignoring abilities. Requires: + % @ # & ~"],
>>>>>>> 80e43a39

	eff: 'effectiveness',
	type: 'effectiveness',
	matchup: 'effectiveness',
	effectiveness: function (target, room, user) {
		var targets = target.split(/[,/]/).slice(0, 2);
		if (targets.length !== 2) return this.sendReply("Attacker and defender must be separated with a comma.");

		var searchMethods = {'getType':1, 'getMove':1, 'getTemplate':1};
		var sourceMethods = {'getType':1, 'getMove':1};
		var targetMethods = {'getType':1, 'getTemplate':1};
		var source, defender, foundData, atkName, defName;

		for (var i = 0; i < 2; ++i) {
			var method;
			for (method in searchMethods) {
				foundData = Tools[method](targets[i]);
				if (foundData.exists) break;
			}
			if (!foundData.exists) return this.parse('/help effectiveness');
			if (!source && method in sourceMethods) {
				if (foundData.type) {
					source = foundData;
					atkName = foundData.name;
				} else {
					source = foundData.id;
					atkName = foundData.id;
				}
				searchMethods = targetMethods;
			} else if (!defender && method in targetMethods) {
				if (foundData.types) {
					defender = foundData;
					defName = foundData.species + " (not counting abilities)";
				} else {
					defender = {types: [foundData.id]};
					defName = foundData.id;
				}
				searchMethods = sourceMethods;
			}
		}

		if (!this.canBroadcast()) return;

		var factor = 0;
		if (Tools.getImmunity(source, defender) || source.ignoreImmunity && (source.ignoreImmunity === true || source.ignoreImmunity[source.type])) {
			var totalTypeMod = 0;
			if (source.effectType !== 'Move' || source.category === 'Status' || source.basePower || source.basePowerCallback) {
				for (var i = 0; i < defender.types.length; i++) {
					var baseMod = Tools.getEffectiveness(source, defender.types[i]);
					var moveMod = source.onEffectiveness && source.onEffectiveness.call(Tools, baseMod, defender.types[i], source);
					totalTypeMod += typeof moveMod === 'number' ? moveMod : baseMod;
				}
			}
			factor = Math.pow(2, totalTypeMod);
		}

		var hasThousandArrows = source.id === 'thousandarrows' && defender.types.indexOf('Flying') >= 0;
		var additionalInfo = hasThousandArrows ? "<br>However, Thousand Arrows will be 1x effective on the first hit." : "";

		this.sendReplyBox("" + atkName + " is " + factor + "x effective against " + defName + "." + additionalInfo);
	},
	effectivenesshelp: ["/effectiveness [attack], [defender] - Provides the effectiveness of a move or type on another type or a Pok\u00e9mon.",
		"!effectiveness [attack], [defender] - Shows everyone the effectiveness of a move or type on another type or a Pok\u00e9mon."],

	cover: 'coverage',
	coverage: function (target, room, user) {
		if (!this.canBroadcast()) return;
		if (!target) return this.parse("/help coverage");

		var targets = target.split(/[,+]/);
		var sources = [];

		var dispTable = false;
		var bestCoverage = {};
		var hasThousandArrows = false;

		for (var type in Tools.data.TypeChart) {
			// This command uses -5 to designate immunity
			bestCoverage[type] = -5;
		}

		for (var i = 0; i < targets.length; i++) {
			var move = targets[i].trim().capitalize();
			if (move === 'Table' || move === 'All') {
				if (this.broadcasting) return this.sendReplyBox("The full table cannot be broadcast.");
				dispTable = true;
				continue;
			}

			var eff;
			if (move in Tools.data.TypeChart) {
				sources.push(move);
				for (var type in bestCoverage) {
					if (!Tools.getImmunity(move, type) && !move.ignoreImmunity) continue;
					eff = Tools.getEffectiveness(move, type);
					if (eff > bestCoverage[type]) bestCoverage[type] = eff;
				}
				continue;
			}
			move = Tools.getMove(move);
			if (move.exists) {
				if (!move.basePower && !move.basePowerCallback) continue;
				if (move.id === 'thousandarrows') hasThousandArrows = true;
				sources.push(move);
				for (var type in bestCoverage) {
					if (!Tools.getImmunity(move.type, type) && !move.ignoreImmunity) continue;
					var baseMod = Tools.getEffectiveness(move, type);
					var moveMod = move.onEffectiveness && move.onEffectiveness.call(Tools, baseMod, type, move);
					eff = typeof moveMod === 'number' ? moveMod : baseMod;
					if (eff > bestCoverage[type]) bestCoverage[type] = eff;
				}
				continue;
			}

			return this.sendReply("No type or move '" + targets[i] + "' found.");
		}
		if (sources.length === 0) return this.sendReply("No moves using a type table for determining damage were specified.");
		if (sources.length > 4) return this.sendReply("Specify a maximum of 4 moves or types.");

		// converts to fractional effectiveness, 0 for immune
		for (var type in bestCoverage) {
			if (bestCoverage[type] === -5) {
				bestCoverage[type] = 0;
				continue;
			}
			bestCoverage[type] = Math.pow(2, bestCoverage[type]);
		}

		if (!dispTable) {
			var buffer = [];
			var superEff = [];
			var neutral = [];
			var resists = [];
			var immune = [];

			for (var type in bestCoverage) {
				switch (bestCoverage[type]) {
				case 0:
					immune.push(type);
					break;
				case 0.25:
				case 0.5:
					resists.push(type);
					break;
				case 1:
					neutral.push(type);
					break;
				case 2:
				case 4:
					superEff.push(type);
					break;
				default:
					throw new Error("/coverage effectiveness of " + bestCoverage[type] + " from parameters: " + target);
				}
			}
			buffer.push('Coverage for ' + sources.join(' + ') + ':');
			buffer.push('<b><font color=#559955>Super Effective</font></b>: ' + (superEff.join(', ') || '<font color=#999999>None</font>'));
			buffer.push('<span class="message-effect-resist">Neutral</span>: ' + (neutral.join(', ') || '<font color=#999999>None</font>'));
			buffer.push('<span class="message-effect-weak">Resists</span>: ' + (resists.join(', ') || '<font color=#999999>None</font>'));
			buffer.push('<span class="message-effect-immune">Immunities</span>: ' + (immune.join(', ') || '<font color=#999999>None</font>'));
			return this.sendReplyBox(buffer.join('<br>'));
		} else {
			var buffer = '<div class="scrollable"><table cellpadding="1" width="100%"><tr><th></th>';
			var icon = {};
			for (var type in Tools.data.TypeChart) {
				icon[type] = '<img src="http://play.pokemonshowdown.com/sprites/types/' + type + '.png" width="32" height="14">';
				// row of icons at top
				buffer += '<th>' + icon[type] + '</th>';
			}
			buffer += '</tr>';
			for (var type1 in Tools.data.TypeChart) {
				// assembles the rest of the rows
				buffer += '<tr><th>' + icon[type1] + '</th>';
				for (var type2 in Tools.data.TypeChart) {
					var typing;
					var cell = '<th ';
					var bestEff = -5;
					if (type1 === type2) {
						// when types are the same it's considered pure type
						typing = type1;
						bestEff = bestCoverage[type1];
					} else {
						typing = type1 + "/" + type2;
						for (var i = 0; i < sources.length; i++) {
							var move = sources[i];

							var curEff = 0;
							if ((!Tools.getImmunity((move.type || move), type1) || !Tools.getImmunity((move.type || move), type2)) && !move.ignoreImmunity) continue;
							var baseMod = Tools.getEffectiveness(move, type1);
							var moveMod = move.onEffectiveness && move.onEffectiveness.call(Tools, baseMod, type1, move);
							curEff += typeof moveMod === 'number' ? moveMod : baseMod;
							baseMod = Tools.getEffectiveness(move, type2);
							moveMod = move.onEffectiveness && move.onEffectiveness.call(Tools, baseMod, type2, move);
							curEff += typeof moveMod === 'number' ? moveMod : baseMod;

							if (curEff > bestEff) bestEff = curEff;
						}
						if (bestEff === -5) {
							bestEff = 0;
						} else {
							bestEff = Math.pow(2, bestEff);
						}
					}
					switch (bestEff) {
					case 0:
						cell += 'bgcolor=#666666 title="' + typing + '"><font color=#000000>' + bestEff + '</font>';
						break;
					case 0.25:
					case 0.5:
						cell += 'bgcolor=#AA5544 title="' + typing + '"><font color=#660000>' + bestEff + '</font>';
						break;
					case 1:
						cell += 'bgcolor=#6688AA title="' + typing + '"><font color=#000066>' + bestEff + '</font>';
						break;
					case 2:
					case 4:
						cell += 'bgcolor=#559955 title="' + typing + '"><font color=#003300>' + bestEff + '</font>';
						break;
					default:
						throw new Error("/coverage effectiveness of " + bestEff + " from parameters: " + target);
					}
					cell += '</th>';
					buffer += cell;
				}
			}
			buffer += '</table></div>';

			if (hasThousandArrows) {
				buffer += "<br><b>Thousand Arrows has neutral type effectiveness on Flying-type Pokemon if not already smacked down.";
			}

			this.sendReplyBox('Coverage for ' + sources.join(' + ') + ':<br>' + buffer);
		}
	},
	coveragehelp: ["/coverage [move 1], [move 2] ... - Provides the best effectiveness match-up against all defending types for given moves or attacking types",
		"!coverage [move 1], [move 2] ... - Shows this information to everyone.",
		"Adding the parameter 'all' or 'table' will display the information with a table of all type combinations."],

	/*********************************************************
	 * Informational commands
	 *********************************************************/

	uptime: function (target, room, user) {
		if (!this.canBroadcast()) return;
		var uptime = process.uptime();
		var uptimeText;
		if (uptime > 24 * 60 * 60) {
			var uptimeDays = Math.floor(uptime / (24 * 60 * 60));
			uptimeText = uptimeDays + " " + (uptimeDays === 1 ? "day" : "days");
			var uptimeHours = Math.floor(uptime / (60 * 60)) - uptimeDays * 24;
			if (uptimeHours) uptimeText += ", " + uptimeHours + " " + (uptimeHours === 1 ? "hour" : "hours");
		} else {
			uptimeText = uptime.seconds().duration();
		}
		this.sendReplyBox("Uptime: <b>" + uptimeText + "</b>");
	},

	groups: function (target, room, user) {
		if (!this.canBroadcast()) return;
		this.sendReplyBox(Config.groups.byRank.reduce(function (info, group) {
			if (!Config.groups.bySymbol[group].name || !Config.groups.bySymbol[group].description)
				return info;
			return info + (info ? "<br />" : "") + Tools.escapeHTML(group) + " <strong>" + Tools.escapeHTML(Config.groups.bySymbol[group].name) + "</strong> - " + Tools.escapeHTML(Config.groups.bySymbol[group].description);
		}, ""));
	},
<<<<<<< HEAD
	groupshelp: ["/groups - Explains what the " + Users.getGroupsThatCan('description').join(" ") + " next to people's names mean.",
		"!groups - Show everyone that information. Requires: " + Users.getGroupsThatCan('broadcast').join(" ")],
=======
	groupshelp: ["/groups - Explains what the + % @ # & next to people's names mean.",
		"!groups - Show everyone that information. Requires: + % @ # & ~"],
>>>>>>> 80e43a39

	repo: 'opensource',
	repository: 'opensource',
	git: 'opensource',
	opensource: function (target, room, user) {
		if (!this.canBroadcast()) return;
		this.sendReplyBox(
			"Pok&eacute;mon Showdown is open source:<br />" +
			"- Language: JavaScript (Node.js)<br />" +
			"- <a href=\"https://github.com/Zarel/Pokemon-Showdown/commits/master\">What's new?</a><br />" +
			"- <a href=\"https://github.com/Zarel/Pokemon-Showdown\">Server source code</a><br />" +
			"- <a href=\"https://github.com/Zarel/Pokemon-Showdown-Client\">Client source code</a>"
		);
	},
	opensourcehelp: ["/opensource - Links to PS's source code repository.",
<<<<<<< HEAD
		"!opensource - Show everyone that information. Requires: " + Users.getGroupsThatCan('broadcast').join(" ")],
=======
		"!opensource - Show everyone that information. Requires: + % @ # & ~"],
>>>>>>> 80e43a39

	staff: function (target, room, user) {
		if (!this.canBroadcast()) return;
		this.sendReplyBox("<a href=\"https://www.smogon.com/sim/staff_list\">Pok&eacute;mon Showdown Staff List</a>");
	},

	forums: function (target, room, user) {
		if (!this.canBroadcast()) return;
		this.sendReplyBox("<a href=\"http://www.smogon.com/forums/forums/pok%C3%A9mon-showdown.209\">Pok&eacute;mon Showdown Forums</a>");
	},

	avatars: function (target, room, user) {
		if (!this.canBroadcast()) return;
		this.sendReplyBox('You can <button name="avatars">change your avatar</button> by clicking on it in the <button name="openOptions"><i class="icon-cog"></i> Options</button> menu in the upper right. Custom avatars are only obtainable by staff.');
	},
	avatarshelp: ["/avatars - Explains how to change avatars.",
<<<<<<< HEAD
		"!avatars - Show everyone that information. Requires: " + Users.getGroupsThatCan('broadcast').join(" ")],
=======
		"!avatars - Show everyone that information. Requires: + % @ # & ~"],
>>>>>>> 80e43a39

	introduction: 'intro',
	intro: function (target, room, user) {
		if (!this.canBroadcast()) return;
		this.sendReplyBox(
			"New to competitive pokemon?<br />" +
			"- <a href=\"https://www.smogon.com/sim/ps_guide\">Beginner's Guide to Pok&eacute;mon Showdown</a><br />" +
			"- <a href=\"https://www.smogon.com/dp/articles/intro_comp_pokemon\">An introduction to competitive Pok&eacute;mon</a><br />" +
			"- <a href=\"https://www.smogon.com/bw/articles/bw_tiers\">What do 'OU', 'UU', etc mean?</a><br />" +
			"- <a href=\"https://www.smogon.com/xyhub/tiers\">What are the rules for each format? What is 'Sleep Clause'?</a>"
		);
	},
	introhelp: ["/intro - Provides an introduction to competitive pokemon.",
<<<<<<< HEAD
		"!intro - Show everyone that information. Requires: " + Users.getGroupsThatCan('broadcast').join(" ")],
=======
		"!intro - Show everyone that information. Requires: + % @ # & ~"],
>>>>>>> 80e43a39

	mentoring: 'smogintro',
	smogonintro: 'smogintro',
	smogintro: function (target, room, user) {
		if (!this.canBroadcast()) return;
		this.sendReplyBox(
			"Welcome to Smogon's official simulator! The <a href=\"https://www.smogon.com/forums/forums/264\">Smogon Info / Intro Hub</a> can help you get integrated into the community.<br />" +
			"- <a href=\"https://www.smogon.com/forums/threads/3526346\">Useful Smogon Info</a><br />" +
			"- <a href=\"https://www.smogon.com/forums/threads/3498332\">Tiering FAQ</a><br />"
		);
	},

	calculator: 'calc',
	calc: function (target, room, user) {
		if (!this.canBroadcast()) return;
		this.sendReplyBox(
			"Pok&eacute;mon Showdown! damage calculator. (Courtesy of Honko)<br />" +
			"- <a href=\"https://pokemonshowdown.com/damagecalc/\">Damage Calculator</a>"
		);
	},
	calchelp: ["/calc - Provides a link to a damage calculator",
<<<<<<< HEAD
		"!calc - Shows everyone a link to a damage calculator. Requires: " + Users.getGroupsThatCan('broadcast').join(" ")],
=======
		"!calc - Shows everyone a link to a damage calculator. Requires: + % @ # & ~"],
>>>>>>> 80e43a39

	capintro: 'cap',
	cap: function (target, room, user) {
		if (!this.canBroadcast()) return;
		this.sendReplyBox(
			"An introduction to the Create-A-Pok&eacute;mon project:<br />" +
			"- <a href=\"https://www.smogon.com/cap/\">CAP project website and description</a><br />" +
			"- <a href=\"https://www.smogon.com/forums/threads/48782/\">What Pok&eacute;mon have been made?</a><br />" +
			"- <a href=\"https://www.smogon.com/forums/forums/311\">Talk about the metagame here</a><br />" +
			"- <a href=\"https://www.smogon.com/forums/threads/3512318/\">Sample XY CAP teams</a>"
		);
	},
<<<<<<< HEAD
	caphelp: ["/cap - Provides an introduction to the Create-A-Pokemon project.",
		"!cap - Show everyone that information. Requires: " + Users.getGroupsThatCan('broadcast').join(" ")],
=======
	caphelp: ["/cap - Provides an introduction to the Create-A-Pok&eacute;mon project.",
		"!cap - Show everyone that information. Requires: + % @ # & ~"],
>>>>>>> 80e43a39

	gennext: function (target, room, user) {
		if (!this.canBroadcast()) return;
		this.sendReplyBox(
			"NEXT (also called Gen-NEXT) is a mod that makes changes to the game:<br />" +
			"- <a href=\"https://github.com/Zarel/Pokemon-Showdown/blob/master/mods/gennext/README.md\">README: overview of NEXT</a><br />" +
			"Example replays:<br />" +
			"- <a href=\"https://replay.pokemonshowdown.com/gennextou-120689854\">Zergo vs Mr Weegle Snarf</a><br />" +
			"- <a href=\"https://replay.pokemonshowdown.com/gennextou-130756055\">NickMP vs Khalogie</a>"
		);
	},

	om: 'othermetas',
	othermetas: function (target, room, user) {
		if (!this.canBroadcast()) return;
		target = toId(target);
		var buffer = "";
		var matched = false;

		if (target === 'all' && this.broadcasting) {
			return this.sendReplyBox("You cannot broadcast informatiom about all Other Metagames at once.");
		}

		if (!target || target === 'all') {
			matched = true;
			buffer += "- <a href=\"https://www.smogon.com/tiers/om/\">Other Metagames Hub</a><br />";
			buffer += "- <a href=\"https://www.smogon.com/forums/threads/3505031/\">Other Metagames Index</a><br />";
		}
		if (target === 'all' || target === 'anythinggoes' || target === 'ag') {
			matched = true;
			buffer += "- <a href=\"https://www.smogon.com/forums/threads/3523229/\">Anything Goes</a><br />";
			buffer += "- <a href=\"https://www.smogon.com/forums/threads/3535064/\">Anything Goes Viability Ranking</a><br />";
		}
		if (target === 'all' || target === 'smogondoublesuu' || target === 'doublesuu') {
			matched = true;
			buffer += "- <a href=\"https://www.smogon.com/forums/threads/3516968/\">Doubles UU</a><br />";
		}
		if (target === 'all' || target === 'smogontriples' || target === 'triples') {
			matched = true;
			buffer += "- <a href=\"https://www.smogon.com/forums/threads/3511522/\">Smogon Triples</a><br />";
			buffer += "- <a href=\"https://www.smogon.com/forums/threads/3540390/\">Smogon Triples Viability Ranking</a><br />";
		}
		if (target === 'all' || target === 'omofthemonth' || target === 'omotm' || target === 'month') {
			matched = true;
			buffer += "- <a href=\"https://www.smogon.com/forums/threads/3541792/\">Other Metagame of the Month</a><br />";
			buffer += "- <a href=\"https://www.smogon.com/forums/threads/3524254/\">Linked</a><br />";
			buffer += "- <a href=\"https://www.smogon.com/forums/threads/3526481/\">Averagemons</a><br />";
		}
		if (target === 'all' || target === 'seasonal') {
			matched = true;
			buffer += "- <a href=\"https://www.smogon.com/forums/threads/3491902/\">Seasonal Ladder</a><br />";
		}
		if (target === 'all' || target === 'balancedhackmons' || target === 'bh') {
			matched = true;
			buffer += "- <a href=\"https://www.smogon.com/forums/threads/3489849/\">Balanced Hackmons</a><br />";
			buffer += "- <a href=\"https://www.smogon.com/forums/threads/3515725/\">Balanced Hackmons Suspect Discussion</a><br />";
			buffer += "- <a href=\"https://www.smogon.com/forums/threads/3525676/\">Balanced Hackmons Viability Ranking</a><br />";
		}
		if (target === 'all' || target === '1v1') {
			matched = true;
			if (target !== 'all') buffer += "Bring three Pok\u00e9mon to Team Preview and choose one to battle.<br />";
			buffer += "- <a href=\"https://www.smogon.com/forums/threads/3496773/\">1v1</a><br />";
			buffer += "- <a href=\"https://www.smogon.com/forums/threads/3536109/\">1v1 Viability Ranking</a><br />";
		}
		if (target === 'all' || target === 'monotype') {
			matched = true;
			if (target !== 'all') buffer += "All Pok\u00e9mon on a team must share a type.<br />";
			buffer += "- <a href=\"https://www.smogon.com/forums/threads/3493087/\">Monotype</a><br />";
			buffer += "- <a href=\"https://www.smogon.com/forums/threads/3517737/\">Monotype Viability Ranking</a><br />";
		}
		if (target === 'all' || target === 'tiershift' || target === 'ts') {
			matched = true;
			if (target !== 'all') buffer += "Pok\u00e9mon below OU/BL get all their stats boosted. UU/BL2 get +5, RU/BL3 get +10, and NU or lower get +15.<br />";
			buffer += "- <a href=\"https://www.smogon.com/forums/threads/3532973/\">Tier Shift</a><br />";
			buffer += "- <a href=\"https://www.smogon.com/forums/threads/3536719/\">Tier Shift Viability Ranking</a><br />";
		}
		if (target === 'all' || target === 'pu') {
			matched = true;
			if (target !== 'all') buffer += "The unofficial tier below NU.<br />";
			buffer += "- <a href=\"http://www.smogon.com/forums/forums/pu.327/\">PU</a><br />";
		}
		if (target === 'all' || target === 'inversebattle' || target === 'inverse') {
			matched = true;
			if (target !== 'all') buffer += "Battle with an inverted type chart.<br />";
			buffer += "- <a href=\"https://www.smogon.com/forums/threads/3518146/\">Inverse Battle</a><br />";
			buffer += "- <a href=\"https://www.smogon.com/forums/threads/3526371/\">Inverse Battle Viability Ranking</a><br />";
		}
		if (target === 'all' || target === 'almostanyability' || target === 'aaa') {
			matched = true;
			if (target !== 'all') buffer += "Pok\u00e9mon can use any ability, barring the few that are banned.<br />";
			buffer += "- <a href=\"https://www.smogon.com/forums/threads/3528058/\">Almost Any Ability</a><br />";
			buffer += "- <a href=\"https://www.smogon.com/forums/threads/3538917/\">Almost Any Ability Viability Ranking</a><br />";
		}
		if (target === 'all' || target === 'stabmons') {
			matched = true;
			if (target !== 'all') buffer += "Pok\u00e9mon can use any move of their typing, in addition to the moves they can normally learn.<br />";
			buffer += "- <a href=\"https://www.smogon.com/forums/threads/3493081/\">STABmons</a><br />";
			buffer += "- <a href=\"https://www.smogon.com/forums/threads/3512215/\">STABmons Viability Ranking</a><br />";
		}
		if (target === 'all' || target === 'lcuu') {
			matched = true;
			buffer += "- <a href=\"https://www.smogon.com/forums/threads/3523929/\">LC UU</a><br />";
		}
		if (target === 'all' || target === '2v2doubles' || target === '2v2') {
			matched = true;
			buffer += "- <a href=\"https://www.smogon.com/forums/threads/3505227/\">2v2 Doubles</a><br />";
		}
		if (target === 'all' || target === 'averagemons') {
			matched = true;
			if (target !== 'all') buffer += "Every Pok\u00e9mon has a stat spread of 100/100/100/100/100/100.<br />";
			buffer += "- <a href=\"https://www.smogon.com/forums/threads/3526481/\">Averagemons</a><br />";
		}
		if (target === 'all' || target === 'hiddentype' || target === 'ht') {
			matched = true;
			if (target !== 'all') buffer += "Pok\u00e9mon have an added type determined by their IVs. Same as the Hidden Power type.<br />";
			buffer += "- <a href=\"https://www.smogon.com/forums/threads/3516349/\">Hidden Type</a><br />";
		}
		if (target === 'all' || target === 'outheorymon' || target === 'theorymon') {
			matched = true;
			buffer += "- <a href=\"https://www.smogon.com/forums/threads/3536615/\">OU Theorymon</a><br />";
		}
		if (!matched) {
			return this.sendReply("The Other Metas entry '" + target + "' was not found. Try /othermetas or /om for general help.");
		}
		this.sendReplyBox(buffer);
	},
	othermetashelp: ["/om - Provides links to information on the Other Metagames.",
<<<<<<< HEAD
		"!om - Show everyone that information. Requires: " + Users.getGroupsThatCan('broadcast').join(" ")],
=======
		"!om - Show everyone that information. Requires: + % @ # & ~"],
>>>>>>> 80e43a39

	/*formats: 'formathelp',
	formatshelp: 'formathelp',
	formathelp: function (target, room, user) {
		if (!this.canBroadcast()) return;
		if (this.broadcasting && (room.id === 'lobby' || room.battle)) return this.sendReply("This command is too spammy to broadcast in lobby/battles");
		var buf = [];
		var showAll = (target === 'all');
		for (var id in Tools.data.Formats) {
			var format = Tools.data.Formats[id];
			if (!format) continue;
			if (format.effectType !== 'Format') continue;
			if (!format.challengeShow) continue;
			if (!showAll && !format.searchShow) continue;
			buf.push({
				name: format.name,
				gameType: format.gameType || 'singles',
				mod: format.mod,
				searchShow: format.searchShow,
				desc: format.desc || 'No description.'
			});
		}
		this.sendReplyBox(
			"Available Formats: (<strong>Bold</strong> formats are on ladder.)<br />" +
			buf.map(function (data) {
				var str = "";
				// Bold = Ladderable.
				str += (data.searchShow ? "<strong>" + data.name + "</strong>" : data.name) + ": ";
				str += "(" + (!data.mod || data.mod === 'base' ? "" : data.mod + " ") + data.gameType + " format) ";
				str += data.desc;
				return str;
			}).join("<br />")
		);
	},*/

	roomhelp: function (target, room, user) {
		if (room.id === 'lobby' || room.battle) return this.sendReply("This command is too spammy for lobby/battles.");
		if (!this.canBroadcast()) return;
		this.sendReplyBox(
			"Room drivers (%) can use:<br />" +
			"- /warn OR /k <em>username</em>: warn a user and show the Pok&eacute;mon Showdown rules<br />" +
			"- /mute OR /m <em>username</em>: 7 minute mute<br />" +
			"- /hourmute OR /hm <em>username</em>: 60 minute mute<br />" +
			"- /unmute <em>username</em>: unmute<br />" +
			"- /announce OR /wall <em>message</em>: make an announcement<br />" +
			"- /modlog <em>username</em>: search the moderator log of the room<br />" +
			"- /modnote <em>note</em>: adds a moderator note that can be read through modlog<br />" +
			"<br />" +
			"Room moderators (@) can also use:<br />" +
			"- /roomban OR /rb <em>username</em>: bans user from the room<br />" +
			"- /roomunban <em>username</em>: unbans user from the room<br />" +
			"- /roomvoice <em>username</em>: appoint a room voice<br />" +
			"- /roomdevoice <em>username</em>: remove a room voice<br />" +
			"- /modchat <em>[off/autoconfirmed/+]</em>: set modchat level<br />" +
			"<br />" +
			"Room owners (#) can also use:<br />" +
			"- /roomintro <em>intro</em>: sets the room introduction that will be displayed for all users joining the room<br />" +
			"- /rules <em>rules link</em>: set the room rules link seen when using /rules<br />" +
			"- /roommod, /roomdriver <em>username</em>: appoint a room moderator/driver<br />" +
			"- /roomdemod, /roomdedriver <em>username</em>: remove a room moderator/driver<br />" +
			"- /modchat <em>[%/@/#]</em>: set modchat level<br />" +
			"- /declare <em>message</em>: make a large blue declaration to the room<br />" +
			"- !htmlbox <em>HTML code</em>: broadcasts a box of HTML code to the room<br />" +
			"- !showimage <em>[url], [width], [height]</em>: shows an image to the room<br />" +
			"<br />" +
			"More detailed help can be found in the <a href=\"https://www.smogon.com/sim/roomauth_guide\">roomauth guide</a><br />" +
			"</div>"
		);
	},

	restarthelp: function (target, room, user) {
		if (room.id === 'lobby' && !this.can('lockdown')) return false;
		if (!this.canBroadcast()) return;
		this.sendReplyBox(
			"The server is restarting. Things to know:<br />" +
			"- We wait a few minutes before restarting so people can finish up their battles<br />" +
			"- The restart itself will take around 0.6 seconds<br />" +
			"- Your ladder ranking and teams will not change<br />" +
			"- We are restarting to update Pok&eacute;mon Showdown to a newer version"
		);
	},

	rule: 'rules',
	rules: function (target, room, user) {
		if (!target) {
			if (!this.canBroadcast()) return;
			this.sendReplyBox("Please follow the rules:<br />" +
				(room.rulesLink ? "- <a href=\"" + Tools.escapeHTML(room.rulesLink) + "\">" + Tools.escapeHTML(room.title) + " room rules</a><br />" : "") +
				"- <a href=\"https://pokemonshowdown.com/rules\">" + (room.rulesLink ? "Global rules" : "Rules") + "</a>");
			return;
		}
		if (!this.can('declare', room)) return;
		if (target.length > 100) {
			return this.sendReply("Error: Room rules link is too long (must be under 100 characters). You can use a URL shortener to shorten the link.");
		}

		room.rulesLink = target.trim();
		this.sendReply("(The room rules link is now: " + target + ")");

		if (room.chatRoomData) {
			room.chatRoomData.rulesLink = room.rulesLink;
			Rooms.global.writeChatRoomData();
		}
	},

	faq: function (target, room, user) {
		if (!this.canBroadcast()) return;
		target = target.toLowerCase();
		var buffer = "";
		var matched = false;

		if (target === 'all' && this.broadcasting) {
			return this.sendReplyBox("You cannot broadcast all FAQs at once.");
		}

		if (!target || target === 'all') {
			matched = true;
			buffer += "<a href=\"https://www.smogon.com/sim/faq\">Frequently Asked Questions</a><br />";
		}
		if (target === 'all' || target === 'elo') {
			matched = true;
			buffer += "<a href=\"https://www.smogon.com/sim/faq#elo\">Why did this user gain or lose so many points?</a><br />";
		}
		if (target === 'all' || target === 'doubles' || target === 'triples' || target === 'rotation') {
			matched = true;
			buffer += "<a href=\"https://www.smogon.com/sim/faq#doubles\">Can I play doubles/triples/rotation battles here?</a><br />";
		}
		if (target === 'all' || target === 'restarts') {
			matched = true;
			buffer += "<a href=\"https://www.smogon.com/sim/faq#restarts\">Why is the server restarting?</a><br />";
		}
		if (target === 'all' || target === 'star' || target === 'player') {
			matched = true;
			buffer += '<a href="http://www.smogon.com/sim/faq#star">Why is there this star (&starf;) in front of my username?</a><br />';
		}
		if (target === 'all' || target === 'staff') {
			matched = true;
			buffer += "<a href=\"https://www.smogon.com/sim/staff_faq\">Staff FAQ</a><br />";
		}
		if (target === 'all' || target === 'autoconfirmed' || target === 'ac') {
			matched = true;
			buffer += "A user is autoconfirmed when they have won at least one rated battle and have been registered for a week or longer.<br />";
		}
		if (target === 'all' || target === 'customavatar' || target === 'ca') {
			matched = true;
			buffer += "<a href=\"https://www.smogon.com/sim/faq#customavatar\">How can I get a custom avatar?</a><br />";
		}
		if (target === 'all' || target === 'pm' || target === 'msg' || target === 'w') {
			matched = true;
			buffer += "<a href=\"https://www.smogon.com/sim/faq#pm\">How can I send a user a private message?</a><br />";
		}
		if (target === 'all' || target === 'challenge') {
			matched = true;
			buffer += "<a href=\"https://www.smogon.com/sim/faq#challenge\">How can I battle a specific user?</a><br />";
		}
		if (target === 'all'  || target === 'gxe') {
			matched = true;
			buffer += "<a href=\"https://www.smogon.com/sim/faq#gxe\">What does GXE mean?</a><br />";
		}
		if (!matched) {
			return this.sendReply("The FAQ entry '" + target + "' was not found. Try /faq for general help.");
		}
		this.sendReplyBox(buffer);
	},
	faqhelp: ["/faq [theme] - Provides a link to the FAQ. Add deviation, doubles, randomcap, restart, or staff for a link to these questions. Add all for all of them.",
<<<<<<< HEAD
		"!faq [theme] - Shows everyone a link to the FAQ. Add deviation, doubles, randomcap, restart, or staff for a link to these questions. Add all for all of them. Requires: " + Users.getGroupsThatCan('broadcast').join(" ")],
=======
		"!faq [theme] - Shows everyone a link to the FAQ. Add deviation, doubles, randomcap, restart, or staff for a link to these questions. Add all for all of them. Requires: + % @ # & ~"],
>>>>>>> 80e43a39

	banlists: 'tiers',
	tier: 'tiers',
	tiers: function (target, room, user) {
		if (!this.canBroadcast()) return;
		target = toId(target);
		var buffer = "";
		var matched = false;

		if (target === 'all' && this.broadcasting) {
			return this.sendReplyBox("You cannot broadcast information about all tiers at once.");
		}

		if (!target || target === 'all') {
			matched = true;
			buffer += "- <a href=\"https://www.smogon.com/tiers/\">Smogon Tiers</a><br />";
			buffer += "- <a href=\"https://www.smogon.com/forums/threads/tiering-faq.3498332/\">Tiering FAQ</a><br />";
			buffer += "- <a href=\"https://www.smogon.com/xyhub/tiers\">The banlists for each tier</a><br />";
		}
		if (target === 'all' || target === 'overused' || target === 'ou') {
			matched = true;
			buffer += "- <a href=\"https://www.smogon.com/forums/threads/3521201/\">OU Metagame Discussion</a><br />";
			buffer += "- <a href=\"https://www.smogon.com/dex/xy/tags/ou/\">OU Banlist</a><br />";
			buffer += "- <a href=\"https://www.smogon.com/forums/threads/3526596/\">OU Viability Ranking</a><br />";
		}
		if (target === 'all' || target === 'ubers' || target === 'uber') {
			matched = true;
			buffer += "- <a href=\"https://www.smogon.com/forums/threads/3522911/\">Ubers Metagame Discussion</a><br />";
			buffer += "- <a href=\"https://www.smogon.com/forums/threads/3523419/\">Ubers Viability Ranking</a><br />";
		}
		if (target === 'all' || target === 'underused' || target === 'uu') {
			matched = true;
			buffer += "- <a href=\"https://www.smogon.com/forums/threads/3538856/\">np: UU Stage 3.1</a><br />";
			buffer += "- <a href=\"https://www.smogon.com/dex/xy/tags/uu/\">UU Banlist</a><br />";
			buffer += "- <a href=\"https://www.smogon.com/forums/threads/3523649/\">UU Viability Ranking</a><br />";
		}
		if (target === 'all' || target === 'rarelyused' || target === 'ru') {
			matched = true;
			buffer += "- <a href=\"https://www.smogon.com/forums/threads/3538971/\">np: RU Stage 10</a><br />";
			buffer += "- <a href=\"https://www.smogon.com/dex/xy/tags/ru/\">RU Banlist</a><br />";
			buffer += "- <a href=\"https://www.smogon.com/forums/threads/3538036/\">RU Viability Ranking</a><br />";
		}
		if (target === 'all' || target === 'neverused' || target === 'nu') {
			matched = true;
			buffer += "- <a href=\"https://www.smogon.com/forums/threads/3537418/\">np: NU Stage 6</a><br />";
			buffer += "- <a href=\"https://www.smogon.com/dex/xy/tags/nu/\">NU Banlist</a><br />";
			buffer += "- <a href=\"https://www.smogon.com/forums/threads/3523692/\">NU Viability Ranking</a><br />";
		}
		if (target === 'all' || target === 'littlecup' || target === 'lc') {
			matched = true;
			buffer += "- <a href=\"https://www.smogon.com/forums/threads/3505710/\">LC Metagame Discussion</a><br />";
			buffer += "- <a href=\"https://www.smogon.com/forums/threads/3490462/\">LC Banlist</a><br />";
			buffer += "- <a href=\"https://www.smogon.com/forums/threads/3496013/\">LC Viability Ranking</a><br />";
		}
		if (target === 'all' || target === 'doublesou' || target === 'doubles' || target === 'smogondoubles') {
			matched = true;
			buffer += "- <a href=\"https://www.smogon.com/forums/threads/3538960/\">np: Doubles OU Stage 2</a><br />";
			buffer += "- <a href=\"https://www.smogon.com/forums/threads/3498688/\">Doubles OU Banlist</a><br />";
			buffer += "- <a href=\"https://www.smogon.com/forums/threads/3522814/\">Doubles OU Viability Ranking</a><br />";
		}
		if (target === 'all' || target === 'bw' || target === 'gen5') {
			matched = true;
			buffer += "- <a href=\"https://www.smogon.com/forums/threads/3509218/#post-5522693\">BW Resources</a><br />";
		}
		if (target === 'all' || target === 'dpp' || target === 'gen4') {
			matched = true;
			buffer += "- <a href=\"https://www.smogon.com/forums/threads/3509218/#post-5522692\">DPP Resources</a><br />";
		}
		if (target === 'all' || target === 'adv' || target === 'gen3') {
			matched = true;
			buffer += "- <a href=\"https://www.smogon.com/forums/threads/3509218/#post-5522690\">ADV Resources</a><br />";
		}
		if (target === 'all' || target === 'gsc' || target === 'gen2') {
			matched = true;
			buffer += "- <a href=\"https://www.smogon.com/forums/threads/3509218/#post-5522689\">GSC Resources</a><br />";
		}
		if (target === 'all' || target === 'rby' || target === 'gen1') {
			matched = true;
			buffer += "- <a href=\"https://www.smogon.com/forums/threads/3509218/#post-5522688\">RBY Resources</a><br />";
		}
		if (target === 'vgc2015' || target === 'vgc' || target === 'vgc15') {
			matched = true;
			buffer += "- <a href=\"https://www.smogon.com/forums/threads/3524352/\">VGC 2015 Rules</a><br />";
			buffer += "- <a href=\"https://www.smogon.com/forums/threads/3530547/\">VGC 2015 Viability Ranking</a><br />";
			buffer += "- <a href=\"https://www.smogon.com/forums/threads/3500650/\">VGC Learning Resources</a><br />";
			buffer += "- <a href=\"https://www.smogon.com/forums/threads/3526666/\">Sample Teams for VGC 2015</a><br />";
		}
		if (!matched) {
			return this.sendReply("The Tiers entry '" + target + "' was not found. Try /tiers for general help.");
		}
		this.sendReplyBox(buffer);
	},

	analysis: 'smogdex',
	strategy: 'smogdex',
	smogdex: function (target, room, user) {
		if (!this.canBroadcast()) return;

		var targets = target.split(',');
		if (toId(targets[0]) === 'previews') return this.sendReplyBox("<a href=\"https://www.smogon.com/forums/threads/sixth-generation-pokemon-analyses-index.3494918/\">Generation 6 Analyses Index</a>, brought to you by <a href=\"https://www.smogon.com\">Smogon University</a>");
		var pokemon = Tools.getTemplate(targets[0]);
		var item = Tools.getItem(targets[0]);
		var move = Tools.getMove(targets[0]);
		var ability = Tools.getAbility(targets[0]);
		var atLeastOne = false;
		var generation = (targets[1] || 'xy').trim().toLowerCase();
		var genNumber = 6;
		// var doublesFormats = {'vgc2012':1, 'vgc2013':1, 'vgc2014':1, 'doubles':1};
		var doublesFormats = {};
		var doublesFormat = (!targets[2] && generation in doublesFormats) ? generation : (targets[2] || '').trim().toLowerCase();
		var doublesText = '';
		if (generation === 'xy' || generation === 'xy' || generation === '6' || generation === 'six') {
			generation = 'xy';
		} else if (generation === 'bw' || generation === 'bw2' || generation === '5' || generation === 'five') {
			generation = 'bw';
			genNumber = 5;
		} else if (generation === 'dp' || generation === 'dpp' || generation === '4' || generation === 'four') {
			generation = 'dp';
			genNumber = 4;
		} else if (generation === 'adv' || generation === 'rse' || generation === 'rs' || generation === '3' || generation === 'three') {
			generation = 'rs';
			genNumber = 3;
		} else if (generation === 'gsc' || generation === 'gs' || generation === '2' || generation === 'two') {
			generation = 'gs';
			genNumber = 2;
		} else if (generation === 'rby' || generation === 'rb' || generation === '1' || generation === 'one') {
			generation = 'rb';
			genNumber = 1;
		} else {
			generation = 'xy';
		}
		if (doublesFormat !== '') {
			// Smogon only has doubles formats analysis from gen 5 onwards.
			if (!(generation in {'bw':1, 'xy':1}) || !(doublesFormat in doublesFormats)) {
				doublesFormat = '';
			} else {
				doublesText = {'vgc2012':"VGC 2012", 'vgc2013':"VGC 2013", 'vgc2014':"VGC 2014", 'doubles':"Doubles"}[doublesFormat];
				doublesFormat = '/' + doublesFormat;
			}
		}

		// Pokemon
		if (pokemon.exists) {
			atLeastOne = true;
			if (genNumber < pokemon.gen) {
				return this.sendReplyBox("" + pokemon.name + " did not exist in " + generation.toUpperCase() + "!");
			}
			// if (pokemon.tier === 'CAP') generation = 'cap';
			if (pokemon.tier === 'CAP') return this.sendReply("CAP is not currently supported by Smogon Strategic Pokedex.");

			var illegalStartNums = {'351':1, '421':1, '487':1, '493':1, '555':1, '647':1, '648':1, '649':1, '681':1};
			if (pokemon.isMega || pokemon.num in illegalStartNums) pokemon = Tools.getTemplate(pokemon.baseSpecies);
			var poke = pokemon.name.toLowerCase().replace(/\ /g, '_').replace(/[^a-z0-9\-\_]+/g, '');

			this.sendReplyBox("<a href=\"https://www.smogon.com/dex/" + generation + "/pokemon/" + poke + doublesFormat + "\">" + generation.toUpperCase() + " " + doublesText + " " + pokemon.name + " analysis</a>, brought to you by <a href=\"https://www.smogon.com\">Smogon University</a>");
		}

		// Item
		if (item.exists && genNumber > 1 && item.gen <= genNumber) {
			atLeastOne = true;
			var itemName = item.name.toLowerCase().replace(' ', '_');
			this.sendReplyBox("<a href=\"https://www.smogon.com/dex/" + generation + "/items/" + itemName + "\">" + generation.toUpperCase() + " " + item.name + " item analysis</a>, brought to you by <a href=\"https://www.smogon.com\">Smogon University</a>");
		}

		// Ability
		if (ability.exists && genNumber > 2 && ability.gen <= genNumber) {
			atLeastOne = true;
			var abilityName = ability.name.toLowerCase().replace(' ', '_');
			this.sendReplyBox("<a href=\"https://www.smogon.com/dex/" + generation + "/abilities/" + abilityName + "\">" + generation.toUpperCase() + " " + ability.name + " ability analysis</a>, brought to you by <a href=\"https://www.smogon.com\">Smogon University</a>");
		}

		// Move
		if (move.exists && move.gen <= genNumber) {
			atLeastOne = true;
			var moveName = move.name.toLowerCase().replace(' ', '_');
			this.sendReplyBox("<a href=\"https://www.smogon.com/dex/" + generation + "/moves/" + moveName + "\">" + generation.toUpperCase() + " " + move.name + " move analysis</a>, brought to you by <a href=\"https://www.smogon.com\">Smogon University</a>");
		}

		if (!atLeastOne) {
			return this.sendReplyBox("Pok&eacute;mon, item, move, or ability not found for generation " + generation.toUpperCase() + ".");
		}
	},
<<<<<<< HEAD
	smogdexhelp: ["/analysis [pokemon], [generation] - Links to the Smogon University analysis for this Pokemon in the given generation.",
		"!analysis [pokemon], [generation] - Shows everyone this link. Requires: " + Users.getGroupsThatCan('broadcast').join(" ")],
=======
	smogdexhelp: ["/analysis [pokemon], [generation] - Links to the Smogon University analysis for this Pok\u00e9mon in the given generation.",
		"!analysis [pokemon], [generation] - Shows everyone this link. Requires: + % @ # & ~"],
>>>>>>> 80e43a39

	register: function () {
		if (!this.canBroadcast()) return;
		this.sendReplyBox('You will be prompted to register upon winning a rated battle. Alternatively, there is a register button in the <button name="openOptions"><i class="icon-cog"></i> Options</button> menu in the upper right.');
	},

	/*********************************************************
	 * Miscellaneous commands
	 *********************************************************/

	potd: function (target, room, user) {
		if (!this.can('potd')) return false;

		Config.potd = target;
		Simulator.SimulatorProcess.eval('Config.potd = \'' + toId(target) + '\'');
		if (target) {
			if (Rooms.lobby) Rooms.lobby.addRaw("<div class=\"broadcast-blue\"><b>The Pokemon of the Day is now " + target + "!</b><br />This Pokemon will be guaranteed to show up in random battles.</div>");
			this.logModCommand("The Pokemon of the Day was changed to " + target + " by " + user.name + ".");
		} else {
			if (Rooms.lobby) Rooms.lobby.addRaw("<div class=\"broadcast-blue\"><b>The Pokemon of the Day was removed!</b><br />No pokemon will be guaranteed in random battles.</div>");
			this.logModCommand("The Pokemon of the Day was removed by " + user.name + ".");
		}
	},

<<<<<<< HEAD
	spammode: function (target, room, user) {
		if (!this.can('spammode')) return false;

		// NOTE: by default, spammode does nothing; it's up to you to set stricter filters
		// in config for chatfilter/hostfilter. Put this above the spammode filters:
		/*
		if (!Config.spamMode) return;
		if (Config.spamMode < Date.now()) {
			delete Config.spamMode;
			return;
=======
	roll: 'dice',
	dice: function (target, room, user) {
		if (!target || target.match(/[^d\d\s\-\+HL]/i)) return this.parse('/help dice');
		if (!this.canBroadcast()) return;

		// ~30 is widely regarded as the sample size required for sum to be a Gaussian distribution.
		// This also sets a computation time constraint for safety.
		var maxDice = 40;

		var diceQuantity = 1;
		var diceDataStart = target.indexOf('d');
		if (diceDataStart >= 0) {
			diceQuantity = Number(target.slice(0, diceDataStart));
			target = target.slice(diceDataStart + 1);
			if (!Number.isInteger(diceQuantity) || diceQuantity <= 0 || diceQuantity > maxDice) return this.sendReply("The amount of dice rolled should be a natural number up to " + maxDice + ".");
		}
		var offset = 0;
		var removeOutlier = 0;

		var modifierData = target.match(/[\-\+]/);
		if (modifierData) {
			switch (target.slice(modifierData.index).trim().toLowerCase()) {
			case '-l':
				removeOutlier = -1;
				break;
			case '-h':
				removeOutlier = +1;
				break;
			default:
				offset = Number(target.slice(modifierData.index));
				if (isNaN(offset)) return this.parse('/help dice');
				if (!Number.isSafeInteger(offset)) return this.sendReply("The specified offset must be an integer up to " + Number.MAX_SAFE_INTEGER + ".");
			}
			if (removeOutlier && diceQuantity <= 1) return this.sendReply("More than one dice should be rolled before removing outliers.");
			target = target.slice(0, modifierData.index);
>>>>>>> 80e43a39
		}

<<<<<<< HEAD
		if (target === 'off' || target === 'false') {
			if (Config.spamMode) {
				delete Config.spamMode;
				this.privateModCommand("(" + user.name + " turned spammode OFF.)");
			} else {
				this.sendReply("Spammode is already off.");
			}
		} else if (!target || target === 'on' || target === 'true') {
			if (Config.spamMode) {
				this.privateModCommand("(" + user.name + " renewed spammode for half an hour.)");
			} else {
				this.privateModCommand("(" + user.name + " turned spammode ON for half an hour.)");
			}
			Config.spamMode = Date.now() + 30 * 60 * 1000;
		} else {
			this.sendReply("Unrecognized spammode setting.");
=======
		var diceFaces = 6;
		if (target.length) {
			diceFaces = Number(target);
			if (!Number.isSafeInteger(diceFaces) || diceFaces <= 0) {
				return this.sendReply("Rolled dice must have a natural amount of faces up to " + Number.MAX_SAFE_INTEGER + ".");
			}
>>>>>>> 80e43a39
		}

		if (diceQuantity > 1) {
			// Make sure that we can deal with high rolls
			if (!Number.isSafeInteger(offset < 0 ? diceQuantity * diceFaces : diceQuantity * diceFaces + offset)) {
				return this.sendReply("The maximum sum of rolled dice must be lower or equal than " + Number.MAX_SAFE_INTEGER + ".");
			}
		}

		var maxRoll = 0;
		var minRoll = Number.MAX_SAFE_INTEGER;

		var trackRolls = diceQuantity * (('' + diceFaces).length + 1) <= 60;
		var rolls = [];
		var rollSum = 0;

		for (var i = 0; i < diceQuantity; ++i) {
			var curRoll = Math.floor(Math.random() * diceFaces) + 1;
			rollSum += curRoll;
			if (curRoll > maxRoll) maxRoll = curRoll;
			if (curRoll < minRoll) minRoll = curRoll;
			if (trackRolls) rolls.push(curRoll);
		}

		// Apply modifiers

		if (removeOutlier > 0) {
			rollSum -= maxRoll;
		} else if (removeOutlier < 0) {
			rollSum -= minRoll;
		}
		if (offset) rollSum += offset;

		// Reply with relevant information

		var offsetFragment = "";
		if (offset) offsetFragment += (offset > 0 ? "+" + offset : offset);

		if (diceQuantity === 1) return this.sendReplyBox("Roll (1 - " + diceFaces + ")" + offsetFragment + ": " + rollSum);

		var sumFragment = "<br />Sum" + offsetFragment + (removeOutlier ? " except " + (removeOutlier > 0 ? "highest" : "lowest") : "");
		return this.sendReplyBox("" + diceQuantity + " rolls (1 - " + diceFaces + ")" + (trackRolls ? ": " + rolls.join(", ") : "") + sumFragment + ": " + rollSum);
	},
	dicehelp: ["/dice [max number] - Randomly picks a number between 1 and the number you choose.",
		"/dice [number of dice]d[number of sides] - Simulates rolling a number of dice, e.g., /dice 2d4 simulates rolling two 4-sided dice.",
		"/dice [number of dice]d[number of sides][+/-][offset] - Simulates rolling a number of dice and adding an offset to the sum, e.g., /dice 2d6+10: two standard dice are rolled; the result lies between 12 and 22.",
		"/dice [number of dice]d[number of sides]-[H/L] - Simulates rolling a number of dice with removal of extreme values, e.g., /dice 3d8-L: rolls three 8-sided dice; the result ignores the lowest value."],

	pr: 'pickrandom',
	pick: 'pickrandom',
	pickrandom: function (target, room, user) {
		var options = target.split(',');
		if (options.length < 2) return this.parse('/help pick');
		if (!this.canBroadcast()) return false;
		return this.sendReplyBox('<em>We randomly picked:</em> ' + Tools.escapeHTML(options.sample().trim()));
	},
	pickrandomhelp: ["/pick [option], [option], ... - Randomly selects an item from a list containing 2 or more elements."],

	showimage: function (target, room, user) {
		if (!target) return this.parse('/help showimage');
		if (!this.can('declare', room)) return false;
		if (!this.canBroadcast()) return;

		var targets = target.split(',');
		if (targets.length !== 3) {
			return this.parse('/help showimage');
		}

		this.sendReply('|raw|<img src="' + Tools.escapeHTML(targets[0]) + '" alt="" width="' + toId(targets[1]) + '" height="' + toId(targets[2]) + '" />');
	},
	showimagehelp: ["/showimage [url], [width], [height] - Show an image. Requires: " + Users.getGroupsThatCan('declare').join(" ")],

	htmlbox: function (target, room, user) {
		if (!target) return this.parse('/help htmlbox');
		if (!this.can('declare', room)) return;
		if (!this.canHTML(target)) return;
		if (!this.canBroadcast('!htmlbox')) return;

		this.sendReplyBox(target);
	},
<<<<<<< HEAD
	htmlboxhelp: ["/htmlbox [message] - Displays a message, parsing HTML code contained. Requires: " + Users.getGroupsThatCan('declare').join(" ") + " with global authority"]
=======
	htmlboxhelp: ["/htmlbox [message] - Displays a message, parsing HTML code contained. Requires: ~ # with global authority"],
>>>>>>> 80e43a39

	sdt: 'seasonaldata',
	sdata: 'seasonaldata',
	seasonaldata: function (target, room, user) {
		if (!this.canBroadcast()) return;

		var buffer = '|raw|';
		var targetId = toId(target);
		switch (targetId) {
		case 'cura':
		case 'recover':
			buffer += '<ul class="utilichart"><li class="result"><a data-name="Cura"><span class="col movenamecol">Cura</span> <span class="col typecol"></span> <span class="col labelcol"></span> <span class="col widelabelcol"></span> <span class="col pplabelcol"></span> <span class="col movedesccol">Heals the active team by 20%.</span> </a></li><li></li></ul>';
			break;
		case 'curaga':
		case 'softboiled':
			buffer += '<ul class="utilichart"><li class="result"><a data-name="Curaga"><span class="col movenamecol">Curaga</span> <span class="col typecol"></span> <span class="col labelcol"></span> <span class="col widelabelcol"></span> <span class="col pplabelcol"></span> <span class="col movedesccol">Heals the active team by 33%.</span> </a></li><li></li></ul>';
			break;
		case 'wildgrowth':
		case 'reflect':
			buffer += '<ul class="utilichart"><li class="result"><a data-name="Wild Growth"><span class="col movenamecol">Wild Growth</span> <span class="col typecol"></span> <span class="col labelcol"></span> <span class="col widelabelcol"></span> <span class="col pplabelcol"></span> <span class="col movedesccol">Heals the team by 12.5% each turn for 5 turns.</span> </a></li><li></li></ul>';
			break;
		case 'powershield':
		case 'acupressure':
			buffer += '<ul class="utilichart"><li class="result"><a data-name="Power Shield"><span class="col movenamecol">Power Shield</span> <span class="col typecol"></span> <span class="col labelcol"></span> <span class="col widelabelcol"></span> <span class="col pplabelcol"></span> <span class="col movedesccol">The target will be healed by 25% of the next damage received.</span> </a></li><li></li></ul>';
			break;
		case 'rejuvenation':
		case 'holdhands':
			buffer += '<ul class="utilichart"><li class="result"><a data-name="Rejuvenation"><span class="col movenamecol">Rejuvenation</span> <span class="col typecol"></span> <span class="col labelcol"></span> <span class="col widelabelcol"></span> <span class="col pplabelcol"></span> <span class="col movedesccol">The target will be healed by 18% each turn for 3 turns.</span> </a></li><li></li></ul>';
			break;
		case 'fairyward':
		case 'luckychant':
			buffer += '<ul class="utilichart"><li class="result"><a data-name="Fairy Ward"><span class="col movenamecol">Fairy Ward</span> <span class="col typecol"></span> <span class="col labelcol"></span> <span class="col widelabelcol"></span> <span class="col pplabelcol"></span> <span class="col movedesccol">Prevents status and reduce damage by 5% for all the team for 3 turns.</span> </a></li><li></li></ul>';
			break;
		case 'taunt':
		case 'followme':
			buffer += '<ul class="utilichart"><li class="result"><a data-name="Taunt"><span class="col movenamecol">Taunt</span> <span class="col typecol"></span> <span class="col labelcol"></span> <span class="col widelabelcol"></span> <span class="col pplabelcol"></span> <span class="col movedesccol">Will redirect all attacks to user for three turns.</span> </a></li><li></li></ul>';
			break;
		case 'sacrifice':
		case 'meditate':
			buffer += '<ul class="utilichart"><li class="result"><a data-name="Sacrifice"><span class="col movenamecol">Sacrifice</span> <span class="col typecol"></span> <span class="col labelcol"></span> <span class="col widelabelcol"></span> <span class="col pplabelcol"></span> <span class="col movedesccol">Will redirect all team damage to user for 4 turns.</span> </a></li><li></li></ul>';
			break;
		case 'cooperation':
		case 'helpinghand':
			buffer += '<ul class="utilichart"><li class="result"><a data-name="Cooperation"><span class="col movenamecol">Cooperation</span> <span class="col typecol"></span> <span class="col labelcol"></span> <span class="col widelabelcol"></span> <span class="col pplabelcol"></span> <span class="col movedesccol">Switches positions with target.</span> </a></li><li></li></ul>';
			break;
		case 'slowdown':
		case 'spite':
			buffer += '<ul class="utilichart"><li class="result"><a data-name="Slow Down"><span class="col movenamecol">Slow Down</span> <span class="col typecol"></span> <span class="col labelcol"></span> <span class="col widelabelcol"></span> <span class="col pplabelcol"></span> <span class="col movedesccol">Removes 8 PP. Lowers damage by 15%. Gets disabled after use.</span> </a></li><li></li></ul>';
			break;
		case 'healingtouch':
		case 'aromaticmist':
			buffer += '<ul class="utilichart"><li class="result"><a data-name="Healing Touch"><span class="col movenamecol">Healing Touch</span> <span class="col typecol"></span> <span class="col labelcol"></span> <span class="col widelabelcol"></span> <span class="col pplabelcol"></span> <span class="col movedesccol">Heals target by 60% of its max HP.</span> </a></li><li></li></ul>';
			break;
		case 'penance':
		case 'healbell':
			buffer += '<ul class="utilichart"><li class="result"><a data-name="Penance"><span class="col movenamecol">Penance</span> <span class="col typecol"></span> <span class="col labelcol"></span> <span class="col widelabelcol"></span> <span class="col pplabelcol"></span> <span class="col movedesccol">Heals all team by 12.5% and places a shield that will heal them for 6.15% upon being hit.</span> </a></li><li></li></ul>';
			break;
		case 'stop':
		case 'fakeout':
			buffer += '<ul class="utilichart"><li class="result"><a data-name="Stop"><span class="col movenamecol">Stop</span> <span class="col typecol"></span> <span class="col labelcol"></span> <span class="col widelabelcol"></span> <span class="col pplabelcol"></span> <span class="col movedesccol">Target won\'t move. Has priority. User is disabled after use.</span> </a></li><li></li></ul>';
			break;
		case 'laststand':
		case 'endure':
			buffer += '<ul class="utilichart"><li class="result"><a data-name="Last Stand"><span class="col movenamecol">Last Stand</span> <span class="col typecol"></span> <span class="col labelcol"></span> <span class="col widelabelcol"></span> <span class="col pplabelcol"></span> <span class="col movedesccol">User will survive the next hit. Damage taken is halved for the turn. User is disabled after use.</span> </a></li><li></li></ul>';
			break;
		case 'barkskin':
		case 'withdraw':
			buffer += '<ul class="utilichart"><li class="result"><a data-name="Barkskin"><span class="col movenamecol">Barkskin</span> <span class="col typecol"></span> <span class="col labelcol"></span> <span class="col widelabelcol"></span> <span class="col pplabelcol"></span> <span class="col movedesccol">Reduces damage taken by 25% by 2 turns.</span> </a></li><li></li></ul>';
			break;
		case 'punishment':
		case 'seismictoss':
			buffer += '<ul class="utilichart"><li class="result"><a data-name="Punishment"><span class="col movenamecol">Punishment</span> <span class="col typecol"></span> <span class="col labelcol"></span> <span class="col widelabelcol"></span> <span class="col pplabelcol"></span> <span class="col movedesccol">Base damage is 33% of user\'s current HP.</span> </a></li><li></li></ul>';
			break;
		case 'flamestrike':
		case 'flamethrower':
			buffer += '<ul class="utilichart"><li class="result"><a data-name="Flamestrike"><span class="col movenamecol">Flamestrike</span> <span class="col typecol"></span> <span class="col labelcol"><em>Power</em><br />30%</span> <span class="col widelabelcol"></span> <span class="col pplabelcol"></span> <span class="col movedesccol">Base damage is 40% if the target is burned.</span> </a></li><li></li></ul>';
			break;
		case 'conflagration':
		case 'fireblast':
			buffer += '<ul class="utilichart"><li class="result"><a data-name="Conflagration"><span class="col movenamecol">Conflagration</span> <span class="col typecol"></span> <span class="col labelcol"><em>Power</em><br />20%</span> <span class="col widelabelcol"></span> <span class="col pplabelcol"></span> <span class="col movedesccol">Burns target.</span> </a></li><li></li></ul>';
			break;
		case 'moonfire':
		case 'thunderbolt':
			buffer += '<ul class="utilichart"><li class="result"><a data-name="Moonfire"><span class="col movenamecol">Moonfire</span> <span class="col typecol"></span> <span class="col labelcol"><em>Power</em><br />20%</span> <span class="col widelabelcol"></span> <span class="col pplabelcol"></span> <span class="col movedesccol">Applies Moonfire for 4 turns, it deals 6% damage.</span> </a></li><li></li></ul>';
			break;
		case 'starfire':
		case 'thunder':
			buffer += '<ul class="utilichart"><li class="result"><a data-name="Starfire"><span class="col movenamecol">Starfire</span> <span class="col typecol"></span> <span class="col labelcol"><em>Power</em><br />30%</span> <span class="col widelabelcol"></span> <span class="col pplabelcol"></span> <span class="col movedesccol">Base damage is 40% if the target is moonfired.</span> </a></li><li></li></ul>';
			break;
		case 'corruption':
		case 'toxic':
			buffer += '<ul class="utilichart"><li class="result"><a data-name="Corruption"><span class="col movenamecol">Corruption</span> <span class="col typecol"></span> <span class="col labelcol"></span> <span class="col widelabelcol"></span> <span class="col pplabelcol"></span> <span class="col movedesccol">Deals 10% damage every turn for 4 turns.</span> </a></li><li></li></ul>';
			break;
		case 'soulleech':
		case 'leechseed':
			buffer += '<ul class="utilichart"><li class="result"><a data-name="Soul Leech"><span class="col movenamecol">Soul Leech</span> <span class="col typecol"></span> <span class="col labelcol"></span> <span class="col widelabelcol"></span> <span class="col pplabelcol"></span> <span class="col movedesccol">Drains 8% HP every turn for 4 turns.</span> </a></li><li></li></ul>';
			break;
		case 'icelance':
		case 'icebeam':
			buffer += '<ul class="utilichart"><li class="result"><a data-name="Ice Lance"><span class="col movenamecol">Ice Lance</span> <span class="col typecol"></span> <span class="col labelcol"><em>Power</em><br />30%</span> <span class="col widelabelcol"></span> <span class="col pplabelcol"></span> <span class="col movedesccol">Base damage is 40% if the target is chilled.</span> </a></li><li></li></ul>';
			break;
		case 'frostbite':
		case 'freezeshock':
			buffer += '<ul class="utilichart"><li class="result"><a data-name="Frostbite"><span class="col movenamecol">Frostbite</span> <span class="col typecol"></span> <span class="col labelcol"><em>Power</em><br />20%</span> <span class="col widelabelcol"></span> <span class="col pplabelcol"></span> <span class="col movedesccol">Chills target. It will be slower.</span> </a></li><li></li></ul>';
			break;
		case 'hurricane':
		case 'aircutter':
			buffer += '<ul class="utilichart"><li class="result"><a data-name="Hurricane"><span class="col movenamecol">Hurricane</span> <span class="col typecol"></span> <span class="col labelcol"><em>Power</em><br />20%</span> <span class="col widelabelcol"></span> <span class="col pplabelcol"></span> <span class="col movedesccol">Damage all adjacent foes.</span> </a></li><li></li></ul>';
			break;
		case 'storm':
		case 'muddywater':
			buffer += '<ul class="utilichart"><li class="result"><a data-name="Storm"><span class="col movenamecol">Storm</span> <span class="col typecol"></span> <span class="col labelcol"><em>Power</em><br />20%</span> <span class="col widelabelcol"></span> <span class="col pplabelcol"></span> <span class="col movedesccol">Damage all adjacent foes.</span> </a></li><li></li></ul>';
			break;
		case 'fury':
		case 'furyswipes':
			buffer += '<ul class="utilichart"><li class="result"><a data-name="Fury"><span class="col movenamecol">Fury</span> <span class="col typecol"></span> <span class="col labelcol"><em>Power</em><br />15%</span> <span class="col widelabelcol"></span> <span class="col pplabelcol"></span> <span class="col movedesccol">Disables user. Next use will have 100% base power.</span> </a></li><li></li></ul>';
			break;
		case 'garrote':
		case 'scratch':
			buffer += '<ul class="utilichart"><li class="result"><a data-name="Garrote"><span class="col movenamecol">Garrote</span> <span class="col typecol"></span> <span class="col labelcol"><em>Power</em><br />20%</span> <span class="col widelabelcol"></span> <span class="col pplabelcol"></span> <span class="col movedesccol">Causes bleeding. It deals 6.15% damage for 5 turns.</span> </a></li><li></li></ul>';
			break;
		case 'poisongas':
		case 'smog':
			buffer += '<ul class="utilichart"><li class="result"><a data-name="Poison Gas"><span class="col movenamecol">Poison Gas</span> <span class="col typecol"></span> <span class="col labelcol"></span> <span class="col widelabelcol"></span> <span class="col pplabelcol"></span> <span class="col movedesccol">Poisons the target.</span> </a></li><li></li></ul>';
			break;
		case 'mutilate':
		case 'slash':
			buffer += '<ul class="utilichart"><li class="result"><a data-name="Mutilate"><span class="col movenamecol">Mutilate</span> <span class="col typecol"></span> <span class="col labelcol"><em>Power</em><br />27%</span> <span class="col widelabelcol"></span> <span class="col pplabelcol"></span> <span class="col movedesccol">Increases power by 10% or 20% if target is psn or/and bld.</span> </a></li><li></li></ul>';
			break;
		case 'sacredshield':
		case 'matblock':
			buffer += '<ul class="utilichart"><li class="result"><a data-name="Sacred Shield"><span class="col movenamecol">Sacred Shield</span> <span class="col typecol"></span> <span class="col labelcol"></span> <span class="col widelabelcol"></span> <span class="col pplabelcol"></span> <span class="col movedesccol">Shields team greatly, losses HP.</span> </a></li><li></li></ul>';
			break;
		default:
			buffer = "No Pok\u00e9mon, item, move, ability or nature named '" + target + "' was found on this seasonal.";
		}
		if (targetId === 'evasion' || targetId === 'protect') {
			return this.parse('/data protect');
		} else if (!targetId) {
			return this.sendReply("Please specify a valid Pok\u00e9mon, item, move, ability or nature in this seasonal.");
		} else {
			this.sendReply(buffer);
		}
	},
	seasonaldatahelp: ["/seasonaldata [pokemon/item/move/ability] - Get details on this pokemon/item/move/ability/nature for the current seasonal.",
		"!seasonaldata [pokemon/item/move/ability] - Show everyone these details. Requires: + % @ # & ~"]
};<|MERGE_RESOLUTION|>--- conflicted
+++ resolved
@@ -105,7 +105,7 @@
 			self.sendReply('IP ' + target + ': ' + (hosts ? hosts[0] : 'NULL'));
 		});
 	},
-	hosthelp: ["/host [ip] - Gets the host for a given IP. Requires: & ~"],
+	hosthelp: ["/host [ip] - Gets the host for a given IP. Requires: " + Users.getGroupsThatCan('rangeban').join(" ")],
 
 	ipsearchall: 'ipsearch',
 	hostsearch: 'ipsearch',
@@ -132,10 +132,6 @@
 			target = target.slice(0, -1);
 			for (var userid in Users.users) {
 				var curUser = Users.users[userid];
-<<<<<<< HEAD
-				if (curUser === user) continue;
-=======
->>>>>>> 80e43a39
 				if (!curUser.latestIp.startsWith(target)) continue;
 				if (results.push((curUser.connected ? " \u25C9 " : " \u25CC ") + " " + curUser.name) > 100 && !isAll) {
 					return this.sendReply("More than 100 users match the specified IP range. Use /ipsearchall to retrieve the full list.");
@@ -153,7 +149,7 @@
 		if (!results.length) return this.sendReply("No results found.");
 		return this.sendReply(results.join('; '));
 	},
-	ipsearchhelp: ["/ipsearch [ip|range|host] - Find all users with specified IP, IP range, or host. Requires: & ~"],
+	ipsearchhelp: ["/ipsearch [ip|range|host] - Find all users with specified IP, IP range, or host. Requires: " + Users.getGroupsThatCan('rangeban').join(" ")],
 
 	/*********************************************************
 	 * Shortcuts
@@ -328,11 +324,7 @@
 		this.sendReply(buffer);
 	},
 	datahelp: ["/data [pokemon/item/move/ability] - Get details on this pokemon/item/move/ability/nature.",
-<<<<<<< HEAD
 		"!data [pokemon/item/move/ability] - Show everyone these details. Requires: " + Users.getGroupsThatCan('broadcast').join(" ")],
-=======
-		"!data [pokemon/item/move/ability] - Show everyone these details. Requires: + % @ # & ~"],
->>>>>>> 80e43a39
 
 	dt: 'details',
 	details: function (target) {
@@ -340,11 +332,7 @@
 		CommandParser.commands.data.apply(this, arguments);
 	},
 	detailshelp: ["/details [pokemon] - Get additional details on this pokemon/item/move/ability/nature.",
-<<<<<<< HEAD
 		"!details [pokemon] - Show everyone these details. Requires: " + Users.getGroupsThatCan('broadcast').join(" ")],
-=======
-		"!details [pokemon] - Show everyone these details. Requires: + % @ # & ~"],
->>>>>>> 80e43a39
 
 	ds: 'dexsearch',
 	dsearch: 'dexsearch',
@@ -1114,13 +1102,8 @@
 		}
 		this.sendReplyBox(buffer);
 	},
-<<<<<<< HEAD
-	learnhelp: ["/learn [pokemon], [move, move, ...] - Displays how a Pokemon can learn the given moves, if it can at all.",
+	learnhelp: ["/learn [pokemon], [move, move, ...] - Displays how a Pok\u00e9mon can learn the given moves, if it can at all.",
 		"!learn [pokemon], [move, move, ...] - Show everyone that information. Requires: " + Users.getGroupsThatCan('broadcast').join(" ")],
-=======
-	learnhelp: ["/learn [pokemon], [move, move, ...] - Displays how a Pok\u00e9mon can learn the given moves, if it can at all.",
-		"!learn [pokemon], [move, move, ...] - Show everyone that information. Requires: + % @ # & ~"],
->>>>>>> 80e43a39
 
 	weaknesses: 'weakness',
 	weak: 'weakness',
@@ -1182,13 +1165,8 @@
 	},
 	weaknesshelp: ["/weakness [pokemon] - Provides a Pok\u00e9mon's resistances, weaknesses, and immunities, ignoring abilities.",
 		"/weakness [type 1]/[type 2] - Provides a type or type combination's resistances, weaknesses, and immunities, ignoring abilities.",
-<<<<<<< HEAD
-		"!weakness [pokemon] - Shows everyone a Pokemon's resistances, weaknesses, and immunities, ignoring abilities. Requires: " + Users.getGroupsThatCan('broadcast').join(" "),
+		"!weakness [pokemon] - Shows everyone a Pok\u00e9mon's resistances, weaknesses, and immunities, ignoring abilities. Requires: " + Users.getGroupsThatCan('broadcast').join(" "),
 		"!weakness [type 1]/[type 2] - Shows everyone a type or type combination's resistances, weaknesses, and immunities, ignoring abilities. Requires: " + Users.getGroupsThatCan('broadcast').join(" ")],
-=======
-		"!weakness [pokemon] - Shows everyone a Pok\u00e9mon's resistances, weaknesses, and immunities, ignoring abilities. Requires: + % @ # & ~",
-		"!weakness [type 1]/[type 2] - Shows everyone a type or type combination's resistances, weaknesses, and immunities, ignoring abilities. Requires: + % @ # & ~"],
->>>>>>> 80e43a39
 
 	eff: 'effectiveness',
 	type: 'effectiveness',
@@ -1449,18 +1427,14 @@
 	groups: function (target, room, user) {
 		if (!this.canBroadcast()) return;
 		this.sendReplyBox(Config.groups.byRank.reduce(function (info, group) {
-			if (!Config.groups.bySymbol[group].name || !Config.groups.bySymbol[group].description)
+			if (!Config.groups.bySymbol[group].name || !Config.groups.bySymbol[group].description) {
 				return info;
+			}
 			return info + (info ? "<br />" : "") + Tools.escapeHTML(group) + " <strong>" + Tools.escapeHTML(Config.groups.bySymbol[group].name) + "</strong> - " + Tools.escapeHTML(Config.groups.bySymbol[group].description);
 		}, ""));
 	},
-<<<<<<< HEAD
 	groupshelp: ["/groups - Explains what the " + Users.getGroupsThatCan('description').join(" ") + " next to people's names mean.",
 		"!groups - Show everyone that information. Requires: " + Users.getGroupsThatCan('broadcast').join(" ")],
-=======
-	groupshelp: ["/groups - Explains what the + % @ # & next to people's names mean.",
-		"!groups - Show everyone that information. Requires: + % @ # & ~"],
->>>>>>> 80e43a39
 
 	repo: 'opensource',
 	repository: 'opensource',
@@ -1476,11 +1450,7 @@
 		);
 	},
 	opensourcehelp: ["/opensource - Links to PS's source code repository.",
-<<<<<<< HEAD
 		"!opensource - Show everyone that information. Requires: " + Users.getGroupsThatCan('broadcast').join(" ")],
-=======
-		"!opensource - Show everyone that information. Requires: + % @ # & ~"],
->>>>>>> 80e43a39
 
 	staff: function (target, room, user) {
 		if (!this.canBroadcast()) return;
@@ -1497,11 +1467,7 @@
 		this.sendReplyBox('You can <button name="avatars">change your avatar</button> by clicking on it in the <button name="openOptions"><i class="icon-cog"></i> Options</button> menu in the upper right. Custom avatars are only obtainable by staff.');
 	},
 	avatarshelp: ["/avatars - Explains how to change avatars.",
-<<<<<<< HEAD
 		"!avatars - Show everyone that information. Requires: " + Users.getGroupsThatCan('broadcast').join(" ")],
-=======
-		"!avatars - Show everyone that information. Requires: + % @ # & ~"],
->>>>>>> 80e43a39
 
 	introduction: 'intro',
 	intro: function (target, room, user) {
@@ -1515,11 +1481,7 @@
 		);
 	},
 	introhelp: ["/intro - Provides an introduction to competitive pokemon.",
-<<<<<<< HEAD
 		"!intro - Show everyone that information. Requires: " + Users.getGroupsThatCan('broadcast').join(" ")],
-=======
-		"!intro - Show everyone that information. Requires: + % @ # & ~"],
->>>>>>> 80e43a39
 
 	mentoring: 'smogintro',
 	smogonintro: 'smogintro',
@@ -1541,11 +1503,7 @@
 		);
 	},
 	calchelp: ["/calc - Provides a link to a damage calculator",
-<<<<<<< HEAD
 		"!calc - Shows everyone a link to a damage calculator. Requires: " + Users.getGroupsThatCan('broadcast').join(" ")],
-=======
-		"!calc - Shows everyone a link to a damage calculator. Requires: + % @ # & ~"],
->>>>>>> 80e43a39
 
 	capintro: 'cap',
 	cap: function (target, room, user) {
@@ -1558,13 +1516,8 @@
 			"- <a href=\"https://www.smogon.com/forums/threads/3512318/\">Sample XY CAP teams</a>"
 		);
 	},
-<<<<<<< HEAD
-	caphelp: ["/cap - Provides an introduction to the Create-A-Pokemon project.",
+	caphelp: ["/cap - Provides an introduction to the Create-A-Pok&eacute;mon project.",
 		"!cap - Show everyone that information. Requires: " + Users.getGroupsThatCan('broadcast').join(" ")],
-=======
-	caphelp: ["/cap - Provides an introduction to the Create-A-Pok&eacute;mon project.",
-		"!cap - Show everyone that information. Requires: + % @ # & ~"],
->>>>>>> 80e43a39
 
 	gennext: function (target, room, user) {
 		if (!this.canBroadcast()) return;
@@ -1692,11 +1645,7 @@
 		this.sendReplyBox(buffer);
 	},
 	othermetashelp: ["/om - Provides links to information on the Other Metagames.",
-<<<<<<< HEAD
 		"!om - Show everyone that information. Requires: " + Users.getGroupsThatCan('broadcast').join(" ")],
-=======
-		"!om - Show everyone that information. Requires: + % @ # & ~"],
->>>>>>> 80e43a39
 
 	/*formats: 'formathelp',
 	formatshelp: 'formathelp',
@@ -1862,11 +1811,7 @@
 		this.sendReplyBox(buffer);
 	},
 	faqhelp: ["/faq [theme] - Provides a link to the FAQ. Add deviation, doubles, randomcap, restart, or staff for a link to these questions. Add all for all of them.",
-<<<<<<< HEAD
 		"!faq [theme] - Shows everyone a link to the FAQ. Add deviation, doubles, randomcap, restart, or staff for a link to these questions. Add all for all of them. Requires: " + Users.getGroupsThatCan('broadcast').join(" ")],
-=======
-		"!faq [theme] - Shows everyone a link to the FAQ. Add deviation, doubles, randomcap, restart, or staff for a link to these questions. Add all for all of them. Requires: + % @ # & ~"],
->>>>>>> 80e43a39
 
 	banlists: 'tiers',
 	tier: 'tiers',
@@ -2049,13 +1994,8 @@
 			return this.sendReplyBox("Pok&eacute;mon, item, move, or ability not found for generation " + generation.toUpperCase() + ".");
 		}
 	},
-<<<<<<< HEAD
-	smogdexhelp: ["/analysis [pokemon], [generation] - Links to the Smogon University analysis for this Pokemon in the given generation.",
+	smogdexhelp: ["/analysis [pokemon], [generation] - Links to the Smogon University analysis for this Pok\u00e9mon in the given generation.",
 		"!analysis [pokemon], [generation] - Shows everyone this link. Requires: " + Users.getGroupsThatCan('broadcast').join(" ")],
-=======
-	smogdexhelp: ["/analysis [pokemon], [generation] - Links to the Smogon University analysis for this Pok\u00e9mon in the given generation.",
-		"!analysis [pokemon], [generation] - Shows everyone this link. Requires: + % @ # & ~"],
->>>>>>> 80e43a39
 
 	register: function () {
 		if (!this.canBroadcast()) return;
@@ -2080,18 +2020,6 @@
 		}
 	},
 
-<<<<<<< HEAD
-	spammode: function (target, room, user) {
-		if (!this.can('spammode')) return false;
-
-		// NOTE: by default, spammode does nothing; it's up to you to set stricter filters
-		// in config for chatfilter/hostfilter. Put this above the spammode filters:
-		/*
-		if (!Config.spamMode) return;
-		if (Config.spamMode < Date.now()) {
-			delete Config.spamMode;
-			return;
-=======
 	roll: 'dice',
 	dice: function (target, room, user) {
 		if (!target || target.match(/[^d\d\s\-\+HL]/i)) return this.parse('/help dice');
@@ -2127,34 +2055,14 @@
 			}
 			if (removeOutlier && diceQuantity <= 1) return this.sendReply("More than one dice should be rolled before removing outliers.");
 			target = target.slice(0, modifierData.index);
->>>>>>> 80e43a39
-		}
-
-<<<<<<< HEAD
-		if (target === 'off' || target === 'false') {
-			if (Config.spamMode) {
-				delete Config.spamMode;
-				this.privateModCommand("(" + user.name + " turned spammode OFF.)");
-			} else {
-				this.sendReply("Spammode is already off.");
-			}
-		} else if (!target || target === 'on' || target === 'true') {
-			if (Config.spamMode) {
-				this.privateModCommand("(" + user.name + " renewed spammode for half an hour.)");
-			} else {
-				this.privateModCommand("(" + user.name + " turned spammode ON for half an hour.)");
-			}
-			Config.spamMode = Date.now() + 30 * 60 * 1000;
-		} else {
-			this.sendReply("Unrecognized spammode setting.");
-=======
+		}
+
 		var diceFaces = 6;
 		if (target.length) {
 			diceFaces = Number(target);
 			if (!Number.isSafeInteger(diceFaces) || diceFaces <= 0) {
 				return this.sendReply("Rolled dice must have a natural amount of faces up to " + Number.MAX_SAFE_INTEGER + ".");
 			}
->>>>>>> 80e43a39
 		}
 
 		if (diceQuantity > 1) {
@@ -2235,11 +2143,7 @@
 
 		this.sendReplyBox(target);
 	},
-<<<<<<< HEAD
-	htmlboxhelp: ["/htmlbox [message] - Displays a message, parsing HTML code contained. Requires: " + Users.getGroupsThatCan('declare').join(" ") + " with global authority"]
-=======
-	htmlboxhelp: ["/htmlbox [message] - Displays a message, parsing HTML code contained. Requires: ~ # with global authority"],
->>>>>>> 80e43a39
+	htmlboxhelp: ["/htmlbox [message] - Displays a message, parsing HTML code contained. Requires: " + Users.getGroupsThatCan('declare').join(" ") + " with global authority"],
 
 	sdt: 'seasonaldata',
 	sdata: 'seasonaldata',
@@ -2385,5 +2289,5 @@
 		}
 	},
 	seasonaldatahelp: ["/seasonaldata [pokemon/item/move/ability] - Get details on this pokemon/item/move/ability/nature for the current seasonal.",
-		"!seasonaldata [pokemon/item/move/ability] - Show everyone these details. Requires: + % @ # & ~"]
+		"!seasonaldata [pokemon/item/move/ability] - Show everyone these details. Requires: " + Users.getGroupsThatCan('broadcast').join(" ")]
 };