--- conflicted
+++ resolved
@@ -547,17 +547,10 @@
 var commands = {
 	// trivia game commands
 	new: function (target, room, user) {
-<<<<<<< HEAD
-		if (room.id !== 'trivia') return this.sendReply('This command can only be used in Trivia.');
+		if (room.id !== 'trivia') return this.errorReply('This command can only be used in Trivia.');
 		if (!this.can('broadcast', room) || !target) return false;
-		if ((user.locked || room.isMuted(user)) && !user.can('bypassall')) return this.sendReply("You cannot do this while unable to talk.");
-		if (trivia[room.id]) return this.sendReply("There is already a trivia game in progress.");
-=======
-		if (room.id !== 'trivia') return this.errorReply('This command can only be used in Trivia.');
-		if (!this.can('broadcast', null, room) || !target) return false;
 		if ((user.locked || room.isMuted(user)) && !user.can('bypassall')) return this.errorReply("You cannot do this while unable to talk.");
 		if (trivia[room.id]) return this.errorReply("There is already a trivia game in progress.");
->>>>>>> d09d6895
 
 		target = target.split(',');
 		if (target.length !== 3) return this.errorReply("Invalid arguments specified. View /help trivia for more information.");
@@ -589,15 +582,9 @@
 	joinhelp: ["/trivia join - Join a trivia game during signups."],
 
 	start: function (target, room, user) {
-<<<<<<< HEAD
-		if (room.id !== 'trivia') return this.sendReply('This command can only be used in Trivia.');
+		if (room.id !== 'trivia') return this.errorReply('This command can only be used in Trivia.');
 		if (!this.can('broadcast', room)) return false;
-		if ((user.locked || room.isMuted(user)) && !user.can('bypassall')) return this.sendReply("You cannot do this while unable to talk.");
-=======
-		if (room.id !== 'trivia') return this.errorReply('This command can only be used in Trivia.');
-		if (!this.can('broadcast', null, room)) return false;
 		if ((user.locked || room.isMuted(user)) && !user.can('bypassall')) return this.errorReply("You cannot do this while unable to talk.");
->>>>>>> d09d6895
 		var trivium = trivia[room.id];
 		if (!trivium) return this.errorReply("There is no trivia game to start.");
 		trivium.startGame(this);
@@ -605,15 +592,9 @@
 	starthelp: ["/trivia start - Begin the game once enough users have signed up. Requires: + % @ # & ~"],
 
 	kick: function (target, room, user) {
-<<<<<<< HEAD
-		if (room.id !== 'trivia') return this.sendReply('This command can only be used in Trivia.');
+		if (room.id !== 'trivia') return this.errorReply('This command can only be used in Trivia.');
 		if (!this.can('mute', room) || !target) return false;
-		if ((user.locked || room.isMuted(user)) && !user.can('bypassall')) return this.sendReply("You cannot do this while unable to talk.");
-=======
-		if (room.id !== 'trivia') return this.errorReply('This command can only be used in Trivia.');
-		if (!this.can('mute', null, room) || !target) return false;
 		if ((user.locked || room.isMuted(user)) && !user.can('bypassall')) return this.errorReply("You cannot do this while unable to talk.");
->>>>>>> d09d6895
 		var trivium = trivia[room.id];
 		if (!trivium) return this.errorReply("There is no trivia game in progress.");
 		this.parse('/m ' + target);
@@ -634,15 +615,9 @@
 	answerhelp: ["/ta [answer] - Answer the current question."],
 
 	end: function (target, room, user) {
-<<<<<<< HEAD
-		if (room.id !== 'trivia') return this.sendReply('This command can only be used in Trivia.');
+		if (room.id !== 'trivia') return this.errorReply('This command can only be used in Trivia.');
 		if (!this.can('broadcast', room)) return false;
-		if ((user.locked || room.isMuted(user)) && !user.can('bypassall')) return this.sendReply("You cannot do this while unable to talk.");
-=======
-		if (room.id !== 'trivia') return this.errorReply('This command can only be used in Trivia.');
-		if (!this.can('broadcast', null, room)) return false;
 		if ((user.locked || room.isMuted(user)) && !user.can('bypassall')) return this.errorReply("You cannot do this while unable to talk.");
->>>>>>> d09d6895
 		var trivium = trivia[room.id];
 		if (!trivium) return this.errorReply("There is no trivia game in progress.");
 		trivium.endGame(this, user);
@@ -652,15 +627,9 @@
 	// question database modifying commands
 	submit: 'add',
 	add: function (target, room, user, connection, cmd) {
-<<<<<<< HEAD
-		if (room.id !== 'questionworkshop') return this.sendReply('This command can only be used in Question Workshop.');
+		if (room.id !== 'questionworkshop') return this.errorReply('This command can only be used in Question Workshop.');
 		if (cmd === 'add' && !this.can('mute', room) || !target) return false;
-		if ((user.locked || room.isMuted(user)) && !user.can('bypassall')) return this.sendReply("You cannot do this while unable to talk.");
-=======
-		if (room.id !== 'questionworkshop') return this.errorReply('This command can only be used in Question Workshop.');
-		if (cmd === 'add' && !this.can('mute', null, room) || !target) return false;
 		if ((user.locked || room.isMuted(user)) && !user.can('bypassall')) return this.errorReply("You cannot do this while unable to talk.");
->>>>>>> d09d6895
 
 		target = target.split('|');
 		if (target.length !== 3) return this.errorReply("Invalid arguments specified. View /help trivia for more information.");
@@ -700,20 +669,15 @@
 
 		submissions.splice(findEndOfCategory(category, true), 0, submission);
 		writeTriviaData();
-		if (!user.can('mute', null, room)) this.sendReply("Question '" + target[1] + "' was submitted for review.");
+		if (!user.can('mute', room)) this.sendReply("Question '" + target[1] + "' was submitted for review.");
 		this.privateModCommand("(" + user.name + " submitted question '" + target[1] + "' for review.)");
 	},
 	submithelp: ["/trivia submit [category] | [question] | [answer1], [answer2] ... [answern] - Add a question to the submission database for staff to review."],
 	addhelp: ["/trivia add [category] | [question] | [answer1], [answer2], ... [answern] - Add a question to the question database. Requires: % @ # & ~"],
 
 	review: function (target, room) {
-<<<<<<< HEAD
-		if (room.id !== 'questionworkshop') return this.sendReply('This command can only be used in Question Workshop.');
+		if (room.id !== 'questionworkshop') return this.errorReply('This command can only be used in Question Workshop.');
 		if (!this.can('mute', room)) return false;
-=======
-		if (room.id !== 'questionworkshop') return this.errorReply('This command can only be used in Question Workshop.');
-		if (!this.can('mute', null, room)) return false;
->>>>>>> d09d6895
 
 		var submissions = triviaData.submissions;
 		var submissionsLen = submissions.length;
@@ -736,15 +700,9 @@
 
 	reject: 'accept',
 	accept: function (target, room, user, connection, cmd) {
-<<<<<<< HEAD
-		if (room.id !== 'questionworkshop') return this.sendReply('This command can only be used in Question Workshop.');
+		if (room.id !== 'questionworkshop') return this.errorReply('This command can only be used in Question Workshop.');
 		if (!this.can('mute', room)) return false;
-		if ((user.locked || room.isMuted(user)) && !user.can('bypassall')) return this.sendReply("You cannot do this while unable to talk.");
-=======
-		if (room.id !== 'questionworkshop') return this.errorReply('This command can only be used in Question Workshop.');
-		if (!this.can('mute', null, room)) return false;
 		if ((user.locked || room.isMuted(user)) && !user.can('bypassall')) return this.errorReply("You cannot do this while unable to talk.");
->>>>>>> d09d6895
 
 		target = target.trim();
 		if (!target) return false;
@@ -829,15 +787,9 @@
 	rejecthelp: ["/trivia reject [index1], [index2], ... [indexn] OR all - Remove questions from the submission database using their index numbers or ranges of them. Requires: % @ # & ~"],
 
 	delete: function (target, room, user) {
-<<<<<<< HEAD
-		if (room.id !== 'questionworkshop') return this.sendReply('This command can only be used in Question Workshop.');
+		if (room.id !== 'questionworkshop') return this.errorReply('This command can only be used in Question Workshop.');
 		if (!this.can('mute', room)) return false;
-		if ((user.locked || room.isMuted(user)) && !user.can('bypassall')) return this.sendReply("You cannot do this while unable to talk.");
-=======
-		if (room.id !== 'questionworkshop') return this.errorReply('This command can only be used in Question Workshop.');
-		if (!this.can('mute', null, room)) return false;
 		if ((user.locked || room.isMuted(user)) && !user.can('bypassall')) return this.errorReply("You cannot do this while unable to talk.");
->>>>>>> d09d6895
 
 		target = target.trim();
 		if (!target) return false;
