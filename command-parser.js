/**
 * Command parser
 * Pokemon Showdown - http://pokemonshowdown.com/
 *
 * This is the command parser. Call it with CommandParser.parse
 * (scroll down to its definition for details)
 *
 * Individual commands are put in:
 *   commands.js - "core" commands that shouldn't be modified
 *   config/commands.js - other commands that can be safely modified
 *
 * The command API is (mostly) documented in config/commands.js
 *
 * @license MIT license
 */

/*

To reload chat commands:

/hotpatch chat

*/

const MAX_MESSAGE_LENGTH = 300;

const BROADCAST_COOLDOWN = 20 * 1000;

const MESSAGE_COOLDOWN = 5 * 60 * 1000;

const MAX_PARSE_RECURSION = 10;

var fs = require('fs');

/*********************************************************
 * Load command files
 *********************************************************/

var commands = exports.commands = require('./commands.js').commands;

var customCommands = require('./config/commands.js');
if (customCommands && customCommands.commands) {
	Object.merge(commands, customCommands.commands);
}

// Install plug-in commands

fs.readdirSync('./chat-plugins').forEach(function (file) {
	if (file.substr(-3) === '.js') Object.merge(commands, require('./chat-plugins/' + file).commands);
});

/*********************************************************
 * Parser
 *********************************************************/

var modlog = exports.modlog = {lobby: fs.createWriteStream('logs/modlog/modlog_lobby.txt', {flags:'a+'}), battle: fs.createWriteStream('logs/modlog/modlog_battle.txt', {flags:'a+'})};

/**
 * Can this user talk?
 * Shows an error message if not.
 */
function canTalk(user, room, connection, message) {
	if (!user.named) {
		connection.popup("You must choose a name before you can talk.");
		return false;
	}
	if (room && user.locked) {
		connection.sendTo(room, "You are locked from talking in chat.");
		return false;
	}
	if (room && user.mutedRooms[room.id]) {
		connection.sendTo(room, "You are muted and cannot talk in this room.");
		return false;
	}
	var roomType = room && room.auth ? room.type + 'Room' : 'global';
	if (room && room.modchat) {
		if (room.modchat === 'crash') {
			if (!user.can('ignorelimits')) {
				connection.sendTo(room, "Because the server has crashed, you cannot speak in lobby chat.");
				return false;
			}
		} else {
			var userGroup = user.group;
			if (room.auth) {
				if (room.auth[user.userid]) {
					userGroup = room.auth[user.userid];
<<<<<<< HEAD
				} else if (room.isPrivate) {
					userGroup = Config.groups.default[roomType];
=======
				} else if (room.isPrivate === true) {
					userGroup = ' ';
>>>>>>> 1fea9115
				}
			}
			if (room.modchat === 'autoconfirmed') {
				if (!user.autoconfirmed && userGroup === Config.groups.default[roomType]) {
					connection.sendTo(room, "Because moderated chat is set, your account must be at least one week old and you must have won at least one ladder game to speak in this room.");
					return false;
				}
			} else if (Config.groups.bySymbol[userGroup].rank < Config.groups.bySymbol[room.modchat].rank) {
				var groupName = Config.groups.bySymbol[room.modchat].name || room.modchat;
				connection.sendTo(room, "Because moderated chat is set, you must be of rank " + groupName + " or higher to speak in this room.");
				return false;
			}
		}
	}
	if (room && !(user.userid in room.users)) {
		connection.popup("You can't send a message to this room without being in it.");
		return false;
	}

	if (typeof message === 'string') {
		if (!message) {
			connection.popup("Your message can't be blank.");
			return false;
		}
		if (message.length > MAX_MESSAGE_LENGTH && !user.can('ignorelimits')) {
			connection.popup("Your message is too long:\n\n" + message);
			return false;
		}

		// remove zalgo
		message = message.replace(/[\u0300-\u036f\u0483-\u0489\u064b-\u065f\u0670\u0E31\u0E34-\u0E3A\u0E47-\u0E4E]{3,}/g, '');

		if (room && room.id === 'lobby') {
			var normalized = message.trim();
			if ((normalized === user.lastMessage) &&
					((Date.now() - user.lastMessageTime) < MESSAGE_COOLDOWN)) {
				connection.popup("You can't send the same message again so soon.");
				return false;
			}
			user.lastMessage = message;
			user.lastMessageTime = Date.now();
		}

		if (Config.chatFilter) {
			return Config.chatFilter(message, user, room, connection);
		}
		return message;
	}

	return true;
}

/**
 * Command parser
 *
 * Usage:
 *   CommandParser.parse(message, room, user, connection)
 *
 * message - the message the user is trying to say
 * room - the room the user is trying to say it in
 * user - the user that sent the message
 * connection - the connection the user sent the message from
 *
 * Returns the message the user should say, or a falsy value which
 * means "don't say anything"
 *
 * Examples:
 *   CommandParser.parse("/join lobby", room, user, connection)
 *     will make the user join the lobby, and return false.
 *
 *   CommandParser.parse("Hi, guys!", room, user, connection)
 *     will return "Hi, guys!" if the user isn't muted, or
 *     if he's muted, will warn him that he's muted, and
 *     return false.
 */
var parse = exports.parse = function (message, room, user, connection, levelsDeep) {
	var cmd = '', target = '';
	if (!message || !message.trim().length) return;
	if (!levelsDeep) {
		levelsDeep = 0;
	} else {
		if (levelsDeep > MAX_PARSE_RECURSION) {
			return connection.sendTo(room, "Error: Too much recursion");
		}
	}

	if (message.substr(0, 3) === '>> ') {
		// multiline eval
		message = '/eval ' + message.substr(3);
	} else if (message.substr(0, 4) === '>>> ') {
		// multiline eval
		message = '/evalbattle ' + message.substr(4);
	}

	if (message.charAt(0) === '/' && message.charAt(1) !== '/') {
		var spaceIndex = message.indexOf(' ');
		if (spaceIndex > 0) {
			cmd = message.substr(1, spaceIndex - 1);
			target = message.substr(spaceIndex + 1);
		} else {
			cmd = message.substr(1);
			target = '';
		}
	} else if (message.charAt(0) === '!') {
		var spaceIndex = message.indexOf(' ');
		if (spaceIndex > 0) {
			cmd = message.substr(0, spaceIndex);
			target = message.substr(spaceIndex + 1);
		} else {
			cmd = message;
			target = '';
		}
	}
	cmd = cmd.toLowerCase();
	var broadcast = false;
	if (cmd.charAt(0) === '!') {
		broadcast = true;
		cmd = cmd.substr(1);
	}

	var namespaces = [];
	var currentCommands = commands;
	var originalMessage = message;
	var commandHandler;
	do {
		commandHandler = currentCommands[cmd];
		if (typeof commandHandler === 'string') {
			// in case someone messed up, don't loop
			commandHandler = currentCommands[commandHandler];
		}
		if (commandHandler && typeof commandHandler === 'object') {
			namespaces.push(cmd);

			var newCmd = target;
			var newTarget = '';
			var spaceIndex = target.indexOf(' ');
			if (spaceIndex > 0) {
				newCmd = target.substr(0, spaceIndex);
				newTarget = target.substr(spaceIndex + 1);
			}
			newCmd = newCmd.toLowerCase();
			var newMessage = message.replace(cmd + (target ? ' ' : ''), '');

			cmd = newCmd;
			target = newTarget;
			message = newMessage;
			currentCommands = commandHandler;
		}
	} while (commandHandler && typeof commandHandler === 'object');
	if (!commandHandler && currentCommands.default) {
		commandHandler = currentCommands.default;
		if (typeof commandHandler === 'string') {
			commandHandler = currentCommands[commandHandler];
		}
	}
	var fullCmd = namespaces.concat(cmd).join(' ');

	if (commandHandler) {
		var context = {
			sendReply: function (data) {
				if (this.broadcasting) {
					room.add(data, true);
				} else {
					connection.sendTo(room, data);
				}
			},
			sendReplyBox: function (html) {
				this.sendReply('|raw|<div class="infobox">' + html + '</div>');
			},
			popupReply: function (message) {
				connection.popup(message);
			},
			add: function (data) {
				room.add(data, true);
			},
			send: function (data) {
				room.send(data);
			},
			privateModCommand: function (data, noLog) {
				this.sendModCommand(data);
				this.logEntry(data);
				this.logModCommand(data);
			},
			sendModCommand: function (data) {
				for (var i in room.users) {
					var user = room.users[i];
					if (user.can('staff') || user.can('staff', room)) {
						user.sendTo(room, data);
					}
				}
			},
			logEntry: function (data) {
				room.logEntry(data);
			},
			addModCommand: function (text, logOnlyText) {
				this.add(text);
				this.logModCommand(text + (logOnlyText || ""));
			},
			logModCommand: function (result) {
				if (!modlog[room.id]) {
					if (room.battle) {
						modlog[room.id] = modlog['battle'];
					} else {
						modlog[room.id] = fs.createWriteStream('logs/modlog/modlog_' + room.id + '.txt', {flags:'a+'});
					}
				}
				modlog[room.id].write('[' + (new Date().toJSON()) + '] (' + room.id + ') ' + result + '\n');
			},
			can: function (permission, target, room) {
				if (!user.can(permission, target, room)) {
					this.sendReply("/" + fullCmd + " - Access denied.");
					return false;
				}
				return true;
			},
			canBroadcast: function (suppressMessage) {
				if (broadcast) {
					var message = this.canTalk(originalMessage);
					if (!message) return false;
					if (!user.can('broadcast', room)) {
						connection.sendTo(room, "You need to be voiced to broadcast this command's information.");
						connection.sendTo(room, "To see it for yourself, use: /" + message.substr(1));
						return false;
					}

					// broadcast cooldown
					var normalized = toId(message);
					if (room.lastBroadcast === normalized &&
							room.lastBroadcastTime >= Date.now() - BROADCAST_COOLDOWN) {
						connection.sendTo(room, "You can't broadcast this because it was just broadcast.");
						return false;
					}
					this.add('|c|' + user.getIdentity(room.id) + '|' + (suppressMessage || message));
					room.lastBroadcast = normalized;
					room.lastBroadcastTime = Date.now();

					this.broadcasting = true;
				}
				return true;
			},
			parse: function (message, inNamespace) {
				if (inNamespace && (message[0] === '/' || message[0] === '!')) {
					message = message[0] + namespaces.concat(message.slice(1)).join(" ");
				}
				return parse(message, room, user, connection, levelsDeep + 1);
			},
			canTalk: function (message, relevantRoom) {
				var innerRoom = (relevantRoom !== undefined) ? relevantRoom : room;
				return canTalk(user, innerRoom, connection, message);
			},
			canHTML: function (html) {
				html = '' + (html || '');
				var images = html.match(/<img\b[^<>]*/ig);
				if (!images) return true;
				for (var i = 0; i < images.length; i++) {
					if (!/width=([0-9]+|"[0-9]+")/i.test(images[i]) || !/height=([0-9]+|"[0-9]+")/i.test(images[i])) {
						this.sendReply("All images must have a width and height attribute");
						return false;
					}
				}
				return true;
			},
			targetUserOrSelf: function (target, exactName) {
				if (!target) {
					this.targetUsername = user.name;
					return user;
				}
				this.splitTarget(target, exactName);
				return this.targetUser;
			},
			getLastIdOf: function (user) {
				if (typeof user === 'string') user = Users.get(user);
				return (user.named ? user.userid : (Object.keys(user.prevNames).last() || user.userid));
			},
			splitTarget: function (target, exactName) {
				var commaIndex = target.indexOf(',');
				if (commaIndex < 0) {
					var targetUser = Users.get(target, exactName);
					this.targetUser = targetUser;
					this.targetUsername = targetUser ? targetUser.name : target;
					return '';
				}
				var targetUser = Users.get(target.substr(0, commaIndex), exactName);
				if (!targetUser) {
					targetUser = null;
				}
				this.targetUser = targetUser;
				this.targetUsername = targetUser ? targetUser.name : target.substr(0, commaIndex);
				return target.substr(commaIndex + 1).trim();
			}
		};

		var result;
		try {
			result = commandHandler.call(context, target, room, user, connection, cmd, message);
		} catch (err) {
			var stack = err.stack + '\n\n' +
					'Additional information:\n' +
					'user = ' + user.name + '\n' +
					'room = ' + room.id + '\n' +
					'message = ' + message;
			var fakeErr = {stack: stack};

			if (!require('./crashlogger.js')(fakeErr, 'A chat command')) {
				var ministack = ("" + err.stack).escapeHTML().split("\n").slice(0, 2).join("<br />");
				Rooms.lobby.send('|html|<div class="broadcast-red"><b>POKEMON SHOWDOWN HAS CRASHED:</b> ' + ministack + '</div>');
			} else {
				context.sendReply('|html|<div class="broadcast-red"><b>Pokemon Showdown crashed!</b><br />Don\'t worry, we\'re working on fixing it.</div>');
			}
		}
		if (result === undefined) result = false;

		return result;
	} else {
		// Check for mod/demod/admin/deadmin/etc depending on the group ids
		var isRoom = false;
		var promoteCmd = cmd;
		if (promoteCmd.substr(0, 6) === 'global') {
			promoteCmd = promoteCmd.slice(6);
		} else if (promoteCmd.substr(0, 4) === 'room') {
			isRoom = true;
			promoteCmd = promoteCmd.slice(4);
		}
		for (var g in Config.groups[isRoom ? room.type + 'Room' : 'global']) {
			var groupId = Config.groups.bySymbol[g].id;
			var isDemote = promoteCmd === 'de' + groupId || promoteCmd === 'un' + groupId;
			if (promoteCmd === groupId || isDemote) {
				return parse('/' + (isRoom ? 'room' : '') + (isDemote ? 'demote' : 'promote') + ' ' + toId(target) + (isDemote ? '' : ',' + g), room, user, connection);
			}
		}

		if (message.substr(0, 1) === '/' && fullCmd) {
			// To guard against command typos, we now emit an error message
			return connection.sendTo(room.id, "The command '/" + fullCmd + "' was unrecognized. To send a message starting with '/" + fullCmd + "', type '//" + fullCmd + "'.");
		}
	}

	if (message.charAt(0) === '/' && message.charAt(1) !== '/') {
		message = '/' + message;
	}
	message = canTalk(user, room, connection, message);
	if (!message) return false;
	if (message.charAt(0) === '/' && message.charAt(1) !== '/') {
		return parse(message, room, user, connection, levelsDeep + 1);
	}

	return message;
};

exports.package = {};
fs.readFile('package.json', function (err, data) {
	if (err) return;
	exports.package = JSON.parse(data);
});

exports.uncacheTree = function (root) {
	var uncache = [require.resolve(root)];
	function getFilename(module) {
		return module.filename;
	}
	do {
		var newuncache = [];
		for (var i = 0; i < uncache.length; ++i) {
			if (require.cache[uncache[i]]) {
				newuncache.push.apply(newuncache,
					require.cache[uncache[i]].children.map(getFilename)
				);
				delete require.cache[uncache[i]];
			}
		}
		uncache = newuncache;
	} while (uncache.length > 0);
};<|MERGE_RESOLUTION|>--- conflicted
+++ resolved
@@ -84,13 +84,8 @@
 			if (room.auth) {
 				if (room.auth[user.userid]) {
 					userGroup = room.auth[user.userid];
-<<<<<<< HEAD
-				} else if (room.isPrivate) {
+				} else if (room.isPrivate === true) {
 					userGroup = Config.groups.default[roomType];
-=======
-				} else if (room.isPrivate === true) {
-					userGroup = ' ';
->>>>>>> 1fea9115
 				}
 			}
 			if (room.modchat === 'autoconfirmed') {
