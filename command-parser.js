/**
 * Command parser
 * Pokemon Showdown - http://pokemonshowdown.com/
 *
 * This is the command parser. Call it with CommandParser.parse
 * (scroll down to its definition for details)
 *
 * Individual commands are put in:
 *   commands.js - "core" commands that shouldn't be modified
 *   config/commands.js - other commands that can be safely modified
 *
 * The command API is (mostly) documented in config/commands.js
 *
 * @license MIT license
 */

/*

To reload chat commands:

/hotpatch chat

*/

const MAX_MESSAGE_LENGTH = 300;

const BROADCAST_COOLDOWN = 20 * 1000;

const MESSAGE_COOLDOWN = 5 * 60 * 1000;

const MAX_PARSE_RECURSION = 10;

var fs = require('fs');

/*********************************************************
 * Load command files
 *********************************************************/

var commands = exports.commands = require('./commands.js').commands;

var customCommands = require('./config/commands.js');
if (customCommands && customCommands.commands) {
	Object.merge(commands, customCommands.commands);
}

// Install plug-in commands

fs.readdirSync('./chat-plugins').forEach(function (file) {
	if (file.substr(-3) === '.js') Object.merge(commands, require('./chat-plugins/' + file).commands);
});

/*********************************************************
 * Parser
 *********************************************************/

var modlog = exports.modlog = {lobby: fs.createWriteStream('logs/modlog/modlog_lobby.txt', {flags:'a+'}), battle: fs.createWriteStream('logs/modlog/modlog_battle.txt', {flags:'a+'})};

/**
 * Can this user talk?
 * Shows an error message if not.
 */
function canTalk(user, room, connection, message) {
	if (!user.named) {
		connection.popup("You must choose a name before you can talk.");
		return false;
	}
	if (room && user.locked) {
		connection.sendTo(room, "You are locked from talking in chat.");
		return false;
	}
	if (room && user.mutedRooms[room.id]) {
		connection.sendTo(room, "You are muted and cannot talk in this room.");
		return false;
	}
	var roomType = room && room.auth ? room.type + 'Room' : 'global';
	if (room && room.modchat) {
		if (room.modchat === 'crash') {
			if (!user.can('ignorelimits')) {
				connection.sendTo(room, "Because the server has crashed, you cannot speak in lobby chat.");
				return false;
			}
		} else {
			var userGroup = user.group;
			if (room.auth) {
				if (room.auth[user.userid]) {
					userGroup = room.auth[user.userid];
				} else if (room.isPrivate) {
					userGroup = Config.groups.default[roomType];
				}
			}
			if (room.modchat === 'autoconfirmed') {
				if (!user.autoconfirmed && userGroup === Config.groups.default[roomType]) {
					connection.sendTo(room, "Because moderated chat is set, your account must be at least one week old and you must have won at least one ladder game to speak in this room.");
					return false;
				}
			} else if (Config.groups.bySymbol[userGroup].rank < Config.groups.bySymbol[room.modchat].rank) {
				var groupName = Config.groups.bySymbol[room.modchat].name || room.modchat;
				connection.sendTo(room, "Because moderated chat is set, you must be of rank " + groupName + " or higher to speak in this room.");
				return false;
			}
		}
	}
	if (room && !(user.userid in room.users)) {
		connection.popup("You can't send a message to this room without being in it.");
		return false;
	}

	if (typeof message === 'string') {
		if (!message) {
			connection.popup("Your message can't be blank.");
			return false;
		}
		if (message.length > MAX_MESSAGE_LENGTH && !user.can('ignorelimits')) {
			connection.popup("Your message is too long:\n\n" + message);
			return false;
		}

		// remove zalgo
		message = message.replace(/[\u0300-\u036f\u0483-\u0489\u064b-\u065f\u0670\u0E31\u0E34-\u0E3A\u0E47-\u0E4E]{3,}/g, '');

		if (room && room.id === 'lobby') {
			var normalized = message.trim();
			if ((normalized === user.lastMessage) &&
					((Date.now() - user.lastMessageTime) < MESSAGE_COOLDOWN)) {
				connection.popup("You can't send the same message again so soon.");
				return false;
			}
			user.lastMessage = message;
			user.lastMessageTime = Date.now();
		}

<<<<<<< HEAD
		if (Config.chatFilter) {
			return Config.chatFilter(user, room, connection, message);
=======
		if (Config.chatfilter) {
			return Config.chatfilter(message, user, room, connection);
>>>>>>> fe54d936
		}
		return message;
	}

	return true;
}

/**
 * Command parser
 *
 * Usage:
 *   CommandParser.parse(message, room, user, connection)
 *
 * message - the message the user is trying to say
 * room - the room the user is trying to say it in
 * user - the user that sent the message
 * connection - the connection the user sent the message from
 *
 * Returns the message the user should say, or a falsy value which
 * means "don't say anything"
 *
 * Examples:
 *   CommandParser.parse("/join lobby", room, user, connection)
 *     will make the user join the lobby, and return false.
 *
 *   CommandParser.parse("Hi, guys!", room, user, connection)
 *     will return "Hi, guys!" if the user isn't muted, or
 *     if he's muted, will warn him that he's muted, and
 *     return false.
 */
var parse = exports.parse = function (message, room, user, connection, levelsDeep) {
	var cmd = '', target = '';
	if (!message || !message.trim().length) return;
	if (!levelsDeep) {
		levelsDeep = 0;
	} else {
		if (levelsDeep > MAX_PARSE_RECURSION) {
			return connection.sendTo(room, "Error: Too much recursion");
		}
	}

	if (message.substr(0, 3) === '>> ') {
		// multiline eval
		message = '/eval ' + message.substr(3);
	} else if (message.substr(0, 4) === '>>> ') {
		// multiline eval
		message = '/evalbattle ' + message.substr(4);
	}

	if (message.charAt(0) === '/' && message.charAt(1) !== '/') {
		var spaceIndex = message.indexOf(' ');
		if (spaceIndex > 0) {
			cmd = message.substr(1, spaceIndex - 1);
			target = message.substr(spaceIndex + 1);
		} else {
			cmd = message.substr(1);
			target = '';
		}
	} else if (message.charAt(0) === '!') {
		var spaceIndex = message.indexOf(' ');
		if (spaceIndex > 0) {
			cmd = message.substr(0, spaceIndex);
			target = message.substr(spaceIndex + 1);
		} else {
			cmd = message;
			target = '';
		}
	}
	cmd = cmd.toLowerCase();
	var broadcast = false;
	if (cmd.charAt(0) === '!') {
		broadcast = true;
		cmd = cmd.substr(1);
	}

	var commandHandler = commands[cmd];
	if (typeof commandHandler === 'string') {
		// in case someone messed up, don't loop
		commandHandler = commands[commandHandler];
	}
	if (commandHandler) {
		var context = {
			sendReply: function (data) {
				if (this.broadcasting) {
					room.add(data, true);
				} else {
					connection.sendTo(room, data);
				}
			},
			sendReplyBox: function (html) {
				this.sendReply('|raw|<div class="infobox">' + html + '</div>');
			},
			popupReply: function (message) {
				connection.popup(message);
			},
			add: function (data) {
				room.add(data, true);
			},
			send: function (data) {
				room.send(data);
			},
			privateModCommand: function (data, noLog) {
				this.sendModCommand(data);
				this.logEntry(data);
				this.logModCommand(data);
			},
			sendModCommand: function (data) {
				for (var i in room.users) {
					var user = room.users[i];
					if (user.can('staff') || user.can('staff', room)) {
						user.sendTo(room, data);
					}
				}
			},
			logEntry: function (data) {
				room.logEntry(data);
			},
			addModCommand: function (text, logOnlyText) {
				this.add(text);
				this.logModCommand(text + (logOnlyText || ""));
			},
			logModCommand: function (result) {
				if (!modlog[room.id]) {
					if (room.battle) {
						modlog[room.id] = modlog['battle'];
					} else {
						modlog[room.id] = fs.createWriteStream('logs/modlog/modlog_' + room.id + '.txt', {flags:'a+'});
					}
				}
				modlog[room.id].write('[' + (new Date().toJSON()) + '] (' + room.id + ') ' + result + '\n');
			},
			can: function (permission, target, room) {
				if (!user.can(permission, target, room)) {
					this.sendReply("/" + cmd + " - Access denied.");
					return false;
				}
				return true;
			},
			canBroadcast: function (suppressMessage) {
				if (broadcast) {
					message = this.canTalk(message);
					if (!message) return false;
					if (!user.can('broadcast', room)) {
						connection.sendTo(room, "You need to be voiced to broadcast this command's information.");
						connection.sendTo(room, "To see it for yourself, use: /" + message.substr(1));
						return false;
					}

					// broadcast cooldown
					var normalized = toId(message);
					if (room.lastBroadcast === normalized &&
							room.lastBroadcastTime >= Date.now() - BROADCAST_COOLDOWN) {
						connection.sendTo(room, "You can't broadcast this because it was just broadcast.");
						return false;
					}
					this.add('|c|' + user.getIdentity(room.id) + '|' + (suppressMessage || message));
					room.lastBroadcast = normalized;
					room.lastBroadcastTime = Date.now();

					this.broadcasting = true;
				}
				return true;
			},
			parse: function (message) {
				return parse(message, room, user, connection, levelsDeep + 1);
			},
			canTalk: function (message, relevantRoom) {
				var innerRoom = (relevantRoom !== undefined) ? relevantRoom : room;
				return canTalk(user, innerRoom, connection, message);
			},
			canHTML: function (html) {
				html = '' + (html || '');
				var images = html.match(/<img\b[^<>]*/ig);
				if (!images) return true;
				for (var i = 0; i < images.length; i++) {
					if (!/width=([0-9]+|"[0-9]+")/i.test(images[i]) || !/height=([0-9]+|"[0-9]+")/i.test(images[i])) {
						this.sendReply("All images must have a width and height attribute");
						return false;
					}
				}
				return true;
			},
			targetUserOrSelf: function (target, exactName) {
				if (!target) {
					this.targetUsername = user.name;
					return user;
				}
				this.splitTarget(target, exactName);
				return this.targetUser;
			},
			getLastIdOf: function (user) {
				if (typeof user === 'string') user = Users.get(user);
				return (user.named ? user.userid : (Object.keys(user.prevNames).last() || user.userid));
			},
			splitTarget: function (target, exactName) {
				var commaIndex = target.indexOf(',');
				if (commaIndex < 0) {
					var targetUser = Users.get(target, exactName);
					this.targetUser = targetUser;
					this.targetUsername = targetUser ? targetUser.name : target;
					return '';
				}
				var targetUser = Users.get(target.substr(0, commaIndex), exactName);
				if (!targetUser) {
					targetUser = null;
				}
				this.targetUser = targetUser;
				this.targetUsername = targetUser ? targetUser.name : target.substr(0, commaIndex);
				return target.substr(commaIndex + 1).trim();
			}
		};

		var result;
		try {
			result = commandHandler.call(context, target, room, user, connection, cmd, message);
		} catch (err) {
			var stack = err.stack + '\n\n' +
					'Additional information:\n' +
					'user = ' + user.name + '\n' +
					'room = ' + room.id + '\n' +
					'message = ' + message;
			var fakeErr = {stack: stack};

			if (!require('./crashlogger.js')(fakeErr, 'A chat command')) {
				var ministack = ("" + err.stack).escapeHTML().split("\n").slice(0, 2).join("<br />");
				Rooms.lobby.send('|html|<div class="broadcast-red"><b>POKEMON SHOWDOWN HAS CRASHED:</b> ' + ministack + '</div>');
			} else {
				context.sendReply('|html|<div class="broadcast-red"><b>Pokemon Showdown crashed!</b><br />Don\'t worry, we\'re working on fixing it.</div>');
			}
		}
		if (result === undefined) result = false;

		return result;
	} else {
		// Check for mod/demod/admin/deadmin/etc depending on the group ids
		var isRoom = false;
		var promoteCmd = cmd;
		if (promoteCmd.substr(0, 6) === 'global') {
			promoteCmd = promoteCmd.slice(6);
		} else if (promoteCmd.substr(0, 4) === 'room') {
			isRoom = true;
			promoteCmd = promoteCmd.slice(4);
		}
		for (var g in Config.groups[isRoom ? room.type + 'Room' : 'global']) {
			var groupId = Config.groups.bySymbol[g].id;
			var isDemote = promoteCmd === 'de' + groupId || promoteCmd === 'un' + groupId;
			if (promoteCmd === groupId || isDemote) {
				return parse('/' + (isRoom ? 'room' : '') + (isDemote ? 'demote' : 'promote') + ' ' + toId(target) + (isDemote ? '' : ',' + g), room, user, connection);
			}
		}

		if (message.substr(0, 1) === '/' && cmd) {
			// To guard against command typos, we now emit an error message
			return connection.sendTo(room.id, "The command '/" + cmd + "' was unrecognized. To send a message starting with '/" + cmd + "', type '//" + cmd + "'.");
		}
	}

	if (message.charAt(0) === '/' && message.charAt(1) !== '/') {
		message = '/' + message;
	}
	message = canTalk(user, room, connection, message);
	if (!message) return false;
	if (message.charAt(0) === '/' && message.charAt(1) !== '/') {
		return parse(message, room, user, connection, levelsDeep + 1);
	}

	return message;
};

exports.package = {};
fs.readFile('package.json', function (err, data) {
	if (err) return;
	exports.package = JSON.parse(data);
});

exports.uncacheTree = function (root) {
	var uncache = [require.resolve(root)];
	function getFilename(module) {
		return module.filename;
	}
	do {
		var newuncache = [];
		for (var i = 0; i < uncache.length; ++i) {
			if (require.cache[uncache[i]]) {
				newuncache.push.apply(newuncache,
					require.cache[uncache[i]].children.map(getFilename)
				);
				delete require.cache[uncache[i]];
			}
		}
		uncache = newuncache;
	} while (uncache.length > 0);
};<|MERGE_RESOLUTION|>--- conflicted
+++ resolved
@@ -129,13 +129,8 @@
 			user.lastMessageTime = Date.now();
 		}
 
-<<<<<<< HEAD
 		if (Config.chatFilter) {
-			return Config.chatFilter(user, room, connection, message);
-=======
-		if (Config.chatfilter) {
-			return Config.chatfilter(message, user, room, connection);
->>>>>>> fe54d936
+			return Config.chatFilter(message, user, room, connection);
 		}
 		return message;
 	}
