--- conflicted
+++ resolved
@@ -72,6 +72,7 @@
 		connection.sendTo(room, "You are muted and cannot talk in this room.");
 		return false;
 	}
+	var roomType = room && room.auth ? room.type + 'Room' : 'global';
 	if (room && room.modchat) {
 		if (room.modchat === 'crash') {
 			if (!user.can('ignorelimits')) {
@@ -84,14 +85,16 @@
 				if (room.auth[user.userid]) {
 					userGroup = room.auth[user.userid];
 				} else if (room.isPrivate) {
-					userGroup = ' ';
-				}
-			}
-			if (!user.autoconfirmed && (room.auth && room.auth[user.userid] || user.group) === ' ' && room.modchat === 'autoconfirmed') {
-				connection.sendTo(room, "Because moderated chat is set, your account must be at least one week old and you must have won at least one ladder game to speak in this room.");
-				return false;
-			} else if (Config.groupsranking.indexOf(userGroup) < Config.groupsranking.indexOf(room.modchat)) {
-				var groupName = Config.groups[room.modchat].name || room.modchat;
+					userGroup = Config.groups.default[roomType];
+				}
+			}
+			if (room.modchat === 'autoconfirmed') {
+				if (!user.autoconfirmed && userGroup === Config.groups.default[roomType]) {
+					connection.sendTo(room, "Because moderated chat is set, your account must be at least one week old and you must have won at least one ladder game to speak in this room.");
+					return false;
+				}
+			} else if (Config.groups.bySymbol[userGroup].rank < Config.groups.bySymbol[room.modchat].rank) {
+				var groupName = Config.groups.bySymbol[room.modchat].name || room.modchat;
 				connection.sendTo(room, "Because moderated chat is set, you must be of rank " + groupName + " or higher to speak in this room.");
 				return false;
 			}
@@ -125,7 +128,7 @@
 			user.lastMessage = message;
 			user.lastMessageTime = Date.now();
 
-			if (user.group === ' ') {
+			if (user.group === Config.groups.default[roomType]) {
 				if (message.toLowerCase().indexOf('spoiler:') >= 0 || message.toLowerCase().indexOf('spoilers:') >= 0) {
 					connection.sendTo(room, "Due to spam, spoilers can't be sent to the lobby.");
 					return false;
@@ -133,8 +136,8 @@
 			}
 		}
 
-		if (Config.chatfilter) {
-			return Config.chatfilter(user, room, connection, message);
+		if (Config.chatFilter) {
+			return Config.chatFilter(user, room, connection, message);
 		}
 		return message;
 	}
@@ -362,7 +365,7 @@
 			var groupId = Config.groups.bySymbol[g].id;
 			var isDemote = promoteCmd === 'de' + groupId || promoteCmd === 'un' + groupId;
 			if (promoteCmd === groupId || isDemote) {
-				return parse('/' + (isRoom ? 'room' : '') + (isDemote ? 'demote' : 'promote') + ' ' + toId(target) + (isDemote ? '' : ',' + g), room, user, connection)
+				return parse('/' + (isRoom ? 'room' : '') + (isDemote ? 'demote' : 'promote') + ' ' + toId(target) + (isDemote ? '' : ',' + g), room, user, connection);
 			}
 		}
 
@@ -378,116 +381,6 @@
 	return message;
 };
 
-<<<<<<< HEAD
-function splitTarget(target, exactName) {
-	var commaIndex = target.indexOf(',');
-	if (commaIndex < 0) {
-		targetUser = Users.get(target, exactName);
-		this.targetUser = targetUser;
-		this.targetUsername = targetUser ? targetUser.name : target;
-		return '';
-	}
-	var targetUser = Users.get(target.substr(0, commaIndex), exactName);
-	if (!targetUser) {
-		targetUser = null;
-	}
-	this.targetUser = targetUser;
-	this.targetUsername = targetUser ? targetUser.name : target.substr(0, commaIndex);
-	return target.substr(commaIndex + 1).trim();
-}
-
-/**
- * Can this user talk?
- * Shows an error message if not.
- */
-function canTalk(user, room, connection, message) {
-	if (!user.named) {
-		connection.popup("You must choose a name before you can talk.");
-		return false;
-	}
-	if (room && user.locked) {
-		connection.sendTo(room, "You are locked from talking in chat.");
-		return false;
-	}
-	if (room && user.mutedRooms[room.id]) {
-		connection.sendTo(room, "You are muted and cannot talk in this room.");
-		return false;
-	}
-	var roomType = room && room.auth ? room.type + 'Room' : 'global';
-	if (room && room.modchat) {
-		if (room.modchat === 'crash') {
-			if (!user.can('ignorelimits')) {
-				connection.sendTo(room, "Because the server has crashed, you cannot speak in lobby chat.");
-				return false;
-			}
-		} else {
-			var userGroup = user.group;
-			if (room.auth) {
-				if (room.auth[user.userid]) {
-					userGroup = room.auth[user.userid];
-				} else if (room.isPrivate) {
-					userGroup = Config.groups.default[roomType];
-				}
-			}
-			if (room.modchat === 'autoconfirmed') {
-				if (!user.autoconfirmed && userGroup === Config.groups.default[roomType]) {
-					connection.sendTo(room, "Because moderated chat is set, your account must be at least one week old and you must have won at least one ladder game to speak in this room.");
-					return false;
-				}
-			} else if (Config.groups.bySymbol[userGroup].rank < Config.groups.bySymbol[room.modchat].rank) {
-				var groupName = Config.groups.bySymbol[room.modchat].name || room.modchat;
-				connection.sendTo(room, "Because moderated chat is set, you must be of rank " + groupName + " or higher to speak in this room.");
-				return false;
-			}
-		}
-	}
-	if (room && !(user.userid in room.users)) {
-		connection.popup("You can't send a message to this room without being in it.");
-		return false;
-	}
-
-	if (typeof message === 'string') {
-		if (!message) {
-			connection.popup("Your message can't be blank.");
-			return false;
-		}
-		if (message.length > MAX_MESSAGE_LENGTH && !user.can('ignorelimits')) {
-			connection.popup("Your message is too long:\n\n" + message);
-			return false;
-		}
-
-		// remove zalgo
-		message = message.replace(/[\u0300-\u036f\u0E31\u0E34-\u0E3A\u0E47-\u0E4E]{3,}/g, '');
-
-		if (room && room.id === 'lobby') {
-			var normalized = message.trim();
-			if ((normalized === user.lastMessage) &&
-					((Date.now() - user.lastMessageTime) < MESSAGE_COOLDOWN)) {
-				connection.popup("You can't send the same message again so soon.");
-				return false;
-			}
-			user.lastMessage = message;
-			user.lastMessageTime = Date.now();
-
-			if (user.group === Config.groups.default[roomType]) {
-				if (message.toLowerCase().indexOf('spoiler:') >= 0 || message.toLowerCase().indexOf('spoilers:') >= 0) {
-					connection.sendTo(room, "Due to spam, spoilers can't be sent to the lobby.");
-					return false;
-				}
-			}
-		}
-
-		if (Config.chatFilter) {
-			return Config.chatFilter(user, room, connection, message);
-		}
-		return message;
-	}
-
-	return true;
-}
-
-=======
->>>>>>> 536c6d0d
 exports.package = {};
 fs.readFile('package.json', function (err, data) {
 	if (err) return;
