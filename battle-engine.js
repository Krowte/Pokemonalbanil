/**
 * Simulator process
 * Pokemon Showdown - http://pokemonshowdown.com/
 *
 * This file is where the battle simulation itself happens.
 *
 * The most important part of the simulation happens in runEvent -
 * see that function's definition for details.
 *
 * @license MIT license
 */

require('sugar');

global.fs = require('fs');
if (!('existsSync' in fs)) {
	// for compatibility with ancient versions of node
	fs.existsSync = require('path').existsSync;
}
global.config = require('./config/config.js');

<<<<<<< HEAD
/*if (config.crashguard) {
	// graceful crash - allow current battles to finish before restarting
	process.on('uncaughtException', function (err) {
		require('./crashlogger.js')(err, 'A simulator process');*/
		/* var stack = (""+err.stack).split("\n").slice(0,2).join("<br />");
		if (Rooms.lobby) {
			Rooms.lobby.addRaw('<div><b>THE SERVER HAS CRASHED:</b> '+stack+'<br />Please restart the server.</div>');
			Rooms.lobby.addRaw('<div>You will not be able to talk in the lobby or start new battles until the server restarts.</div>');
		}
		config.modchat = 'crash';
		Rooms.global.lockdown = true; */
	/*});
}*/
=======
// graceful crash - allow current battles to finish before restarting
process.on('uncaughtException', function (err) {
	require('./crashlogger.js')(err, 'A simulator process');
});
>>>>>>> d9fa1862

/**
 * Converts anything to an ID. An ID must have only lowercase alphanumeric
 * characters.
 * If a string is passed, it will be converted to lowercase and
 * non-alphanumeric characters will be stripped.
 * If an object with an ID is passed, its ID will be returned.
 * Otherwise, an empty string will be returned.
 */
global.toId = function(text) {
	if (text && text.id) text = text.id;
	else if (text && text.userid) text = text.userid;

	return string(text).toLowerCase().replace(/[^a-z0-9]+/g, '');
};
global.toUserid = toId;

/**
 * Validates a username or Pokemon nickname
 */
global.toName = function(name) {
	name = string(name);
	name = name.replace(/[\|\s\[\]\,]+/g, ' ').trim();
	while (config.groups.bySymbol[name.charAt(0)] || name.charAt(0) === config.mutedSymbol || name.charAt(0) === config.lockedSymbol) {
		name = name.substr(1);
	}
	if (name.length > 18) name = name.substr(0,18);
	if (config.nameFilter) {
		name = config.nameFilter(name);
	}
	return name;
};

/**
 * Escapes a string for HTML
 * If strEscape is true, escapes it for JavaScript, too
 */
global.sanitize = function(str, strEscape) {
	str = (''+(str||''));
	str = str.escapeHTML();
	if (strEscape) str = str.replace(/'/g, '\\\'');
	return str;
};

/**
 * Safely ensures the passed variable is a string
 * Simply doing ''+str can crash if str.toString crashes or isn't a function
 * If we're expecting a string and being given anything that isn't a string
 * or a number, it's safe to assume it's an error, and return ''
 */
global.string = function(str) {
	if (typeof str === 'string' || typeof str === 'number') return ''+str;
	return '';
}

/**
 * Converts any variable to an integer (numbers get floored, non-numbers
 * become 0). Then clamps it between min and (optionally) max.
 */
clampIntRange = function(num, min, max) {
	if (typeof num !== 'number') num = 0;
	num = Math.floor(num);
	if (num < min) num = min;
	if (max !== undefined && num > max) num = max;
	return num;
};

global.Tools = require('./tools.js');

var Battles = {};

// Receive and process a message sent using Simulator.prototype.send in
// another process.
battleEngineFakeProcess.client.on('message', function(message) {
	//console.log('CHILD MESSAGE RECV: "'+message+'"');
	var nlIndex = message.indexOf("\n");
	var more = '';
	if (nlIndex > 0) {
		more = message.substr(nlIndex+1);
		message = message.substr(0, nlIndex);
	}
	var data = message.split('|');
	if (data[1] === 'init') {
		if (!Battles[data[0]]) {
			try {
				Battles[data[0]] = Battle.construct(data[0], data[2], data[3]);
			} catch (err) {
				var stack = err.stack + '\n\n' +
						'Additional information:\n' +
						'message = ' + message;
				var fakeErr = {stack: stack};

				if (!require('./crashlogger.js')(fakeErr, 'A battle')) {
					var ministack = (""+err.stack).split("\n").slice(0,2).join("<br />");
					battleEngineFakeProcess.client.send(data[0]+'\nupdate\n|html|<div class="broadcast-red"><b>A BATTLE PROCESS HAS CRASHED:</b> '+ministack+'</div>');
				} else {
					battleEngineFakeProcess.client.send(data[0]+'\nupdate\n|html|<div class="broadcast-red"><b>The battle crashed!</b><br />Don\'t worry, we\'re working on fixing it.</div>');
				}
			}
		}
	} else if (data[1] === 'dealloc') {
		if (Battles[data[0]]) Battles[data[0]].destroy();
		delete Battles[data[0]];
	} else {
		var battle = Battles[data[0]];
		if (battle) {
			var prevRequest = battle.currentRequest;
			try {
				battle.receive(data, more);
			} catch (err) {
				var stack = err.stack + '\n\n' +
						'Additional information:\n' +
						'message = ' + message + '\n' +
						'currentRequest = ' + prevRequest + '\n\n' +
						'Log:\n' + battle.log.join('\n');
				var fakeErr = {stack: stack};
				require('./crashlogger.js')(fakeErr, 'A battle');

				var logPos = battle.log.length;
				battle.add('html', '<div class="broadcast-red"><b>The battle crashed</b><br />You can keep playing but it might crash again.</div>');
				var nestedError;
				try {
					battle.makeRequest(prevRequest);
				} catch (e) {
					nestedError = e;
				}
				battle.sendUpdates(logPos);
				if (nestedError) {
					throw nestedError;
				}
			}
		} else if (data[1] === 'eval') {
			try {
				eval(data[2]);
			} catch (e) {}
		}
	}
});

var BattlePokemon = (function() {
	function BattlePokemon(set, side) {
		this.side = side;
		this.battle = side.battle;
		if (typeof set === 'string') set = {name: set};

		// "pre-bound" functions for nicer syntax (avoids repeated use of `bind`)
		this.getHealth = BattlePokemon.getHealth.bind(this);
		this.getDetails = BattlePokemon.getDetails.bind(this);

		this.set = set;

		this.baseTemplate = this.battle.getTemplate(set.species || set.name);
		if (!this.baseTemplate.exists) {
			this.battle.debug('Unidentified species: '+this.species);
			this.baseTemplate = this.battle.getTemplate('Unown');
		}
		this.species = this.baseTemplate.species;
		if (set.name === set.species || !set.name || !set.species) {
			set.name = this.species;
		}
		this.name = (set.name || set.species || 'Bulbasaur').substr(0,20);
		this.speciesid = toId(this.species);
		this.template = this.baseTemplate;
		this.moves = [];
		this.baseMoves = this.moves;
		this.movepp = {};
		this.moveset = [];
		this.baseMoveset = [];

		this.level = clampIntRange(set.forcedLevel || set.level || 100, 1, 1000);

		var genders = {M:'M',F:'F'};
		this.gender = this.template.gender || genders[set.gender] || (Math.random()*2<1?'M':'F');
		if (this.gender === 'N') this.gender = '';
		this.happiness = typeof set.happiness === 'number' ? clampIntRange(set.happiness, 0, 255) : 255;

		this.fullname = this.side.id + ': ' + this.name;
		this.details = this.species + (this.level==100?'':', L'+this.level) + (this.gender===''?'':', '+this.gender) + (this.set.shiny?', shiny':'');

		this.id = this.fullname; // shouldn't really be used anywhere

		this.statusData = {};
		this.volatiles = {};
		this.negateImmunity = {};

		this.height = this.template.height;
		this.heightm = this.template.heightm;
		this.weight = this.template.weight;
		this.weightkg = this.template.weightkg;

		this.ignore = {};

		this.baseAbility = toId(set.ability);
		this.ability = this.baseAbility;
		this.item = toId(set.item);
		this.canMegaEvo = (this.battle.getItem(this.item).megaEvolves === this.species);
		this.abilityData = {id: this.ability};
		this.itemData = {id: this.item};
		this.speciesData = {id: this.speciesid};

		this.types = this.baseTemplate.types;

		if (this.set.moves) {
			for (var i=0; i<this.set.moves.length; i++) {
				var move = this.battle.getMove(this.set.moves[i]);
				if (!move.id) continue;
				if (move.id === 'hiddenpower') {
					if (!this.set.ivs || Object.values(this.set.ivs).every(31)) {
						this.set.ivs = this.battle.getType(move.type).HPivs;
					}
					move = this.battle.getMove('hiddenpower');
				}
				this.baseMoveset.push({
					move: move.name,
					id: move.id,
					pp: (move.noPPBoosts ? move.pp : move.pp * 8/5),
					maxpp: (move.noPPBoosts ? move.pp : move.pp * 8/5),
					target: (move.nonGhostTarget && !this.hasType('Ghost') ? move.nonGhostTarget : move.target),
					disabled: false,
					used: false
				});
				this.moves.push(move.id);
			}
		}

		if (!this.set.evs) {
			this.set.evs = {
				hp: 84, atk: 84, def: 84, spa: 84, spd: 84, spe: 84
			};
		}
		if (!this.set.ivs) {
			this.set.ivs = {
				hp: 31, atk: 31, def: 31, spa: 31, spd: 31, spe: 31
			};
		}
		var stats = { hp: 31, atk: 31, def: 31, spe: 31, spa: 31, spd: 31};
		for (var i in stats) {
			if (!this.set.evs[i]) this.set.evs[i] = 0;
			if (!this.set.ivs[i] && this.set.ivs[i] !== 0) this.set.ivs[i] = 31;
		}
		for (var i in this.set.evs) {
			this.set.evs[i] = clampIntRange(this.set.evs[i], 0, 255);
		}
		for (var i in this.set.ivs) {
			this.set.ivs[i] = clampIntRange(this.set.ivs[i], 0, 31);
		}

		var hpTypes = ['Fighting','Flying','Poison','Ground','Rock','Bug','Ghost','Steel','Fire','Water','Grass','Electric','Psychic','Ice','Dragon','Dark'];
		if (this.battle.gen && this.battle.gen === 2) {
			// Gen 2 specific Hidden Power check. IVs are still treated 0-31 so we get them 0-15
			var atkDV = Math.floor(this.set.ivs.atk / 2);
			var defDV = Math.floor(this.set.ivs.def / 2);
			var speDV = Math.floor(this.set.ivs.spe / 2);
			var spcDV = Math.floor(this.set.ivs.spa / 2);
			this.hpType = hpTypes[4 * (atkDV % 4) + (defDV % 4)];
			this.hpPower = Math.floor((5 * ((spcDV >> 3) + (2 * (speDV >> 3)) + (4 * (defDV >> 3)) + (8 * (atkDV >> 3))) + (spcDV>2?3:spcDV)) / 2 + 31);
		} else {
			// Hidden Power check for gen 3 onwards
			var hpTypeX = 0, hpPowerX = 0;
			var i = 1;
			for (var s in stats) {
				hpTypeX += i * (this.set.ivs[s] % 2);
				hpPowerX += i * (Math.floor(this.set.ivs[s] / 2) % 2);
				i *= 2;
			}
			this.hpType = hpTypes[Math.floor(hpTypeX * 15 / 63)];
			// In Gen 6, Hidden Power is always 60 base power
			this.hpPower = (this.battle.gen && this.battle.gen < 6) ? Math.floor(hpPowerX * 40 / 63) + 30 : 60;
		}

		this.boosts = {
			atk: 0, def: 0, spa: 0, spd: 0, spe: 0,
			accuracy: 0, evasion: 0
		};
		this.stats = {atk:0, def:0, spa:0, spd:0, spe:0};

		this.maxhp = Math.floor(Math.floor(2*this.template.baseStats['hp']+this.set.ivs['hp']+Math.floor(this.set.evs['hp']/4)+100)*this.level / 100 + 10);
		if (this.template.baseStats['hp'] === 1) this.maxhp = 1; // shedinja
		this.hp = this.hp || this.maxhp;

		this.baseIvs = this.set.ivs;
		this.baseHpType = this.hpType;
		this.baseHpPower = this.hpPower;

		this.clearVolatile(true);
	}

	BattlePokemon.prototype.trapped = false;
	BattlePokemon.prototype.maybeTrapped = false;
	BattlePokemon.prototype.hp = 0;
	BattlePokemon.prototype.maxhp = 100;
	BattlePokemon.prototype.illusion = null;
	BattlePokemon.prototype.fainted = false;
	BattlePokemon.prototype.lastItem = '';
	BattlePokemon.prototype.status = '';
	BattlePokemon.prototype.position = 0;

	BattlePokemon.prototype.lastMove = '';
	BattlePokemon.prototype.moveThisTurn = '';

	BattlePokemon.prototype.lastDamage = 0;
	BattlePokemon.prototype.lastAttackedBy = null;
	BattlePokemon.prototype.usedItemThisTurn = false;
	BattlePokemon.prototype.newlySwitched = false;
	BattlePokemon.prototype.beingCalledBack = false;
	BattlePokemon.prototype.isActive = false;
	BattlePokemon.prototype.isStarted = false; // has this pokemon's Start events run yet?
	BattlePokemon.prototype.transformed = false;
	BattlePokemon.prototype.duringMove = false;
	BattlePokemon.prototype.hpType = 'Dark';
	BattlePokemon.prototype.hpPower = 70;
	BattlePokemon.prototype.speed = 0;

	BattlePokemon.prototype.toString = function() {
		var fullname = this.fullname;
		if (this.illusion) fullname = this.illusion.fullname;

		var positionList = ['a','b','c','d','e','f'];
		if (this.isActive) return fullname.substr(0,2) + positionList[this.position] + fullname.substr(2);
		return fullname;
	};
	// "static" function
	BattlePokemon.getDetails = function(side) {
		if (this.illusion) return this.illusion.details + '|' + this.getHealth(side);
		return this.details + '|' + this.getHealth(side);
	};
	BattlePokemon.prototype.update = function(init) {
		// reset for Light Metal etc
		this.weightkg = this.template.weightkg;
		// reset for diabled moves
		this.disabledMoves = {};
		this.negateImmunity = {};
		this.trapped = this.maybeTrapped = false;
		// reset for ignore settings
		this.ignore = {};
		for (var i in this.moveset) {
			if (this.moveset[i]) this.moveset[i].disabled = false;
		}
		if (init) return;

		if (this.runImmunity('trapped')) this.battle.runEvent('MaybeTrapPokemon', this);
		for (var i = 0; i < this.battle.sides.length; ++i) {
			var side = this.battle.sides[i];
			if (side === this.side) continue;
			for (var j = 0; j < side.active.length; ++j) {
				var pokemon = side.active[j];
				if (!pokemon || pokemon.fainted ||
					!pokemon.template.abilities) continue;
				for (var k in pokemon.template.abilities) {
					var ability = pokemon.template.abilities[k];
					if (ability === pokemon.ability) {
						// This event was already run above so we don't need
						// to run it again.
						continue;
					}
					if ((k === 'H') && pokemon.template.unreleasedHidden) {
						// unreleased hidden ability
						continue;
					}
					if (this.runImmunity('trapped')) {
						this.battle.singleEvent('FoeMaybeTrapPokemon',
							this.battle.getAbility(ability), {}, this, pokemon);
					}
				}
			}
		}
		this.battle.runEvent('ModifyPokemon', this);

		this.speed = this.getStat('spe');
	};
	BattlePokemon.prototype.calculateStat = function(statName, boost, modifier) {
		statName = toId(statName);
		// var boost = this.boosts[statName];

		if (statName === 'hp') return this.maxhp; // please just read .maxhp directly

		// base stat
		var stat = this.stats[statName];

		// stat boosts
		// boost = this.boosts[statName];
		var boostTable = [1,1.5,2,2.5,3,3.5,4];
		if (boost > 6) boost = 6;
		if (boost < -6) boost = -6;
		if (boost >= 0) {
			stat = Math.floor(stat * boostTable[boost]);
		} else {
			stat = Math.floor(stat / boostTable[-boost]);
		}

		// stat modifier
		stat = this.battle.modify(stat, (modifier || 1));

		if (this.battle.getStatCallback) {
			stat = this.battle.getStatCallback(stat, statName, this);
		}

		return stat;
	};
	BattlePokemon.prototype.getStat = function(statName, unboosted, unmodified) {
		statName = toId(statName);

		if (statName === 'hp') return this.maxhp; // please just read .maxhp directly

		// base stat
		var stat = this.stats[statName];

		// stat boosts
		if (!unboosted) {
			var boost = this.boosts[statName];
			var boostTable = [1,1.5,2,2.5,3,3.5,4];
			if (boost > 6) boost = 6;
			if (boost < -6) boost = -6;
			if (boost >= 0) {
				stat = Math.floor(stat * boostTable[boost]);
			} else {
				stat = Math.floor(stat / boostTable[-boost]);
			}
		}

		// stat modifier effects
		if (!unmodified) {
			var statTable = {atk:'Atk', def:'Def', spa:'SpA', spd:'SpD', spe:'Spe'};
			var statMod = 1;
			statMod = this.battle.runEvent('Modify'+statTable[statName], this, null, null, statMod);
			stat = this.battle.modify(stat, statMod);
		}
		if (this.battle.getStatCallback) {
			stat = this.battle.getStatCallback(stat, statName, this);
		}
		return stat;
	};
	BattlePokemon.prototype.getMoveData = function(move) {
		move = this.battle.getMove(move);
		for (var i=0; i<this.moveset.length; i++) {
			var moveData = this.moveset[i];
			if (moveData.id === move.id) {
				return moveData;
			}
		}
		return null;
	};
	BattlePokemon.prototype.deductPP = function(move, amount, source) {
		move = this.battle.getMove(move);
		var ppData = this.getMoveData(move);
		var success = false;
		if (ppData) {
			ppData.used = true;
		}
		if (ppData && ppData.pp) {
			ppData.pp -= this.battle.runEvent('DeductPP', this, source||this, move, amount||1);
			if (ppData.pp <= 0) {
				ppData.pp = 0;
			}
			success = true;
		}
		return success;
	};
	BattlePokemon.prototype.moveUsed = function(move) {
		this.lastMove = this.battle.getMove(move).id;
		this.moveThisTurn = this.lastMove;
	};
	BattlePokemon.prototype.gotAttacked = function(move, damage, source) {
		if (!damage) damage = 0;
		move = this.battle.getMove(move);
		this.lastAttackedBy = {
			pokemon: source,
			damage: damage,
			move: move.id,
			thisTurn: true
		};
	};
	BattlePokemon.prototype.getLockedMove = function() {
		var lockedMove = this.battle.runEvent('LockMove', this);
		if (lockedMove === true) lockedMove = false;
		return lockedMove;
	};
	BattlePokemon.prototype.getMoves = function(lockedMove) {
		if (lockedMove) {
			lockedMove = toId(lockedMove);
			this.trapped = true;
		}
		if (lockedMove === 'recharge') {
			return [{
				move: 'Recharge',
				id: 'recharge'
			}];
		}
		var moves = [];
		var hasValidMove = false;
		for (var i=0; i<this.moveset.length; i++) {
			var move = this.moveset[i];
			if (lockedMove) {
				if (lockedMove === move.id) {
					return [move];
				}
				continue;
			}
			if (this.disabledMoves[move.id] || !move.pp && (this.battle.gen !== 1 || !this.volatiles['partialtrappinglock'])) {
				move.disabled = true;
			} else if (!move.disabled) {
				hasValidMove = true;
			}
			var moveName = move.move;
			if (move.id === 'hiddenpower') {
				moveName = 'Hidden Power '+this.hpType;
				if (this.gen < 6) moveName += ' '+this.hpPower;
			}
			moves.push({
				move: moveName,
				id: move.id,
				pp: move.pp,
				maxpp: move.maxpp,
				target: move.target,
				disabled: move.disabled
			});
		}
		if (lockedMove) {
			return [{
				move: this.battle.getMove(lockedMove).name,
				id: lockedMove
			}];
		}
		if (!hasValidMove) {
			return [{
				move: 'Struggle',
				id: 'struggle'
			}];
		}
		return moves;
	};
	BattlePokemon.prototype.getRequestData = function() {
		var lockedMove = this.getLockedMove();
		var data = {moves: this.getMoves(lockedMove)};
		if (lockedMove && this.trapped) {
			data.trapped = true;
		} else if (this.maybeTrapped) {
			data.maybeTrapped = true;
		}
		return data;
	};
	BattlePokemon.prototype.positiveBoosts = function() {
		var boosts = 0;
		for (var i in this.boosts) {
			if (this.boosts[i] > 0) boosts += this.boosts[i];
		}
		return boosts;
	};
	BattlePokemon.prototype.boostBy = function(boost, source, effect) {
		var changed = false;
		for (var i in boost) {
			var delta = boost[i];
			this.boosts[i] += delta;
			if (this.boosts[i] > 6) {
				delta -= this.boosts[i] - 6;
				this.boosts[i] = 6;
			}
			if (this.boosts[i] < -6) {
				delta -= this.boosts[i] - (-6);
				this.boosts[i] = -6;
			}
			if (delta) changed = true;
		}
		this.update();
		return changed;
	};
	BattlePokemon.prototype.clearBoosts = function() {
		for (var i in this.boosts) {
			this.boosts[i] = 0;
		}
		this.update();
	};
	BattlePokemon.prototype.setBoost = function(boost) {
		for (var i in boost) {
			this.boosts[i] = boost[i];
		}
		this.update();
	};
	BattlePokemon.prototype.copyVolatileFrom = function(pokemon) {
		this.clearVolatile();
		this.boosts = pokemon.boosts;
		this.volatiles = pokemon.volatiles;
		this.update();
		pokemon.clearVolatile();
		for (var i in this.volatiles) {
			var status = this.getVolatile(i);
			if (status.noCopy) {
				delete this.volatiles[i];
			}
			this.battle.singleEvent('Copy', status, this.volatiles[i], this);
		}
	};
	BattlePokemon.prototype.transformInto = function(pokemon, user) {
		var template = pokemon.template;
		if (pokemon.fainted || pokemon.illusion || (pokemon.volatiles['substitute'] && this.battle.gen >= 5)) {
			return false;
		}
		if (!template.abilities || (pokemon && pokemon.transformed && this.battle.gen >= 2) || (user && user.transformed && this.battle.gen >= 5)) {
			return false;
		}
		if (!this.formeChange(template, true)) {
			return false;
		}
		this.transformed = true;
		this.types = pokemon.types;
		for (var statName in this.stats) {
			this.stats[statName] = pokemon.stats[statName];
		}
		this.moveset = [];
		this.moves = [];
		this.set.ivs = (this.battle.gen >= 5 ? this.set.ivs : pokemon.set.ivs);
		this.hpType = (this.battle.gen >= 5 ? this.hpType : pokemon.hpType);
		this.hpPower = (this.battle.gen >= 5 ? this.hpPower : pokemon.hpPower);
		for (var i=0; i<pokemon.moveset.length; i++) {
			var move = this.battle.getMove(this.set.moves[i]);
			var moveData = pokemon.moveset[i];
			var moveName = moveData.move;
			if (moveData.id === 'hiddenpower') {
				moveName = 'Hidden Power '+this.hpType;
			}
			this.moveset.push({
				move: moveName,
				id: moveData.id,
				pp: move.noPPBoosts ? moveData.maxpp : 5,
				maxpp: this.battle.gen >= 5 ? (move.noPPBoosts ? moveData.maxpp : 5) : (this.battle.gen <= 2 ? move.pp : moveData.maxpp),
				target: moveData.target,
				disabled: false
			});
			this.moves.push(toId(moveName));
		}
		for (var j in pokemon.boosts) {
			this.boosts[j] = pokemon.boosts[j];
		}
		this.battle.add('-transform', this, pokemon);
		this.setAbility(pokemon.ability);
		this.update();
		return true;
	};
	BattlePokemon.prototype.formeChange = function(template, dontRecalculateStats) {
		template = this.battle.getTemplate(template);

		if (!template.abilities) return false;
		this.template = template;
		this.types = this.template.types;
		if (!dontRecalculateStats) {
			for (var statName in this.stats) {
				var stat = this.template.baseStats[statName];
				stat = Math.floor(Math.floor(2*stat+this.set.ivs[statName]+Math.floor(this.set.evs[statName]/4))*this.level / 100 + 5);

				// nature
				var nature = this.battle.getNature(this.set.nature);
				if (statName === nature.plus) stat *= 1.1;
				if (statName === nature.minus) stat *= 0.9;
				this.stats[statName] = Math.floor(stat);
			}
			this.speed = this.stats.spe;
		}
		return true;
	};
	BattlePokemon.prototype.clearVolatile = function(init) {
		this.boosts = {
			atk: 0,
			def: 0,
			spa: 0,
			spd: 0,
			spe: 0,
			accuracy: 0,
			evasion: 0
		};

		this.moveset = [];
		this.moves = [];
		// we're copying array contents
		// DO NOT "optimize" it to copy just the pointer
		// if you don't know what a pointer is, please don't
		// touch this code
		for (var i=0; i<this.baseMoveset.length; i++) {
			this.moveset.push(this.baseMoveset[i]);
			this.moves.push(toId(this.baseMoveset[i].move));
		}
		this.transformed = false;
		this.ability = this.baseAbility;
		this.set.ivs = this.baseIvs;
		this.hpType = this.baseHpType;
		this.hpPower = this.baseHpPower;
		for (var i in this.volatiles) {
			if (this.volatiles[i].linkedStatus) {
				this.volatiles[i].linkedPokemon.removeVolatile(this.volatiles[i].linkedStatus);
			}
		}
		this.volatiles = {};
		this.switchFlag = false;

		this.lastMove = '';
		this.moveThisTurn = '';

		this.lastDamage = 0;
		this.lastAttackedBy = null;
		this.newlySwitched = true;
		this.beingCalledBack = false;

		this.formeChange(this.baseTemplate);

		this.update(init);
	};
	BattlePokemon.prototype.hasType = function (type) {
		if (!type) return false;
		if (Array.isArray(type)) {
			for (var i=0; i<type.length; i++) {
				if (this.hasType(type[i])) return true;
			}
		} else {
			for (var i=0; i<this.types.length; i++) {
				if (this.types[i] === type) return true;
			}
		}
		return false;
	};
	// returns the amount of damage actually dealt
	BattlePokemon.prototype.faint = function(source, effect) {
		if (this.fainted) return 0;
		var d = this.hp;
		this.hp = 0;
		this.switchFlag = false;
		this.status = 'fnt';
		//this.fainted = true;
		this.battle.faintQueue.push({
			target: this,
			source: source,
			effect: effect
		});
		return d;
	};
	BattlePokemon.prototype.damage = function(d, source, effect) {
		if (!this.hp) return 0;
		if (d < 1 && d > 0) d = 1;
		d = Math.floor(d);
		if (isNaN(d)) return 0;
		if (d <= 0) return 0;
		this.hp -= d;
		if (this.hp <= 0) {
			d += this.hp;
			this.faint(source, effect);
		}
		return d;
	};
	BattlePokemon.prototype.tryTrap = function() {
		if (this.runImmunity('trapped')) {
			this.trapped = true;
			return true;
		}
		return false;
	}
	BattlePokemon.prototype.hasMove = function(moveid) {
		moveid = toId(moveid);
		if (moveid.substr(0,11) === 'hiddenpower') moveid = 'hiddenpower';
		for (var i=0; i<this.moveset.length; i++) {
			if (moveid === this.battle.getMove(this.moveset[i].move).id) {
				return moveid;
			}
		}
		return false;
	};
	BattlePokemon.prototype.getValidMoves = function() {
		var pMoves = this.getMoves(this.getLockedMove());
		var moves = [];
		for (var i=0; i<pMoves.length; i++) {
			if (!pMoves[i].disabled) {
				moves.push(pMoves[i].id);
			}
		}
		if (!moves.length) return ['struggle'];
		return moves;
	};
	// returns the amount of damage actually healed
	BattlePokemon.prototype.heal = function(d) {
		if (!this.hp) return false;
		d = Math.floor(d);
		if (isNaN(d)) return false;
		if (d <= 0) return false;
		if (this.hp >= this.maxhp) return false;
		this.hp += d;
		if (this.hp > this.maxhp) {
			d -= this.hp - this.maxhp;
			this.hp = this.maxhp;
		}
		return d;
	};
	// sets HP, returns delta
	BattlePokemon.prototype.sethp = function(d) {
		if (!this.hp) return 0;
		d = Math.floor(d);
		if (isNaN(d)) return;
		if (d < 1) d = 1;
		d = d-this.hp;
		this.hp += d;
		if (this.hp > this.maxhp) {
			d -= this.hp - this.maxhp;
			this.hp = this.maxhp;
		}
		return d;
	};
	BattlePokemon.prototype.trySetStatus = function(status, source, sourceEffect) {
		if (!this.hp) return false;
		if (this.status) return false;
		return this.setStatus(status, source, sourceEffect);
	};
	BattlePokemon.prototype.cureStatus = function() {
		if (!this.hp) return false;
		// unlike clearStatus, gives cure message
		if (this.status) {
			this.battle.add('-curestatus', this, this.status);
			this.setStatus('');
		}
	};
	BattlePokemon.prototype.setStatus = function(status, source, sourceEffect, ignoreImmunities) {
		if (!this.hp) return false;
		status = this.battle.getEffect(status);
		if (this.battle.event) {
			if (!source) source = this.battle.event.source;
			if (!sourceEffect) sourceEffect = this.battle.effect;
		}

		if (!ignoreImmunities && status.id) {
			// the game currently never ignores immunities
			if (!this.runImmunity(status.id==='tox'?'psn':status.id)) {
				this.battle.debug('immune to status');
				return false;
			}
		}

		if (this.status === status.id) return false;
		var prevStatus = this.status;
		var prevStatusData = this.statusData;
		if (status.id && !this.battle.runEvent('SetStatus', this, source, sourceEffect, status)) {
			this.battle.debug('set status ['+status.id+'] interrupted');
			return false;
		}

		this.status = status.id;
		this.statusData = {id: status.id, target: this};
		if (source) this.statusData.source = source;
		if (status.duration) {
			this.statusData.duration = status.duration;
		}
		if (status.durationCallback) {
			this.statusData.duration = status.durationCallback.call(this.battle, this, source, sourceEffect);
		}

		if (status.id && !this.battle.singleEvent('Start', status, this.statusData, this, source, sourceEffect)) {
			this.battle.debug('status start ['+status.id+'] interrupted');
			// cancel the setstatus
			this.status = prevStatus;
			this.statusData = prevStatusData;
			return false;
		}
		this.update();
		if (status.id && !this.battle.runEvent('AfterSetStatus', this, source, sourceEffect, status)) {
			return false;
		}
		return true;
	};
	BattlePokemon.prototype.clearStatus = function() {
		// unlike cureStatus, does not give cure message
		return this.setStatus('');
	};
	BattlePokemon.prototype.getStatus = function() {
		return this.battle.getEffect(this.status);
	};
	BattlePokemon.prototype.eatItem = function(item, source, sourceEffect) {
		if (!this.hp || !this.isActive) return false;
		if (!this.item) return false;

		var id = toId(item);
		if (id && this.item !== id) return false;

		if (!sourceEffect && this.battle.effect) sourceEffect = this.battle.effect;
		if (!source && this.battle.event && this.battle.event.target) source = this.battle.event.target;
		item = this.getItem();
		if (this.battle.runEvent('UseItem', this, null, null, item) && this.battle.runEvent('EatItem', this, null, null, item)) {
			this.battle.add('-enditem', this, item, '[eat]');

			this.battle.singleEvent('Eat', item, this.itemData, this, source, sourceEffect);

			this.lastItem = this.item;
			this.item = '';
			this.itemData = {id: '', target: this};
			this.usedItemThisTurn = true;
			return true;
		}
		return false;
	};
	BattlePokemon.prototype.useItem = function(item, source, sourceEffect) {
		if (!this.isActive) return false;
		if (!this.item) return false;

		var id = toId(item);
		if (id && this.item !== id) return false;

		if (!sourceEffect && this.battle.effect) sourceEffect = this.battle.effect;
		if (!source && this.battle.event && this.battle.event.target) source = this.battle.event.target;
		item = this.getItem();
		if (this.battle.runEvent('UseItem', this, null, null, item)) {
			switch (item.id) {
			case 'redcard':
				this.battle.add('-enditem', this, item, '[of] '+source);
				break;
			default:
				if (!item.isGem) {
					this.battle.add('-enditem', this, item);
				}
				break;
			}

			this.battle.singleEvent('Use', item, this.itemData, this, source, sourceEffect);

			this.lastItem = this.item;
			this.item = '';
			this.itemData = {id: '', target: this};
			this.usedItemThisTurn = true;
			return true;
		}
		return false;
	};
	BattlePokemon.prototype.takeItem = function(source) {
		if (!this.hp || !this.isActive) return false;
		if (!this.item) return false;
		if (!source) source = this;
		var item = this.getItem();
		if (this.battle.runEvent('TakeItem', this, source, null, item)) {
			this.lastItem = '';
			this.item = '';
			this.itemData = {id: '', target: this};
			return item;
		}
		return false;
	};
	BattlePokemon.prototype.setItem = function(item, source, effect) {
		if (!this.hp || !this.isActive) return false;
		item = this.battle.getItem(item);
		this.lastItem = this.item;
		this.item = item.id;
		this.itemData = {id: item.id, target: this};
		if (item.id) {
			this.battle.singleEvent('Start', item, this.itemData, this, source, effect);
		}
		if (this.lastItem) this.usedItemThisTurn = true;
		return true;
	};
	BattlePokemon.prototype.getItem = function() {
		return this.battle.getItem(this.item);
	};
	BattlePokemon.prototype.clearItem = function() {
		return this.setItem('');
	};
	BattlePokemon.prototype.setAbility = function(ability, source, effect, noForce) {
		if (!this.hp) return false;
		ability = this.battle.getAbility(ability);
		if (noForce && this.ability === ability.id) {
			return false;
		}
		if (ability.id === 'multitype' || ability.id === 'illusion' || ability.id === 'stancechange' || this.ability === 'multitype') {
			return false;
		}
		this.ability = ability.id;
		this.abilityData = {id: ability.id, target: this};
		if (ability.id) {
			this.battle.singleEvent('Start', ability, this.abilityData, this, source, effect);
		}
		return true;
	};
	BattlePokemon.prototype.getAbility = function() {
		return this.battle.getAbility(this.ability);
	};
	BattlePokemon.prototype.clearAbility = function() {
		return this.setAbility('');
	};
	BattlePokemon.prototype.getNature = function() {
		return this.battle.getNature(this.set.nature);
	};
	BattlePokemon.prototype.addVolatile = function(status, source, sourceEffect) {
		if (!this.hp) return false;
		status = this.battle.getEffect(status);
		if (this.battle.event) {
			if (!source) source = this.battle.event.source;
			if (!sourceEffect) sourceEffect = this.battle.effect;
		}

		if (this.volatiles[status.id]) {
			if (!status.onRestart) return false;
			return this.battle.singleEvent('Restart', status, this.volatiles[status.id], this, source, sourceEffect);
		}
		if (!this.runImmunity(status.id)) return false;
		var result = this.battle.runEvent('TryAddVolatile', this, source, sourceEffect, status);
		if (!result) {
			this.battle.debug('add volatile ['+status.id+'] interrupted');
			return result;
		}
		this.volatiles[status.id] = {id: status.id};
		this.volatiles[status.id].target = this;
		if (source) {
			this.volatiles[status.id].source = source;
			this.volatiles[status.id].sourcePosition = source.position;
		}
		if (sourceEffect) {
			this.volatiles[status.id].sourceEffect = sourceEffect;
		}
		if (status.duration) {
			this.volatiles[status.id].duration = status.duration;
		}
		if (status.durationCallback) {
			this.volatiles[status.id].duration = status.durationCallback.call(this.battle, this, source, sourceEffect);
		}
		var result = this.battle.singleEvent('Start', status, this.volatiles[status.id], this, source, sourceEffect);
		if (!result) {
			// cancel
			delete this.volatiles[status.id];
			return result;
		}
		this.update();
		return true;
	};
	BattlePokemon.prototype.getVolatile = function(status) {
		status = this.battle.getEffect(status);
		if (!this.volatiles[status.id]) return null;
		return status;
	};
	BattlePokemon.prototype.removeVolatile = function(status) {
		if (!this.hp) return false;
		status = this.battle.getEffect(status);
		if (!this.volatiles[status.id]) return false;
		this.battle.singleEvent('End', status, this.volatiles[status.id], this);
		delete this.volatiles[status.id];
		this.update();
		return true;
	};
	// "static" function
	BattlePokemon.getHealth = function(side) {
		if (!this.hp) return '0 fnt';
		var hpstring;
		if ((side === true) || (this.side === side) || this.battle.getFormat().debug) {
			hpstring = ''+this.hp+'/'+this.maxhp;
		} else {
			var ratio = this.hp / this.maxhp;
			if (this.battle.reportPercentages) {
				// HP Percentage Mod mechanics
				var percentage = Math.ceil(ratio * 100);
				if ((percentage === 100) && (ratio < 1.0)) {
					percentage = 99;
				}
				hpstring = '' + percentage + '/100';
			} else {
				// In-game accurate pixel health mechanics
				var pixels = Math.floor(ratio * 48) || 1;
				hpstring = '' + pixels + '/48';
				if ((pixels === 9) && (ratio > 0.2)) {
					hpstring += 'y'; // force yellow HP bar
				} else if ((pixels === 24) && (ratio > 0.5)) {
					hpstring += 'g'; // force green HP bar
				}
			}
		}
		if (this.status) hpstring += ' ' + this.status;
		return hpstring;
	};
	BattlePokemon.prototype.runImmunity = function(type, message) {
		if (this.fainted) {
			return false;
		}
		if (!type || type === '???') {
			return true;
		}
		if (this.negateImmunity[type]) return true;
		if (!(this.negateImmunity['Type'] && type in this.battle.data.TypeChart)) {
			// Ring Target not active
			if (!this.battle.getImmunity(type, this)) {
				this.battle.debug('natural immunity');
				if (message) {
					this.battle.add('-immune', this, '[msg]');
				}
				return false;
			}
		}
		var immunity = this.battle.runEvent('Immunity', this, null, null, type);
		if (!immunity) {
			this.battle.debug('artificial immunity');
			if (message && immunity !== null) {
				this.battle.add('-immune', this, '[msg]');
			}
			return false;
		}
		return true;
	};
	BattlePokemon.prototype.destroy = function() {
		// deallocate ourself
		// get rid of some possibly-circular references
		this.battle = null;
		this.side = null;
	};
	return BattlePokemon;
})();

var BattleSide = (function() {
	function BattleSide(name, battle, n, team) {
		this.battle = battle;
		this.n = n;
		this.name = name;
		this.pokemon = [];
		this.active = [null];
		this.sideConditions = {};

		this.id = (n?'p2':'p1');

		switch (this.battle.gameType) {
		case 'doubles':
			this.active = [null, null];
			break;
		}

		this.team = this.battle.getTeam(this, team);
		for (var i=0; i<this.team.length && i<6; i++) {
			//console.log("NEW POKEMON: "+(this.team[i]?this.team[i].name:'[unidentified]'));
			this.pokemon.push(new BattlePokemon(this.team[i], this));
		}
		this.pokemonLeft = this.pokemon.length;
		for (var i=0; i<this.pokemon.length; i++) {
			this.pokemon[i].position = i;
		}
	}

	BattleSide.prototype.isActive = false;
	BattleSide.prototype.pokemonLeft = 0;
	BattleSide.prototype.faintedLastTurn = false;
	BattleSide.prototype.faintedThisTurn = false;
	BattleSide.prototype.decision = null;
	BattleSide.prototype.foe = null;

	BattleSide.prototype.toString = function() {
		return this.id+': '+this.name;
	};
	BattleSide.prototype.getData = function() {
		var data = {
			name: this.name,
			id: this.id,
			pokemon: []
		};
		for (var i=0; i<this.pokemon.length; i++) {
			var pokemon = this.pokemon[i];
			data.pokemon.push({
				ident: pokemon.fullname,
				details: pokemon.details,
				condition: pokemon.getHealth(pokemon.side),
				active: (pokemon.position < pokemon.side.active.length),
				moves: pokemon.moves.map(function(move) {
					if (move === 'hiddenpower') {
						return move + toId(pokemon.hpType) + (pokemon.hpPower == 70?'':pokemon.hpPower);
					}
					return move;
				}),
				baseAbility: pokemon.baseAbility,
				item: pokemon.item,
				canMegaEvo: pokemon.canMegaEvo
			});
		}
		return data;
	};
	BattleSide.prototype.randomActive = function() {
		var actives = this.active.filter(function(active) {
			return active && !active.fainted;
		});
		if (!actives.length) return null;
		var i = Math.floor(Math.random() * actives.length);
		return actives[i];
	};
	BattleSide.prototype.addSideCondition = function(status, source, sourceEffect) {
		status = this.battle.getEffect(status);
		if (this.sideConditions[status.id]) {
			if (!status.onRestart) return false;
			return this.battle.singleEvent('Restart', status, this.sideConditions[status.id], this, source, sourceEffect);
		}
		this.sideConditions[status.id] = {id: status.id};
		this.sideConditions[status.id].target = this;
		if (source) {
			this.sideConditions[status.id].source = source;
			this.sideConditions[status.id].sourcePosition = source.position;
		}
		if (status.duration) {
			this.sideConditions[status.id].duration = status.duration;
		}
		if (status.durationCallback) {
			this.sideConditions[status.id].duration = status.durationCallback.call(this.battle, this, source, sourceEffect);
		}
		if (!this.battle.singleEvent('Start', status, this.sideConditions[status.id], this, source, sourceEffect)) {
			delete this.sideConditions[status.id];
			return false;
		}
		this.battle.update();
		return true;
	};
	BattleSide.prototype.getSideCondition = function(status) {
		status = this.battle.getEffect(status);
		if (!this.sideConditions[status.id]) return null;
		return status;
	};
	BattleSide.prototype.removeSideCondition = function(status) {
		status = this.battle.getEffect(status);
		if (!this.sideConditions[status.id]) return false;
		this.battle.singleEvent('End', status, this.sideConditions[status.id], this);
		delete this.sideConditions[status.id];
		this.battle.update();
		return true;
	};
	BattleSide.prototype.emitCallback = function() {
		this.battle.send('callback', this.id + "\n" +
			Array.prototype.slice.call(arguments).join('|'));
	};
	BattleSide.prototype.emitRequest = function(update) {
		this.battle.send('request', this.id+"\n"+this.battle.rqid+"\n"+JSON.stringify(update));
	};
	BattleSide.prototype.destroy = function() {
		// deallocate ourself

		// deallocate children and get rid of references to them
		for (var i=0; i<this.pokemon.length; i++) {
			if (this.pokemon[i]) this.pokemon[i].destroy();
			this.pokemon[i] = null;
		}
		this.pokemon = null;
		for (var i=0; i<this.active.length; i++) {
			this.active[i] = null;
		}
		this.active = null;

		if (this.decision) {
			delete this.decision.side;
			delete this.decision.pokemon;
		}
		this.decision = null;

		// get rid of some possibly-circular references
		this.battle = null;
		this.foe = null;
	};
	return BattleSide;
})();

var Battle = (function() {
	var Battle = {};

	Battle.construct = (function() {
		var battleProtoCache = {};
		return function(roomid, formatarg, rated) {
			var battle = Object.create((function() {
				if (battleProtoCache[formatarg] !== undefined) {
					return battleProtoCache[formatarg];
				}

				// Scripts overrides Battle overrides Scripts overrides Tools
				var tools = Tools.mod(formatarg);
				var proto = Object.create(tools);
				for (var i in Battle.prototype) {
					proto[i] = Battle.prototype[i];
				};
				var battle = Object.create(proto);
				var ret = Object.create(battle);
				tools.install(ret);
				return battleProtoCache[formatarg] = ret;
			})());
			Battle.prototype.init.call(battle, roomid, formatarg, rated);
			return battle;
		};
	})();

	Battle.prototype = {};

	Battle.prototype.init = function(roomid, formatarg, rated) {
		var format = Tools.getFormat(formatarg);

		this.log = [];
		this.sides = [null, null];
		this.roomid = roomid;
		this.id = roomid;
		this.rated = rated;
		this.weatherData = {id:''};
		this.terrainData = {id:''};
		this.pseudoWeather = {};

		this.format = toId(format);
		this.formatData = {id:this.format};

		this.effect = {id:''};
		this.effectData = {id:''};
		this.event = {id:''};

		this.gameType = (format.gameType || 'singles');

		this.queue = [];
		this.faintQueue = [];
		this.messageLog = [];

		// use a random initial seed (64-bit, [high -> low])
		this.seed = [Math.floor(Math.random() * 0x10000),
			Math.floor(Math.random() * 0x10000),
			Math.floor(Math.random() * 0x10000),
			Math.floor(Math.random() * 0x10000)];
	}

	Battle.prototype.turn = 0;
	Battle.prototype.p1 = null;
	Battle.prototype.p2 = null;
	Battle.prototype.lastUpdate = 0;
	Battle.prototype.currentRequest = '';
	Battle.prototype.weather = '';
	Battle.prototype.terrain = '';
	Battle.prototype.ended = false;
	Battle.prototype.started = false;
	Battle.prototype.active = false;
	Battle.prototype.eventDepth = 0;
	Battle.prototype.lastMove = '';
	Battle.prototype.activeMove = null;
	Battle.prototype.activePokemon = null;
	Battle.prototype.activeTarget = null;
	Battle.prototype.midTurn = false;
	Battle.prototype.currentRequest = '';
	Battle.prototype.rqid = 0;
	Battle.prototype.lastMoveLine = 0;
	Battle.prototype.reportPercentages = false;

	Battle.prototype.toString = function() {
		return 'Battle: '+this.format;
	};


	// This function is designed to emulate the on-cartridge PRNG for Gens 3 and 4, as described in
	// http://www.smogon.com/ingame/rng/pid_iv_creation#pokemon_random_number_generator
	// This RNG uses a 32-bit initial seed

	// This function has three different results, depending on arguments:
	// - random() returns a real number in [0,1), just like Math.random()
	// - random(n) returns an integer in [0,n)
	// - random(m,n) returns an integer in [m,n)

	// m and n are converted to integers via Math.floor. If the result is NaN, they are ignored.
	/*
	Battle.prototype.random = function(m, n) {
		this.seed = (this.seed * 0x41C64E6D + 0x6073) >>> 0; // truncate the result to the last 32 bits
		var result = this.seed >>> 16; // the first 16 bits of the seed are the random value
		m = Math.floor(m);
		n = Math.floor(n);
		return (m ? (n ? (result%(n-m))+m : result%m) : result/0x10000);
	};
	*/

	// This function is designed to emulate the on-cartridge PRNG for Gen 5 and uses a 64-bit initial seed

	// This function has three different results, depending on arguments:
	// - random() returns a real number in [0,1), just like Math.random()
	// - random(n) returns an integer in [0,n)
	// - random(m,n) returns an integer in [m,n)

	// m and n are converted to integers via Math.floor. If the result is NaN, they are ignored.

	Battle.prototype.random = function(m, n) {
		this.seed = this.nextFrame(); // Advance the RNG
		var result = (this.seed[0] << 16 >>> 0) + this.seed[1]; // Use the upper 32 bits
		m = Math.floor(m);
		n = Math.floor(n);
		result = (m ? (n ? Math.floor(result*(n-m) / 0x100000000)+m : Math.floor(result*m / 0x100000000)) : result/0x100000000);
		this.debug('randBW(' + (m ? (n ? m + ',' + n : m) : '') + ') = ' + result);
		return result;
	};

	Battle.prototype.nextFrame = function(n) {
		var seed = this.seed;
		n = n || 1;
		for (var frame = 0; frame < n; ++frame) {
			// The RNG is a Linear Congruential Generator (LCG) in the form: x_n+1 = (a x_n + c) % m
			// Where: x_0 is the seed, x_n is the random number after n iterations,
			//     a = 0x5D588B656C078965, c = 0x00269EC3 and m = 2^64
			// Javascript doesnt handle such large numbers properly, so this function does it in 16-bit parts.
			// x_n+1 = (x_n * a) + c
			// Let any 64 bit number n = (n[0] << 48) + (n[1] << 32) + (n[2] << 16) + n[3]
			// Then x_n+1 =
			//     ((a[3] x_n[0] + a[2] x_n[1] + a[1] x_n[2] + a[0] x_n[3] + c[0]) << 48) +
			//     ((a[3] x_n[1] + a[2] x_n[2] + a[1] x_n[3] + c[1]) << 32) +
			//     ((a[3] x_n[2] + a[2] x_n[3] + c[2]) << 16) +
			//     a[3] x_n[3] + c[3]
			// Which can be generalised where b is the number of 16 bit words in the number:
			//     (Notice how the a[] word starts at b-1, and decrements every time it appears again on the line;
			//         x_n[] starts at b-<line#>-1 and increments to b-1 at the end of the line per line, limiting the length of the line;
			//         c[] is at b-<line#>-1 for each line and the left shift is 16 * <line#>)
			//     ((a[b-1] + x_n[b-1] + c[b-1]) << (16 * 0)) +
			//     ((a[b-1] x_n[b-2] + a[b-2] x_n[b-1] + c[b-2]) << (16 * 1)) +
			//     ((a[b-1] x_n[b-3] + a[b-2] x_n[b-2] + a[b-3] x_n[b-1] + c[b-3]) << (16 * 2)) +
			//     ...
			//     ((a[b-1] x_n[1] + a[b-2] x_n[2] + ... + a[2] x_n[b-2] + a[1] + x_n[b-1] + c[1]) << (16 * (b-2))) +
			//     ((a[b-1] x_n[0] + a[b-2] x_n[1] + ... + a[1] x_n[b-2] + a[0] + x_n[b-1] + c[0]) << (16 * (b-1)))
			// Which produces this equation: \sum_{l=0}^{b-1}\left(\sum_{m=b-l-1}^{b-1}\left\{a[2b-m-l-2] x_n[m]\right\}+c[b-l-1]\ll16l\right)
			// This is all ignoring overflow/carry because that cannot be shown in a pseudo-mathematical equation.
			// The below code implements a simplified version of that equation while also checking for overflow/carry.

			var a = [0x5D58, 0x8B65, 0x6C07, 0x8965];
			var c = [0, 0, 0x26, 0x9EC3];

			var nextSeed = [0, 0, 0, 0];
			var carry = 0;

			for (var cN = seed.length - 1; cN >= 0; --cN) {
				nextSeed[cN] = carry;
				carry = 0;

				var aN = seed.length - 1;
				var seedN = cN;
				for (; seedN < seed.length; --aN, ++seedN) {
					var nextWord = a[aN] * seed[seedN];
					carry += nextWord >>> 16;
					nextSeed[cN] += nextWord & 0xFFFF;
				}
				nextSeed[cN] += c[cN];
				carry += nextSeed[cN] >>> 16;
				nextSeed[cN] &= 0xFFFF;
			}

			seed = nextSeed;
		}
		return seed;
	};

	Battle.prototype.setWeather = function(status, source, sourceEffect) {
		status = this.getEffect(status);
		if (sourceEffect === undefined && this.effect) sourceEffect = this.effect;
		if (source === undefined && this.event && this.event.target) source = this.event.target;

		if (this.weather === status.id) return false;
		if (this.weather && !status.id) {
			var oldstatus = this.getWeather();
			this.singleEvent('End', oldstatus, this.weatherData, this);
		}
		var prevWeather = this.weather;
		var prevWeatherData = this.weatherData;
		this.weather = status.id;
		this.weatherData = {id: status.id};
		if (source) {
			this.weatherData.source = source;
			this.weatherData.sourcePosition = source.position;
		}
		if (status.duration) {
			this.weatherData.duration = status.duration;
		}
		if (status.durationCallback) {
			this.weatherData.duration = status.durationCallback.call(this, source, sourceEffect);
		}
		if (!this.singleEvent('Start', status, this.weatherData, this, source, sourceEffect)) {
			this.weather = prevWeather;
			this.weatherData = prevWeatherData;
			return false;
		}
		this.update();
		return true;
	};
	Battle.prototype.clearWeather = function() {
		return this.setWeather('');
	};
	Battle.prototype.effectiveWeather = function(target) {
		if (this.event) {
			if (!target) target = this.event.target;
		}
		if (!this.runEvent('TryWeather', target)) return '';
		return this.weather;
	};
	Battle.prototype.isWeather = function(weather, target) {
		var ourWeather = this.effectiveWeather(target);
		if (!Array.isArray(weather)) {
			return ourWeather === toId(weather);
		}
		return (weather.map(toId).indexOf(ourWeather) >= 0);
	};
	Battle.prototype.getWeather = function() {
		return this.getEffect(this.weather);
	};

	Battle.prototype.setTerrain = function(status, source, sourceEffect) {
		status = this.getEffect(status);
		if (sourceEffect === undefined && this.effect) sourceEffect = this.effect;
		if (source === undefined && this.event && this.event.target) source = this.event.target;

		if (this.terrain === status.id) return false;
		if (this.terrain && !status.id) {
			var oldstatus = this.getTerrain();
			this.singleEvent('End', oldstatus, this.terrainData, this);
		}
		var prevTerrain = this.terrain;
		var prevTerrainData = this.terrainData;
		this.terrain = status.id;
		this.terrainData = {id: status.id};
		if (source) {
			this.terrainData.source = source;
			this.terrainData.sourcePosition = source.position;
		}
		if (status.duration) {
			this.terrainData.duration = status.duration;
		}
		if (status.durationCallback) {
			this.terrainData.duration = status.durationCallback.call(this, source, sourceEffect);
		}
		if (!this.singleEvent('Start', status, this.terrainData, this, source, sourceEffect)) {
			this.terrain = prevTerrain;
			this.terrainData = prevTerrainData;
			return false;
		}
		this.update();
		return true;
	};
	Battle.prototype.clearTerrain = function() {
		return this.setTerrain('');
	};
	Battle.prototype.effectiveTerrain = function(target) {
		if (this.event) {
			if (!target) target = this.event.target;
		}
		if (!this.runEvent('TryTerrain', target)) return '';
		return this.terrain;
	};
	Battle.prototype.isTerrain = function(terrain, target) {
		var ourTerrain = this.effectiveTerrain(target);
		if (!Array.isArray(terrain)) {
			return ourTerrain === toId(terrain);
		}
		return (terrain.map(toId).indexOf(ourTerrain) >= 0);
	};
	Battle.prototype.getTerrain = function() {
		return this.getEffect(this.terrain);
	};

	Battle.prototype.getFormat = function() {
		return this.getEffect(this.format);
	};
	Battle.prototype.addPseudoWeather = function(status, source, sourceEffect) {
		status = this.getEffect(status);
		if (this.pseudoWeather[status.id]) {
			if (!status.onRestart) return false;
			return this.singleEvent('Restart', status, this.pseudoWeather[status.id], this, source, sourceEffect);
		}
		this.pseudoWeather[status.id] = {id: status.id};
		if (source) {
			this.pseudoWeather[status.id].source = source;
			this.pseudoWeather[status.id].sourcePosition = source.position;
		}
		if (status.duration) {
			this.pseudoWeather[status.id].duration = status.duration;
		}
		if (status.durationCallback) {
			this.pseudoWeather[status.id].duration = status.durationCallback.call(this, source, sourceEffect);
		}
		if (!this.singleEvent('Start', status, this.pseudoWeather[status.id], this, source, sourceEffect)) {
			delete this.pseudoWeather[status.id];
			return false;
		}
		this.update();
		return true;
	};
	Battle.prototype.getPseudoWeather = function(status) {
		status = this.getEffect(status);
		if (!this.pseudoWeather[status.id]) return null;
		return status;
	};
	Battle.prototype.removePseudoWeather = function(status) {
		status = this.getEffect(status);
		if (!this.pseudoWeather[status.id]) return false;
		this.singleEvent('End', status, this.pseudoWeather[status.id], this);
		delete this.pseudoWeather[status.id];
		this.update();
		return true;
	};
	Battle.prototype.setActiveMove = function(move, pokemon, target) {
		if (!move) move = null;
		if (!pokemon) pokemon = null;
		if (!target) target = pokemon;
		this.activeMove = move;
		this.activePokemon = pokemon;
		this.activeTarget = target;

		// Mold Breaker and the like
		this.update();
	};
	Battle.prototype.clearActiveMove = function(failed) {
		if (this.activeMove) {
			if (!failed) {
				this.lastMove = this.activeMove.id;
			}
			this.activeMove = null;
			this.activePokemon = null;
			this.activeTarget = null;

			// Mold Breaker and the like, again
			this.update();
		}
	};

	Battle.prototype.update = function() {
		var actives = this.p1.active;
		for (var i=0; i<actives.length; i++) {
			if (actives[i]) actives[i].update();
		}
		actives = this.p2.active;
		for (var i=0; i<actives.length; i++) {
			if (actives[i]) actives[i].update();
		}
	};

	// bubbles up
	Battle.comparePriority = function(a, b) { // intentionally not in Battle.prototype
		a.priority = a.priority || 0;
		a.subPriority = a.subPriority || 0;
		a.speed = a.speed || 0;
		b.priority = b.priority || 0;
		b.subPriority = b.subPriority || 0;
		b.speed = b.speed || 0;
		if ((typeof a.order === 'number' || typeof b.order === 'number') && a.order !== b.order) {
			if (typeof a.order !== 'number') {
				return -(1);
			}
			if (typeof b.order !== 'number') {
				return -(-1);
			}
			if (b.order - a.order) {
				return -(b.order - a.order);
			}
		}
		if (b.priority - a.priority) {
			return b.priority - a.priority;
		}
		if (b.speed - a.speed) {
			return b.speed - a.speed;
		}
		if (b.subOrder - a.subOrder) {
			return -(b.subOrder - a.subOrder);
		}
		return Math.random()-0.5;
	};
	Battle.prototype.getResidualStatuses = function(thing, callbackType) {
		var statuses = this.getRelevantEffectsInner(thing || this, callbackType || 'residualCallback', null, null, false, true, 'duration');
		statuses.sort(Battle.comparePriority);
		//if (statuses[0]) this.debug('match '+(callbackType||'residualCallback')+': '+statuses[0].status.id);
		return statuses;
	};
	Battle.prototype.eachEvent = function(eventid, effect, relayVar) {
		var actives = [];
		if (!effect && this.effect) effect = this.effect;
		for (var i=0; i<this.sides.length;i++) {
			var side = this.sides[i];
			for (var j=0; j<side.active.length; j++) {
				if (side.active[j]) actives.push(side.active[j]);
			}
		}
		actives.sort(function(a, b) {
			if (b.speed - a.speed) {
				return b.speed - a.speed;
			}
			return Math.random()-0.5;
		});
		for (var i=0; i<actives.length; i++) {
			if (actives[i].isStarted) {
				this.runEvent(eventid, actives[i], null, effect, relayVar);
			}
		}
	};
	Battle.prototype.residualEvent = function(eventid, relayVar) {
		var statuses = this.getRelevantEffectsInner(this, 'on'+eventid, null, null, false, true, 'duration');
		statuses.sort(Battle.comparePriority);
		while (statuses.length) {
			var statusObj = statuses.shift();
			var status = statusObj.status;
			if (statusObj.thing.fainted) continue;
			if (statusObj.statusData && statusObj.statusData.duration) {
				statusObj.statusData.duration--;
				if (!statusObj.statusData.duration) {
					statusObj.end.call(statusObj.thing, status.id);
					continue;
				}
			}
			this.singleEvent(eventid, status, statusObj.statusData, statusObj.thing, relayVar);
		}
	};
	// The entire event system revolves around this function
	// (and its helper functions, getRelevant*)
	Battle.prototype.singleEvent = function(eventid, effect, effectData, target, source, sourceEffect, relayVar) {
		if (this.eventDepth >= 8) {
			// oh fuck
			this.add('message', 'STACK LIMIT EXCEEDED');
			this.add('message', 'PLEASE REPORT IN BUG THREAD');
			this.add('message', 'Event: '+eventid);
			this.add('message', 'Parent event: '+this.event.id);
			throw new Error("Stack overflow");
			return false;
		}
		//this.add('Event: '+eventid+' (depth '+this.eventDepth+')');
		effect = this.getEffect(effect);
		var hasRelayVar = true;
		if (relayVar === undefined) {
			relayVar = true;
			hasRelayVar = false;
		}

		if (effect.effectType === 'Status' && target.status !== effect.id) {
			// it's changed; call it off
			return relayVar;
		}
		if (target.ignore && target.ignore[effect.effectType]) {
			this.debug(eventid+' handler suppressed by Klutz or Magic Room');
			return relayVar;
		}
		if (target.ignore && target.ignore[effect.effectType+'Target']) {
			this.debug(eventid+' handler suppressed by Air Lock');
			return relayVar;
		}

		if (effect['on'+eventid] === undefined) return relayVar;
		var parentEffect = this.effect;
		var parentEffectData = this.effectData;
		var parentEvent = this.event;
		this.effect = effect;
		this.effectData = effectData;
		this.event = {id: eventid, target: target, source: source, effect: sourceEffect};
		this.eventDepth++;
		var args = [target, source, sourceEffect];
		if (hasRelayVar) args.unshift(relayVar);
		var returnVal;
		if (typeof effect['on'+eventid] === 'function') {
			returnVal = effect['on'+eventid].apply(this, args);
		} else {
			returnVal = effect['on'+eventid];
		}
		this.eventDepth--;
		this.effect = parentEffect;
		this.effectData = parentEffectData;
		this.event = parentEvent;
		if (returnVal === undefined) return relayVar;
		return returnVal;
	};
	/**
	 * runEvent is the core of Pokemon Showdown's event system.
	 *
	 * Basic usage
	 * ===========
	 *
	 *   this.runEvent('Blah')
	 * will trigger any onBlah global event handlers.
	 *
	 *   this.runEvent('Blah', target)
	 * will additionally trigger any onBlah handlers on the target, onAllyBlah
	 * handlers on any active pokemon on the target's team, and onFoeBlah
	 * handlers on any active pokemon on the target's foe's team
	 *
	 *   this.runEvent('Blah', target, source)
	 * will additionally trigger any onSourceBlah handlers on the source
	 *
	 *   this.runEvent('Blah', target, source, effect)
	 * will additionally pass the effect onto all event handlers triggered
	 *
	 *   this.runEvent('Blah', target, source, effect, relayVar)
	 * will additionally pass the relayVar as the first argument along all event
	 * handlers
	 *
	 * You may leave any of these null. For instance, if you have a relayVar but
	 * no source or effect:
	 *   this.runEvent('Damage', target, null, null, 50)
	 *
	 * Event handlers
	 * ==============
	 *
	 * Items, abilities, statuses, and other effects like SR, confusion, weather,
	 * or Trick Room can have event handlers. Event handlers are functions that
	 * can modify what happens during an event.
	 *
	 * event handlers are passed:
	 *   function(target, source, effect)
	 * although some of these can be blank.
	 *
	 * certain events have a relay variable, in which case they're passed:
	 *   function(relayVar, target, source, effect)
	 *
	 * Relay variables are variables that give additional information about the
	 * event. For instance, the damage event has a relayVar which is the amount
	 * of damage dealt.
	 *
	 * If a relay variable isn't passed to runEvent, there will still be a secret
	 * relayVar defaulting to `true`, but it won't get passed to any event
	 * handlers.
	 *
	 * After an event handler is run, its return value helps determine what
	 * happens next:
	 * 1. If the return value isn't `undefined`, relayVar is set to the return
	 *	value
	 * 2. If relayVar is falsy, no more event handlers are run
	 * 3. Otherwise, if there are more event handlers, the next one is run and
	 *	we go back to step 1.
	 * 4. Once all event handlers are run (or one of them results in a falsy
	 *	relayVar), relayVar is returned by runEvent
	 *
	 * As a shortcut, an event handler that isn't a function will be interpreted
	 * as a function that returns that value.
	 *
	 * You can have return values mean whatever you like, but in general, we
	 * follow the convention that returning `false` or `null` means
	 * stopping or interrupting the event.
	 *
	 * For instance, returning `false` from a TrySetStatus handler means that
	 * the pokemon doesn't get statused.
	 *
	 * If a failed event usually results in a message like "But it failed!"
	 * or "It had no effect!", returning `null` will suppress that message and
	 * returning `false` will display it. Returning `null` is useful if your
	 * event handler already gave its own custom failure message.
	 *
	 * Returning `undefined` means "don't change anything" or "keep going".
	 * A function that does nothing but return `undefined` is the equivalent
	 * of not having an event handler at all.
	 *
	 * Returning a value means that that value is the new `relayVar`. For
	 * instance, if a Damage event handler returns 50, the damage event
	 * will deal 50 damage instead of whatever it was going to deal before.
	 *
	 * Useful values
	 * =============
	 *
	 * In addition to all the methods and attributes of Tools, Battle, and
	 * Scripts, event handlers have some additional values they can access:
	 *
	 * this.effect:
	 *   the Effect having the event handler
	 * this.effectData:
	 *   the data store associated with the above Effect. This is a plain Object
	 *   and you can use it to store data for later event handlers.
	 * this.effectData.target:
	 *   the Pokemon, Side, or Battle that the event handler's effect was
	 *   attached to.
	 * this.event.id:
	 *   the event ID
	 * this.event.target, this.event.source, this.event.effect:
	 *   the target, source, and effect of the event. These are the same
	 *   variables that are passed as arguments to the event handler, but
	 *   they're useful for functions called by the event handler.
	 */
	Battle.prototype.runEvent = function(eventid, target, source, effect, relayVar, onEffect) {
		if (this.eventDepth >= 8) {
			// oh fuck
			this.add('message', 'STACK LIMIT EXCEEDED');
			this.add('message', 'PLEASE REPORT IN BUG THREAD');
			this.add('message', 'Event: '+eventid);
			this.add('message', 'Parent event: '+this.event.id);
			throw new Error("Stack overflow");
			return false;
		}
		if (!target) target = this;
		var statuses = this.getRelevantEffects(target, 'on'+eventid, 'onSource'+eventid, source);
		var hasRelayVar = true;
		effect = this.getEffect(effect);
		var args = [target, source, effect];
		//console.log('Event: '+eventid+' (depth '+this.eventDepth+') t:'+target.id+' s:'+(!source||source.id)+' e:'+effect.id);
		if (relayVar === undefined || relayVar === null) {
			relayVar = true;
			hasRelayVar = false;
		} else {
			args.unshift(relayVar);
		}

		var parentEvent = this.event;
		this.event = {id: eventid, target: target, source: source, effect: effect, modifier: 1};
		this.eventDepth++;

		if (onEffect && 'on'+eventid in effect) {
			statuses.unshift({status: effect, callback: effect['on'+eventid], statusData: {}, end: null, thing: target});
		}
		for (var i=0; i<statuses.length; i++) {
			var status = statuses[i].status;
			var thing = statuses[i].thing;
			//this.debug('match '+eventid+': '+status.id+' '+status.effectType);
			if (status.effectType === 'Status' && thing.status !== status.id) {
				// it's changed; call it off
				continue;
			}
			if (thing.ignore && thing.ignore[status.effectType] === 'A') {
				// ignore attacking events
				var AttackingEvents = {
					BeforeMove: 1,
					BasePower: 1,
					Immunity: 1,
					Accuracy: 1,
					Damage: 1,
					SubDamage: 1,
					Heal: 1,
					TakeItem: 1,
					UseItem: 1,
					EatItem: 1,
					SetStatus: 1,
					CriticalHit: 1,
					ModifyPokemon: 1,
					ModifyAtk: 1, ModifyDef: 1, ModifySpA: 1, ModifySpD: 1, ModifySpe: 1,
					ModifyBoost: 1,
					ModifyDamage: 1,
					TryHit: 1,
					TryHitSide: 1,
					TrySecondaryHit: 1,
					Hit: 1,
					Boost: 1,
					DragOut: 1
				};
				if (eventid in AttackingEvents) {
					if (eventid !== 'ModifyPokemon') {
						this.debug(eventid+' handler suppressed by Mold Breaker');
					}
					continue;
				}
			} else if (thing.ignore && thing.ignore[status.effectType]) {
				if (eventid !== 'ModifyPokemon' && eventid !== 'Update') {
					this.debug(eventid+' handler suppressed by Klutz or Magic Room');
				}
				continue;
			}
			if (target.ignore && (target.ignore[status.effectType+'Target'] || target.ignore[eventid+'Target'])) {
				this.debug(eventid+' handler suppressed by Air Lock');
				continue;
			}
			var returnVal;
			if (typeof statuses[i].callback === 'function') {
				var parentEffect = this.effect;
				var parentEffectData = this.effectData;
				this.effect = statuses[i].status;
				this.effectData = statuses[i].statusData;
				this.effectData.target = thing;

				returnVal = statuses[i].callback.apply(this, args);

				this.effect = parentEffect;
				this.effectData = parentEffectData;
			} else {
				returnVal = statuses[i].callback;
			}

			if (returnVal !== undefined) {
				relayVar = returnVal;
				if (!relayVar) break;
				if (hasRelayVar) {
					args[0] = relayVar;
				}
			}
		}

		this.eventDepth--;
		if (this.event.modifier !== 1 && typeof relayVar === 'number') {
			// this.debug(eventid+' modifier: 0x'+('0000'+(this.event.modifier * 4096).toString(16)).slice(-4).toUpperCase());
			relayVar = this.modify(relayVar, this.event.modifier);
		}
		this.event = parentEvent;

		return relayVar;
	};
	Battle.prototype.resolveLastPriority = function(statuses, callbackType) {
		var order = false;
		var priority = 0;
		var subOrder = 0;
		var status = statuses[statuses.length-1];
		if (status.status[callbackType+'Order']) {
			order = status.status[callbackType+'Order'];
		}
		if (status.status[callbackType+'Priority']) {
			priority = status.status[callbackType+'Priority'];
		} else if (status.status[callbackType+'SubOrder']) {
			subOrder = status.status[callbackType+'SubOrder'];
		}

		status.order = order;
		status.priority = priority;
		status.subOrder = subOrder;
		if (status.thing && status.thing.getStat) status.speed = status.thing.speed;
	};
	// bubbles up to parents
	Battle.prototype.getRelevantEffects = function(thing, callbackType, foeCallbackType, foeThing, checkChildren) {
		var statuses = this.getRelevantEffectsInner(thing, callbackType, foeCallbackType, foeThing, true, false);
		statuses.sort(Battle.comparePriority);
		//if (statuses[0]) this.debug('match '+callbackType+': '+statuses[0].status.id);
		return statuses;
	};
	Battle.prototype.getRelevantEffectsInner = function(thing, callbackType, foeCallbackType, foeThing, bubbleUp, bubbleDown, getAll) {
		if (!callbackType || !thing) return [];
		var statuses = [];
		var status;

		if (thing.sides) {
			for (var i in this.pseudoWeather) {
				status = this.getPseudoWeather(i);
				if (status[callbackType] !== undefined || (getAll && thing.pseudoWeather[i][getAll])) {
					statuses.push({status: status, callback: status[callbackType], statusData: this.pseudoWeather[i], end: this.removePseudoWeather, thing: thing});
					this.resolveLastPriority(statuses,callbackType);
				}
			}
			status = this.getWeather();
			if (status[callbackType] !== undefined || (getAll && thing.weatherData[getAll])) {
				statuses.push({status: status, callback: status[callbackType], statusData: this.weatherData, end: this.clearWeather, thing: thing, priority: status[callbackType+'Priority']||0});
				this.resolveLastPriority(statuses,callbackType);
			}
			status = this.getTerrain();
			if (status[callbackType] !== undefined || (getAll && thing.terrainData[getAll])) {
				statuses.push({status: status, callback: status[callbackType], statusData: this.terrainData, end: this.clearTerrain, thing: thing, priority: status[callbackType+'Priority']||0});
				this.resolveLastPriority(statuses,callbackType);
			}
			status = this.getFormat();
			if (status[callbackType] !== undefined || (getAll && thing.formatData[getAll])) {
				statuses.push({status: status, callback: status[callbackType], statusData: this.formatData, end: function(){}, thing: thing, priority: status[callbackType+'Priority']||0});
				this.resolveLastPriority(statuses,callbackType);
			}
			if (bubbleDown) {
				statuses = statuses.concat(this.getRelevantEffectsInner(this.p1, callbackType,null,null,false,true, getAll));
				statuses = statuses.concat(this.getRelevantEffectsInner(this.p2, callbackType,null,null,false,true, getAll));
			}
			return statuses;
		}

		if (thing.pokemon) {
			for (var i in thing.sideConditions) {
				status = thing.getSideCondition(i);
				if (status[callbackType] !== undefined || (getAll && thing.sideConditions[i][getAll])) {
					statuses.push({status: status, callback: status[callbackType], statusData: thing.sideConditions[i], end: thing.removeSideCondition, thing: thing});
					this.resolveLastPriority(statuses,callbackType);
				}
			}
			if (foeCallbackType) {
				statuses = statuses.concat(this.getRelevantEffectsInner(thing.foe, foeCallbackType,null,null,false,false, getAll));
			}
			if (bubbleUp) {
				statuses = statuses.concat(this.getRelevantEffectsInner(this, callbackType,null,null,true,false, getAll));
			}
			if (bubbleDown) {
				for (var i=0;i<thing.active.length;i++) {
					statuses = statuses.concat(this.getRelevantEffectsInner(thing.active[i], callbackType,null,null,false,true, getAll));
				}
			}
			return statuses;
		}

		if (!thing.getStatus) {
			this.debug(JSON.stringify(thing));
			return statuses;
		}
		var status = thing.getStatus();
		if (status[callbackType] !== undefined || (getAll && thing.statusData[getAll])) {
			statuses.push({status: status, callback: status[callbackType], statusData: thing.statusData, end: thing.clearStatus, thing: thing});
			this.resolveLastPriority(statuses,callbackType);
		}
		for (var i in thing.volatiles) {
			status = thing.getVolatile(i);
			if (status[callbackType] !== undefined || (getAll && thing.volatiles[i][getAll])) {
				statuses.push({status: status, callback: status[callbackType], statusData: thing.volatiles[i], end: thing.removeVolatile, thing: thing});
				this.resolveLastPriority(statuses,callbackType);
			}
		}
		status = thing.getAbility();
		if (status[callbackType] !== undefined || (getAll && thing.abilityData[getAll])) {
			statuses.push({status: status, callback: status[callbackType], statusData: thing.abilityData, end: thing.clearAbility, thing: thing});
			this.resolveLastPriority(statuses,callbackType);
		}
		status = thing.getItem();
		if (status[callbackType] !== undefined || (getAll && thing.itemData[getAll])) {
			statuses.push({status: status, callback: status[callbackType], statusData: thing.itemData, end: thing.clearItem, thing: thing});
			this.resolveLastPriority(statuses,callbackType);
		}
		status = this.getEffect(thing.template.baseSpecies);
		if (status[callbackType] !== undefined) {
			statuses.push({status: status, callback: status[callbackType], statusData: thing.speciesData, end: function(){}, thing: thing});
			this.resolveLastPriority(statuses,callbackType);
		}

		if (foeThing && foeCallbackType && foeCallbackType.substr(0,8) !== 'onSource') {
			statuses = statuses.concat(this.getRelevantEffectsInner(foeThing, foeCallbackType,null,null,false,false, getAll));
		} else if (foeCallbackType) {
			var foeActive = thing.side.foe.active;
			var allyActive = thing.side.active;
			var eventName = '';
			if (foeCallbackType.substr(0,8) === 'onSource') {
				eventName = foeCallbackType.substr(8);
				if (foeThing) {
					statuses = statuses.concat(this.getRelevantEffectsInner(foeThing, foeCallbackType,null,null,false,false, getAll));
				}
				foeCallbackType = 'onFoe'+eventName;
				foeThing = null;
			}
			if (foeCallbackType.substr(0,5) === 'onFoe') {
				eventName = foeCallbackType.substr(5);
				for (var i=0; i<allyActive.length; i++) {
					if (!allyActive[i] || allyActive[i].fainted) continue;
					statuses = statuses.concat(this.getRelevantEffectsInner(allyActive[i], 'onAlly'+eventName,null,null,false,false, getAll));
					statuses = statuses.concat(this.getRelevantEffectsInner(allyActive[i], 'onAny'+eventName,null,null,false,false, getAll));
				}
				for (var i=0; i<foeActive.length; i++) {
					if (!foeActive[i] || foeActive[i].fainted) continue;
					statuses = statuses.concat(this.getRelevantEffectsInner(foeActive[i], 'onAny'+eventName,null,null,false,false, getAll));
				}
			}
			for (var i=0; i<foeActive.length; i++) {
				if (!foeActive[i] || foeActive[i].fainted) continue;
				statuses = statuses.concat(this.getRelevantEffectsInner(foeActive[i], foeCallbackType,null,null,false,false, getAll));
			}
		}
		if (bubbleUp) {
			statuses = statuses.concat(this.getRelevantEffectsInner(thing.side, callbackType, foeCallbackType, null, true, false, getAll));
		}
		return statuses;
	};
	Battle.prototype.getPokemon = function(id) {
		if (typeof id !== 'string') id = id.id;
		for (var i=0; i<this.p1.pokemon.length; i++) {
			var pokemon = this.p1.pokemon[i];
			if (pokemon.id === id) return pokemon;
		}
		for (var i=0; i<this.p2.pokemon.length; i++) {
			var pokemon = this.p2.pokemon[i];
			if (pokemon.id === id) return pokemon;
		}
		return null;
	};
	Battle.prototype.makeRequest = function(type, requestDetails) {
		if (!this.p1.isActive || !this.p2.isActive) {
			return;
		}
		if (type) {
			this.currentRequest = type;
			this.rqid++;
			this.p1.decision = null;
			this.p2.decision = null;
		} else {
			type = this.currentRequest;
		}
		this.update();

		// default to no request
		var p1request = null;
		var p2request = null;
		this.p1.currentRequest = '';
		this.p2.currentRequest = '';

		switch (type) {
		case 'switch':
			var switchablesLeft = 0;
			var switchTable = null;
			function canSwitch(a) {
				return !a.fainted;
			}
			function shouldSwitch(a) {
				if (!a) return false;
				if (!switchablesLeft) {
					a.switchFlag = false;
					return false;
				}
				if (a.switchFlag) switchablesLeft--;
				return !!a.switchFlag;
			}

			switchablesLeft = this.p1.pokemon.slice(this.p1.active.length).count(canSwitch);
			switchTable = this.p1.active.map(shouldSwitch);
			if (switchTable.any(true)) {
				this.p1.currentRequest = 'switch';
				p1request = {forceSwitch: switchTable, side: this.p1.getData(), rqid: this.rqid};
			}
			switchablesLeft = this.p2.pokemon.slice(this.p2.active.length).count(canSwitch);
			switchTable = this.p2.active.map(shouldSwitch);
			if (switchTable.any(true)) {
				this.p2.currentRequest = 'switch';
				p2request = {forceSwitch: switchTable, side: this.p2.getData(), rqid: this.rqid};
			}
			break;

		case 'teampreview':
			this.add('teampreview'+(requestDetails?'|'+requestDetails:''));
			this.p1.currentRequest = 'teampreview';
			p1request = {teamPreview: true, side: this.p1.getData(), rqid: this.rqid};
			this.p2.currentRequest = 'teampreview';
			p2request = {teamPreview: true, side: this.p2.getData(), rqid: this.rqid};
			break;

		default:
			var activeData;
			this.p1.currentRequest = 'move';
			activeData = this.p1.active.map(function(pokemon) {
				if (pokemon) return pokemon.getRequestData();
			});
			p1request = {active: activeData, side: this.p1.getData(), rqid: this.rqid};

			this.p2.currentRequest = 'move';
			activeData = this.p2.active.map(function(pokemon) {
				if (pokemon) return pokemon.getRequestData();
			});
			p2request = {active: activeData, side: this.p2.getData(), rqid: this.rqid};
			break;
		}

		if (this.p1 && this.p2) {
			var inactiveSide = -1;
			if (p1request && !p2request) {
				inactiveSide = 0;
			} else if (!p1request && p2request) {
				inactiveSide = 1;
			}
			if (inactiveSide !== this.inactiveSide) {
				this.send('inactiveside', inactiveSide);
				this.inactiveSide = inactiveSide;
			}
		}

		if (p1request) {
			this.p1.emitRequest(p1request);
		} else {
			this.p1.decision = true;
			this.p1.emitRequest({wait: true, side: this.p1.getData()});
		}

		if (p2request) {
			this.p2.emitRequest(p2request);
		} else {
			this.p2.decision = true;
			this.p2.emitRequest({wait: true, side: this.p2.getData()});
		}

		if (this.p2.decision && this.p1.decision) {
			if (this.p2.decision === true && this.p1.decision === true) {
				if (type !== 'move') {
					// TODO: investigate this race condition; should be fixed
					// properly later
					return this.makeRequest('move');
				}
				this.add('html', '<div class="broadcast-red"><b>The battle crashed</b></div>');
				this.win();
			} else {
				// some kind of weird race condition?
				this.commitDecisions();
			}
			return;
		}

		this.add('callback', 'decision');
	};
	Battle.prototype.tie = function() {
		this.win();
	};
	Battle.prototype.win = function(side) {
		if (this.ended) {
			return false;
		}
		if (side === 'p1' || side === 'p2') {
			side = this[side];
		} else if (side !== this.p1 && side !== this.p2) {
			side = null;
		}
		this.winner = side?side.name:'';

		this.add('');
		if (side) {
			this.add('win', side.name);
		} else {
			this.add('tie');
		}
		this.ended = true;
		this.active = false;
		this.currentRequest = '';
		return true;
	};
	Battle.prototype.switchIn = function(pokemon, pos) {
		if (!pokemon || pokemon.isActive) return false;
		if (!pos) pos = 0;
		var side = pokemon.side;
		if (side.active[pos]) {
			var oldActive = side.active[pos];
			var lastMove = null;
			lastMove = this.getMove(oldActive.lastMove);
			if (oldActive.switchCopyFlag === 'copyvolatile') {
				delete oldActive.switchCopyFlag;
				pokemon.copyVolatileFrom(oldActive);
			}
		}
		this.runEvent('BeforeSwitchIn', pokemon);
		if (side.active[pos]) {
			var oldActive = side.active[pos];
			oldActive.isActive = false;
			oldActive.isStarted = false;
			oldActive.position = pokemon.position;
			pokemon.position = pos;
			side.pokemon[pokemon.position] = pokemon;
			side.pokemon[oldActive.position] = oldActive;
			oldActive.clearVolatile();
		}
		side.active[pos] = pokemon;
		pokemon.isActive = true;
		pokemon.activeTurns = 0;
		for (var m in pokemon.moveset) {
			pokemon.moveset[m].used = false;
		}
		this.add('switch', pokemon, pokemon.getDetails);
		if (pokemon.template.isMega) this.add('-formechange', pokemon, pokemon.template.species);
		pokemon.update();
		this.runEvent('SwitchIn', pokemon);
		this.addQueue({pokemon: pokemon, choice: 'runSwitch'});
	};
	Battle.prototype.canSwitch = function(side) {
		var canSwitchIn = [];
		for (var i=side.active.length; i<side.pokemon.length; i++) {
			var pokemon = side.pokemon[i];
			if (!pokemon.fainted) {
				canSwitchIn.push(pokemon);
			}
		}
		return canSwitchIn.length;
	};
	Battle.prototype.getRandomSwitchable = function(side) {
		var canSwitchIn = [];
		for (var i=side.active.length; i<side.pokemon.length; i++) {
			var pokemon = side.pokemon[i];
			if (!pokemon.fainted) {
				canSwitchIn.push(pokemon);
			}
		}
		if (!canSwitchIn.length) {
			return null;
		}
		return canSwitchIn[this.random(canSwitchIn.length)];
	};
	Battle.prototype.dragIn = function(side, pos) {
		if (pos >= side.active.length) return false;
		var pokemon = this.getRandomSwitchable(side);
		if (!pos) pos = 0;
		if (!pokemon || pokemon.isActive) return false;
		this.runEvent('BeforeSwitchIn', pokemon);
		if (side.active[pos]) {
			var oldActive = side.active[pos];
			if (!oldActive.hp) {
				return false;
			}
			if (!this.runEvent('DragOut', oldActive)) {
				return false;
			}
			this.runEvent('SwitchOut', oldActive);
			oldActive.isActive = false;
			oldActive.isStarted = false;
			oldActive.position = pokemon.position;
			pokemon.position = pos;
			side.pokemon[pokemon.position] = pokemon;
			side.pokemon[oldActive.position] = oldActive;
			oldActive.clearVolatile();
		}
		side.active[pos] = pokemon;
		pokemon.isActive = true;
		pokemon.activeTurns = 0;
		for (var m in pokemon.moveset) {
			pokemon.moveset[m].used = false;
		}
		this.add('drag', pokemon, pokemon.getDetails);
		if (pokemon.template.isMega) this.add('-formechange', pokemon, pokemon.template.species);
		pokemon.update();
		this.runEvent('SwitchIn', pokemon);
		this.addQueue({pokemon: pokemon, choice: 'runSwitch'});
		return true;
	};
	Battle.prototype.faint = function(pokemon, source, effect) {
		pokemon.faint(source, effect);
	};
	Battle.prototype.nextTurn = function() {
		this.turn++;
		for (var i=0; i<this.sides.length; i++) {
			for (var j=0; j<this.sides[i].active.length; j++) {
				var pokemon = this.sides[i].active[j];
				if (!pokemon) continue;
				pokemon.moveThisTurn = '';
				pokemon.usedItemThisTurn = false;
				pokemon.newlySwitched = false;
				if (pokemon.lastAttackedBy) {
					pokemon.lastAttackedBy.thisTurn = false;
				}
				pokemon.activeTurns++;
			}
			this.sides[i].faintedLastTurn = this.sides[i].faintedThisTurn;
			this.sides[i].faintedThisTurn = false;
		}
		this.add('turn', this.turn);
		this.makeRequest('move');
	};
	Battle.prototype.start = function() {
		if (this.active) return;

		if (!this.p1 || !this.p1.isActive || !this.p2 || !this.p2.isActive) {
			// need two players to start
			return;
		}

		this.p2.emitRequest({side: this.p2.getData()});
		this.p1.emitRequest({side: this.p1.getData()});

		if (this.started) {
			this.makeRequest();
			this.isActive = true;
			this.activeTurns = 0;
			return;
		}
		this.isActive = true;
		this.activeTurns = 0;
		this.started = true;
		this.p2.foe = this.p1;
		this.p1.foe = this.p2;

		this.add('gametype', this.gameType);
		this.add('gen', this.gen);

		var format = this.getFormat();
		Tools.mod(format.mod).getBanlistTable(format); // fill in format ruleset

		this.add('tier', format.name);
		if (this.rated) {
			this.add('rated');
		}
		if (format && format.ruleset) {
			for (var i=0; i<format.ruleset.length; i++) {
				this.addPseudoWeather(format.ruleset[i]);
			}
		}

		if (!this.p1.pokemon[0] || !this.p2.pokemon[0]) {
			this.add('message', 'Battle not started: One of you has an empty team.');
			return;
		}

		this.residualEvent('TeamPreview');

		this.addQueue({choice:'start'});
		this.midTurn = true;
		if (!this.currentRequest) this.go();
	};
	Battle.prototype.boost = function(boost, target, source, effect) {
		if (this.event) {
			if (!target) target = this.event.target;
			if (!source) source = this.event.source;
			if (!effect) effect = this.effect;
		}
		if (!target || !target.hp) return 0;
		effect = this.getEffect(effect);
		boost = this.runEvent('Boost', target, source, effect, Object.clone(boost));
		var success = false;
		for (var i in boost) {
			var currentBoost = {};
			currentBoost[i] = boost[i];
			if (boost[i] !== 0 && target.boostBy(currentBoost)) {
				success = true;
				var msg = '-boost';
				if (boost[i] < 0) {
					msg = '-unboost';
					boost[i] = -boost[i];
				}
				switch (effect.id) {
				case 'intimidate':
					this.add(msg, target, i, boost[i]);
					break;
				default:
					if (effect.effectType === 'Move') {
						this.add(msg, target, i, boost[i]);
					} else {
						this.add(msg, target, i, boost[i], '[from] '+effect.fullname);
					}
					break;
				}
				this.runEvent('AfterEachBoost', target, source, effect, currentBoost);
			}
		}
		this.runEvent('AfterBoost', target, source, effect, boost);
		return success;
	};
	Battle.prototype.damage = function(damage, target, source, effect) {
		if (this.event) {
			if (!target) target = this.event.target;
			if (!source) source = this.event.source;
			if (!effect) effect = this.effect;
		}
		if (!target || !target.hp) return 0;
		effect = this.getEffect(effect);
		if (!(damage || damage === 0)) return damage;
		if (damage !== 0) damage = clampIntRange(damage, 1);

		if (effect.id !== 'struggle-recoil') { // Struggle recoil is not affected by effects
			if (effect.effectType === 'Weather' && !target.runImmunity(effect.id)) {
				this.debug('weather immunity');
				return 0;
			}
			damage = this.runEvent('Damage', target, source, effect, damage);
			if (!(damage || damage === 0)) {
				this.debug('damage event failed');
				return damage;
			}
			if (target.illusion && effect && effect.effectType === 'Move') {
				this.debug('illusion cleared');
				target.illusion = null;
				this.add('replace', target, target.getDetails);
			}
		}
		if (damage !== 0) damage = clampIntRange(damage, 1);
		damage = target.damage(damage, source, effect);
		if (source) source.lastDamage = damage;
		var name = effect.fullname;
		if (name === 'tox') name = 'psn';
		switch (effect.id) {
		case 'partiallytrapped':
			this.add('-damage', target, target.getHealth, '[from] '+this.effectData.sourceEffect.fullname, '[partiallytrapped]');
			break;
		default:
			if (effect.effectType === 'Move') {
				this.add('-damage', target, target.getHealth);
			} else if (source && source !== target) {
				this.add('-damage', target, target.getHealth, '[from] '+effect.fullname, '[of] '+source);
			} else {
				this.add('-damage', target, target.getHealth, '[from] '+name);
			}
			break;
		}

		if (effect.recoil && source) {
			this.damage(clampIntRange(Math.round(damage * effect.recoil[0] / effect.recoil[1]), 1), source, target, 'recoil');
		}
		if (effect.drain && source) {
			this.heal(Math.ceil(damage * effect.drain[0] / effect.drain[1]), source, target, 'drain');
		}

		if (target.fainted) this.faint(target);
		else {
			damage = this.runEvent('AfterDamage', target, source, effect, damage);
			if (effect && !effect.negateSecondary) {
				this.runEvent('Secondary', target, source, effect);
			}
		}
		return damage;
	};
	Battle.prototype.directDamage = function(damage, target, source, effect) {
		if (this.event) {
			if (!target) target = this.event.target;
			if (!source) source = this.event.source;
			if (!effect) effect = this.effect;
		}
		if (!target || !target.hp) return 0;
		if (!damage) return 0;
		damage = clampIntRange(damage, 1);

		damage = target.damage(damage, source, effect);
		switch (effect.id) {
		case 'strugglerecoil':
			this.add('-damage', target, target.getHealth, '[from] recoil');
			break;
		case 'confusion':
			this.add('-damage', target, target.getHealth, '[from] confusion');
			break;
		default:
			this.add('-damage', target, target.getHealth);
			break;
		}
		if (target.fainted) this.faint(target);
		return damage;
	};
	Battle.prototype.heal = function(damage, target, source, effect) {
		if (this.event) {
			if (!target) target = this.event.target;
			if (!source) source = this.event.source;
			if (!effect) effect = this.effect;
		}
		effect = this.getEffect(effect);
		if (damage && damage <= 1) damage = 1;
		damage = Math.floor(damage);
		// for things like Liquid Ooze, the Heal event still happens when nothing is healed.
		damage = this.runEvent('TryHeal', target, source, effect, damage);
		if (!damage) return 0;
		if (!target || !target.hp) return 0;
		if (target.hp >= target.maxhp) return 0;
		damage = target.heal(damage, source, effect);
		switch (effect.id) {
		case 'leechseed':
		case 'rest':
			this.add('-heal', target, target.getHealth, '[silent]');
			break;
		case 'drain':
			this.add('-heal', target, target.getHealth, '[from] drain', '[of] '+source);
			break;
		case 'wish':
			break;
		default:
			if (effect.effectType === 'Move') {
				this.add('-heal', target, target.getHealth);
			} else if (source && source !== target) {
				this.add('-heal', target, target.getHealth, '[from] '+effect.fullname, '[of] '+source);
			} else {
				this.add('-heal', target, target.getHealth, '[from] '+effect.fullname);
			}
			break;
		}
		this.runEvent('Heal', target, source, effect, damage);
		return damage;
	};
	Battle.prototype.chain = function(previousMod, nextMod) {
		// previousMod or nextMod can be either a number or an array [numerator, denominator]
		if (previousMod.length) previousMod = Math.floor(previousMod[0] * 4096 / previousMod[1]);
		else previousMod = Math.floor(previousMod * 4096);
		if (nextMod.length) nextMod = Math.floor(nextMod[0] * 4096 / nextMod[1]);
		else nextMod = Math.floor(nextMod * 4096);
		return ((previousMod * nextMod + 2048) >> 12) / 4096; // M'' = ((M * M') + 0x800) >> 12
	};
	Battle.prototype.chainModify = function(numerator, denominator) {
		var previousMod = Math.floor(this.event.modifier * 4096);

		if (numerator.length) {
			denominator = numerator[1];
			numerator = numerator[0];
		}
		var nextMod = 0;
		if (this.event.ceilModifier) {
			nextMod = Math.ceil(numerator * 4096 / (denominator||1));
		} else {
			nextMod = Math.floor(numerator * 4096 / (denominator||1));
		}

		this.event.modifier = ((previousMod * nextMod + 2048) >> 12) / 4096;
	};
	Battle.prototype.modify = function(value, numerator, denominator) {
		// You can also use:
		// modify(value, [numerator, denominator])
		// modify(value, fraction) - assuming you trust JavaScript's floating-point handler
		if (!denominator) denominator = 1;
		if (numerator && numerator.length) {
			denominator = numerator[1];
			numerator = numerator[0];
		}
		var modifier = Math.floor(numerator*4096/denominator);
		return Math.floor((value * modifier + 2048 - 1) / 4096);
	};
	Battle.prototype.getCategory = function(move) {
		move = this.getMove(move);
		return move.category || 'Physical';
	};
	Battle.prototype.getDamage = function(pokemon, target, move, suppressMessages) {
		if (typeof move === 'string') move = this.getMove(move);

		if (typeof move === 'number') move = {
			basePower: move,
			type: '???',
			category: 'Physical'
		};

		if (move.affectedByImmunities) {
			if (!target.runImmunity(move.type, true)) {
				return false;
			}
		}

		if (move.isSoundBased && (pokemon !== target || this.gen <= 4)) {
			if (!target.runImmunity('sound', true)) {
				return false;
			}
		}

		if (move.ohko) {
			if (target.level > pokemon.level) {
				this.add('-failed', target);
				return false;
			}
			return target.maxhp;
		}

		if (move.damageCallback) {
			return move.damageCallback.call(this, pokemon, target);
		}
		if (move.damage === 'level') {
			return pokemon.level;
		}
		if (move.damage) {
			return move.damage;
		}

		if (!move) {
			move = {};
		}
		if (!move.type) move.type = '???';
		var type = move.type;
		// '???' is typeless damage: used for Struggle and Confusion etc
		var category = this.getCategory(move);
		var defensiveCategory = move.defensiveCategory || category;

		var basePower = move.basePower;
		if (move.basePowerCallback) {
			basePower = move.basePowerCallback.call(this, pokemon, target, move);
		}
		if (!basePower) {
			if (basePower === 0) return; // returning undefined means not dealing damage
			return basePower;
		}
		basePower = clampIntRange(basePower, 1);

		if (this.gen <= 5) {
			move.critRatio = clampIntRange(move.critRatio, 0, 5);
			var critMult = [0, 16, 8, 4, 3, 2];
		} else {
			move.critRatio = clampIntRange(move.critRatio, 0, 4);
			var critMult = [0, 16, 8, 2, 1];
		}

		move.crit = move.willCrit || false;
		if (move.willCrit === undefined) {
			if (move.critRatio) {
				move.crit = (this.random(critMult[move.critRatio]) === 0);
			}
		}
		if (move.crit) {
			move.crit = this.runEvent('CriticalHit', target, null, move);
		}

		// happens after crit calculation
		basePower = this.runEvent('BasePower', pokemon, target, move, basePower, true);

		if (!basePower) return 0;
		basePower = clampIntRange(basePower, 1);

		var level = pokemon.level;

		var attacker = pokemon;
		var defender = target;
		var attackStat = category === 'Physical' ? 'atk' : 'spa';
		var defenseStat = defensiveCategory === 'Physical' ? 'def' : 'spd';
		var statTable = {atk:'Atk', def:'Def', spa:'SpA', spd:'SpD', spe:'Spe'};
		var attack;
		var defense;

		var atkBoosts = move.useTargetOffensive ? defender.boosts[attackStat] : attacker.boosts[attackStat];
		var defBoosts = move.useSourceDefensive ? attacker.boosts[defenseStat] : defender.boosts[defenseStat];

		var ignoreNegativeOffensive = !!move.ignoreNegativeOffensive;
		var ignorePositiveDefensive = !!move.ignorePositiveDefensive;

		if (move.crit) {
			ignoreNegativeOffensive = true;
			ignorePositiveDefensive = true;
		}

		if (move.ignoreOffensive || (ignoreNegativeOffensive && atkBoosts < 0)) {
			var ignoreOffensive = true;
		}
		if (move.ignoreDefensive || (ignorePositiveDefensive && defBoosts > 0)) {
			var ignoreDefensive = true;
		}

		if (ignoreOffensive) {
			this.debug('Negating (sp)atk boost/penalty.');
			atkBoosts = 0;
		}
		if (ignoreDefensive) {
			this.debug('Negating (sp)def boost/penalty.');
			defBoosts = 0;
		}

		if (move.useTargetOffensive) attack = defender.calculateStat(attackStat, atkBoosts);
		else attack = attacker.calculateStat(attackStat, atkBoosts);

		if (move.useSourceDefensive) defense = attacker.calculateStat(defenseStat, defBoosts);
		else defense = defender.calculateStat(defenseStat, defBoosts);

		// Apply Stat Modifiers
		attack = this.runEvent('Modify'+statTable[attackStat], attacker, defender, move, attack);
		defense = this.runEvent('Modify'+statTable[defenseStat], defender, attacker, move, defense);

		//int(int(int(2*L/5+2)*A*P/D)/50);
		var baseDamage = Math.floor(Math.floor(Math.floor(2*level/5+2) * basePower * attack/defense)/50) + 2;

		// multi-target modifier (doubles only)
		if (move.spreadHit) {
			var spreadModifier = move.spreadModifier || 0.75;
			this.debug('Spread modifier: ' + spreadModifier);
			baseDamage = this.modify(baseDamage, spreadModifier);
		}

		// weather modifier (TODO: relocate here)
		// crit
		if (move.crit) {
			if (!suppressMessages) this.add('-crit', target);
			baseDamage = this.modify(baseDamage, move.critModifier || (this.gen >= 6 ? 1.5 : 2));
		}

		// randomizer
		// this is not a modifier
		// gen 1-2
		//var randFactor = Math.floor(Math.random()*39)+217;
		//baseDamage *= Math.floor(randFactor * 100 / 255) / 100;
		baseDamage = Math.floor(baseDamage * (100 - this.random(16)) / 100);

		// STAB
		if (type !== '???' && pokemon.hasType(type)) {
			// The "???" type never gets STAB
			// Not even if you Roost in Gen 4 and somehow manage to use
			// Struggle in the same turn.
			// (On second thought, it might be easier to get a Missingno.)
			baseDamage = this.modify(baseDamage, move.stab || 1.5);
		}
		// types
		var totalTypeMod = this.getEffectiveness(move, target, pokemon);

		totalTypeMod = clampIntRange(totalTypeMod, -3, 3);
		if (totalTypeMod > 0) {
			if (!suppressMessages) this.add('-supereffective', target);

			for (var i=0; i<totalTypeMod; i++) {
				baseDamage *= 2;
			}
		}
		if (totalTypeMod < 0) {
			if (!suppressMessages) this.add('-resisted', target);

			for (var i=0; i>totalTypeMod; i--) {
				baseDamage = Math.floor(baseDamage/2);
			}
		}

		if (basePower && !Math.floor(baseDamage)) {
			return 1;
		}

		// Final modifier. Modifiers that modify damage after min damage check, such as Life Orb.
		baseDamage = this.runEvent('ModifyDamage', pokemon, target, move, baseDamage);

		return Math.floor(baseDamage);
	};
	/**
	 * Returns whether a proposed target for a move is valid.
	 */
	Battle.prototype.validTargetLoc = function(targetLoc, source, targetType) {
		var numSlots = source.side.active.length;
		if (!Math.abs(targetLoc) && Math.abs(targetLoc) > numSlots) return false;

		var sourceLoc = -(source.position+1);
		var isFoe = (targetLoc > 0);
		var isAdjacent = (isFoe ? Math.abs(-(numSlots+1-targetLoc)-sourceLoc)<=1 : Math.abs(targetLoc-sourceLoc)<=1);
		var isSelf = (sourceLoc === targetLoc);

		switch (targetType) {
		case 'randomNormal':
		case 'normal':
			return isAdjacent && !isSelf;
		case 'adjacentAlly':
			return isAdjacent && !isSelf && !isFoe;
		case 'adjacentAllyOrSelf':
			return isAdjacent && !isFoe;
		case 'adjacentFoe':
			return isAdjacent && isFoe;
		case 'any':
			return !isSelf;
		}
		return false;
	};
	Battle.prototype.validTarget = function(target, source, targetType) {
		var targetLoc;
		if (target.side == source.side) {
			targetLoc = -(target.position+1);
		} else {
			targetLoc = target.position+1;
		}
		return this.validTargetLoc(targetLoc, source, targetType);
	};
	Battle.prototype.getTarget = function(decision) {
		var move = this.getMove(decision.move);
		var target;
		if ((move.target !== 'randomNormal') &&
				this.validTargetLoc(decision.targetLoc, decision.pokemon, move.target)) {
			if (decision.targetLoc > 0) {
				target = decision.pokemon.side.foe.active[decision.targetLoc-1];
			} else {
				target = decision.pokemon.side.active[(-decision.targetLoc)-1];
			}
			if (target && !target.fainted) return target;
		}
		if (!decision.targetPosition || !decision.targetSide) {
			target = this.resolveTarget(decision.pokemon, decision.move);
			decision.targetSide = target.side;
			decision.targetPosition = target.position;
		}
		return decision.targetSide.active[decision.targetPosition];
	};
	Battle.prototype.resolveTarget = function(pokemon, move) {
		move = this.getMove(move);
		if (move.target === 'adjacentAlly' && pokemon.side.active.length > 1) {
			if (pokemon.side.active[pokemon.position-1]) {
				return pokemon.side.active[pokemon.position-1];
			}
			else if (pokemon.side.active[pokemon.position+1]) {
				return pokemon.side.active[pokemon.position+1];
			}
		}
		if (move.target === 'self' || move.target === 'all' || move.target === 'allySide' || move.target === 'allyTeam' || move.target === 'adjacentAlly' || move.target === 'adjacentAllyOrSelf') {
			return pokemon;
		}
		return pokemon.side.foe.randomActive() || pokemon.side.foe.active[0];
	};
	Battle.prototype.checkFainted = function() {
		function isFainted(a) {
			if (!a) return false;
			if (a.fainted) {
				a.switchFlag = true;
				return true;
			}
			return false;
		}
		// make sure these don't get short-circuited out; all switch flags need to be set
		var p1fainted = this.p1.active.map(isFainted);
		var p2fainted = this.p2.active.map(isFainted);
	};
	Battle.prototype.faintMessages = function() {
		while (this.faintQueue.length) {
			var faintData = this.faintQueue.shift();
			if (!faintData.target.fainted) {
				this.add('faint', faintData.target);
				this.runEvent('Faint', faintData.target, faintData.source, faintData.effect);
				faintData.target.fainted = true;
				faintData.target.isActive = false;
				faintData.target.isStarted = false;
				faintData.target.side.pokemonLeft--;
				faintData.target.side.faintedThisTurn = true;
			}
		}
		if (!this.p1.pokemonLeft && !this.p2.pokemonLeft) {
			this.win();
			return true;
		}
		if (!this.p1.pokemonLeft) {
			this.win(this.p2);
			return true;
		}
		if (!this.p2.pokemonLeft) {
			this.win(this.p1);
			return true;
		}
		return false;
	};
	Battle.prototype.addQueue = function(decision, noSort, side) {
		if (decision) {
			if (Array.isArray(decision)) {
				for (var i=0; i<decision.length; i++) {
					this.addQueue(decision[i], noSort);
				}
				return;
			}
			if (decision.choice === 'pass') return;
			if (!decision.side && side) decision.side = side;
			if (!decision.side && decision.pokemon) decision.side = decision.pokemon.side;
			if (!decision.choice && decision.move) decision.choice = 'move';
			if (!decision.priority) {
				var priorities = {
					'beforeTurn': 100,
					'beforeTurnMove': 99,
					'switch': 6,
					'runSwitch': 6.1,
					'megaEvo': 5.9,
					'residual': -100,
					'team': 102,
					'start': 101
				};
				if (priorities[decision.choice]) {
					decision.priority = priorities[decision.choice];
				}
			}
			if (decision.choice === 'move') {
				if (this.getMove(decision.move).beforeTurnCallback) {
					this.addQueue({choice: 'beforeTurnMove', pokemon: decision.pokemon, move: decision.move}, true);
				}
			} else if (decision.choice === 'switch') {
				if (decision.pokemon.switchFlag && decision.pokemon.switchFlag !== true) {
					decision.pokemon.switchCopyFlag = decision.pokemon.switchFlag;
				}
				decision.pokemon.switchFlag = false;
				if (!decision.speed && decision.pokemon && decision.pokemon.isActive) decision.speed = decision.pokemon.speed;
			}
			if (decision.move) {
				var target;

				if (!decision.targetPosition) {
					target = this.resolveTarget(decision.pokemon, decision.move);
					decision.targetSide = target.side;
					decision.targetPosition = target.position;
				}

				decision.move = this.getMoveCopy(decision.move);
				if (!decision.priority) {
					var priority = decision.move.priority;
					priority = this.runEvent('ModifyPriority', decision.pokemon, target, decision.move, priority);
					decision.priority = priority;
					// In Gen 6, Quick Guard blocks moves with artificially enhanced priority.
					if (this.gen > 5) decision.move.priority = priority;
				}
			}
			if (!decision.pokemon && !decision.speed) decision.speed = 1;
			if (!decision.speed && decision.choice === 'switch' && decision.target) decision.speed = decision.target.speed;
			if (!decision.speed) decision.speed = decision.pokemon.speed;

			if (decision.choice === 'switch' && !decision.side.pokemon[0].isActive) {
				// if there's no actives, switches happen before activations
				decision.priority = 6.2;
			}

			this.queue.push(decision);
		}
		if (!noSort) {
			this.queue.sort(Battle.comparePriority);
		}
	};
	Battle.prototype.prioritizeQueue = function(decision, source, sourceEffect) {
		if (this.event) {
			if (!source) source = this.event.source;
			if (!sourceEffect) sourceEffect = this.effect;
		}
		for (var i=0; i<this.queue.length; i++) {
			if (this.queue[i] === decision) {
				this.queue.splice(i,1);
				break;
			}
		}
		decision.sourceEffect = sourceEffect;
		this.queue.unshift(decision);
	};
	Battle.prototype.willAct = function() {
		for (var i=0; i<this.queue.length; i++) {
			if (this.queue[i].choice === 'move' || this.queue[i].choice === 'switch') {
				return this.queue[i];
			}
		}
		return null;
	};
	Battle.prototype.willMove = function(pokemon) {
		for (var i=0; i<this.queue.length; i++) {
			if (this.queue[i].choice === 'move' && this.queue[i].pokemon === pokemon) {
				return this.queue[i];
			}
		}
		return null;
	};
	Battle.prototype.cancelDecision = function(pokemon) {
		var success = false;
		for (var i=0; i<this.queue.length; i++) {
			if (this.queue[i].pokemon === pokemon) {
				this.queue.splice(i,1);
				i--;
				success = true;
			}
		}
		return success;
	};
	Battle.prototype.cancelMove = function(pokemon) {
		for (var i=0; i<this.queue.length; i++) {
			if (this.queue[i].choice === 'move' && this.queue[i].pokemon === pokemon) {
				this.queue.splice(i,1);
				return true;
			}
		}
		return false;
	};
	Battle.prototype.willSwitch = function(pokemon) {
		for (var i=0; i<this.queue.length; i++) {
			if (this.queue[i].choice === 'switch' && this.queue[i].pokemon === pokemon) {
				return true;
			}
		}
		return false;
	};
	Battle.prototype.runDecision = function(decision) {
		// returns whether or not we ended in a callback
		switch (decision.choice) {
		case 'start':
			// I GIVE UP, WILL WRESTLE WITH EVENT SYSTEM LATER
			var beginCallback = this.getFormat().onBegin;
			if (beginCallback) beginCallback.call(this);

			this.add('start');
			for (var pos=0; pos<this.p1.active.length; pos++) {
				this.switchIn(this.p1.pokemon[pos], pos);
			}
			for (var pos=0; pos<this.p2.active.length; pos++) {
				this.switchIn(this.p2.pokemon[pos], pos);
			}
			for (var pos=0; pos<this.p1.pokemon.length; pos++) {
				var pokemon = this.p1.pokemon[pos];
				this.singleEvent('Start', this.getEffect(pokemon.species), pokemon.speciesData, pokemon);
			}
			for (var pos=0; pos<this.p2.pokemon.length; pos++) {
				var pokemon = this.p2.pokemon[pos];
				this.singleEvent('Start', this.getEffect(pokemon.species), pokemon.speciesData, pokemon);
			}
			this.midTurn = true;
			break;
		case 'move':
			if (!decision.pokemon.isActive) return false;
			if (decision.pokemon.fainted) return false;
			this.runMove(decision.move, decision.pokemon, this.getTarget(decision), decision.sourceEffect);
			break;
		case 'megaEvo':
			if (this.runMegaEvo) this.runMegaEvo(decision.pokemon);
			break;
		case 'beforeTurnMove':
			if (!decision.pokemon.isActive) return false;
			if (decision.pokemon.fainted) return false;
			this.debug('before turn callback: '+decision.move.id);
			decision.move.beforeTurnCallback.call(this, decision.pokemon, this.getTarget(decision));
			break;
		case 'event':
			this.runEvent(decision.event, decision.pokemon);
			break;
		case 'team':
			var i = parseInt(decision.team[0], 10)-1;
			if (i >= 6 || i < 0) return;

			if (decision.team[1]) {
				// validate the choice
				var len = decision.side.pokemon.length;
				var newPokemon = [null,null,null,null,null,null].slice(0, len);
				for (var j=0; j<len; j++) {
					var i = parseInt(decision.team[j], 10)-1;
					newPokemon[j] = decision.side.pokemon[i];
				}
				var reject = false;
				for (var j=0; j<len; j++) {
					if (!newPokemon[j]) reject = true;
				}
				if (!reject) {
					for (var j=0; j<len; j++) {
						newPokemon[j].position = j;
					}
					decision.side.pokemon = newPokemon;
					return;
				}
			}

			if (i == 0) return;
			var pokemon = decision.side.pokemon[i];
			if (!pokemon) return;
			decision.side.pokemon[i] = decision.side.pokemon[0];
			decision.side.pokemon[0] = pokemon;
			decision.side.pokemon[i].position = i;
			decision.side.pokemon[0].position = 0;
			return;
			// we return here because the update event would crash since there are no active pokemon yet
			break;
		case 'switch':
			if (decision.pokemon) {
				decision.pokemon.beingCalledBack = true;
				var lastMove = this.getMove(decision.pokemon.lastMove);
				if (lastMove.selfSwitch !== 'copyvolatile') {
					this.runEvent('BeforeSwitchOut', decision.pokemon);
				}
				if (!this.runEvent('SwitchOut', decision.pokemon)) {
					// Warning: DO NOT interrupt a switch-out
					// if you just want to trap a pokemon.
					// To trap a pokemon and prevent it from switching out,
					// (e.g. Mean Look, Magnet Pull) use the 'trapped' flag
					// instead.

					// Note: Nothing in BW or earlier interrupts
					// a switch-out.
					break;
				}
			}
			if (decision.pokemon && !decision.pokemon.hp && !decision.pokemon.fainted) {
				this.debug('A Pokemon can\'t switch between when it runs out of HP and when it faints');
				break;
			}
			if (decision.target.isActive) {
				this.debug('Switch target is already active');
				break;
			}
			this.switchIn(decision.target, decision.pokemon.position);
			//decision.target.runSwitchIn();
			break;
		case 'runSwitch':
			decision.pokemon.isStarted = true;
			if (!decision.pokemon.fainted) {
				this.singleEvent('Start', decision.pokemon.getAbility(), decision.pokemon.abilityData, decision.pokemon);
				this.singleEvent('Start', decision.pokemon.getItem(), decision.pokemon.itemData, decision.pokemon);
			}
			break;
		case 'beforeTurn':
			this.eachEvent('BeforeTurn');
			break;
		case 'residual':
			this.add('');
			this.clearActiveMove(true);
			this.residualEvent('Residual');
			break;
		}
		this.clearActiveMove();

		// phazing (Roar, etc)

		var self = this;
		function checkForceSwitchFlag(a) {
			if (!a) return false;
			if (a.hp && a.forceSwitchFlag) {
				self.dragIn(a.side, a.position);
			}
			delete a.forceSwitchFlag;
		}
		this.p1.active.forEach(checkForceSwitchFlag);
		this.p2.active.forEach(checkForceSwitchFlag);

		// fainting

		this.faintMessages();
		if (this.ended) return true;

		// switching (fainted pokemon, U-turn, Baton Pass, etc)

		if (!this.queue.length) this.checkFainted();

		function hasSwitchFlag(a) { return a?a.switchFlag:false; }
		function removeSwitchFlag(a) { if (a) a.switchFlag = false; }
		var p1switch = this.p1.active.any(hasSwitchFlag);
		var p2switch = this.p2.active.any(hasSwitchFlag);

		if (p1switch && !this.canSwitch(this.p1)) {
			this.p1.active.forEach(removeSwitchFlag);
			p1switch = false;
		}
		if (p2switch && !this.canSwitch(this.p2)) {
			this.p2.active.forEach(removeSwitchFlag);
			p2switch = false;
		}

		if (p1switch || p2switch) {
			this.makeRequest('switch');
			return true;
		}

		this.eachEvent('Update');

		return false;
	};
	Battle.prototype.go = function() {
		this.add('');
		if (this.currentRequest) {
			this.currentRequest = '';
		}

		if (!this.midTurn) {
			this.queue.push({choice:'residual', priority: -100});
			this.queue.push({choice:'beforeTurn', priority: 100});
			this.midTurn = true;
		}
		this.addQueue(null);

		var currentPriority = 6;

		while (this.queue.length) {
			var decision = this.queue.shift();

			/* while (decision.priority < currentPriority && currentPriority > -6) {
				this.eachEvent('Priority', null, currentPriority);
				currentPriority--;
			} */

			this.runDecision(decision);

			if (this.currentRequest) {
				return;
			}

			// if (!this.queue.length || this.queue[0].choice === 'runSwitch') {
			// 	if (this.faintMessages()) return;
			// }

			if (this.ended) return;
		}

		this.nextTurn();
		this.midTurn = false;
		this.queue = [];
	};
	/**
	 * Changes a pokemon's decision.
	 *
	 * The un-modded game should not use this function for anything,
	 * since it rerolls speed ties (which messes up RNG state).
	 *
	 * You probably want the OverrideDecision event (which doesn't
	 * change priority order).
	 */
	Battle.prototype.changeDecision = function(pokemon, decision) {
		this.cancelDecision(pokemon);
		if (!decision.pokemon) decision.pokemon = pokemon;
		this.addQueue(decision);
	};
	/**
	 * Takes a choice string passed from the client. Starts the next
	 * turn if all required choices have been made.
	 */
	Battle.prototype.choose = function(sideid, choice, rqid) {
		var side = null;
		if (sideid === 'p1' || sideid === 'p2') side = this[sideid];
		// This condition should be impossible because the sideid comes
		// from our forked process and if the player id were invalid, we would
		// not have even got to this function.
		if (!side) return; // wtf

		// This condition can occur if the client sends a decision at the
		// wrong time.
		if (!side.currentRequest) return;

		// Make sure the decision is for the right request.
		if ((rqid !== undefined) && (parseInt(rqid, 10) !== this.rqid)) {
			return;
		}

		// It should be impossible for choice not to be a string. Choice comes
		// from splitting the string sent by our forked process, not from the
		// client. However, just in case, we maintain this check for now.
		if (typeof choice === 'string') choice = choice.split(',');

		side.decision = this.parseChoice(choice, side);

		if (this.p1.decision && this.p2.decision) {
			this.commitDecisions();
		}
	};
	Battle.prototype.commitDecisions = function() {
		if (this.p1.decision !== true) {
			this.addQueue(this.p1.decision, true, this.p1);
		}
		if (this.p2.decision !== true) {
			this.addQueue(this.p2.decision, true, this.p2);
		}

		this.currentRequest = '';
		this.p1.currentRequest = '';
		this.p2.currentRequest = '';

		this.p1.decision = true;
		this.p2.decision = true;

		this.go();
	};
	Battle.prototype.undoChoice = function(sideid) {
		var side = null;
		if (sideid === 'p1' || sideid === 'p2') side = this[sideid];
		// The following condition can never occur for the reasons given in
		// the choose() function above.
		if (!side) return; // wtf
		// This condition can occur.
		if (!side.currentRequest) return;

		if (side.decision && side.decision.finalDecision) {
			this.debug("Can't cancel decision: the last pokemon could have been trapped");
			return;
		}

		side.decision = false;
	};
	/**
	 * Parses a choice string passed from a client into a decision object
	 * usable by PS's engine.
	 *
	 * Choice validation is also done here.
	 */
	Battle.prototype.parseChoice = function(choices, side) {
		var prevSwitches = {};
		if (!side.currentRequest) return true;

		if (typeof choices === 'string') choices = choices.split(',');

		var decisions = [];
		var len = choices.length;
		if (side.currentRequest === 'move') len = side.active.length;
		for (var i=0; i<len; i++) {
			var choice = (choices[i]||'').trim();

			var data = '';
			var firstSpaceIndex = choice.indexOf(' ');
			if (firstSpaceIndex >= 0) {
				data = choice.substr(firstSpaceIndex+1).trim();
				choice = choice.substr(0, firstSpaceIndex).trim();
			}

			switch (side.currentRequest) {
			case 'teampreview':
				if (choice !== 'team' || i > 0) return false;
				break;
			case 'move':
				if (i >= side.active.length) return false;
				if (!side.pokemon[i] || side.pokemon[i].fainted) {
					decisions.push({
						choice: 'pass'
					});
					continue;
				}
				if (choice !== 'move' && choice !== 'switch') {
					if (i === 0) return false;
					choice = 'move';
					data = '1';
				}
				break;
			case 'switch':
				if (i >= side.active.length) return false;
				if (!side.active[i] || !side.active[i].switchFlag) {
					if (choice !== 'pass') choices.splice(i, 0, 'pass');
					decisions.push({
						choice: 'pass'
					});
					continue;
				}
				if (choice !== 'switch') return false;
				break;
			default:
				return false;
			}

			var decision = null;
			switch (choice) {
			case 'team':
				decisions.push({
					choice: 'team',
					side: side,
					team: data
				});
				break;

			case 'switch':
				if (i > side.active.length || i > side.pokemon.length) continue;
				if (side.currentRequest === 'move') {
					if (side.pokemon[i].trapped) {
						//this.debug("Can't switch: The active pokemon is trapped");
						side.emitCallback('trapped', i);
						return false;
					} else if (side.pokemon[i].maybeTrapped) {
						var finalDecision = true;
						for (var j = i + 1; j < side.active.length; ++j) {
							if (side.active[j] && !side.active[j].fainted) {
								finalDecision = false;
							}
						}
						decisions.finalDecision = decisions.finalDecision || finalDecision;
					}
				}

				data = parseInt(data, 10)-1;
				if (data < 0) data = 0;
				if (data > side.pokemon.length-1) data = side.pokemon.length-1;

				if (!side.pokemon[data]) {
					this.debug("Can't switch: You can't switch to a pokemon that doesn't exist");
					return false;
				}
				if (data == i) {
					this.debug("Can't switch: You can't switch to yourself");
					return false;
				}
				if (this.battleType !== 'triples' && data < side.active.length) {
					this.debug("Can't switch: You can't switch to an active pokemon except in triples");
					return false;
				}
				if (side.pokemon[data].fainted) {
					this.debug("Can't switch: You can't switch to a fainted pokemon");
					return false;
				}
				if (prevSwitches[data]) {
					this.debug("Can't switch: You can't switch to pokemon already queued to be switched");
					return false;
				}
				prevSwitches[data] = true;

				decisions.push({
					choice: 'switch',
					pokemon: side.pokemon[i],
					target: side.pokemon[data]
				});
				break;

			case 'move':
				var targetLoc = 0;
				var pokemon = side.pokemon[i];
				var validMoves = pokemon.getValidMoves();
				var moveid = '';

				if (data.substr(data.length-2) === ' 1') targetLoc = 1;
				if (data.substr(data.length-2) === ' 2') targetLoc = 2;
				if (data.substr(data.length-2) === ' 3') targetLoc = 3;
				if (data.substr(data.length-3) === ' -1') targetLoc = -1;
				if (data.substr(data.length-3) === ' -2') targetLoc = -2;
				if (data.substr(data.length-3) === ' -3') targetLoc = -3;

				if (targetLoc) data = data.substr(0, data.lastIndexOf(' '));

				if (data.substr(data.length-5) === ' mega') {
					decisions.push({
						choice: 'megaEvo',
						pokemon: pokemon
					});
					data = data.substr(0, data.length-5);
				}

				if (data.search(/^[0-9]+$/) >= 0) {
					moveid = validMoves[parseInt(data, 10) - 1];
				} else {
					moveid = toId(data);
					if (moveid.substr(0, 11) === 'hiddenpower') {
						moveid = 'hiddenpower';
					}
					if (validMoves.indexOf(moveid) < 0) {
						moveid = '';
					}
				}
				if (!moveid) {
					moveid = validMoves[0];
				}

				decisions.push({
					choice: 'move',
					pokemon: pokemon,
					targetLoc: targetLoc,
					move: moveid
				});
				break;
			}
		}
		return decisions;
	};
	Battle.prototype.add = function() {
		var parts = Array.prototype.slice.call(arguments);
		var functions = parts.map(function(part) {
			return typeof part === 'function';
		});
		if (functions.indexOf(true) < 0) {
			this.log.push('|'+parts.join('|'));
		} else {
			this.log.push('|split');
			var sides = this.sides.concat(null, true);
			for (var i = 0; i < sides.length; ++i) {
				var line = '';
				for (var j = 0; j < parts.length; ++j) {
					line += '|';
					if (functions[j]) {
						line += parts[j](sides[i]);
					} else {
						line += parts[j];
					}
				}
				this.log.push(line);
			}
		}
	};
	Battle.prototype.addMove = function() {
		this.lastMoveLine = this.log.length;
		this.log.push('|'+Array.prototype.slice.call(arguments).join('|'));
	};
	Battle.prototype.attrLastMove = function() {
		this.log[this.lastMoveLine] += '|'+Array.prototype.slice.call(arguments).join('|');
	};
	Battle.prototype.debug = function(activity) {
		if (this.getFormat().debug) {
			this.add('debug', activity);
		}
	};
	Battle.prototype.debugError = function(activity) {
		this.add('debug', activity);
	};

	// players

	Battle.prototype.join = function(slot, name, avatar, team) {
		if (this.p1 && this.p1.isActive && this.p2 && this.p2.isActive) return false;
		if ((this.p1 && this.p1.isActive && this.p1.name === name) || (this.p2 && this.p2.isActive && this.p2.name === name)) return false;
		if (this.p1 && this.p1.isActive || slot === 'p2') {
			if (this.started) {
				this.p2.name = name;
			} else {
				//console.log("NEW SIDE: "+name);
				this.p2 = new BattleSide(name, this, 1, team);
				this.sides[1] = this.p2;
			}
			if (avatar) this.p2.avatar = avatar;
			this.p2.isActive = true;
			this.add('player', 'p2', this.p2.name, avatar);
		} else {
			if (this.started) {
				this.p1.name = name;
			} else {
				//console.log("NEW SIDE: "+name);
				this.p1 = new BattleSide(name, this, 0, team);
				this.sides[0] = this.p1;
			}
			if (avatar) this.p1.avatar = avatar;
			this.p1.isActive = true;
			this.add('player', 'p1', this.p1.name, avatar);
		}
		this.start();
		return true;
	};
	Battle.prototype.rename = function(slot, name, avatar) {
		if (slot === 'p1' || slot === 'p2') {
			var side = this[slot];
			side.name = name;
			if (avatar) side.avatar = avatar;
			this.add('player', slot, name, side.avatar);
		}
	};
	Battle.prototype.leave = function(slot) {
		if (slot === 'p1' || slot === 'p2') {
			var side = this[slot];
			if (!side) {
				console.log('**** '+slot+' tried to leave before it was possible in '+this.id);
				require('./crashlogger.js')({stack: '**** '+slot+' tried to leave before it was possible in '+this.id}, 'A simulator process');
				return;
			}

			side.emitRequest(null);
			side.isActive = false;
			this.add('player', slot);
			this.active = false;
		}
		return true;
	};

	// IPC

	// Messages sent by this function are received and handled in
	// Simulator.prototype.receive in simulator.js (in another process).
	Battle.prototype.send = function(type, data) {
		if (Array.isArray(data)) data = data.join("\n");
		battleEngineFakeProcess.client.send(this.id+"\n"+type+"\n"+data);
	};
	// This function is called by this process's 'message' event.
	Battle.prototype.receive = function(data, more) {
		this.messageLog.push(data.join(' '));
		var logPos = this.log.length;
		var alreadyEnded = this.ended;
		switch (data[1]) {
		case 'join':
			var team = null;
			try {
				if (more) team = JSON.parse(more);
			} catch (e) {
				console.log('TEAM PARSE ERROR: '+more);
				team = null;
			}
			this.join(data[2], data[3], data[4], team);
			break;

		case 'rename':
			this.rename(data[2], data[3], data[4]);
			break;

		case 'leave':
			this.leave(data[2]);
			break;

		case 'chat':
			this.add('chat', data[2], more);
			break;

		case 'win':
		case 'tie':
			this.win(data[2]);
			break;

		case 'choose':
			this.choose(data[2], data[3], data[4]);
			break;

		case 'undo':
			this.undoChoice(data[2]);
			break;

		case 'eval':
			var battle = this;
			var p1 = this.p1;
			var p2 = this.p2;
			var p1active = p1?p1.active[0]:null;
			var p2active = p2?p2.active[0]:null;
			data[2] = data[2].replace(/\f/g, '\n');
			this.add('', '>>> '+data[2]);
			try {
				this.add('', '<<< '+eval(data[2]));
			} catch (e) {
				this.add('', '<<< error: '+e.message);
			}
			break;
		}

		this.sendUpdates(logPos, alreadyEnded);
	};
	Battle.prototype.sendUpdates = function(logPos, alreadyEnded) {
		if (this.p1 && this.p2) {
			var inactiveSide = -1;
			if (!this.p1.isActive && this.p2.isActive) {
				inactiveSide = 0;
			} else if (this.p1.isActive && !this.p2.isActive) {
				inactiveSide = 1;
			} else if (!this.p1.decision && this.p2.decision) {
				inactiveSide = 0;
			} else if (this.p1.decision && !this.p2.decision) {
				inactiveSide = 1;
			}
			if (inactiveSide !== this.inactiveSide) {
				this.send('inactiveside', inactiveSide);
				this.inactiveSide = inactiveSide;
			}
		}

		if (this.log.length > logPos) {
			if (alreadyEnded !== undefined && this.ended && !alreadyEnded) {
				if (this.rated) {
					var log = {
						turns: this.turn,
						p1: this.p1.name,
						p2: this.p2.name,
						p1team: this.p1.team,
						p2team: this.p2.team,
						log: this.log
					}
					this.send('log', JSON.stringify(log));
				}
				this.send('score', [this.p1.pokemonLeft, this.p2.pokemonLeft]);
				this.send('winupdate', [this.winner].concat(this.log.slice(logPos)));
			} else {
				this.send('update', this.log.slice(logPos));
			}
		}
	};

	Battle.prototype.destroy = function() {
		// deallocate ourself

		// deallocate children and get rid of references to them
		for (var i=0; i<this.sides.length; i++) {
			if (this.sides[i]) this.sides[i].destroy();
			this.sides[i] = null;
		}
		this.p1 = null;
		this.p2 = null;
		for (var i=0; i<this.queue.length; i++) {
			delete this.queue[i].pokemon;
			delete this.queue[i].side;
			this.queue[i] = null;
		}
		this.queue = null;

		// in case the garbage collector really sucks, at least deallocate the log
		this.log = null;

		// remove from battle list
		Battles[this.id] = null;
	};
	return Battle;
})();

exports.BattlePokemon = BattlePokemon;
exports.BattleSide = BattleSide;
exports.Battle = Battle;<|MERGE_RESOLUTION|>--- conflicted
+++ resolved
@@ -19,26 +19,10 @@
 }
 global.config = require('./config/config.js');
 
-<<<<<<< HEAD
-/*if (config.crashguard) {
-	// graceful crash - allow current battles to finish before restarting
-	process.on('uncaughtException', function (err) {
-		require('./crashlogger.js')(err, 'A simulator process');*/
-		/* var stack = (""+err.stack).split("\n").slice(0,2).join("<br />");
-		if (Rooms.lobby) {
-			Rooms.lobby.addRaw('<div><b>THE SERVER HAS CRASHED:</b> '+stack+'<br />Please restart the server.</div>');
-			Rooms.lobby.addRaw('<div>You will not be able to talk in the lobby or start new battles until the server restarts.</div>');
-		}
-		config.modchat = 'crash';
-		Rooms.global.lockdown = true; */
-	/*});
-}*/
-=======
 // graceful crash - allow current battles to finish before restarting
-process.on('uncaughtException', function (err) {
+/*process.on('uncaughtException', function (err) {
 	require('./crashlogger.js')(err, 'A simulator process');
-});
->>>>>>> d9fa1862
+});*/
 
 /**
  * Converts anything to an ID. An ID must have only lowercase alphanumeric
