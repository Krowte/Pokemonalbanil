--- conflicted
+++ resolved
@@ -10,14 +10,9 @@
  * @license MIT license
  */
 
-<<<<<<< HEAD
+'use strict';
+
 //require('sugar');
-//if (!''.includes) require('es6-shim');
-=======
-'use strict';
-
-require('sugar');
->>>>>>> bdbe5d5d
 
 //global.Config = require('./config/config.js');
 
@@ -74,13 +69,8 @@
 				let fakeErr = {stack: stack};
 
 				if (!require('./crashlogger.js')(fakeErr, 'A battle')) {
-<<<<<<< HEAD
-					var ministack = ("" + err.stack).escapeHTML().split("\n").slice(0, 2).join("<br />");
+					let ministack = ("" + err.stack).escapeHTML().split("\n").slice(0, 2).join("<br />");
 					battleEngineFakeProcess.client.send(data[0] + '\nupdate\n|html|<div class="broadcast-red"><b>A BATTLE PROCESS HAS CRASHED:</b> ' + ministack + '</div>');
-=======
-					let ministack = ("" + err.stack).escapeHTML().split("\n").slice(0, 2).join("<br />");
-					process.send(data[0] + '\nupdate\n|html|<div class="broadcast-red"><b>A BATTLE PROCESS HAS CRASHED:</b> ' + ministack + '</div>');
->>>>>>> bdbe5d5d
 				} else {
 					battleEngineFakeProcess.client.send(data[0] + '\nupdate\n|html|<div class="broadcast-red"><b>The battle crashed!</b><br />Don\'t worry, we\'re working on fixing it.</div>');
 				}
@@ -1660,11 +1650,7 @@
 	let Battle = {};
 
 	Battle.construct = (function () {
-<<<<<<< HEAD
 		global.battleProtoCache = {};
-=======
-		let battleProtoCache = {};
->>>>>>> bdbe5d5d
 		return function (roomid, formatarg, rated) {
 			let battle = Object.create((function () {
 				if (battleProtoCache[formatarg] !== undefined) {
