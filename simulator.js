function floor(num) {
	return Math.floor(num);
}
function clampIntRange(num, min, max) {
	num = Math.floor(num);
	if (num < min) num = min;
	if (typeof max !== 'undefined' && num > max) num = max;
	return num;
}
function shuffle(array) {
	var tmp, current, top = array.length;

	if(top) while(--top) {
		current = Math.floor(Math.random() * (top + 1));
		tmp = array[current];
		array[current] = array[top];
		array[top] = tmp;
	}

	return array;
}
function objectKeys(object) {
	var keys = [];
	for (var prop in object) {
		if (object.hasOwnProperty(prop)) {
			keys.push(prop);
		}
	}
	return keys;
}

function BattlePokemon(set, side) {
	var selfB = side.battle;
	var selfS = side;
	var selfP = this;
	this.side = side;
	if (typeof set === 'string') set = {name: set};

	this.baseSet = set;
	this.set = this.baseSet;

	this.baseTemplate = selfB.getTemplate(set.species || set.name);
	if (!this.baseTemplate.exists) {
		selfB.debug('Unidentified species: '+this.species);
		this.baseTemplate = selfB.getTemplate(this.species);
	}
	this.species = this.baseTemplate.species;
	if (set.name === set.species || !set.name || !set.species) {
		set.name = this.species;
	}
	this.name = set.name || set.species || 'Bulbasaur';
	this.speciesid = toId(this.species);
	this.template = this.baseTemplate;
	this.moves = [];
	this.baseMoves = this.moves;
	this.movepp = {};
	this.moveset = [];
	this.baseMoveset = [];
	this.trapped = false;

	this.level = clampIntRange(set.level || 100, 1, 100);
	this.hp = 0;
	this.maxhp = 100;
	var genders = {M:'M',F:'F'};
	this.gender = this.template.gender || genders[set.gender] || (Math.random()*2<1?'M':'F');
	if (this.gender === 'N') this.gender = '';

	this.fullname = this.side.id + ': ' + this.name;
	this.details = this.species + (this.level==100?'':', L'+this.level) + (this.gender===''?'':', '+this.gender) + (this.set.shiny?', shiny':'');

	this.id = this.fullname; // shouldn't really be used anywhere
	this.illusion = null;

	this.fainted = false;
	this.lastItem = '';
	this.status = '';
	this.statusData = {};
	this.volatiles = {};
	this.position = 0;
	this.lastMove = '';
	this.lastDamage = 0;
	this.lastAttackedBy = null;
	this.movedThisTurn = false;
	this.usedItemThisTurn = false;
	this.newlySwitched = false;
	this.beingCalledBack = false;
	this.isActive = false;

	this.transformed = false;
	this.negateImmunity = {};

	this.height = this.template.height;
	this.heightm = this.template.heightm;
	this.weight = this.template.weight;
	this.weightkg = this.template.weightkg;

	this.ignore = {};
	this.duringMove = false;

	this.baseAbility = toId(set.ability);
	this.ability = this.baseAbility;
	this.item = toId(set.item);
	this.abilityData = {id: this.ability};
	this.itemData = {id: this.item};

	this.hpType = 'Dark';
	this.hpPower = 70;

	if (this.set.moves) {
		for (var i=0; i<this.set.moves.length; i++) {
			var move = selfB.getMove(this.set.moves[i]);
			if (move.id === 'HiddenPower') {
				this.hpType = move.type;
			}
			this.baseMoveset.push({
				move: move.name,
				id: move.id,
				pp: (move.noPPBoosts ? move.pp : move.pp * 8/5),
				maxpp: (move.noPPBoosts ? move.pp : move.pp * 8/5),
				disabled: false,
				used: false
			});
			this.moves.push(toId(move.name));
		}
	}

	if (!this.set.evs) {
		this.set.evs = {
			hp: 84,
			atk: 84,
			def: 84,
			spa: 84,
			spd: 84,
			spe: 84
		};
	}
	if (!this.set.ivs) {
		this.set.ivs = {
			hp: 31,
			atk: 31,
			def: 31,
			spa: 31,
			spd: 31,
			spe: 31
		};
	}
	var stats = { hp: 31, atk: 31, def: 31, spe: 31, spa: 31, spd: 31};
	for (var i in stats) {
		if (!this.set.evs[i]) this.set.evs[i] = 0;
		if (!this.set.ivs[i] && this.set.ivs[i] !== 0) this.set.ivs[i] = 31;
	}
	for (var i in this.set.evs) {
		this.set.evs[i] = clampIntRange(this.set.evs[i], 0, 255);
	}
	for (var i in this.set.ivs) {
		this.set.ivs[i] = clampIntRange(this.set.ivs[i], 0, 31);
	}

	var hpTypeX = 0, hpPowerX = 0;
	var i = 1;
	for (var s in stats) {
		hpTypeX += i * (this.set.ivs[s] % 2);
		hpPowerX += i * (Math.floor(this.set.ivs[s] / 2) % 2);
		i *= 2;
	}
	var hpTypes = ['Fighting','Flying','Poison','Ground','Rock','Bug','Ghost','Steel','Fire','Water','Grass','Electric','Psychic','Ice','Dragon','Dark'];
	this.hpType = hpTypes[Math.floor(hpTypeX * 15 / 63)];
	this.hpPower = Math.floor(hpPowerX * 40 / 63) + 30;

	this.stats = {
		hp: 0,
		atk: 0,
		def: 0,
		spa: 0,
		spd: 0,
		spe: 0
	};
	this.boosts = {
		atk: 0,
		def: 0,
		spa: 0,
		spd: 0,
		spe: 0,
		accuracy: 0,
		evasion: 0
	};
	this.baseBoosts = {
		atk: 0,
		def: 0,
		spa: 0,
		spd: 0,
		spe: 0,
		accuracy: 0,
		evasion: 0
	};
	this.unboostedStats = {
		atk: 0,
		def: 0,
		spa: 0,
		spd: 0,
		spe: 0,
		accuracy: 0,
		evasion: 0
	};
	this.baseStats = this.template.baseStats;
	this.bst = 0;
	for (var i in this.baseStats) {
		this.bst += this.baseStats[i];
	}
	this.bst = this.bst || 10;
	this.types = this.baseTemplate.types;

	this.stats['hp'] = floor(floor(2*selfP.baseStats['hp']+selfP.set.ivs['hp']+floor(selfP.set.evs['hp']/4)+100)*selfP.level / 100 + 10);
	if (this.baseStats['hp'] === 1) this.stats['hp'] = 1; // shedinja
	this.unboostedStats['hp'] = this.stats['hp'];
	this.maxhp = this.stats['hp'];
	this.hp = this.hp || this.maxhp;

	this.toString = function() {
		if (selfP.illusion) return selfP.illusion.fullname;
		return selfP.fullname;
	};
	this.getDetails = function() {
		if (selfP.illusion) return selfP.illusion.details + ' | ' + selfP.getHealth();
		return selfP.details + ' | ' + selfP.getHealth();
	};

	this.update = function(init) {
		selfP.illusion = null;
		selfP.baseStats = selfP.template.baseStats;
		// reset for Light Metal etc
		selfP.weightkg = selfP.template.weightkg;
		// reset for Forecast etc
		selfP.types = selfP.template.types;
		// reset for diabled moves
		selfP.disabledMoves = {};
		selfP.negateImmunity = {};
		selfP.trapped = false;
		// reset for ignore settings
		selfP.ignore = {};
		for (var i in selfP.moveset) {
			if (selfP.moveset[i]) selfP.moveset[i].disabled = false;
		}
		for (var i in selfP.stats) {
			var stat = selfP.baseStats[i];
			/* if (selfP.set.bstscale && selfP.bst > 520 * 1.06) {
				stat *= 520 / selfP.bst * 1.06; // stat scaling in progress
			}
			if (selfP.set.bstscale && selfP.bst < 520 * 0.94) {
				stat *= 520 / selfP.bst * 0.94; // stat scaling in progress
			} */
			if (i==='hp') {
				continue;
			} else {
				selfP.unboostedStats[i] = floor(floor(2*stat+selfP.set.ivs[i]+floor(selfP.set.evs[i]/4))*selfP.level / 100 + 5);
			}
			selfP.stats[i] = selfP.unboostedStats[i];
		}
		for (var i in selfP.baseBoosts) {
			selfP.boosts[i] = selfP.baseBoosts[i];
		}
		BattleScripts.natureModify(selfP.stats, selfP.set.nature);
		for (var i in selfP.stats) {
			selfP.stats[i] = floor(selfP.stats[i]);
		}
		if (init) return;

		selfB.runEvent('ModifyStats', selfP, null, null, selfP.stats);

		for (var i in selfP.stats) {
			selfP.stats[i] = floor(selfP.stats[i]);
			selfP.unboostedStats[i] = selfP.stats[i];
		}

		var boostTable = [1,1.5,2,2.5,3,3.5,4];
		for (i in selfP.boosts) {
			if (selfP.boosts[i] > 6) selfP.boosts[i] = 6;
			if (selfP.boosts[i] < -6) selfP.boosts[i] = -6;
			if (i === 'accuracy' || i === 'evasion' || i === 'hp') continue; // hp should never happen
			if (selfP.boosts[i] >= 0) {
				selfP.stats[i] = floor(selfP.unboostedStats[i] * boostTable[selfP.boosts[i]]);
			} else {
				selfP.stats[i] = floor(selfP.unboostedStats[i] / boostTable[-selfP.boosts[i]]);
			}
		}

		selfB.runEvent('ModifyPokemon', selfP);
	};
	this.getMoveData = function(move) {
		move = selfB.getMove(move);
		for (var i=0; i<selfP.moveset.length; i++) {
			var moveData = selfP.moveset[i];
			if (moveData.id === move.id) {
				return moveData;
			}
		}
		return null;
	};
	this.deductPP = function(move, amount) {
		move = selfB.getMove(move);
		var ppData = selfP.getMoveData(move);
		var success = false;
		if (ppData) {
			ppData.used = true;
		}
		if (ppData && ppData.pp) {
			if (amount) {
				ppData.pp -= amount;
			} else {
				ppData.pp -= selfB.runEvent('DeductPP', selfP, selfP, move, 1);
			}
			if (ppData.pp <= 0) {
				ppData.pp = 0;
			}
			success = true;
		}
		selfP.lastMove = move.id;
		if (!amount) {
			selfP.movedThisTurn = true;
		}
		return success;
	};
	this.gotAttacked = function(move, damage, source) {
		if (!damage) damage = 0;
		move = selfB.getMove(move);
		source.lastDamage = damage;
		selfP.lastAttackedBy = {
			pokemon: source,
			damage: damage,
			move: move.id,
			thisTurn: true
		};
	};
	this.getMoves = function() {
		var moves = [];
		var hasValidMove = false;
		for (var i=0; i<selfP.moveset.length; i++) {
			var move = selfP.moveset[i];
			if (selfP.disabledMoves[move.id] || !move.pp) {
				move.disabled = true;
			}
			moves.push(move);
			if (!move.disabled) {
				hasValidMove = true;
			}
		}
		if (!hasValidMove) {
			moves = [{
				move: 'Struggle',
				id: 'struggle',
				pp: 1,
				maxpp: 1,
				disabled: false
			}];
		}
		if (selfP.volatiles['mustRecharge']) {
			moves = [{
				move: 'Recharge',
				id: 'Recharge',
				pp: 1,
				maxpp: 1,
				disabled: false
			}];
		}
		return moves;
	};
	this.positiveBoosts = function() {
		var boosts = 0;
		for (var i in selfP.boosts) {
			if (selfP.boosts[i] > 0) boosts += selfP.boosts[i];
		}
		return boosts;
	};
	this.boostBy = function(boost, source, effect) {
		var changed = false;
		for (var i in boost) {
			var delta = boost[i];
			selfP.baseBoosts[i] += delta;
			if (selfP.baseBoosts[i] > 6) {
				delta -= selfP.baseBoosts[i] - 6;
				selfP.baseBoosts[i] = 6;
			}
			if (selfP.baseBoosts[i] < -6) {
				delta -= selfP.baseBoosts[i] - (-6);
				selfP.baseBoosts[i] = -6;
			}
			if (delta) changed = true;
		}
		selfP.update();
		return changed;
	};
	this.clearBoosts = function() {
		for (var i in selfP.baseBoosts) {
			selfP.baseBoosts[i] = 0;
		}
		selfP.update();
	};
	this.setBoost = function(boost) {
		for (var i in boost) {
			selfP.baseBoosts[i] = boost[i];
		}
		selfP.update();
	};
	this.copyVolatileFrom = function(pokemon) {
		selfP.clearVolatile();
		selfP.baseBoosts = pokemon.baseBoosts;
		selfP.volatiles = pokemon.volatiles;
		selfP.update();
		pokemon.clearVolatile();
		for (var i in selfP.volatiles) {
			var status = selfP.getVolatile(i);
			if (status.noCopy) {
				delete selfP.volatiles[i];
			}
		}
	};
	this.transformInto = function(baseTemplate) {
		var pokemon = null;
		if (baseTemplate && baseTemplate.template) {
			pokemon = baseTemplate;
			baseTemplate = pokemon.template;
			if (pokemon.fainted || pokemon.illusion || pokemon.volatiles['substitute']) {
				return false;
			}
		} else if (!baseTemplate || !baseTemplate.abilities) {
			baseTemplate = selfB.getTemplate(baseTemplate);
		}
		if (!baseTemplate.abilities || pokemon && pokemon.transformed) {
			return false;
		}
		selfP.transformed = true;
		selfP.template = baseTemplate;
		selfP.baseStats = selfP.template.baseStats;
		selfP.types = baseTemplate.types;
		if (pokemon) {
			selfP.ability = pokemon.ability;
			selfP.set = pokemon.set;
			selfP.moveset = [];
			for (var i=0; i<pokemon.moveset.length; i++) {
				var moveData = pokemon.moveset[i];
				selfP.moveset.push({
					move: selfB.getMove(moveData.id).name,
					id: moveData.id,
					pp: 5,
					maxpp: moveData.maxpp,
					disabled: false
				});
			}
			for (var j in pokemon.baseBoosts) {
				selfP.baseBoosts[j] = pokemon.baseBoosts[j];
			}
		}
		selfP.update();
		return true;
	};
	this.clearVolatile = function(init) {
		selfP.baseBoosts = {
			atk: 0,
			def: 0,
			spa: 0,
			spd: 0,
			spe: 0,
			accuracy: 0,
			evasion: 0
		};
		this.moveset = [];
		// we're copying array contents
		// DO NOT "optimize" it to copy just the pointer
		// if you don't know what a pointer is, please don't
		// touch this code
		for (var i=0; i<this.baseMoveset.length; i++) {
			this.moveset.push(this.baseMoveset[i]);
		}
		selfP.transformed = false;
		selfP.ability = selfP.baseAbility;
		selfP.template = selfP.baseTemplate;
		selfP.baseStats = selfP.template.baseStats;
		selfP.types = selfP.template.types;
		for (var i in selfP.volatiles) {
			if (selfP.volatiles[i].linkedStatus) {
				selfP.volatiles[i].linkedPokemon.removeVolatile(selfP.volatiles[i].linkedStatus);
			}
		}
		selfP.volatiles = {};
		selfP.switchFlag = false;
		selfP.lastMove = '';
		selfP.lastDamage = 0;
		selfP.lastAttackedBy = null;
		selfP.movedThisTurn = false;
		selfP.newlySwitched = true;
		selfP.beingCalledBack = false;
		selfP.update(init);
	};

	this.hasType = function (type) {
		if (!type) return false;
		if (Array.isArray(type)) {
			for (var i=0; i<type.length; i++) {
				if (selfP.hasType(type[i])) return true;
			}
		} else {
			if (selfP.types[0] === type) return true;
			if (selfP.types[1] === type) return true;
		}
		return false;
	};
	// returns the amount of damage actually dealt
	this.faint = function(source, effect) {
		if (selfP.fainted) return 0;
		var d = selfP.hp;
		selfP.hp = 0;
		selfP.switchFlag = false;
		selfP.status = 'fnt';
		//selfP.fainted = true;
		selfB.faintQueue.push({
			target: selfP,
			source: source,
			effect: effect
		});
		return d;
	};
	this.damage = function(d, source, effect) {
		if (!selfP.hp) return 0;
		if (d < 1 && d > 0) d = 1;
		d = floor(d);
		if (isNaN(d)) return 0;
		if (d <= 0) return 0;
		selfP.hp -= d;
		if (selfP.hp <= 0) {
			d += selfP.hp;
			selfP.faint(source, effect);
		}
		return d;
	};
	this.hasMove = function(moveid) {
		if (moveid.id) moveid = moveid.id;
		moveid = toId(moveid);
		for (var i=0; i<selfP.moveset.length; i++) {
			if (moveid === selfB.getMove(selfP.moveset[i].move).id) {
				return moveid;
			}
		}
		return false;
	};
	this.canUseMove = function(moveid) {
		if (moveid.id) moveid = moveid.id;
		if (!selfP.hasMove(moveid)) return false;
		if (selfP.disabledMoves[moveid]) return false;
		var moveData = selfP.getMoveData(moveid);
		if (!moveData || !moveData.pp || moveData.disabled) return false;
		return true;
	};
	this.getValidMoves = function() {
		var pMoves = selfP.getMoves();
		var moves = [];
		for (var i=0; i<pMoves.length; i++) {
			if (!pMoves[i].disabled) {
				moves.push(pMoves[i].move);
			}
		}
		if (!moves.length) return ['Struggle'];
		return moves;
	};
	// returns the amount of damage actually healed
	this.heal = function(d) {
		if (!selfP.hp) return 0;
		d = floor(d);
		if (isNaN(d)) return 0;
		if (d <= 0) return 0;
		if (selfP.hp >= selfP.maxhp) return 0;
		selfP.hp += d;
		if (selfP.hp > selfP.maxhp) {
			d -= selfP.hp - selfP.maxhp;
			selfP.hp = selfP.maxhp;
		}
		return d;
	};
	// sets HP, returns delta
	this.sethp = function(d) {
		if (!selfP.hp) return 0;
		d = floor(d);
		if (isNaN(d)) return;
		if (d < 1) d = 1;
		d = d-selfP.hp;
		selfP.hp += d;
		if (selfP.hp > selfP.maxhp) {
			d -= selfP.hp - selfP.maxhp;
			selfP.hp = selfP.maxhp;
		}
		return d;
	};
	this.trySetStatus = function(status, source, sourceEffect) {
		if (!selfP.hp) return false;
		if (selfP.status) return false;
		return selfP.setStatus(status, source, sourceEffect);
	};
	this.cureStatus = function() {
		if (!selfP.hp) return false;
		// unlike clearStatus, gives cure message
		if (selfP.status) {
			selfB.add('-curestatus', selfP, selfP.status);
			selfP.setStatus('');
		}
	};
	this.setStatus = function(status, source, sourceEffect, ignoreImmunities) {
		if (!selfP.hp) return false;
		status = selfB.getEffect(status);
		if (selfB.event) {
			if (!source) source = selfB.event.source;
			if (!sourceEffect) sourceEffect = selfB.effect;
		}

		if (!ignoreImmunities && status.id) {
			// the game currently never ignores immunities
			if (!selfP.runImmunity(status.id==='tox'?'psn':status.id)) {
				selfB.debug('immune to status');
				return false;
			}
		}

		if (selfP.status === status.id) return false;
		var prevStatus = selfP.status;
		var prevStatusData = selfP.statusData;
		if (status.id && !selfB.runEvent('SetStatus', selfP, source, sourceEffect, status)) {
			selfB.debug('set status ['+status.id+'] interrupted');
			return false;
		}

		selfP.status = status.id;
		selfP.statusData = {id: status.id, target: selfP};
		if (source) selfP.statusData.source = source;

		if (status.id && !selfB.singleEvent('Start', status, selfP.statusData, selfP, source, sourceEffect)) {
			selfB.debug('status start ['+status.id+'] interrupted');
			// cancel the setstatus
			selfP.status = prevStatus;
			selfP.statusData = prevStatusData;
			return false;
		}
		selfP.update();
		if (status.id && !selfB.runEvent('AfterSetStatus', selfP, source, sourceEffect, status)) {
			return false;
		}
		return true;
	};
	this.clearStatus = function() {
		// unlike cureStatus, does not give cure message
		return selfP.setStatus('');
	};
	this.getStatus = function() {
		return selfB.getEffect(selfP.status);
	};
	this.eatItem = function(source, sourceEffect) {
		if (!selfP.hp || !selfP.isActive) return false;
		if (!selfP.item) return false;
		if (!sourceEffect && selfB.effect) sourceEffect = selfB.effect;
		if (!source && selfB.event && selfB.event.target) source = selfB.event.target;
		var item = selfP.getItem();
		if (selfB.runEvent('UseItem', selfP, null, null, item) && selfB.runEvent('EatItem', selfP, null, null, item)) {
			selfB.add('-enditem', selfP, item, '[eat]');

			selfB.singleEvent('Eat', item, selfP.itemData, selfP, source, sourceEffect);

			selfP.lastItem = selfP.item;
			selfP.item = '';
			selfP.itemData = {id: '', target: selfP};
			selfP.usedItemThisTurn = true;
			return true;
		}
		return false;
	};
	this.useItem = function(source, sourceEffect) {
		if (!selfP.hp || !selfP.isActive) return false;
		if (!selfP.item) return false;
		if (!sourceEffect && selfB.effect) sourceEffect = selfB.effect;
		if (!source && selfB.event && selfB.event.target) source = selfB.event.target;
		var item = selfP.getItem();
		if (selfB.runEvent('UseItem', selfP, null, null, item)) {
			switch (item.id) {
			default:
				if (!item.isGem) {
					selfB.add('-enditem', selfP, item);
				}
				break;
			}

			selfB.singleEvent('Use', item, selfP.itemData, selfP, source, sourceEffect);

			selfP.lastItem = selfP.item;
			selfP.item = '';
			selfP.itemData = {id: '', target: selfP};
			selfP.usedItemThisTurn = true;
			return true;
		}
		return false;
	};
	this.takeItem = function(source) {
		if (!selfP.hp || !selfP.isActive) return false;
		if (!selfP.item) return false;
		if (!source) source = selfP;
		var item = selfP.getItem();
		if (selfB.runEvent('TakeItem', selfP, source, null, item)) {
			selfP.lastItem = '';
			selfP.item = '';
			selfP.itemData = {id: '', target: selfP};
			return item;
		}
		return false;
	};
	this.setItem = function(item, source, effect) {
		if (!selfP.hp || !selfP.isActive) return false;
		item = selfB.getItem(item);
		selfP.lastItem = selfP.item;
		selfP.item = item.id;
		selfP.itemData = {id: item.id, target: selfP};
		if (item.id) {
			selfB.singleEvent('Start', item, selfP.itemData, selfP, source, effect);
		}
		if (selfP.lastItem) selfP.usedItemThisTurn = true;
		return true;
	};
	this.getItem = function() {
		return selfB.getItem(selfP.item);
	};
	this.clearItem = function() {
		return selfP.setItem('');
	};
	this.setAbility = function(ability, source, effect) {
		if (!selfP.hp) return false;
		ability = selfB.getAbility(ability);
		if (selfP.ability === ability.id) {
			return false;
		}
		if (ability.id === 'Multitype' || ability.id === 'Illusion' || selfP.ability === 'Multitype') {
			return false;
		}
		selfP.ability = ability.id;
		selfP.abilityData = {id: ability.id, target: selfP};
		if (ability.id) {
			selfB.singleEvent('Start', ability, selfP.abilityData, selfP, source, effect);
		}
		return true;
	};
	this.getAbility = function() {
		return selfB.getAbility(selfP.ability);
	};
	this.clearAbility = function() {
		return selfP.setAbility('');
	};
	this.getNature = function() {
		return selfB.getNature(selfP.set.nature);
	};
	this.addVolatile = function(status, source, sourceEffect) {
		if (!selfP.hp) return false;
		status = selfB.getEffect(status);
		if (selfB.event) {
			if (!source) source = selfB.event.source;
			if (!sourceEffect) sourceEffect = selfB.effect;
		}

		if (selfP.volatiles[status.id]) {
			selfB.singleEvent('Restart', status, selfP.volatiles[status.id], selfP, source, sourceEffect);
			return false;
		}
		selfP.volatiles[status.id] = {id: status.id};
		selfP.volatiles[status.id].target = selfP;
		if (source) {
			selfP.volatiles[status.id].source = source;
			selfP.volatiles[status.id].sourcePosition = source.position;
		}
		if (sourceEffect) {
			selfP.volatiles[status.id].sourceEffect = sourceEffect;
		}
		if (status.duration) {
			selfP.volatiles[status.id].duration = status.duration;
		}
		if (status.durationCallback) {
			selfP.volatiles[status.id].duration = status.durationCallback.call(selfB, selfP, source, sourceEffect);
		}
		if (!selfB.singleEvent('Start', status, selfP.volatiles[status.id], selfP, source, sourceEffect)) {
			// cancel
			delete selfP.volatiles[status.id];
			return false;
		}
		selfP.update();
		return true;
	};
	this.getVolatile = function(status) {
		status = selfB.getEffect(status);
		if (!selfP.volatiles[status.id]) return null;
		return status;
	};
	this.removeVolatile = function(status) {
		if (!selfP.hp) return false;
		status = selfB.getEffect(status);
		if (!selfP.volatiles[status.id]) return false;
		selfB.singleEvent('End', status, selfP.volatiles[status.id], selfP);
		delete selfP.volatiles[status.id];
		selfP.update();
		return true;
	};
	this.hpPercent = function(d) {
		//return floor(floor(d*48/selfP.maxhp + 0.5)*100/48);
		return floor(d*100/selfP.maxhp + 0.5);
	};
	this.getHealth = function() {
		if (selfP.fainted) return ' (0 fnt)';
		//var hpp = floor(48*selfP.hp/selfP.maxhp) || 1;
		var hpp = floor(selfP.hp*100/selfP.maxhp + 0.5) || 1;
		if (!selfP.hp) hpp = 0;
		var status = '';
		if (selfP.status) status = ' '+selfP.status;
		return ' ('+hpp+'/100'+status+')';
	};
	this.hpChange = function(d) {
		return ''+selfP.hpPercent(d)+selfP.getHealth();
	};
	this.lockMove = function(moveid) {
		// shortcut function for locking a pokemon into a move
		// not really necessary, btw: you can do this all in effect script
		// actually, you can do nearly everything in effect script
		if (!moveid || (!selfP.hasMove(moveid) && moveid !== 'recharge')) return;
		if (moveid === 'recharge') selfP.disabledMoves['recharge'] = false;
		var moves = selfP.moveset;
		for (var i=0; i<moves.length; i++) {
			if (moves[i].id !== moveid) {
				moves[i].disabled = true;
			}
		}
		selfP.trapped = true;
	};
	this.runImmunity = function(type, message) {
		if (selfP.fainted) {
			return false;
		}
		if (!type || type === '???') {
			return true;
		}
		if (selfP.negateImmunity[type]) return true;
		if (!selfB.getImmunity(type, selfP)) {
			selfB.debug('natural immunity');
			if (message) {
				selfB.add('-immune', selfP);
			}
			return false;
		}
		var immunity = selfB.runEvent('Immunity', selfP, null, null, type);
		if (!immunity) {
			selfB.debug('artificial immunity');
			if (message && immunity !== null) {
				selfB.add('-immune', selfP);
			}
			return false;
		}
		return true;
	};
	this.runBeforeMove = function(target, move) {
		if (selfP.fainted) return true;
		return !selfB.runEvent('BeforeMove', selfP, target, move);
	};
	this.destroy = function() {
		// deallocate ourself

		// get rid of some possibly-circular references
		side = null;
		selfB = null;
		selfS = null;
		selfP.side = null;

		selfP = null;
	};

	selfP.clearVolatile(true);
}

function BattleSide(user, battle, n) {
	var selfB = battle;
	var selfS = this;

	this.battle = battle;
	this.n = n;
	this.user = user;
	this.name = user.name;
	this.pokemon = [];
	this.pokemonLeft = 0;
	this.active = [null];
	this.decision = null;
	this.foe = null;
	this.sideConditions = {};

	this.id = (n?'p2':'p1');

	this.team = BattleScripts.getTeam.call(selfB, selfS);
	for (var i=0; i<this.team.length && i<6; i++) {
		console.log("NEW POKEMON: "+(this.team[i]?this.team[i].name:'[unidentified]'));
		this.pokemon.push(new BattlePokemon(this.team[i], this));
	}
	this.pokemonLeft = this.pokemon.length;
	for (var i=0; i<this.pokemon.length; i++) {
		this.pokemon[i].position = i;
	}

	this.toString = function() {
		return selfS.id+': '+selfS.name;
	};

	this.getData = function() {
		var data = {
			name: selfS.name,
			pokemon: []
		};
		for (var i=0; i<selfS.pokemon.length; i++) {
			var pokemon = selfS.pokemon[i];
			data.pokemon.push({
				ident: pokemon.fullname,
				details: pokemon.details,
				condition: pokemon.getHealth(),
				active: (pokemon.position < pokemon.side.active.length),
				moves: pokemon.moves,
				ability: pokemon.ability,
				item: pokemon.item
			});
		}
		return data;
	};

	this.randomActive = function() {
		var i = floor(Math.random() * selfS.active.length);
		return selfS.active[i];
	};

	this.addSideCondition = function(status, source, sourceEffect) {
		status = selfB.getEffect(status);
		if (selfS.sideConditions[status.id]) {
			selfB.singleEvent('Restart', status, selfS.sideConditions[status.id], selfS, source, sourceEffect);
			return false;
		}
		selfS.sideConditions[status.id] = {id: status.id};
		selfS.sideConditions[status.id].target = selfS;
		if (source) {
			selfS.sideConditions[status.id].source = source;
			selfS.sideConditions[status.id].sourcePosition = source.position;
		}
		if (status.duration) {
			selfS.sideConditions[status.id].duration = status.duration;
		}
		if (status.durationCallback) {
			selfS.sideConditions[status.id].duration = status.durationCallback.call(selfB, selfS, source, sourceEffect);
		}
		if (!selfB.singleEvent('Start', status, selfS.sideConditions[status.id], selfS, source, sourceEffect)) {
			delete selfS.sideConditions[status.id];
			return false;
		}
		selfB.update();
		return true;
	};
	this.getSideCondition = function(status) {
		status = selfB.getEffect(status);
		if (!selfS.sideConditions[status.id]) return null;
		return status;
	};
	this.removeSideCondition = function(status) {
		status = selfB.getEffect(status);
		if (!selfS.sideConditions[status.id]) return false;
		selfB.singleEvent('End', status, selfS.sideConditions[status.id], selfS);
		delete selfS.sideConditions[status.id];
		selfB.update();
		return true;
	};
	this.emitUpdate = function(update) {
		if (selfS.user) {
			update.room = selfB.roomid;
			selfS.user.emit('update', update);
		}
	};
	this.destroy = function() {
		// deallocate ourself

		// deallocate children and get rid of references to them
		for (var i=0; i<selfS.pokemon.length; i++) {
			if (selfS.pokemon[i]) selfS.pokemon[i].destroy();
			selfS.pokemon[i] = null;
		}
		selfS.pokemon = null;
		for (var i=0; i<selfS.active.length; i++) {
			selfS.active[i] = null;
		}
		selfS.active = null;

		if (selfS.decision) {
			delete selfS.decision.side;
			delete selfS.decision.pokemon;
			delete selfS.decision.user;
		}
		selfS.decision = null;

		// make sure no user is referencing us
		if (selfS.user) {
			delete selfS.user.sides[selfB.roomid];
		}
		selfS.user = null;

		// get rid of some possibly-circular references
		selfS.battle = null;
		selfS.foe = null;
		selfB = null;

		selfS = null;
	};
}

function Battle(roomid, format, rated) {
	var selfB = this;
	this.log = [];
	this.turn = 0;
	this.sides = [null, null];
	this.p1 = null;
	this.p2 = null;
	this.lastUpdate = 0;
	this.curCallback = '';
	this.roomid = roomid;

	this.rated = rated;

	this.weather = '';
	this.weatherData = {id:''};
	this.pseudoWeather = {};

	this.format = toId(format);
	this.formatData = {id:''};

	this.ended = false;
	this.started = false;
	this.active = false;

	this.effect = {id:''};
	this.effectData = {id:''};
	this.event = {id:''};
	this.eventDepth = 0;

	this.toString = function() {
		return 'Battle: '+selfS.format;
	};

	this.setWeather = function(status, source, sourceEffect) {
		status = selfB.getEffect(status);
		if (!sourceEffect && selfB.effect) sourceEffect = selfB.effect;
		if (!source && selfB.event && selfB.event.target) source = selfB.event.target;

		if (selfB.weather === status.id) return false;
		if (selfB.weather && !status.id) {
			var oldstatus = selfB.getWeather();
			selfB.singleEvent('End', oldstatus, selfB.weatherData, selfB);
		}
		var prevWeather = selfB.weather;
		var prevWeatherData = selfB.weatherData;
		selfB.weather = status.id;
		selfB.weatherData = {id: status.id};
		if (source) {
			selfB.weatherData.source = source;
			selfB.weatherData.sourcePosition = source.position;
		}
		if (status.duration) {
			selfB.weatherData.duration = status.duration;
		}
		if (status.durationCallback) {
			selfB.weatherData.duration = status.durationCallback.call(selfB, source, sourceEffect);
		}
		if (!selfB.singleEvent('Start', status, selfB.weatherData, selfB, source, sourceEffect)) {
			selfB.weather = prevWeather;
			selfB.weatherData = prevWeatherData;
			return false;
		}
		selfB.update();
		return true;
	};
	this.clearWeather = function() {
		return selfB.setWeather('');
	};
	this.getWeather = function() {
		return selfB.getEffect(selfB.weather);
	};
	this.getFormat = function() {
		return selfB.getEffect(selfB.format);
	};
	this.addPseudoWeather = function(status, source, sourceEffect) {
		status = selfB.getEffect(status);
		if (selfB.pseudoWeather[status.id]) {
			selfB.singleEvent('Restart', status, selfB.pseudoWeather[status.id], selfB, source, sourceEffect);
			return false;
		}
		selfB.pseudoWeather[status.id] = {id: status.id};
		if (source) {
			selfB.pseudoWeather[status.id].source = source;
			selfB.pseudoWeather[status.id].sourcePosition = source.position;
		}
		if (status.duration) {
			selfB.pseudoWeather[status.id].duration = status.duration;
		}
		if (status.durationCallback) {
			selfB.pseudoWeather[status.id].duration = status.durationCallback.call(selfB, source, sourceEffect);
		}
		if (!selfB.singleEvent('Start', status, selfB.pseudoWeather[status.id], selfB, source, sourceEffect)) {
			delete selfB.pseudoWeather[status.id];
			return false;
		}
		selfB.update();
		return true;
	};
	this.getPseudoWeather = function(status) {
		status = selfB.getEffect(status);
		if (!selfB.pseudoWeather[status.id]) return null;
		return status;
	};
	this.removePseudoWeather = function(status) {
		status = selfB.getEffect(status);
		if (!selfB.pseudoWeather[status.id]) return false;
		selfB.singleEvent('End', status, selfB.pseudoWeather[status.id], selfB);
		delete selfB.pseudoWeather[status.id];
		selfB.update();
		return true;
	};
	this.lastMove = '';
	this.activeMove = null;
	this.activePokemon = null;
	this.activeTarget = null;
	this.setActiveMove = function(move, pokemon, target) {
		if (!move) move = null;
		if (!pokemon) pokemon = null;
		if (!target) target = pokemon;
		selfB.activeMove = move;
		selfB.activePokemon = pokemon;
		selfB.activeTarget = target;

		// Mold Breaker and the like
		selfB.update();
	};
	this.clearActiveMove = function(failed) {
		if (selfB.activeMove) {
			if (!failed) {
				selfB.lastMove = selfB.activeMove.id;
			}
			selfB.activeMove = null;
			selfB.activePokemon = null;
			selfB.activeTarget = null;

			// Mold Breaker and the like, again
			selfB.update();
		}
	};

	this.update = function() {
		var actives = selfB.p1.active;
		for (var i=0; i<actives.length; i++) {
			if (actives[i]) actives[i].update();
		}
		actives = selfB.p2.active;
		for (var i=0; i<actives.length; i++) {
			if (actives[i]) actives[i].update();
		}
	};

	// bubbles up
	this.comparePriority = function(a, b) {
		a.priority = a.priority || 0;
		a.subPriority = a.subPriority || 0;
		a.speed = a.speed || 0;
		b.priority = b.priority || 0;
		b.subPriority = b.subPriority || 0;
		b.speed = b.speed || 0;
		if (typeof a.order === 'number' || typeof b.order === 'number') {
			if (typeof a.order !== 'number') {
				return -(1);
			}
			if (typeof b.order !== 'number') {
				return -(-1);
			}
			if (b.order - a.order) {
				return -(b.order - a.order);
			}
		}
		if (b.priority - a.priority) {
			return b.priority - a.priority;
		}
		if (b.speed - a.speed) {
			return b.speed - a.speed;
		}
		if (b.subOrder - a.subOrder) {
			return -(b.subOrder - a.subOrder);
		}
		return Math.random()-0.5;
	};
	this.getResidualStatuses = function(thing, callbackType) {
		var statuses = selfB.getRelevantEffectsInner(thing || selfB, callbackType || 'residualCallback', null, null, false, true, 'duration');
		statuses.sort(selfB.comparePriority);
		//if (statuses[0]) selfB.debug('match '+(callbackType||'residualCallback')+': '+statuses[0].status.id);
		return statuses;
	};
	this.eachEvent = function(eventid, effect, relayVar) {
		var actives = [];
		if (!effect && selfB.effect) effect = selfB.effect;
		for (var i=0; i<selfB.sides.length;i++) {
			var side = selfB.sides[i];
			for (var j=0; j<side.active.length; j++) {
				actives.push(side.active[j]);
			}
		}
		actives.sort(function(a, b) {
			if (b.stats.spe - a.stats.spe) {
				return b.stats.spe - a.stats.spe;
			}
			return Math.random()-0.5;
		});
		for (var i=0; i<actives.length; i++) {
			selfB.runEvent(eventid, actives[i], null, effect, relayVar);
		}
	};
	this.residualEvent = function(eventid, relayVar) {
		var statuses = selfB.getRelevantEffectsInner(selfB, 'on'+eventid, null, null, false, true, 'duration');
		statuses.sort(selfB.comparePriority);
		while (statuses.length) {
			var statusObj = statuses.shift();
			var status = statusObj.status;
			if (statusObj.thing.fainted) continue;
			if (statusObj.statusData && statusObj.statusData.duration) {
				statusObj.statusData.duration--;
				if (!statusObj.statusData.duration) {
					statusObj.end(status.id);
					continue;
				}
			}
			selfB.singleEvent(eventid, status, statusObj.statusData, statusObj.thing, relayVar);
		}
	};
	// The entire event system revolves around this function
	// (and its helper functions, getRelevant*)
	this.singleEvent = function(eventid, effect, effectData, target, source, sourceEffect, relayVar) {
		if (selfB.eventDepth >= 5) {
			// oh fuck
			this.add('message STACK LIMIT EXCEEDED');
			this.add('message PLEASE TELL AESOFT');
			this.add('message Event: '+eventid);
			this.add('message Parent event: '+selfB.event.id);
			return false;
		}
		//this.add('Event: '+eventid+' (depth '+selfB.eventDepth+')');
		effect = selfB.getEffect(effect);

		if (target.fainted) {
			return false;
		}
		if (effect.effectType === 'Status' && target.status !== effect.id) {
			// it's changed; call it off
			return true;
		}
		if (target.ignore && target.ignore[effect.effectType]) {
			selfB.debug(eventid+' handler suppressed by Klutz or Magic Room');
			return true;
		}
		if (target.ignore && target.ignore[effect.effectType+'Target']) {
			selfB.debug(eventid+' handler suppressed by Air Lock');
			return true;
		}

		if (typeof effect['on'+eventid] === 'undefined') return true;
		var parentEffect = selfB.effect;
		var parentEffectData = selfB.effectData;
		var parentEvent = selfB.event;
		selfB.effect = effect;
		selfB.effectData = effectData;
		selfB.event = {id: eventid, target: target, source: source, effect: sourceEffect};
		selfB.eventDepth++;
		var args = [target, source, sourceEffect];
		if (typeof relayVar !== 'undefined') args.unshift(relayVar);
		var returnVal = true;
		if (typeof effect['on'+eventid] === 'function') {
			returnVal = effect['on'+eventid].apply(selfB, args);
		} else {
			returnVal = effect['on'+eventid];
		}
		selfB.eventDepth--;
		selfB.effect = parentEffect;
		selfB.effectData = parentEffectData;
		selfB.event = parentEvent;
		if (typeof returnVal === 'undefined') return true;
		return returnVal;
	};
	this.runEvent = function(eventid, target, source, effect, relayVar) {
		if (selfB.eventDepth >= 5) {
			// oh fuck
			this.add('message STACK LIMIT EXCEEDED');
			this.add('message PLEASE REPORT IN BUG THREAD');
			this.add('message Event: '+eventid);
			this.add('message Parent event: '+selfB.event.id);
			return false;
		}
		if (!target) target = selfB;
		var statuses = selfB.getRelevantEffects(target, 'on'+eventid, 'onSource'+eventid, source);
		var hasRelayVar = true;
		effect = selfB.getEffect(effect);
		var args = [target, source, effect];
		//console.log('Event: '+eventid+' (depth '+selfB.eventDepth+') t:'+target.id+' s:'+(!source||source.id)+' e:'+effect.id);
		if (typeof relayVar === 'undefined' || relayVar === null) {
			relayVar = true;
			hasRelayVar = false;
		} else {
			args.unshift(relayVar);
		}
		for (var i=0; i<statuses.length; i++) {
			var status = statuses[i].status;
			if (statuses[i].thing.fainted) continue;
			//selfB.debug('match '+eventid+': '+status.id+' '+status.effectType);
			if (status.effectType === 'Status' && statuses[i].thing.status !== status.id) {
				// it's changed; call it off
				continue;
			}
			if (statuses[i].thing.ignore && statuses[i].thing.ignore[status.effectType] === 'A') {
				// ignore attacking events
				var AttackingEvents = {
					BeforeMove: 1,
					BasePower: 1,
					Immunity: 1,
					Damage: 1,
					SubDamage: 1,
					Heal: 1,
					TakeItem: 1,
					UseItem: 1,
					EatItem: 1,
					SetStatus: 1,
					CriticalHit: 1,
					ModifyPokemon: 1,
					ModifyStats: 1,
					TryHit: 1,
					Hit: 1,
					TryFieldHit: 1,
					Boost: 1,
					DragOut: 1
				};
				if (AttackingEvents[eventid]) {
					if (eventid !== 'ModifyPokemon' && eventid !== 'ModifyStats') {
						selfB.debug(eventid+' handler suppressed by Mold Breaker');
					}
					continue;
				}
			} else if (statuses[i].thing.ignore && statuses[i].thing.ignore[status.effectType]) {
				selfB.debug(eventid+' handler suppressed by Klutz or Magic Room');
				continue;
			} else if (target.ignore && target.ignore[status.effectType+'Target']) {
				selfB.debug(eventid+' handler suppressed by Air Lock');
				continue;
			}
			var returnVal;
			if (typeof statuses[i].callback === 'function') {
				var parentEffect = selfB.effect;
				var parentEffectData = selfB.effectData;
				var parentEvent = selfB.event;
				selfB.effect = statuses[i].status;
				selfB.effectData = statuses[i].statusData;
				selfB.effectData.target = statuses[i].thing;
				selfB.event = {id: eventid, target: target, source: source, effect: effect};
				selfB.eventDepth++;
				returnVal = statuses[i].callback.apply(selfB, args);
				selfB.eventDepth--;
				selfB.effect = parentEffect;
				selfB.effectData = parentEffectData;
				selfB.event = parentEvent;
			} else {
				returnVal = statuses[i].callback;
			}
			if (typeof returnVal !== 'undefined') {
				relayVar = returnVal;
				if (!relayVar) return relayVar;
				if (hasRelayVar) {
					args[0] = relayVar;
				}
			}
		}
		return relayVar;
	};
	this.resolveLastPriority = function(statuses, callbackType) {
		var order = false;
		var priority = 0;
		var subOrder = 0;
		var status = statuses[statuses.length-1].status;
		if (status[callbackType+'Order']) {
			order = status[callbackType+'Order'];
		}
		if (status[callbackType+'Priority']) {
			priority = status[callbackType+'Priority'];
		} else if (status[callbackType+'SubOrder']) {
			subOrder = -status[callbackType+'SubOrder'];
		}

		statuses[statuses.length-1].order = order;
		statuses[statuses.length-1].priority = priority;
		statuses[statuses.length-1].subOrder = subOrder;
	};
	// bubbles up to parents
	this.getRelevantEffects = function(thing, callbackType, foeCallbackType, foeThing, checkChildren) {
		var statuses = selfB.getRelevantEffectsInner(thing, callbackType, foeCallbackType, foeThing, true, false);
		statuses.sort(selfB.comparePriority);
		//if (statuses[0]) selfB.debug('match '+callbackType+': '+statuses[0].status.id);
		return statuses;
	};
	this.getRelevantEffectsInner = function(thing, callbackType, foeCallbackType, foeThing, bubbleUp, bubbleDown, getAll) {
		if (!callbackType || !thing) return [];
		var statuses = [];
		var status;

		if (thing.sides) {
			for (var i in selfB.pseudoWeather) {
				status = selfB.getPseudoWeather(i);
				if (typeof status[callbackType] !== 'undefined' || (getAll && thing.pseudoWeather[i][getAll])) {
					statuses.push({status: status, callback: status[callbackType], statusData: selfB.pseudoWeather[i], end: selfB.removePseudoWeather, thing: thing});
					selfB.resolveLastPriority(statuses,callbackType);
				}
			}
			status = selfB.getWeather();
			if (typeof status[callbackType] !== 'undefined' || (getAll && thing.weatherData[getAll])) {
				statuses.push({status: status, callback: status[callbackType], statusData: selfB.weatherData, end: selfB.clearWeather, thing: thing, priority: status[callbackType+'Priority']||0});
				selfB.resolveLastPriority(statuses,callbackType);
			}
			if (bubbleDown) {
				statuses = statuses.concat(selfB.getRelevantEffectsInner(selfB.p1, callbackType,null,null,false,true, getAll));
				statuses = statuses.concat(selfB.getRelevantEffectsInner(selfB.p2, callbackType,null,null,false,true, getAll));
			}
			return statuses;
		}

		if (thing.pokemon) {
			for (var i in thing.sideConditions) {
				status = thing.getSideCondition(i);
				if (typeof status[callbackType] !== 'undefined' || (getAll && thing.sideConditions[i][getAll])) {
					statuses.push({status: status, callback: status[callbackType], statusData: thing.sideConditions[i], end: thing.removeSideCondition, thing: thing});
					selfB.resolveLastPriority(statuses,callbackType);
				}
			}
			if (foeCallbackType) {
				statuses = statuses.concat(selfB.getRelevantEffectsInner(thing.foe, foeCallbackType,null,null,false,false, getAll));
			}
			if (bubbleUp) {
				statuses = statuses.concat(selfB.getRelevantEffectsInner(selfB, callbackType,null,null,true,false, getAll));
			}
			if (bubbleDown) {
				for (var i=0;i<thing.active.length;i++) {
					statuses = statuses.concat(selfB.getRelevantEffectsInner(thing.active[i], callbackType,null,null,false,true, getAll));
				}
			}
			return statuses;
		}

		if (thing.fainted) return statuses;
		if (!thing.getStatus) {
			selfB.debug(JSON.stringify(thing));
			return statuses;
		}
		var status = thing.getStatus();
		if (typeof status[callbackType] !== 'undefined' || (getAll && thing.statusData[getAll])) {
			statuses.push({status: status, callback: status[callbackType], statusData: thing.statusData, end: thing.clearStatus, thing: thing});
			selfB.resolveLastPriority(statuses,callbackType);
		}
		for (var i in thing.volatiles) {
			status = thing.getVolatile(i);
			if (typeof status[callbackType] !== 'undefined' || (getAll && thing.volatiles[i][getAll])) {
				statuses.push({status: status, callback: status[callbackType], statusData: thing.volatiles[i], end: thing.removeVolatile, thing: thing});
				selfB.resolveLastPriority(statuses,callbackType);
			}
		}
		status = thing.getAbility();
		if (typeof status[callbackType] !== 'undefined' || (getAll && thing.abilityData[getAll])) {
			statuses.push({status: status, callback: status[callbackType], statusData: thing.abilityData, end: thing.clearAbility, thing: thing});
			selfB.resolveLastPriority(statuses,callbackType);
		}
		status = thing.getItem();
		if (typeof status[callbackType] !== 'undefined' || (getAll && thing.itemData[getAll])) {
			statuses.push({status: status, callback: status[callbackType], statusData: thing.itemData, end: thing.clearItem, thing: thing});
			selfB.resolveLastPriority(statuses,callbackType);
		}

		if (foeThing && foeCallbackType && foeCallbackType.substr(0,8) !== 'onSource') {
			statuses = statuses.concat(selfB.getRelevantEffectsInner(foeThing, foeCallbackType,null,null,false,false, getAll));
		} else if (foeCallbackType) {
			var foeActive = thing.side.foe.active;
			var allyActive = thing.side.active;
			var eventName = '';
			if (foeCallbackType.substr(0,8) === 'onSource') {
				eventName = foeCallbackType.substr(8);
				if (foeThing) {
					statuses = statuses.concat(selfB.getRelevantEffectsInner(foeThing, foeCallbackType,null,null,false,false, getAll));
				}
				foeCallbackType = 'onFoe'+eventName;
				foeThing = null;
			}
			if (foeCallbackType.substr(0,5) === 'onFoe') {
				eventName = foeCallbackType.substr(5);
				for (var i=0; i<allyActive.length; i++) {
					statuses = statuses.concat(selfB.getRelevantEffectsInner(allyActive[i], 'onAlly'+eventName,null,null,false,false, getAll));
					statuses = statuses.concat(selfB.getRelevantEffectsInner(allyActive[i], 'onAny'+eventName,null,null,false,false, getAll));
				}
				for (var i=0; i<foeActive.length; i++) {
					statuses = statuses.concat(selfB.getRelevantEffectsInner(foeActive[i], 'onAny'+eventName,null,null,false,false, getAll));
				}
			}
			for (var i=0; i<foeActive.length; i++) {
				statuses = statuses.concat(selfB.getRelevantEffectsInner(foeActive[i], foeCallbackType,null,null,false,false, getAll));
			}
		}
		if (bubbleUp) {
			statuses = statuses.concat(selfB.getRelevantEffectsInner(thing.side, callbackType, foeCallbackType, null, true, false, getAll));
		}
		return statuses;
	};
	this.getPokemon = function(id) {
		if (typeof id !== 'string') id = id.id;
		for (var i=0; i<selfB.p1.pokemon.length; i++) {
			var pokemon = selfB.p1.pokemon[i];
			if (pokemon.id === id) return pokemon;
		}
		for (var i=0; i<selfB.p2.pokemon.length; i++) {
			var pokemon = selfB.p2.pokemon[i];
			if (pokemon.id === id) return pokemon;
		}
		return null;
	};
	this.callback = function(type) {
<<<<<<< HEAD
		if (!selfB.p1.user || !selfB.p2.user) {
=======
		selfB.curCallback = type;
		if (!selfB.p1.user || !selfB.p2.user)
		{
>>>>>>> 6cefa195
			return;
		}
		selfB.update();
		if (type==='switch') {
			if (selfB.p1.active[0].fainted) {
				selfB.p1.decision = null;
				selfB.p1.emitUpdate({request: {forceSwitch: true, side: selfB.p1.getData()}});
			} else {
				selfB.p1.decision = true;
				selfB.p1.emitUpdate({request: {wait: true}});
			}
			if (selfB.p2.active[0].fainted) {
				selfB.p2.decision = null;
				selfB.p2.emitUpdate({request: {forceSwitch: true, side: selfB.p2.getData()}});
			} else {
				selfB.p2.decision = true;
				selfB.p2.emitUpdate({request: {wait: true}});
			}
		} else if (type==='switch-ally') {
			selfB.p2.decision = true;
			selfB.p1.decision = null;
			selfB.p2.emitUpdate({request: {wait: true}});
			selfB.p1.emitUpdate({request: {forceSwitch: true, side: selfB.p1.getData()}});
		} else if (type==='switch-foe') {
			selfB.p1.decision = true;
			selfB.p1.emitUpdate({request: {wait: true}});
			selfB.p2.decision = null;
			selfB.p2.emitUpdate({request: {forceSwitch: true, side: selfB.p2.getData()}});
		} else if (type==='team-preview') {
			selfB.add('teampreview');
			selfB.p1.decision = null;
			selfB.p1.emitUpdate({request: {teamPreview: true, side: selfB.p1.getData()}});
			selfB.p2.decision = null;
			selfB.p2.emitUpdate({request: {teamPreview: true, side: selfB.p2.getData()}});
			selfB.decisionWaiting = true;
		} else {
			var moves;
			var pokemon;
			selfB.p1.decision = null;
			pokemon = selfB.p1.active[0];
			if (!pokemon) {
				selfB.add('message BATTLE CRASHED.');
				return;
			}
			if (pokemon.disabledMoves['recharge'] === false) {
				moves = [{move: 'recharge'}];
			}
			selfB.p1.emitUpdate({request: {moves: pokemon.getMoves(), trapped: pokemon.trapped, side: pokemon.side.getData()}});

			selfB.p2.decision = null;
			pokemon = selfB.p2.active[0];
			if (pokemon.disabledMoves['recharge'] === false) {
				moves = [{move: 'recharge'}];
			}
			selfB.p2.emitUpdate({request: {moves: pokemon.getMoves(), trapped: pokemon.trapped, side: pokemon.side.getData()}});
		}
		if (selfB.p2.decision && selfB.p1.decision) {
			if (type !== 'move') {
				selfB.add('message Attempting to recover from crash.');
				selfB.callback('move');
				return;
			}
			selfB.add('message BATTLE CRASHED.');

			selfB.win();
			return;
		}
		selfB.add('callback', 'decision');
	};
	this.win = function(side) {
		var winSide = false;
		if (selfB.ended) {
			return false;
		}
		if (!side) {
			selfB.winner = '';
		} else if (side === selfB.p1) {
			winSide = side;
			if (selfB.p1.user) {
				selfB.winner = selfB.p1.user.userid;
			}
		} else if (side === selfB.p2) {
			winSide = side;
			if (selfB.p2.user) {
				selfB.winner = selfB.p2.user.userid;
			}
		} else if (selfB.p1.user && side === selfB.p1.user.userid) {
			winSide = selfB.p1;
			selfB.winner = side;
		} else if (selfB.p2.user && side === selfB.p2.user.userid) {
			winSide = selfB.p2;
			selfB.winner = side;
		} else if (selfB.rated && side === selfB.rated.p1) {
			winSide = selfB.p1;
			selfB.winner = side;
		} else if (selfB.rated && side === selfB.rated.p2) {
			winSide = selfB.p2;
			selfB.winner = side;
		} else {
			return false;
		}

		selfB.add('');
		if (winSide) {
			selfB.add('win', winSide.name);
		} else {
			selfB.add('tie');
		}
		selfB.ended = true;
		selfB.active = false;
		selfB.decisionWaiting = false;
		return true;
	};
	this.switchIn = function(pokemon) {
		if (!pokemon) return false;
		var side = pokemon.side;
		if (side.active[0] && !side.active[0].fainted) {
			//selfB.add('switch-out '+side.active[0].id);
		}
		if (side.active[0]) {
			var oldActive = side.active[0];
			var oldpos = pokemon.position;
			oldActive.isActive = false;
			pokemon.position = oldActive.position;
			oldActive.position = oldpos;
			side.pokemon[pokemon.position] = pokemon;
			side.pokemon[oldActive.position] = oldActive;
		}
		pokemon.clearVolatile();
		var lastMove = null;
		if (side.active[0]) lastMove = selfB.getMove(side.active[0].lastMove);
		if (lastMove && (lastMove.batonPass || (lastMove.self && lastMove.self.batonPass))) {
			pokemon.copyVolatileFrom(side.active[0]);
		}
		side.active[0] = pokemon;
		pokemon.isActive = true;
		pokemon.activeTurns = 0;
		for (var m in pokemon.moveset) {
			pokemon.moveset[m].used = false;
		}
		selfB.add('switch', side.active[0], side.active[0].getDetails());
		selfB.runEvent('SwitchIn', pokemon);
		selfB.addQueue({pokemon: pokemon, choice: 'runSwitch'});
	};
	this.canSwitch = function(side) {
		var canSwitchIn = [];
		for (var i=0; i<side.pokemon.length; i++) {
			var pokemon = side.pokemon[i];
			if (pokemon !== side.active[0] && !pokemon.fainted) {
				canSwitchIn.push(pokemon);
			}
		}
		return canSwitchIn.length;
	};
	this.getRandomSwitchable = function(side) {
		var canSwitchIn = [];
		for (var i=0; i<side.pokemon.length; i++) {
			var pokemon = side.pokemon[i];
			if (pokemon !== side.active[0] && !pokemon.fainted) {
				canSwitchIn.push(pokemon);
			}
		}
		if (!canSwitchIn.length) {
			return null;
		}
		return canSwitchIn[floor(Math.random()*canSwitchIn.length)];
	};
	this.dragIn = function(side) {
		var pokemon = selfB.getRandomSwitchable(side);
		if (!pokemon) return false;
		if (side.active[0]) {
			var oldActive = side.active[0];
			var oldpos = pokemon.position;
			if (!oldActive.hp) {
				return false;
			}
			if (!selfB.runEvent('DragOut', oldActive)) {
				return false;
			}
			selfB.runEvent('SwitchOut', oldActive);
			oldActive.isActive = false;
			pokemon.position = oldActive.position;
			oldActive.position = oldpos;
			side.pokemon[pokemon.position] = pokemon;
			side.pokemon[oldActive.position] = oldActive;
		}
		pokemon.clearVolatile();
		side.active[0] = pokemon;
		pokemon.isActive = true;
		pokemon.activeTurns = 0;
		for (var m in pokemon.moveset) {
			pokemon.moveset[m].used = false;
		}
		selfB.add('drag', side.active[0], side.active[0].getDetails());
		selfB.runEvent('SwitchIn', pokemon);
		selfB.addQueue({pokemon: pokemon, choice: 'runSwitch'});
		return true;
	};
	this.faint = function(pokemon, source, effect) {
		pokemon.faint(source, effect);
	};
	this.nextTurn = function() {
		selfB.turn++;
		for (var i=0; i<selfB.sides.length; i++) {
			for (var j=0; j<selfB.sides[i].active.length; j++) {
				var pokemon = selfB.sides[i].active[j];
				if (!pokemon) continue;
				pokemon.movedThisTurn = false;
				pokemon.usedItemThisTurn = false;
				pokemon.newlySwitched = false;
				if (pokemon.lastAttackedBy) {
					pokemon.lastAttackedBy.thisTurn = false;
				}
				pokemon.activeTurns++;
			}
		}
		selfB.add('turn', selfB.turn);
		selfB.callback('move');
	};
	this.midTurn = false;
	this.start = function() {
		if (selfB.active) return;

		if (!selfB.p1 || !selfB.p1.user || !selfB.p2 || !selfB.p2.user) {
			// need two players to start
			return;
		}

		selfB.p2.emitUpdate({midBattle: selfB.started, side: 'p2', sideData: selfB.p2.getData()});
		selfB.p1.emitUpdate({midBattle: selfB.started, side: 'p1', sideData: selfB.p1.getData()});

		if (selfB.started) {
			selfB.callback(selfB.curCallback);
			selfB.active = true;
			selfB.activeTurns = 0;
			return;
		}
		selfB.active = true;
		selfB.activeTurns = 0;
		selfB.started = true;
		selfB.p2.foe = selfB.p1;
		selfB.p1.foe = selfB.p2;

		var format = selfB.getFormat();
		selfB.add('tier', format.name);
		if (selfB.rated) {
			selfB.add('rated');
		}
		if (format && format.ruleset) {
			for (var i=0; i<format.ruleset.length; i++) {
				selfB.addPseudoWeather(format.ruleset[i]);
			}
		}

		if (!selfB.p1.pokemon[0] || !selfB.p2.pokemon[0]) {
			selfB.add('message Battle not started: One of you has an empty team.');
			return;
		}

		selfB.residualEvent('TeamPreview');

		selfB.addQueue({choice:'start'});
		selfB.midTurn = true;
		if (!selfB.decisionWaiting) selfB.go();
	};
	this.boost = function(boost, target, source, effect) {
		if (selfB.event) {
			if (!target) target = selfB.event.target;
			if (!source) source = selfB.event.source;
			if (!effect) effect = selfB.effect;
		}
		if (!target || !target.hp) return 0;
		effect = selfB.getEffect(effect);
		boost = selfB.runEvent('Boost', target, source, effect, boost);
		for (var i in boost) {
			var currentBoost = {};
			currentBoost[i] = boost[i];
			if (boost[i] > 0 && target.boostBy(currentBoost)) {
				switch (effect.id) {
				default:
					if (effect.effectType === 'Move') {
						selfB.add('-boost', target, i, boost[i]);
					} else {
						selfB.add('-boost', target, i, boost[i], '[from] '+effect.fullname);
					}
					break;
				}
				selfB.runEvent('AfterEachBoost', target, source, effect, currentBoost);
			}
		}
		for (var i in boost) {
			var currentBoost = {};
			currentBoost[i] = boost[i];
			if (boost[i] < 0 && target.boostBy(currentBoost)) {
				switch (effect.id) {
				default:
					if (effect.effectType === 'Move') {
						selfB.add('-unboost', target, i, -boost[i]);
					} else {
						selfB.add('-unboost', target, i, -boost[i], '[from] '+effect.fullname);
					}
					break;
				}
				selfB.runEvent('AfterEachBoost', target, source, effect, currentBoost);
			}
		}
		selfB.runEvent('AfterBoost', target, source, effect, boost);
	};
	this.damage = function(damage, target, source, effect) {
		if (selfB.event) {
			if (!target) target = selfB.event.target;
			if (!source) source = selfB.event.source;
			if (!effect) effect = selfB.effect;
		}
		if (!target || !target.hp) return 0;
		effect = selfB.getEffect(effect);
		if (!damage) return 0;
		damage = clampIntRange(damage, 1);

		if (effect.id !== 'struggle-recoil') { // Struggle recoil is not affected by effects
			if (effect.effectType === 'Weather' && !target.runImmunity(effect.id)) {
				this.debug('weather immunity');
				return 0;
			}
			damage = selfB.runEvent('Damage', target, source, effect, damage);
			if (!damage) {
				this.debug('damage event said zero');
				return 0;
			}
		}
		damage = clampIntRange(damage, 1);
		damage = target.damage(damage, source, effect);
		if (!damage) {
			this.debug('pokemon.damage said zero');
			return 0;
		}
		var name = effect.fullname;
		if (name === 'tox') name = 'psn';
		switch (effect.id) {
		case 'partiallytrapped':
			selfB.add('-damage', target, target.hpChange(damage), '[from] '+selfB.effectData.sourceEffect.fullname, '[partiallytrapped]');
			break;
		default:
			if (effect.effectType === 'Move') {
				selfB.add('-damage', target, target.hpChange(damage));
			} else if (source && source !== target) {
				selfB.add('-damage', target, target.hpChange(damage), '[from] '+effect.fullname, '[of] '+source);
			} else {
				selfB.add('-damage', target, target.hpChange(damage), '[from] '+name);
			}
			break;
		}
		if (target.fainted) selfB.faint(target);
		else {
			damage = selfB.runEvent('AfterDamage', target, source, effect, damage);
			if (effect && !effect.negateSecondary) {
				selfB.runEvent('Secondary', target, source, effect);
			}
		}
		return damage;
	};
	this.directDamage = function(damage, target, source, effect) {
		if (selfB.event) {
			if (!target) target = selfB.event.target;
			if (!source) source = selfB.event.source;
			if (!effect) effect = selfB.effect;
		}
		if (!target || !target.hp) return 0;
		if (!damage) return 0;
		damage = clampIntRange(damage, 1);

		damage = target.damage(damage, source, effect);
		switch (effect.id) {
		case 'strugglerecoil':
			selfB.add('-damage', target, target.hpChange(damage), '[from] recoil');
			break;
		default:
			selfB.add('-damage', target, target.hpChange(damage));
			break;
		}
		if (target.fainted) selfB.faint(target);
		return damage;
	};
	this.heal = function(damage, target, source, effect) {
		if (selfB.event) {
			if (!target) target = selfB.event.target;
			if (!source) source = selfB.event.source;
			if (!effect) effect = selfB.effect;
		}
		effect = selfB.getEffect(effect);
		damage = Math.ceil(damage);
		// for things like Liquid Ooze, the Heal event still happens when nothing is healed.
		damage = selfB.runEvent('TryHeal', target, source, effect, damage);
		if (!damage) return 0;
		damage = Math.ceil(damage);
		if (!target || !target.hp) return 0;
		if (target.hp >= target.maxhp) return 0;
		damage = target.heal(damage, source, effect);
		switch (effect.id) {
		case 'leechseed':
		case 'rest':
			selfB.add('-heal', target, target.hpChange(damage), '[silent]');
			break;
		case 'drain':
			selfB.add('-heal', target, target.hpChange(damage), '[from] drain', '[of] '+source);
			break;
		case 'wish':
			break;
		default:
			if (effect.effectType === 'Move') {
				selfB.add('-heal', target, target.hpChange(damage));
			} else if (source && source !== target) {
				selfB.add('-heal', target, target.hpChange(damage), '[from] '+effect.fullname, '[of] '+source);
			} else {
				selfB.add('-heal', target, target.hpChange(damage), '[from] '+effect.fullname);
			}
			break;
		}
		selfB.runEvent('Heal', target, source, effect, damage);
		return damage;
	};
	this.modify = function(value, numerator, denominator) {
		// You can also use:
		// modify(value, [numerator, denominator])
		// modify(value, fraction) - assuming you trust JavaScript's floating-point handler
		if (!denominator) denominator = 1;
		if (numerator && numerator.length) {
			denominator = numerator[1];
			numerator = numerator[0];
		}
		var modifier = Math.floor(numerator*4096/denominator);
		return Math.round(value * modifier / 4096);
	};
	this.getDamage = function(pokemon, target, move, suppressMessages) {
		if (typeof move === 'string') move = selfB.getMove(move);

		if (typeof move === 'number') move = {
			basePower: move,
			type: '???',
			category: 'Physical'
		};

		if (move.affectedByImmunities) {
			if (!target.runImmunity(move.type, true)) {
				return false;
			}
		}

		if (move.isSoundBased) {
			if (!target.runImmunity('sound', true)) {
				return false;
			}
		}

		if (move.ohko) {
			if (target.level > pokemon.level) {
				this.add('-failed', target);
				return false;
			}
			return target.maxhp;
		}
		if (move.damageCallback) {
			return move.damageCallback.call(selfB, pokemon, target);
		}
		if (move.damage === 'level') {
			return pokemon.level;
		}
		if (move.damage) {
			return move.damage;
		}

		if (!move) {
			move = {};
		}
		if (!move.category) move.category = 'Physical';
		if (!move.defensiveCategory) move.defensiveCategory = move.category;
		if (!move.type) move.type = '???';
		var type = move.type;
		// '???' is typeless damage: used for Struggle and Confusion etc

		var basePower = move.basePower;
		if (move.basePowerCallback) {
			basePower = move.basePowerCallback.call(selfB, pokemon, target);
		}
		if (!basePower) return 0;

		move.critRatio = clampIntRange(move.critRatio, 0, 5);
		var critMult = [0, 16, 8, 4, 3, 2];

		move.crit = move.willCrit || false;
		if (typeof move.willCrit === 'undefined') {
			if (move.critRatio) {
				move.crit = (Math.random()*critMult[move.critRatio] < 1);
			}
		}
		if (move.crit) {
			move.crit = selfB.runEvent('CriticalHit', target, null, move);
		}

		// happens after crit calculation
		if (basePower) {
			basePower = selfB.runEvent('BasePower', pokemon, target, move, basePower);

			if (move.basePowerModifier) {
				basePower *= move.basePowerModifier;
			}
		}
		if (!basePower) return 0;

		var attack = move.category==='Physical'?pokemon.stats.atk:pokemon.stats.spa;
		var defense = move.defensiveCategory==='Physical'?target.stats.def:target.stats.spd;
		var level = pokemon.level;

		if (move.crit) {
			move.ignoreNegativeOffensive = true;
			move.ignorePositiveDefensive = true;
		}
		if (move.ignoreNegativeOffensive && attack < (move.category==='Physical'?pokemon.unboostedStats.atk:pokemon.unboostedStats.spa)) {
			move.ignoreOffensive = true;
		}
		if (move.ignoreOffensive) {
			selfB.debug('Negating (sp)atk boost/penalty.');
			attack = (move.category==='Physical'?pokemon.unboostedStats.atk:pokemon.unboostedStats.spa);
		}
		if (move.ignorePositiveDefensive && defense > (move.defensiveCategory==='Physical'?target.unboostedStats.def:target.unboostedStats.spd)) {
			move.ignoreDefensive = true;
		}
		if (move.ignoreDefensive) {
			selfB.debug('Negating (sp)def boost/penalty.');
			defense = move.defensiveCategory==='Physical'?target.unboostedStats.def:target.unboostedStats.spd;
		}

		//int(int(int(2*L/5+2)*A*P/D)/50);
		var baseDamage = floor(floor(floor(2*level/5+2) * basePower * attack/defense)/50) + 2;

		// multi-target modifier (doubles only)
		// weather modifier (TODO: relocate here)
		// crit
		if (move.crit) {
			if (!suppressMessages) selfB.add('-crit', target);
			baseDamage = selfB.modify(baseDamage, move.critModifier || 2);
		}

		// randomizer
		// this is not a modifier
		// gen 1-2
		//var randFactor = floor(Math.random()*39)+217;
		//baseDamage *= floor(randFactor * 100 / 255) / 100;
		baseDamage *= Math.round((100 - floor(Math.random() * 16)) / 100);

		// STAB
		if (type !== '???' && pokemon.hasType(type)) {
			// The "???" type never gets STAB
			// Not even if you Roost in Gen 4 and somehow manage to use
			// Struggle in the same turn.
			// (On second thought, it might be easier to get a Missingno.)
			baseDamage = selfB.modify(baseDamage, move.stab || 1.5);
		}
		// types
		var totalTypeMod = selfB.getEffectiveness(type, target);
		if (totalTypeMod > 0) {
			if (!suppressMessages) selfB.add('-supereffective', target);
			baseDamage *= 2;
			if (totalTypeMod >= 2) {
				baseDamage *= 2;
			}
		}
		if (totalTypeMod < 0) {
			if (!suppressMessages) selfB.add('-resisted', target);
			baseDamage /= 2;
			if (totalTypeMod <= -2) {
				baseDamage /= 2;
			}
		}
		baseDamage = Math.round(baseDamage);

		if (basePower && !floor(baseDamage)) {
			return 1;
		}

		return floor(baseDamage);
	};
	this.getTarget = function(decision) {
		return decision.targetSide.active[decision.targetPosition];
	};
	this.resolveTarget = function(pokemon, move) {
		move = selfB.getMove(move);
		if (move.target === 'self' || move.target === 'all' || move.target === 'allies' || move.target === 'allySide' || move.target === 'ally') {
			return pokemon;
		}
		return pokemon.side.foe.active[0];
	};
	this.runMove = function(move, pokemon, target) {
		move = selfB.getMove(move);
		if (!target) {
			target = selfB.resolveTarget(pokemon, move);
		}

		BattleScripts.runMove.call(selfB, move, pokemon, target);
	};
	this.useMove = function(move, pokemon, target, flags) {
		move = selfB.getMove(move);
		if (!target) target = selfB.resolveTarget(pokemon, move);
		if (move.target === 'self' || move.target === 'allies') {
			target = pokemon;
		}

		BattleScripts.useMove.call(selfB, move, pokemon, target, flags);
	};
	this.moveHit = function(target, source, move, a, b) {
		BattleScripts.moveHit.call(selfB, target, source, move, a, b);
	};
	this.checkFainted = function() {
		if (selfB.p1.active[0].fainted || selfB.p2.active[0].fainted) {
			selfB.callback('switch');
			selfB.decisionWaiting = true;
			return true;
		}
		return false;
	};
	this.queue = [];
	this.faintQueue = [];
	this.decisionWaiting = false;
	this.faintMessages = function() {
		while (selfB.faintQueue.length) {
			var faintData = selfB.faintQueue.shift();
			if (!faintData.target.fainted) {
				selfB.add('faint', faintData.target);
				selfB.runEvent('Faint', faintData.target, faintData.source, faintData.effect);
				faintData.target.fainted = true;
				faintData.target.side.pokemonLeft--;
			}
		}
		if (!selfB.p1.pokemonLeft && !selfB.p2.pokemonLeft) {
			selfB.win();
			return true;
		}
		if (!selfB.p1.pokemonLeft) {
			selfB.win(selfB.p2);
			return true;
		}
		if (!selfB.p2.pokemonLeft) {
			selfB.win(selfB.p1);
			return true;
		}
		return false;
	};
	this.addQueue = function(decision, noSort) {
		if (decision) {
			if (!decision.priority) {
				var priorities = {
					'beforeTurn': 100,
					'beforeTurnMove': 99,
					'switch': 6,
					'runSwitch': 5.9,
					'residual': -100,
					'team': 102,
					'start': 101
				};
				if (priorities[decision.choice]) {
					decision.priority = priorities[decision.choice];
				}
			}
			if (decision.choice === 'move') {
				if (selfB.getMove(decision.move).beforeTurnCallback) {
					selfB.addQueue({choice: 'beforeTurnMove', pokemon: decision.pokemon, move: decision.move}, true);
				}
			}
			if (decision.move) {
				var target;

				if (!decision.targetPosition) {
					target = selfB.resolveTarget(decision.pokemon, decision.move);
					decision.targetSide = target.side;
					decision.targetPosition = target.position;
				}

				decision.move = selfB.getMove(decision.move);
				if (!decision.priority) {
					var priority = decision.move.priority;
					priority = selfB.runEvent('ModifyPriority', decision.pokemon, target, decision.move, priority);
					decision.priority = priority;
				}
			}
			if (!decision.side) decision.side = decision.pokemon;
			if (!decision.choice && decision.move) decision.choice = 'move';
			if (!decision.pokemon && !decision.speed) decision.speed = 1;
			if (!decision.speed && decision.newPokemon) decision.speed = decision.newPokemon.stats.spe;
			if (!decision.speed) decision.speed = decision.pokemon.stats.spe;
			selfB.queue.push(decision);
		}
		if (!noSort) {
			selfB.queue.sort(selfB.comparePriority);
		}
	};
	this.willAct = function() {
		for (var i=0; i<selfB.queue.length; i++) {
			if (selfB.queue[i].choice === 'move' || selfB.queue[i].choice === 'switch') {
				return selfB.queue[i];
			}
		}
		return null;
	};
	this.willMove = function(pokemon) {
		for (var i=0; i<selfB.queue.length; i++) {
			if (selfB.queue[i].choice === 'move' && selfB.queue[i].pokemon === pokemon) {
				return selfB.queue[i];
			}
		}
		return null;
	};
	this.cancelDecision = function(pokemon) {
		var success = false;
		for (var i=0; i<selfB.queue.length; i++) {
			if (selfB.queue[i].pokemon === pokemon) {
				selfB.queue.splice(i,1);
				i--;
				success = true;
			}
		}
		return success;
	};
	this.cancelMove = function(pokemon) {
		for (var i=0; i<selfB.queue.length; i++) {
			if (selfB.queue[i].choice === 'move' && selfB.queue[i].pokemon === pokemon) {
				selfB.queue.splice(i,1);
				return true;
			}
		}
		return false;
	};
	this.willSwitch = function(pokemon) {
		for (var i=0; i<selfB.queue.length; i++) {
			if (selfB.queue[i].choice === 'switch' && selfB.queue[i].pokemon === pokemon) {
				return true;
			}
		}
		return false;
	};
	this.runDecision = function(decision) {
		// returns whether or not we ended in a callback
		switch (decision.choice) {
		case 'start':
			selfB.add('start');
			selfB.switchIn(selfB.p1.pokemon[0]);
			selfB.switchIn(selfB.p2.pokemon[0]);
			selfB.midTurn = true;
			break;
		case 'move':
			if (decision.pokemon !== decision.pokemon.side.active[0]) return false;
			if (decision.pokemon.fainted) return false;
			selfB.runMove(decision.move, decision.pokemon, selfB.getTarget(decision));
			break;
		case 'beforeTurnMove':
			if (decision.pokemon !== decision.pokemon.side.active[0]) return false;
			if (decision.pokemon.fainted) return false;
			selfB.debug('before turn callback: '+decision.move.id);
			decision.move.beforeTurnCallback.call(selfB, decision.pokemon, selfB.getTarget(decision));
			break;
		case 'event':
			selfB.runEvent(decision.event, decision.pokemon);
			break;
		case 'team':
			var i = parseInt(decision.team[0]);
			if (i >= 6 || i < 0) return;

			if (i == 0) return;
			var pokemon = decision.side.pokemon[i];
			if (!pokemon) return;
			decision.side.pokemon[i] = decision.side.pokemon[0];
			decision.side.pokemon[0] = pokemon;
			decision.side.pokemon[i].position = i;
			decision.side.pokemon[0].position = 0;
			return;
			// we return here because the update event would crash since there are no active pokemon yet
			break;
		case 'switch':
			if (decision.pokemon) {
				decision.pokemon.beingCalledBack = true;
				var lastMove = selfB.getMove(decision.pokemon.lastMove);
				if (!(lastMove.batonPass || (lastMove.self && lastMove.self.batonPass))) {
					// Don't run any event handlers if Baton Pass was used.
					if (!selfB.runEvent('SwitchOut', decision.pokemon)) {
						// Warning: DO NOT interrupt a switch-out
						// if you just want to trap a pokemon.
						// To trap a pokemon and prevent it from switching out,
						// (e.g. Mean Look, Magnet Pull) use the 'trapped' flag
						// instead.

						// Note: Nothing in BW or earlier interrupts
						// a switch-out.
						break;
					}
				}
			}
			if (decision.pokemon && !decision.pokemon.hp && !decision.pokemon.fainted) {
				break;
			}
			selfB.switchIn(decision.newPokemon);
			//decision.pokemon.runSwitchIn();
			break;
		case 'runSwitch':
			selfB.singleEvent('Start', decision.pokemon.getAbility(), decision.pokemon.abilityData, decision.pokemon);
			selfB.singleEvent('Start', decision.pokemon.getItem(), decision.pokemon.itemData, decision.pokemon);
			break;
		case 'beforeTurn':
			selfB.eachEvent('BeforeTurn');
			break;
		case 'residual':
			selfB.add('');
			selfB.clearActiveMove(true);
			selfB.residualEvent('Residual');
			break;
		}
		selfB.clearActiveMove();
		if (selfB.faintMessages()) return true;
		selfB.eachEvent('Update');
		if (selfB.p1.active[0].switchFlag) {
			selfB.p1.active[0].switchFlag = false;
			if (selfB.canSwitch(selfB.p1)) {
				selfB.callback('switch-ally');
				selfB.decisionWaiting = true;
				return true;
			}
		}
		if (selfB.p2.active[0].switchFlag) {
			selfB.p2.active[0].switchFlag = false;
			if (selfB.canSwitch(selfB.p2)) {
				selfB.callback('switch-foe');
				selfB.decisionWaiting = true;
				return true;
			}
		}
		return false;
	};
	this.go = function() {
		selfB.add('');
		if (selfB.curCallback) {
			selfB.curCallback = '';
		}

		if (selfB.p1.decision && selfB.p1.decision !== true) {
			selfB.addQueue(selfB.p1.decision, true);
			selfB.p1.decision = true;
		}
		if (selfB.p2.decision && selfB.p2.decision !== true) {
			selfB.addQueue(selfB.p2.decision, true);
			selfB.p2.decision = true;
		}
		if (!selfB.midTurn) {
			selfB.queue.push({choice:'residual', priority: -100});
			selfB.queue.push({choice:'beforeTurn', priority: 100});
			selfB.midTurn = true;
		}
		selfB.addQueue(null);

		var currentPriority = 6;

		while (selfB.queue.length) {
			var decision = selfB.queue.shift();

			/* while (decision.priority < currentPriority && currentPriority > -6) {
				selfB.eachEvent('Priority', null, currentPriority);
				currentPriority--;
			} */

			selfB.runDecision(decision);

			if (selfB.decisionWaiting) {
				return;
			}

			if (!selfB.queue.length || selfB.queue[0].choice === 'runSwitch') {
				if (selfB.faintMessages()) return;
			}

			if (selfB.ended) return;
		}
		if (selfB.checkFainted()) return;

		selfB.nextTurn();
		selfB.midTurn = false;
		selfB.queue = [];
	};
	this.changeDecision = function(pokemon, decision) {
		selfB.cancelDecision(pokemon);
		if (!decision.pokemon) decision.pokemon = pokemon;
		selfB.addQueue(decision);
	};
	this.decision = function(user, choice, data, recurse) {
		if (!recurse) recurse = 0;
		if (recurse > 2) {
			console.log('infinite recursion; breaking');
			selfB.add('message Stack overflow detected.');
			selfB.add('message BATTLE CRASHED.');

			selfB.win();
			return false; // infinite recursion
		}
		if (!user) return; // wtf
		if (!user.sides[selfB.roomid]) return; // wtf
		var side = user.sides[selfB.roomid];
		var decision = {side: side, choice: choice, priority: 0, speed: 0};
		selfB.cancelDecision(side.active[0]);
		if (choice === 'undo') {
			if (side.decision !== true) {
				// Don't undo a decision if it's not your turn
				side.decision = null;
			}
			return;
		} else if (choice === 'team') {
			if (selfB.curCallback !== 'team-preview') {
				return; // hacker!
			}
			if (!data) {
				return; // hacker!
			}
			decision.team = data;
			side.decision = decision;
		} else if (choice === 'switch') {
			console.log('switching to '+data);
			data = floor(data);
			if (data < 0) data = 0;
			if (data > side.pokemon.length-1) data = side.pokemon.length-1;
			var pokemon = side.pokemon[data];
			if (pokemon && !pokemon.fainted) {
				decision.priority = 6;
				decision.newPokemon = pokemon;
				// todo: wtf
				if (!side.active[0]) {
					selfB.debug("The game hasn't started yet");
					selfB.decision(user, 'move', 'no clue', recurse+1);
					return;
				}
				decision.pokemon = side.active[0];
				if (side.active[0].trapped && selfB.curCallback === 'move') {
					// hacker!
					selfB.debug("Can't switch: The active pokemon is trapped");
					selfB.decision(user, 'move', 'switch trapped', recurse+1);
					return;
				}
				if (decision.pokemon === pokemon) {
					// no
					selfB.debug("Can't switch: You can't switch to an active pokemon");
					selfB.decision(user, 'move', 'null switch', recurse+1);
					return;
				}
				side.decision = decision;
			} else {
				selfB.debug("Can't switch: This pokemon doesn't exist");
				// hacker!
				selfB.decision(user, 'move', 'pokemon doesnt exist', recurse+1);
				return;
			}
		}
		if (choice === 'move') {
			if (selfB.curCallback !== 'move') {
				return; // hacker!
			}
			var move = selfB.getMove(data);
			if (move) {
				if (side.active[0].fainted) {
					// hacker!
					var pokemon = selfB.getRandomSwitchable(side);
					if (!pokemon) {
						// double wtf; the game should be ended
						// by this point

						selfB.add('message A player has no usable pokemon, but the battle didn\'t end.');
						selfB.add('message BATTLE CRASHED.');

						selfB.win();
						return;
					}
					selfB.debug('Hacking detected, using fainted pokemon\'s move; forcing switch to '+pokemon.id);
					selfB.decision(user, 'switch', pokemon.id, recurse+1);
				}
				if (!side.active[0].canUseMove(move)) {
					var badmove = move;
					// hacker!
					move = side.active[0].getValidMoves()[0];
					if (move !== 'Struggle' && move !== 'Recharge') {
						selfB.debug('Hacking detected, '+badmove.id+' not allowed; forcing '+move);
					}
				}
				decision.pokemon = side.active[0];
				decision.move = move;
				side.decision = decision;
			} else {
				// hacker!
				selfB.debug('Move not found: '+data);
				selfB.decision(user, 'move', 'switch trapped', recurse+1);
				return;
			}
		}
		if (selfB.p1.decision && selfB.p2.decision) {
			selfB.decisionWaiting = false;
			selfB.go();
		}
	};
	this.add = function() {
		selfB.log.push('| '+Array.prototype.slice.call(arguments).join(' | '));
	};
	this.debug = function(activity) {
		selfB.add('debug', activity);
	};
	this.join = function(user, slot) {
		if (selfB.p1 && selfB.p1.user && selfB.p2 && selfB.p2.user) return false;
		if (!user) return false; // !!!
		if (user.sides[selfB.roomid]) return false;
		if (selfB.p1 && selfB.p1.user || slot === 2) {
			if (selfB.started) {
				user.sides[selfB.roomid] = selfB.p2;
				selfB.p2.user = user;
				user.sides[selfB.roomid].name = user.name;
			} else {
				console.log("NEW SIDE: "+user.name);
				selfB.p2 = new BattleSide(user, selfB, 1);
				selfB.sides[1] = selfB.p2;
				user.sides[selfB.roomid] = selfB.p2;
			}
			selfB.add('player', 'p2', selfB.p2.name, selfB.p2.user.avatar);
		} else {
			if (selfB.started) {
				user.sides[selfB.roomid] = selfB.p1;
				selfB.p1.user = user;
				selfB.p1.name = user.name;
			} else {
				console.log("NEW SIDE: "+user.name);
				selfB.p1 = new BattleSide(user, selfB, 0);
				selfB.sides[0] = selfB.p1;
				user.sides[selfB.roomid] = selfB.p1;
			}
			selfB.add('player', 'p1', selfB.p1.name, selfB.p1.user.avatar);
		}
		selfB.start();
		return true;
	};
	this.rename = function(user) {
		if (!user || !user.sides[selfB.roomid]) return;
		if (user.sides[selfB.roomid] === selfB.p1) {
			user.sides[selfB.roomid].name = user.name;
			selfB.add('player', 'p1', selfB.p1.name, user.avatar);
		}
		if (user.sides[selfB.roomid] === selfB.p2) {
			user.sides[selfB.roomid].name = user.name;
			selfB.add('player', 'p2', selfB.p2.name, user.avatar);
		}
	};
	this.leave = function(user) {
		if (!user) return false;
		if (!user.sides[selfB.roomid]) return false;
		user.sides[selfB.roomid].emitUpdate({side: 'none'});
		if (selfB.p2 === user.sides[selfB.roomid]) {
			delete user.sides[selfB.roomid];
			selfB.p2.user = null;
			selfB.add('player', 'p2');
			selfB.active = false;
		} else if (selfB.p1 === user.sides[selfB.roomid]) {
			delete user.sides[selfB.roomid];
			selfB.p1.user = null;
			selfB.add('player', 'p1');
			selfB.active = false;
		}
		return true;
	};
	this.getUpdates = function() {
		var prevUpdate = selfB.lastUpdate;
		if (selfB.lastUpdate === selfB.log.length) return null;
		selfB.lastUpdate = selfB.log.length;
		return {
			prevUpdate: prevUpdate,
			updates: selfB.log.slice(prevUpdate),
			active: selfB.active
		};
	};
	this.getUpdatesFrom = function(prevUpdate) {
		if (!prevUpdate) prevUpdate = 0;
		return {
			prevUpdate: prevUpdate,
			updates: selfB.log.slice(prevUpdate)
		};
	};

	// merge in scripts and tools
	for (var i in Tools) {
		if (!this[i]) {
			this[i] = Tools[i];
		}
	}

	this.destroy = function() {
		// deallocate ourself

		// deallocate children and get rid of references to them
		for (var i=0; i<selfB.sides.length; i++) {
			if (selfB.sides[i]) selfB.sides[i].destroy();
			selfB.sides[i] = null;
		}
		selfB.p1 = null;
		selfB.p2 = null;
		for (var i=0; i<selfB.queue.length; i++) {
			delete selfB.queue[i].pokemon;
			delete selfB.queue[i].side;
			delete selfB.queue[i].user;
			selfB.queue[i] = null;
		}
		selfB.queue = null;

		// in case the garbage collector really sucks, at least deallocate the log
		selfB.log = null;

		// get rid of some possibly-circular references

		selfB = null;
	};
}

exports.BattlePokemon = BattlePokemon;
exports.BattleSide = BattleSide;
exports.Battle = Battle;<|MERGE_RESOLUTION|>--- conflicted
+++ resolved
@@ -1523,13 +1523,8 @@
 		return null;
 	};
 	this.callback = function(type) {
-<<<<<<< HEAD
+		selfB.curCallback = type;
 		if (!selfB.p1.user || !selfB.p2.user) {
-=======
-		selfB.curCallback = type;
-		if (!selfB.p1.user || !selfB.p2.user)
-		{
->>>>>>> 6cefa195
 			return;
 		}
 		selfB.update();
