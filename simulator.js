/**
 * Simulator abstraction layer
 * Pokemon Showdown - http://pokemonshowdown.com/
 *
 * This file abstracts away Pokemon Showdown's multi-process simulator
 * model. You can basically include this file, use its API, and pretend
 * Pokemon Showdown is just one big happy process.
 *
 * For the actual simulation, see battle-engine.js
 *
 * @license MIT license
 */

var simulators = {};

var SimulatorProcess = (function() {
	function SimulatorProcess() {
		global.battleEngineFakeProcess = new (require('./fake-process').FakeProcess)();
		this.process = battleEngineFakeProcess.server; //require('child_process').fork('battle-engine.js');
		this.process.on('message', function(message) {
			var lines = message.split('\n');
			var sim = simulators[lines[0]];
			if (sim) {
				sim.receive(lines);
			}
		});
		this.send = this.process.send.bind(this.process);
		setImmediate(require.bind(global, './battle-engine'));
	}
	SimulatorProcess.prototype.load = 0;
	SimulatorProcess.prototype.active = true;
	SimulatorProcess.processes = [];
	SimulatorProcess.spawn = function() {
<<<<<<< HEAD
		/*var num = config.simulatorProcesses || 1;
=======
		var num = config.simulatorProcesses || 1;
>>>>>>> fca78011
		for (var i = 0; i < num; ++i) {
			this.processes.push(new SimulatorProcess());
		}*/
	};
	SimulatorProcess.respawn = function() {
		/*this.processes.splice(0).forEach(function(process) {
			process.active = false;
			if (!process.load) process.process.disconnect();
		});
		this.spawn();*/
	};
	SimulatorProcess.acquire = function() {
		var process = this.processes[0];
		for (var i = 1; i < this.processes.length; ++i) {
			if (this.processes[i].load < process.load) {
				process = this.processes[i];
			}
		}
		++process.load;
		return process;
	};
	SimulatorProcess.release = function(process) {
		--process.load;
		/*if (!process.load && !process.active) {
			process.process.disconnect();
		}*/
	};
	SimulatorProcess.eval = function(code) {
		this.processes.forEach(function(process) {
			process.send('|eval|' + code);
		});
	};
	return SimulatorProcess;
})();

// Create the initial set of simulator processes.
//SimulatorProcess.spawn();
SimulatorProcess.processes.push(new SimulatorProcess());

var slice = Array.prototype.slice;

var Simulator = (function(){
	function Simulator(id, format, rated, room) {
		if (simulators[id]) {
			// ???
			return;
		}

		this.id = id;
		this.room = room;
		this.format = toId(format);
		this.players = [null, null];
		this.playerids = [null, null];
		this.playerTable = {};
		this.requests = {};

		this.process = SimulatorProcess.acquire();

		simulators[id] = this;

		this.send('init', this.format, rated?'1':'');
	}

	Simulator.prototype.id = '';

	Simulator.prototype.started = false;
	Simulator.prototype.ended = false;
	Simulator.prototype.active = true;
	Simulator.prototype.players = null;
	Simulator.prototype.playerids = null;
	Simulator.prototype.playerTable = null;
	Simulator.prototype.format = null;
	Simulator.prototype.room = null;

	Simulator.prototype.requests = null;

	// log information
	Simulator.prototype.logData = null;
	Simulator.prototype.endType = 'normal';

	Simulator.prototype.getFormat = function() {
		return Tools.getFormat(this.format);
	};
	Simulator.prototype.lastIp = null;
	Simulator.prototype.send = function() {
		this.activeIp = ResourceMonitor.activeIp;
		this.process.send(''+this.id+'|'+slice.call(arguments).join('|'));
	};
	Simulator.prototype.sendFor = function(user, action) {
		var player = this.playerTable[toUserid(user)];
		if (!player) {
			console.log('SENDFOR FAILED: Player doesn\'t exist: '+user.name);
			return;
		}

		this.send.apply(this, [action, player].concat(slice.call(arguments, 2)));
	};
	Simulator.prototype.sendForOther = function(user, action) {
		var opposite = {'p1':'p2', 'p2':'p1'};
		var player = this.playerTable[toUserid(user)];
		if (!player) return;

		this.send.apply(this, [action, opposite[player]].concat(slice.call(arguments, 2)));
	};

	Simulator.prototype.rqid = '';
	Simulator.prototype.inactiveQueued = false;
	Simulator.prototype.receive = function(lines) {
		var player;
		ResourceMonitor.activeIp = this.activeIp;
		switch (lines[1]) {
		case 'update':
			this.active = !this.ended && this.p1 && this.p2;
			this.room.push(lines.slice(2));
			this.room.update();
			if (this.inactiveQueued) {
				this.room.nextInactive();
				this.inactiveQueued = false;
			}
			break;

		case 'winupdate':
			this.started = true;
			this.ended = true;
			this.active = false;
			this.room.push(lines.slice(3));
			this.room.win(lines[2]);
			this.inactiveSide = -1;
			break;

		case 'callback':
			player = this.getPlayer(lines[2]);
			if (player) {
				player.sendTo(this.id, '|callback|' + lines[3]);
			}
			break;

		case 'request':
			player = this.getPlayer(lines[2]);
			var rqid = lines[3];
			if (player) {
				this.requests[player.userid] = lines[4];
				player.sendTo(this.id, '|request|'+lines[4]);
			}
			if (rqid !== this.rqid) {
				this.rqid = rqid;
				this.inactiveQueued = true;
			}
			break;

		case 'log':
			this.logData = JSON.parse(lines[2]);
			break;

		case 'inactiveside':
			this.inactiveSide = parseInt(lines[2], 10);
			break;

		case 'score':
			this.score = [parseInt(lines[2], 10), parseInt(lines[3], 10)];
			break;
		}
		ResourceMonitor.activeIp = null;
	};

	Simulator.prototype.resendRequest = function(user) {
		if (this.requests[user.userid]) {
			user.sendTo(this.id, '|request|'+this.requests[user.userid]);
		}
	};
	Simulator.prototype.win = function(user) {
		if (!user) {
			this.tie();
			return;
		}
		this.sendFor(user, 'win');
	};
	Simulator.prototype.lose = function(user) {
		this.sendForOther(user, 'win');
	};
	Simulator.prototype.tie = function() {
		this.send('tie');
	};
	Simulator.prototype.chat = function(user, message) {
		this.send('chat', user.name+"\n"+message);
	};

	Simulator.prototype.isEmpty = function() {
		if (this.p1) return false;
		if (this.p2) return false;
		return true;
	};

	Simulator.prototype.isFull = function() {
		if (this.p1 && this.p2) return true;
		return false;
	};

	Simulator.prototype.setPlayer = function(user, slot) {
		if (this.players[slot]) {
			delete this.players[slot].battles[this.id];
		}
		if (user) {
			user.battles[this.id] = true;
		}
		this.players[slot] = (user || null);
		var oldplayerid = this.playerids[slot];
		if (oldplayerid) {
			if (user) {
				this.requests[user.userid] = this.requests[oldplayerid];
			}
			delete this.requests[oldplayerid];
		}
		this.playerids[slot] = (user ? user.userid : null);
		this.playerTable = {};
		this.active = !this.ended;
		for (var i=0, len=this.players.length; i<len; i++) {
			var player = this.players[i];
			this['p'+(i+1)] = player?player.name:'';
			if (!player) {
				this.active = false;
				continue;
			}
			this.playerTable[player.userid] = 'p'+(i+1);
		}
	};
	Simulator.prototype.getPlayer = function(slot) {
		if (typeof slot === 'string') {
			if (slot.substr(0,1) === 'p') {
				slot = parseInt(slot.substr(1),10)-1;
			} else {
				slot = parseInt(slot, 10);
			}
		}
		return this.players[slot];
	};
	Simulator.prototype.getSlot = function(player) {
		return this.players.indexOf(player);
	};

	Simulator.prototype.join = function(user, slot, team) {
		if (slot === undefined) {
			slot = 0;
			while (this.players[slot]) slot++;
		}
		// console.log('joining: '+user.name+' '+slot);
		if (this.players[slot] || slot >= this.players.length) return false;

		this.setPlayer(user, slot);

		var message = ''+user.avatar;
		if (!this.started) {
			message += "\n"+team;
		}
		if (this.p1 && this.p2) this.started = true;
		this.sendFor(user, 'join', user.name, message);
		return true;
	};

	Simulator.prototype.rename = function() {
		for (var i=0, len=this.players.length; i<len; i++) {
			var player = this.players[i];
			var playerid = this.playerids[i];
			if (!player) continue;
			if (player.userid !== playerid) {
				this.setPlayer(player, i);
				this.sendFor(player, 'rename', player.name, player.avatar);
			}
		}
	};

	Simulator.prototype.leave = function(user) {
		for (var i=0, len=this.players.length; i<len; i++) {
			var player = this.players[i];
			if (player === user) {
				this.sendFor(user, 'leave');
				this.setPlayer(null, i);
				return true;
			}
		}
		return false;
	};

	Simulator.prototype.destroy = function() {
		this.send('dealloc');

		this.players = null;
		this.room = null;
		SimulatorProcess.release(this.process);
		this.process = null;
		delete simulators[this.id];
	};

	return Simulator;
})();

exports.Simulator = Simulator;
exports.simulators = simulators;
exports.SimulatorProcess = SimulatorProcess;

exports.create = function(id, format, rated, room) {
	if (simulators[id]) return simulators[id];
	return new Simulator(id, format, rated, room);
};<|MERGE_RESOLUTION|>--- conflicted
+++ resolved
@@ -31,11 +31,7 @@
 	SimulatorProcess.prototype.active = true;
 	SimulatorProcess.processes = [];
 	SimulatorProcess.spawn = function() {
-<<<<<<< HEAD
 		/*var num = config.simulatorProcesses || 1;
-=======
-		var num = config.simulatorProcesses || 1;
->>>>>>> fca78011
 		for (var i = 0; i < num; ++i) {
 			this.processes.push(new SimulatorProcess());
 		}*/
