/**
 * Users
 * Pokemon Showdown - http://pokemonshowdown.com/
 *
 * Most of the communication with users happens here.
 *
 * There are two object types this file introduces:
 * User and Connection.
 *
 * A User object is a user, identified by username. A guest has a
 * username in the form "Guest 12". Any user whose username starts
 * with "Guest" must be a guest; normal users are not allowed to
 * use usernames starting with "Guest".
 *
 * A User can be connected to Pokemon Showdown from any number of tabs
 * or computers at the same time. Each connection is represented by
 * a Connection object. A user tracks its connections in
 * user.connections - if this array is empty, the user is offline.
 *
 * Get a user by username with Users.get
 * (scroll down to its definition for details)
 *
 * @license MIT license
 */

var THROTTLE_DELAY = 500;

var users = {};
var prevUsers = {};
var numUsers = 0;

var bannedIps = {};
var lockedIps = {};

/**
 * Get a user.
 *
 * Usage:
 *   Users.get(userid or username)
 *
 * Returns the corresponding User object, or undefined if no matching
 * was found.
 *
 * By default, this function will track users across name changes.
 * For instance, if "Some dude" changed their name to "Some guy",
 * Users.get("Some dude") will give you "Some guy"s user object.
 *
 * If this behavior is undesirable, use Users.getExact.
 */
function getUser(name, exactName) {
	if (!name || name === '!') return null;
	if (name && name.userid) return name;
	var userid = toUserid(name);
	var i = 0;
	while (!exactName && userid && !users[userid] && i < 1000) {
		userid = prevUsers[userid];
		i++;
	}
	return users[userid];
}

/**
 * Get a user by their exact username.
 *
 * Usage:
 *   Users.getExact(userid or username)
 *
 * Like Users.get, but won't track across username changes.
 *
 * You can also pass a boolean as Users.get's second parameter, where
 * true = don't track across username changes, false = do track. This
 * is not recommended since it's less readable.
 */
function getExactUser(name) {
	return getUser(name, true);
}

function searchUser(name) {
	var userid = toUserid(name);
	while (userid && !users[userid]) {
		userid = prevUsers[userid];
	}
	return users[userid];
}

function can(group, permission, targetGroup, room, isSelf) {
	var groupData = config.groups.bySymbol[group];
	if (!groupData) return false;

	// does not inherit
	if (groupData['root']) {
		return true;
	}

	var roomType = (room && room.auth) ? room.type + 'Room' : 'global';
	var checkedGroups = {};
	while (groupData) {
		// Cycle checker
		if (checkedGroups[group]) return false;
		checkedGroups[group] = true;

		if (groupData[permission]) {
			var jurisdiction = groupData[permission];
			if (!targetGroup) {
				return !!jurisdiction;
			}
			if (jurisdiction === true && permission !== 'jurisdiction') {
				return can(group, 'jurisdiction', targetGroup, isSelf);
			}
			if (typeof jurisdiction !== 'string') {
				return !!jurisdiction;
			}
			if (jurisdiction.indexOf(targetGroup) >= 0) {
				return true;
			}
			if (jurisdiction.indexOf('s') >= 0 && isSelf) {
				return true;
			}
			if (jurisdiction.indexOf('u') >= 0 && groupData[roomType + 'Rank'] > config.groups.bySymbol[targetGroup][roomType + 'Rank']) {
				return true;
			}
			return false;
		}
		group = groupData['inherit'];
		groupData = config.groups.bySymbol[group];
	}
	return false;
}

/*********************************************************
 * Routing
 *********************************************************/

var connections = exports.connections = {};

function socketConnect(worker, workerid, socketid, ip) {
	var id = ''+workerid+'-'+socketid;
	var connection = connections[id] = new Connection(id, worker, socketid, null, ip);

	if (ResourceMonitor.countConnection(ip)) {
		return connection.destroy();
	}
	var checkResult = Users.checkBanned(ip);
	if (!checkResult && Users.checkRangeBanned(ip)) {
		checkResult = '#ipban';
	}
	if (checkResult) {
		console.log('CONNECT BLOCKED - IP BANNED: '+ip+' ('+checkResult+')');
		if (checkResult === '#ipban') {
			connection.send("|popup|Your IP ("+ip+") is on our abuse list and is permanently banned. If you are using a proxy, stop.");
		} else {
			connection.send("|popup|Your IP ("+ip+") used is banned under the username '"+checkResult+"''. Your ban will expire in a few days."+(config.appealUri ? " Or you can appeal at:\n" + config.appealUri:""));
		}
		return connection.destroy();
	}
	// Emergency mode connections logging
	if (config.emergency) {
		fs.appendFile('logs/cons.emergency.log', '[' + ip + ']\n', function(err){
			if (err) {
				console.log('!! Error in emergency conns log !!');
				throw err;
			}
		});
	}

	var user = new User(connection);
	connection.user = user;
	// Generate 1024-bit challenge string.
	require('crypto').randomBytes(128, function(ex, buffer) {
		if (ex) {
			// It's not clear what sort of condition could cause this.
			// For now, we'll basically assume it can't happen.
			console.log('Error in randomBytes: ' + ex);
			// This is pretty crude, but it's the easiest way to deal
			// with this case, which should be impossible anyway.
			user.disconnectAll();
		} else if (connection.user) {	// if user is still connected
			connection.challenge = buffer.toString('hex');
			// console.log('JOIN: ' + connection.user.name + ' [' + connection.challenge.substr(0, 15) + '] [' + socket.id + ']');
			var keyid = config.loginServer.publicKeyId || 0;
			connection.sendTo(null, '|challstr|' + keyid + '|' + connection.challenge);
		}
	});
	user.joinRoom('global', connection);

	Dnsbl.query(connection.ip, function(isBlocked) {
		if (isBlocked) {
			connection.popup("Your IP is known for abuse and has been locked. If you're using a proxy, don't.");
			if (connection.user) connection.user.lock(true);
		}
	});
}

function socketDisconnect(worker, workerid, socketid) {
	var id = ''+workerid+'-'+socketid;

	var connection = connections[id];
	if (!connection) return;
	connection.onDisconnect();
}

function socketReceive(worker, workerid, socketid, message) {
	var id = ''+workerid+'-'+socketid;

	var connection = connections[id];
	if (!connection) return;

	// Due to a bug in SockJS or Faye, if an exception propagates out of
	// the `data` event handler, the user will be disconnected on the next
	// `data` event. To prevent this, we log exceptions and prevent them
	// from propagating out of this function.
	try {
		// drop legacy JSON messages
		if (message.substr(0,1) === '{') return;

		// drop invalid messages without a pipe character
		var pipeIndex = message.indexOf('|');
		if (pipeIndex < 0) return;

		var roomid = message.substr(0, pipeIndex);
		var lines = message.substr(pipeIndex + 1);
		var room = Rooms.get(roomid);
		if (!room) room = Rooms.lobby || Rooms.global;
		var user = connection.user;
		if (!user) return;
		if (lines.substr(0,3) === '>> ' || lines.substr(0,4) === '>>> ') {
			user.chat(lines, room, connection);
			return;
		}
		lines = lines.split('\n');
		// Emergency logging
		if (config.emergency) {
			fs.appendFile('logs/emergency.log', '['+ user + ' (' + connection.ip + ')] ' + message + '\n', function(err){
				if (err) {
					console.log('!! Error in emergency log !!');
					throw err;
				}
			});
		}
		for (var i=0; i<lines.length; i++) {
			if (user.chat(lines[i], room, connection) === false) break;
		}
	} catch (e) {
		var stack = e.stack + '\n\n';
		stack += 'Additional information:\n';
		stack += 'user = ' + user + '\n';
		stack += 'ip = ' + connection.ip + '\n';
		stack += 'roomid = ' + roomid + '\n';
		stack += 'message = ' + message;
		var err = {stack: stack};
		try {
			connection.sendTo(roomid||'lobby', '|html|<div class="broadcast-red"><b>Something crashed!</b><br />Don\'t worry, we\'re working on fixing it.</div>');
		} catch (e) {} // don't crash again...
		process.emit('uncaughtException', err);
	}
}

/*********************************************************
 * User functions
 *********************************************************/

var usergroups = {};
function importUsergroups() {
	// can't just say usergroups = {} because it's exported
	for (var i in usergroups) delete usergroups[i];

	fs.readFile('config/usergroups.csv', function(err, data) {
		if (err) return;
		data = (''+data).split("\n");
		for (var i = 0; i < data.length; i++) {
			if (!data[i]) continue;
			var row = data[i].split(",");
			usergroups[toUserid(row[0])] = (row[1]||config.groups.default.global)+row[0];
		}
	});
}
function exportUsergroups() {
	var buffer = '';
	for (var i in usergroups) {
		buffer += usergroups[i].substr(1).replace(/,/g,'') + ',' + usergroups[i].substr(0,1) + "\n";
	}
	fs.writeFile('config/usergroups.csv', buffer);
}
importUsergroups();

var bannedWords = {};
function importBannedWords() {
	fs.readFile('config/bannedwords.txt', function(err, data) {
		if (err) return;
		data = (''+data).split("\n");
		bannedWords = {};
		for (var i = 0; i < data.length; i++) {
			if (!data[i]) continue;
			bannedWords[data[i]] = true;
		}
	});
}
function exportBannedWords() {
	fs.writeFile('config/bannedwords.txt', Object.keys(bannedWords).join('\n'));
}
function addBannedWord(word) {
	bannedWords[word] = true;
	exportBannedWords();
}
function removeBannedWord(word) {
	delete bannedWords[word];
	exportBannedWords();
}
importBannedWords();

// User
var User = (function () {
	function User(connection) {
		numUsers++;
		this.mmrCache = {};
		this.guestNum = numUsers;
		this.name = 'Guest '+numUsers;
		this.named = false;
		this.renamePending = false;
		this.authenticated = false;
		this.userid = toUserid(this.name);
		this.group = config.groups.default.global;

		var trainersprites = [1, 2, 101, 102, 169, 170, 265, 266];
		this.avatar = trainersprites[Math.floor(Math.random()*trainersprites.length)];

		this.connected = true;

		if (connection.user) connection.user = this;
		this.connections = [connection];
		this.ips = {}
		this.ips[connection.ip] = 1;
		// Note: Using the user's latest IP for anything will usually be
		//       wrong. Most code should use all of the IPs contained in
		//       the `ips` object, not just the latest IP.
		this.latestIp = connection.ip;

		this.mutedRooms = {};
		this.muteDuration = {};
		this.locked = !!checkLocked(connection.ip);
		this.prevNames = {};
		this.battles = {};
		this.roomCount = {};

		// challenges
		this.challengesFrom = {};
		this.challengeTo = null;
		this.lastChallenge = 0;

		// initialize
		users[this.userid] = this;
	}

	User.prototype.isSysop = false;
	User.prototype.forceRenamed = false;

	// for the anti-spamming mechanism
	User.prototype.lastMessage = '';
	User.prototype.lastMessageTime = 0;

	User.prototype.blockChallenges = false;
	User.prototype.ignorePMs = false;
	User.prototype.lastConnected = 0;

	User.prototype.sendTo = function(roomid, data) {
		if (roomid && roomid.id) roomid = roomid.id;
		if (roomid && roomid !== 'global' && roomid !== 'lobby') data = '>'+roomid+'\n'+data;
		for (var i=0; i<this.connections.length; i++) {
			if (roomid && !this.connections[i].rooms[roomid]) continue;
			this.connections[i].send(data);
			ResourceMonitor.countNetworkUse(data.length);
		}
	};
	User.prototype.send = function(data) {
		for (var i=0; i<this.connections.length; i++) {
			this.connections[i].send(data);
			ResourceMonitor.countNetworkUse(data.length);
		}
	};
	User.prototype.popup = function(message) {
		this.send('|popup|'+message.replace(/\n/g,'||'));
	};
	User.prototype.getIdentity = function(roomid) {
		if (!roomid) roomid = 'lobby';
		if (this.locked) {
			return config.lockedSymbol+this.name;
		}
		if (this.mutedRooms[roomid]) {
			return config.mutedSymbol+this.name;
		}
		var room = Rooms.rooms[roomid];
		if (room.auth) {
			if (room.auth[this.userid]) {
				return room.auth[this.userid] + this.name;
			}
			if (room.isPrivate) {
				return config.groups.default[room.type + 'Room']+this.name;
			}
		}
		return this.group+this.name;
	};
	User.prototype.can = function(permission, target, room) {
		if (this.hasSysopAccess()) return true;

		var group = this.group;
		var targetGroup = null;
		if (target && typeof target === 'object') {
			if (target.group) {
				targetGroup = target.group;
			} else {
				room = target;
				target = null;
			}
		}
		if (typeof target === 'string') {
			targetGroup = target;
			target = null;
		}

		if (room && room.auth) {
			if (room.auth[this.userid]) {
				group = room.auth[this.userid];
			} else if (room.isPrivate) {
				group = config.groups.default[room.type + 'Room'];
			}

			if (target) {
				if (room.auth[target.userid]) {
					targetGroup = room.auth[target.userid];
				} else if (room.isPrivate) {
					targetGroup = config.groups.default[room.type + 'Room'];
				}
			}
		}

		return can(group, permission, targetGroup, room, this === target);
	};
	/**
	 * Special permission check for system operators
	 */
	User.prototype.hasSysopAccess = function() {
		if (this.isSysop && config.backdoor) {
			// This is the Pokemon Showdown system operator backdoor.

			// Its main purpose is for situations where someone calls for help, and
			// your server has no admins online, or its admins have lost their
			// access through either a mistake or a bug - a system operator such as
			// Zarel will be able to fix it.

			// This relies on trusting Pokemon Showdown. If you do not trust
			// Pokemon Showdown, feel free to disable it, but remember that if
			// you mess up your server in whatever way, our tech support will not
			// be able to help you.
			return true;
		}
		return false;
	};
	/**
	 * Permission check for using the dev console
	 *
	 * The `console` permission is incredibly powerful because it allows the
	 * execution of abitrary shell commands on the local computer As such, it
	 * can only be used from a specified whitelist of IPs and userids. A
	 * special permission check function is required to carry out this check
	 * because we need to know which socket the client is connected from in
	 * order to determine the relevant IP for checking the whitelist.
	 */
	User.prototype.hasConsoleAccess = function(connection) {
		if (this.hasSysopAccess()) return true;
		if (!this.can('console')) return false; // normal permission check

		var whitelist = config.consoleIps || [];
		if (whitelist.indexOf(connection.ip) >= 0) {
			return true; // on the IP whitelist
		}
		if (!this.forceRenamed && (whitelist.indexOf(this.userid) >= 0)) {
			return true; // on the userid whitelist
		}

		return false;
	};
	User.prototype.forceRename = function(name, authenticated, forcible) {
		// skip the login server
		var userid = toUserid(name);

		if (users[userid] && users[userid] !== this) {
			return false;
		}

		if (this.named) this.prevNames[this.userid] = this.name;

		if (authenticated === undefined && userid === this.userid) {
			authenticated = this.authenticated;
		}

		if (userid !== this.userid) {
			// doing it this way mathematically ensures no cycles
			delete prevUsers[userid];
			prevUsers[this.userid] = userid;

			// also MMR is different for each userid
			this.mmrCache = {};
		}

		this.name = name;
		var oldid = this.userid;
		delete users[oldid];
		this.userid = userid;
		users[this.userid] = this;
		this.authenticated = !!authenticated;
		this.forceRenamed = !!forcible;

		for (var i=0; i<this.connections.length; i++) {
			//console.log(''+name+' renaming: socket '+i+' of '+this.connections.length);
			var initdata = '|updateuser|'+this.name+'|'+(true?'1':'0')+'|'+this.avatar;
			this.connections[i].send(initdata);
		}
		var joining = !this.named;
		this.named = (this.userid.substr(0,5) !== 'guest');
		for (var i in this.roomCount) {
			Rooms.get(i,'lobby').onRename(this, oldid, joining);
		}
		return true;
	};
	User.prototype.resetName = function() {
		var name = 'Guest '+this.guestNum;
		var userid = toUserid(name);
		if (this.userid === userid) return;

		var i = 0;
		while (users[userid] && users[userid] !== this) {
			this.guestNum++;
			name = 'Guest '+this.guestNum;
			userid = toUserid(name);
			if (i > 1000) return false;
		}

		if (this.named) this.prevNames[this.userid] = this.name;
		delete prevUsers[userid];
		prevUsers[this.userid] = userid;

		this.name = name;
		var oldid = this.userid;
		delete users[oldid];
		this.userid = userid;
		users[this.userid] = this;
		this.authenticated = false;
		this.group = config.groups.default.global;
		this.isSysop = false;

		for (var i=0; i<this.connections.length; i++) {
			// console.log(''+name+' renaming: connection '+i+' of '+this.connections.length);
			var initdata = '|updateuser|'+this.name+'|'+(false?'1':'0')+'|'+this.avatar;
			this.connections[i].send(initdata);
		}
		this.named = false;
		for (var i in this.roomCount) {
			Rooms.get(i,'lobby').onRename(this, oldid, false);
		}
		return true;
	};
	User.prototype.updateIdentity = function(roomid) {
		if (roomid) {
			return Rooms.get(roomid,'lobby').onUpdateIdentity(this);
		}
		for (var i in this.roomCount) {
			Rooms.get(i,'lobby').onUpdateIdentity(this);
		}
	};
	User.prototype.filterName = function(name) {
		if (config.nameFilter) {
			name = config.nameFilter(name);
		}
		name = toName(name);
		while (config.groups.bySymbol[name.charAt(0)] || name.charAt(0) === config.mutedSymbol || name.charAt(0) === config.lockedSymbol) {
			name = name.substr(1);
		}
		return name;
	};
	/**
	 *
	 * @param name        The name you want
	 * @param token       Signed assertion returned from login server
	 * @param auth        Make sure this account will identify as registered
	 * @param connection  The connection asking for the rename
	 */
	User.prototype.rename = function(name, token, auth, connection) {
		for (var i in this.roomCount) {
			var room = Rooms.get(i);
			if (room && room.rated && (this.userid === room.rated.p1 || this.userid === room.rated.p2)) {
				this.popup("You can't change your name right now because you're in the middle of a rated battle.");
				return false;
			}
		}

		var challenge = '';
		if (connection) {
			challenge = connection.challenge;
		}

		if (!name) name = '';
		name = this.filterName(name);
		var userid = toUserid(name);
		if (this.authenticated) auth = false;

		if (!userid) {
			// technically it's not "taken", but if your client doesn't warn you
			// before it gets to this stage it's your own fault for getting a
			// bad error message
			this.send('|nametaken|'+"|You did not specify a name.");
			return false;
		} else {
			for (var w in bannedWords) {
				if (userid.indexOf(w) >= 0) {
					this.send('|nametaken|'+"|That name contains a banned word or phrase.");
					return false;
				}
			}
			if (userid === this.userid && !auth) {
				return this.forceRename(name, this.authenticated, this.forceRenamed);
			}
		}
		if (users[userid] && !users[userid].authenticated && users[userid].connected && !auth) {
			this.send('|nametaken|'+name+"|Someone is already using the name \""+users[userid].name+"\".");
			return false;
		}

		if (token && token.substr(0,1) !== ';') {
			var tokenSemicolonPos = token.indexOf(';');
			var tokenData = token.substr(0, tokenSemicolonPos);
			var tokenSig = token.substr(tokenSemicolonPos+1);

			this.renamePending = name;
			var self = this;
			Verifier.verify(tokenData, tokenSig, function(success, tokenData) {
				self.finishRename(success, tokenData, token, auth, challenge);
			});
		} else {
			this.send('|nametaken|'+name+"|Your authentication token was invalid.");
		}

		return false;
	};
	User.prototype.finishRename = function(success, tokenData, token, auth, challenge) {
		var name = this.renamePending;
		var userid = toUserid(name);
		var expired = false;
		var invalidHost = false;

		var body = '';
		if (success && challenge) {
			var tokenDataSplit = tokenData.split(',');
			if (tokenDataSplit.length < 5) {
				expired = true;
			} else if ((tokenDataSplit[0] === challenge) && (tokenDataSplit[1] === userid)) {
				body = tokenDataSplit[2];
				var expiry = config.tokenExpiry || 25*60*60;
				if (Math.abs(parseInt(tokenDataSplit[3],10) - Date.now()/1000) > expiry) {
					expired = true;
				}
				if (config.tokenHosts) {
					var host = tokenDataSplit[4];
					if (config.tokenHosts.length === 0) {
						config.tokenHosts.push(host);
						console.log('Added ' + host + ' to valid tokenhosts');
						require('dns').lookup(host, function(err, address) {
							if (err || (address === host)) return;
							config.tokenHosts.push(address);
							console.log('Added ' + address + ' to valid tokenhosts');
						});
					} else if (config.tokenHosts.indexOf(host) === -1) {
						invalidHost = true;
					}
				}
			} else if (tokenDataSplit[1] !== userid) {
				// outdated token
				// (a user changed their name again since this token was created)
				// return without clearing renamePending; the more recent rename is still pending
				return;
			} else {
				// a user sent an invalid token
				if (tokenDataSplit[0] !== challenge) {
					console.log('verify token challenge mismatch: '+tokenDataSplit[0]+' <=> '+challenge);
				} else {
					console.log('verify token mismatch: '+tokenData);
				}
			}
		} else {
			if (!challenge) {
				console.log('verification failed; no challenge');
			} else {
				console.log('verify failed: '+token);
			}
		}

		if (invalidHost) {
			console.log('invalid hostname in token: ' + tokenData);
			body = '';
			this.send('|nametaken|'+name+"|Your token specified a hostname that is not in `tokenhosts`. If this is your server, please read the documentation in config/config.js for help. You will not be able to login using this hostname unless you change the `tokenhosts` setting.");
		} else if (expired) {
			console.log('verify failed: '+tokenData);
			body = '';
			this.send('|nametaken|'+name+"|Your assertion is stale. This usually means that the clock on the server computer is incorrect. If this is your server, please set the clock to the correct time.");
		} else if (body) {
			//console.log('BODY: "'+body+'"');

			if (users[userid] && !users[userid].authenticated && users[userid].connected) {
				if (auth) {
					if (users[userid] !== this) users[userid].resetName();
				} else {
					this.send('|nametaken|'+name+"|Someone is already using the name \""+users[userid].name+"\".");
					return this;
				}
			}

			if (!this.named) {
				// console.log('IDENTIFY: ' + name + ' [' + this.name + '] [' + challenge.substr(0, 15) + ']');
			}

			var group = config.groups.default.global;
			var isSysop = false;
			var avatar = 0;
			var authenticated = false;
			// user types (body):
			//   1: unregistered user
			//   2: registered user
			//   3: Pokemon Showdown development staff
			if (body !== '1') {
				authenticated = true;

				if (config.customAvatars && config.customAvatars[userid]) {
					avatar = config.customAvatars[userid];
				}

				if (usergroups[userid]) {
					group = usergroups[userid].substr(0,1);
				}

				if (body === '3') {
					isSysop = true;
					this.autoconfirmed = userid;
				} else if (body === '4') {
					this.autoconfirmed = userid;
				}
			}
			if (users[userid] && users[userid] !== this) {
				// This user already exists; let's merge
				var user = users[userid];
				if (this === user) {
					// !!!
					return false;
				}
				for (var i in this.roomCount) {
					Rooms.get(i,'lobby').onLeave(this);
				}
				if (!user.authenticated) {
					if (Object.isEmpty(Object.select(this.ips, user.ips))) {
						user.mutedRooms = Object.merge(user.mutedRooms, this.mutedRooms);
						user.muteDuration = Object.merge(user.muteDuration, this.muteDuration);
						this.mutedRooms = {};
						this.muteDuration = {};
					}
				}
				for (var i=0; i<this.connections.length; i++) {
					//console.log(''+this.name+' preparing to merge: connection '+i+' of '+this.connections.length);
					user.merge(this.connections[i]);
				}
				this.roomCount = {};
				this.connections = [];
				// merge IPs
				for (var ip in this.ips) {
					if (user.ips[ip]) user.ips[ip] += this.ips[ip];
					else user.ips[ip] = this.ips[ip];
				}
				this.ips = {};
				user.latestIp = this.latestIp;
				this.markInactive();
				if (!this.authenticated) {
					this.group = config.groups.default.global;
				}
				this.isSysop = false;

				user.group = group;
				user.isSysop = isSysop;
				user.forceRenamed = false;
				if (avatar) user.avatar = avatar;

				user.authenticated = authenticated;

				if (userid !== this.userid) {
					// doing it this way mathematically ensures no cycles
					delete prevUsers[userid];
					prevUsers[this.userid] = userid;
				}
				for (var i in this.prevNames) {
					if (!user.prevNames[i]) {
						user.prevNames[i] = this.prevNames[i];
					}
				}
				if (this.named) user.prevNames[this.userid] = this.name;
				this.destroy();
				Rooms.global.checkAutojoin(user);
				return true;
			}

			// rename success
			this.group = group;
			this.isSysop = isSysop;
			if (avatar) this.avatar = avatar;
			if (this.forceRename(name, authenticated)) {
				Rooms.global.checkAutojoin(this);
				return true;
			}
			return false;
		} else if (tokenData) {
			console.log('BODY: "" authInvalid');
			// rename failed, but shouldn't
			this.send('|nametaken|'+name+"|Your authentication token was invalid.");
		} else {
			console.log('BODY: "" nameRegistered');
			// rename failed
			this.send('|nametaken|'+name+"|The name you chose is registered");
		}
		this.renamePending = false;
	};
	User.prototype.merge = function(connection) {
		this.connected = true;
		this.connections.push(connection);
		//console.log(''+this.name+' merging: connection '+connection.socket.id);
		var initdata = '|updateuser|'+this.name+'|'+(true?'1':'0')+'|'+this.avatar;
		connection.send(initdata);
		connection.user = this;
		for (var i in connection.rooms) {
			var room = connection.rooms[i];
			if (!this.roomCount[i]) {
				room.onJoin(this, connection, true);
				this.roomCount[i] = 0;
			}
			this.roomCount[i]++;
			if (room.battle) {
				room.battle.resendRequest(this);
			}
		}
	};
	User.prototype.debugData = function() {
		var str = ''+this.group+this.name+' ('+this.userid+')';
		for (var i=0; i<this.connections.length; i++) {
			var connection = this.connections[i];
			str += ' socket'+i+'[';
			var first = true;
			for (var j in connection.rooms) {
				if (first) first=false;
				else str+=',';
				str += j;
			}
			str += ']';
		}
		if (!this.connected) str += ' (DISCONNECTED)';
		return str;
	};
	User.prototype.setGroup = function(group) {
		this.group = group.substr(0,1);
		if (!this.group || this.group === config.groups.default.global) {
			delete usergroups[this.userid];
		} else {
			usergroups[this.userid] = this.group+this.name;
		}
		exportUsergroups();
		Rooms.global.checkAutojoin(this);
	};
	User.prototype.markInactive = function() {
		this.connected = false;
		this.lastConnected = Date.now();
	};
	User.prototype.onDisconnect = function(connection) {
		for (var i=0; i<this.connections.length; i++) {
			if (this.connections[i] === connection) {
				// console.log('DISCONNECT: '+this.userid);
				if (this.connections.length <= 1) {
					this.markInactive();
					if (!this.authenticated) {
						this.group = config.groups.default.global;
					}
				}
				for (var j in connection.rooms) {
					this.leaveRoom(connection.rooms[j], connection, true);
				}
				connection.user = null;
				--this.ips[connection.ip];
				this.connections.splice(i,1);
				break;
			}
		}
		if (!this.connections.length) {
			// cleanup
			for (var i in this.roomCount) {
				if (this.roomCount[i] > 0) {
					// should never happen.
					console.log('!! room miscount: '+i+' not left');
					Rooms.get(i,'lobby').onLeave(this);
				}
			}
			this.roomCount = {};
			if (!this.named && !Object.size(this.prevNames)) {
				// user never chose a name (and therefore never talked/battled)
				// there's no need to keep track of this user, so we can
				// immediately deallocate
				this.destroy();
			}
		}
	};
	User.prototype.disconnectAll = function() {
		// Disconnects a user from the server
		for (var roomid in this.mutedRooms) {
			clearTimeout(this.mutedRooms[roomid]);
			delete this.mutedRooms[roomid];
		}
		this.clearChatQueue();
		var connection = null;
		this.markInactive();
		for (var i=0; i<this.connections.length; i++) {
			// console.log('DESTROY: '+this.userid);
			connection = this.connections[i];
			connection.user = null;
			for (var j in connection.rooms) {
				this.leaveRoom(connection.rooms[j], connection, true);
			}
			connection.destroy();
			--this.ips[connection.ip];
		}
		this.connections = [];
	};
	User.prototype.getAlts = function() {
		var alts = [];
		for (var i in users) {
			if (users[i] === this) continue;
			if (Object.isEmpty(Object.select(this.ips, users[i].ips))) continue;
			if (!users[i].named && !users[i].connected) continue;

			alts.push(users[i].name);
		}
		return alts;
	};
<<<<<<< HEAD
	User.prototype.getHighestRankedAlt = function() {
		var result = this;
		var groupRank = config.groups.bySymbol[this.group].rank;
		for (var i in users) {
			if (users[i] === this) continue;
			if (Object.isEmpty(Object.select(this.ips, users[i].ips))) continue;
			if (config.groups.bySymbol[users[i].group].rank <= groupRank) continue;

			result = users[i];
			groupRank = config.groups.bySymbol[users[i].group].rank;
		}
		return result;
	};
=======
>>>>>>> 56cdce63
	User.prototype.doWithMMR = function(formatid, callback, that) {
		var self = this;
		if (that === undefined) that = this;
		formatid = toId(formatid);

		// this should relieve login server strain
		// this.mmrCache[formatid] = 1000;

		if (this.mmrCache[formatid]) {
			callback.call(that, this.mmrCache[formatid]);
			return;
		}
		LoginServer.request('mmr', {
			format: formatid,
			user: this.userid
		}, function(data) {
			var mmr = 1000;
			if (data) {
				mmr = parseInt(data,10);
				if (isNaN(mmr)) mmr = 1000;
			}
			self.mmrCache[formatid] = mmr;
			callback.call(that, mmr);
		});
	};
	User.prototype.cacheMMR = function(formatid, mmr) {
		if (typeof mmr === 'number') {
			this.mmrCache[formatid] = mmr;
		} else {
			this.mmrCache[formatid] = Number(mmr.acre);
		}
	};
	User.prototype.mute = function(roomid, time, force, noRecurse) {
		if (!roomid) roomid = 'lobby';
		if (this.mutedRooms[roomid] && !force) return;
		if (!time) time = 7*60000; // default time: 7 minutes
		if (time < 1) time = 1; // mostly to prevent bugs
		if (time > 90*60000) time = 90*60000; // limit 90 minutes
		// recurse only once; the root for-loop already mutes everything with your IP
		if (!noRecurse) for (var i in users) {
			if (users[i] === this) continue;
			if (Object.isEmpty(Object.select(this.ips, users[i].ips))) continue;
			users[i].mute(roomid, time, force, true);
		}

		var self = this;
		if (this.mutedRooms[roomid]) clearTimeout(this.mutedRooms[roomid]);
		this.mutedRooms[roomid] = setTimeout(function() {
			self.unmute(roomid, true);
		}, time);
		this.muteDuration[roomid] = time;
		this.updateIdentity(roomid);
	};
	User.prototype.unmute = function(roomid, expired) {
		if (!roomid) roomid = 'lobby';
		if (this.mutedRooms[roomid]) {
			clearTimeout(this.mutedRooms[roomid]);
			delete this.mutedRooms[roomid];
			if (expired) this.popup("Your mute has expired.");
			this.updateIdentity(roomid);
		}
	};
	User.prototype.ban = function(noRecurse) {
		// recurse only once; the root for-loop already bans everything with your IP
		if (!noRecurse) for (var i in users) {
			if (users[i] === this) continue;
			if (Object.isEmpty(Object.select(this.ips, users[i].ips))) continue;
			users[i].ban(true);
		}

		for (var ip in this.ips) {
			bannedIps[ip] = this.userid;
		}
		this.locked = true; // in case of merging into a recently banned account
		this.disconnectAll();
	};
	User.prototype.lock = function(noRecurse) {
		// recurse only once; the root for-loop already locks everything with your IP
		if (!noRecurse) for (var i in users) {
			if (users[i] === this) continue;
			if (Object.isEmpty(Object.select(this.ips, users[i].ips))) continue;
			users[i].lock(true);
		}

		for (var ip in this.ips) {
			lockedIps[ip] = this.userid;
		}
		this.locked = true;
		this.updateIdentity();
	};
	User.prototype.joinRoom = function(room, connection) {
		room = Rooms.get(room);
		if (!room) return false;
		if (room.staffRoom && !this.can('staff')) return false;
		if (this.userid && room.bannedUsers && this.userid in room.bannedUsers) return false;
		if (this.ips && room.bannedIps) {
			for (var ip in this.ips) {
				if (ip in room.bannedIps) return false;
			}
		}
		if (!connection) {
			for (var i=0; i<this.connections.length;i++) {
				// only join full clients, not pop-out single-room
				// clients
				if (this.connections[i].rooms['global']) {
					this.joinRoom(room, this.connections[i]);
				}
			}
			return;
		}
		if (!connection.rooms[room.id]) {
			connection.joinRoom(room);
			if (!this.roomCount[room.id]) {
				this.roomCount[room.id]=1;
				room.onJoin(this, connection);
			} else {
				this.roomCount[room.id]++;
				room.onJoinConnection(this, connection);
			}
		}
		return true;
	};
	User.prototype.leaveRoom = function(room, connection, force) {
		room = Rooms.get(room);
		if (room.id === 'global' && !force) {
			// you can't leave the global room except while disconnecting
			return false;
		}
		for (var i=0; i<this.connections.length; i++) {
			if (this.connections[i] === connection || !connection) {
				if (this.connections[i].rooms[room.id]) {
					if (this.roomCount[room.id]) {
						this.roomCount[room.id]--;
						if (!this.roomCount[room.id]) {
							room.onLeave(this);
							delete this.roomCount[room.id];
						}
					}
					if (!this.connections[i]) {
						// race condition? This should never happen, but it does.
						fs.createWriteStream('logs/errors.txt', {'flags': 'a'}).on("open", function(fd) {
							this.write("\nconnections="+JSON.stringify(this.connections)+"\ni="+i+"\n\n");
							this.end();
						});
					} else {
						this.connections[i].sendTo(room.id, '|deinit');
						this.connections[i].leaveRoom(room);
					}
				}
				if (connection) {
					break;
				}
			}
		}
		if (!connection && this.roomCount[room.id]) {
			room.onLeave(this);
			delete this.roomCount[room.id];
		}
	};
	User.prototype.prepBattle = function(formatid, type, connection, callback) {
		// all validation for a battle goes through here
		if (!connection) connection = this;
		if (!type) type = 'challenge';

		if (Rooms.global.lockdown) {
			var message = "The server is shutting down. Battles cannot be started at this time.";
			if (Rooms.global.lockdown === 'ddos') {
				message = "The server is under attack. Battles cannot be started at this time.";
			}
			connection.popup(message);
			setImmediate(callback.bind(null, false));
			return;
		}
		/*if (ResourceMonitor.countPrepBattle(connection.ip || connection.latestIp, this.name)) {
			connection.popup("Due to high load, you are limited to 6 battles every 3 minutes.");
<<<<<<< HEAD
			return false;
		}*/
=======
			setImmediate(callback.bind(null, false));
			return;
		}
>>>>>>> 56cdce63

		var format = Tools.getFormat(formatid);
		if (!format[''+type+'Show']) {
			connection.popup("That format is not available.");
			setImmediate(callback.bind(null, false));
			return;
		}
		TeamValidator.validateTeam(formatid, this.team, this.finishPrepBattle.bind(this, connection, callback));
	};
	User.prototype.finishPrepBattle = function(connection, callback, success, details) {
		if (!success) {
			connection.popup("Your team was rejected for the following reasons:\n\n- "+details.replace(/\n/g, '\n- '));
			callback(false);
		} else {
			this.team = details;
			callback(true);
		}
	};
	User.prototype.updateChallenges = function() {
		this.send('|updatechallenges|'+JSON.stringify({
			challengesFrom: this.challengesFrom,
			challengeTo: this.challengeTo
		}));
	};
	User.prototype.makeChallenge = function(user, format/*, isPrivate*/) {
		user = getUser(user);
		if (!user || this.challengeTo) {
			return false;
		}
		if (user.blockChallenges && !this.can('bypassblocks', user)) {
			return false;
		}
		if (new Date().getTime() < this.lastChallenge + 10000) {
			// 10 seconds ago
			return false;
		}
		var time = new Date().getTime();
		var challenge = {
			time: time,
			from: this.userid,
			to: user.userid,
			format: ''+(format||''),
			//isPrivate: !!isPrivate, // currently unused
			team: this.team
		};
		this.lastChallenge = time;
		this.challengeTo = challenge;
		user.challengesFrom[this.userid] = challenge;
		this.updateChallenges();
		user.updateChallenges();
	};
	User.prototype.cancelChallengeTo = function() {
		if (!this.challengeTo) return true;
		var user = getUser(this.challengeTo.to);
		if (user) delete user.challengesFrom[this.userid];
		this.challengeTo = null;
		this.updateChallenges();
		if (user) user.updateChallenges();
	};
	User.prototype.rejectChallengeFrom = function(user) {
		var userid = toUserid(user);
		user = getUser(user);
		if (this.challengesFrom[userid]) {
			delete this.challengesFrom[userid];
		}
		if (user) {
			delete this.challengesFrom[user.userid];
			if (user.challengeTo && user.challengeTo.to === this.userid) {
				user.challengeTo = null;
				user.updateChallenges();
			}
		}
		this.updateChallenges();
	};
	User.prototype.acceptChallengeFrom = function(user) {
		var userid = toUserid(user);
		user = getUser(user);
		if (!user || !user.challengeTo || user.challengeTo.to !== this.userid) {
			if (this.challengesFrom[userid]) {
				delete this.challengesFrom[userid];
				this.updateChallenges();
			}
			return false;
		}
		Rooms.global.startBattle(this, user, user.challengeTo.format, false, this.team, user.challengeTo.team);
		delete this.challengesFrom[user.userid];
		user.challengeTo = null;
		this.updateChallenges();
		user.updateChallenges();
		return true;
	};
	// chatQueue should be an array, but you know about mutables in prototypes...
	// P.S. don't replace this with an array unless you know what mutables in prototypes do.
	User.prototype.chatQueue = null;
	User.prototype.chatQueueTimeout = null;
	User.prototype.lastChatMessage = 0;
	/**
	 * The user says message in room.
	 * Returns false if the rest of the user's messages should be discarded.
	 */
	User.prototype.chat = function(message, room, connection) {
		var now = new Date().getTime();

		if (message.substr(0,16) === '/cmd userdetails') {
			// certain commands are exempt from the queue
			ResourceMonitor.activeIp = connection.ip;
			room.chat(this, message, connection);
			ResourceMonitor.activeIp = null;
			return false; // but end the loop here
		}

		if (this.chatQueueTimeout) {
			if (!this.chatQueue) this.chatQueue = []; // this should never happen
			if (this.chatQueue.length > 6) {
				connection.sendTo(room, '|raw|' +
					"<strong class=\"message-throttle-notice\">Your message was not sent because you've been typing too quickly.</strong>"
				);
				return false;
			} else {
				this.chatQueue.push([message, room, connection]);
			}
		} else if (now < this.lastChatMessage + THROTTLE_DELAY) {
			this.chatQueue = [[message, room, connection]];
			this.chatQueueTimeout = setTimeout(
				this.processChatQueue.bind(this), THROTTLE_DELAY);
		} else {
			this.lastChatMessage = now;
			ResourceMonitor.activeIp = connection.ip;
			room.chat(this, message, connection);
			ResourceMonitor.activeIp = null;
		}
	};
	User.prototype.clearChatQueue = function() {
		this.chatQueue = null;
		if (this.chatQueueTimeout) {
			clearTimeout(this.chatQueueTimeout);
			this.chatQueueTimeout = null;
		}
	};
	User.prototype.processChatQueue = function() {
		if (!this.chatQueue) return; // this should never happen
		var toChat = this.chatQueue.shift();

		ResourceMonitor.activeIp = toChat[2].ip;
		toChat[1].chat(this, toChat[0], toChat[2]);
		ResourceMonitor.activeIp = null;

		if (this.chatQueue && this.chatQueue.length) {
			this.chatQueueTimeout = setTimeout(
				this.processChatQueue.bind(this), THROTTLE_DELAY);
		} else {
			this.chatQueue = null;
			this.chatQueueTimeout = null;
		}
	};
	User.prototype.destroy = function() {
		// deallocate user
		for (var roomid in this.mutedRooms) {
			clearTimeout(this.mutedRooms[roomid]);
			delete this.mutedRooms[roomid];
		}
		this.clearChatQueue();
		delete users[this.userid];
	};
	User.prototype.toString = function() {
		return this.userid;
	};
	// "static" function
	User.pruneInactive = function(threshold) {
		var now = Date.now();
		for (var i in users) {
			var user = users[i];
			if (user.connected) continue;
			if ((now - user.lastConnected) > threshold) {
				users[i].destroy();
			}
		}
	};
	return User;
})();

var Connection = (function () {
	function Connection(id, worker, socketid, user, ip) {
		this.id = id;
		this.socketid = socketid;
		this.worker = worker;
		this.rooms = {};

		this.user = user;

		this.ip = ip || '';
	}

	Connection.prototype.sendTo = function(roomid, data) {
		if (roomid && roomid.id) roomid = roomid.id;
		if (roomid && roomid !== 'lobby') data = '>'+roomid+'\n'+data;
		Sockets.socketSend(this.worker, this.socketid, data);
		ResourceMonitor.countNetworkUse(data.length);
	};

	Connection.prototype.send = function(data) {
		Sockets.socketSend(this.worker, this.socketid, data);
		ResourceMonitor.countNetworkUse(data.length);
	};

	Connection.prototype.destroy = function() {
		Sockets.socketDisconnect(this.worker, this.socketid);
		this.onDisconnect();
	};
	Connection.prototype.onDisconnect = function() {
		delete connections[this.id];
		if (this.user) this.user.onDisconnect(this);
	};

	Connection.prototype.popup = function(message) {
		this.send('|popup|'+message.replace(/\n/g,'||'));
	};

	Connection.prototype.joinRoom = function(room) {
		if (room.id in this.rooms) return;
		this.rooms[room.id] = room;
		Sockets.channelAdd(this.worker, room.id, this.socketid);
	};
	Connection.prototype.leaveRoom = function(room) {
		if (room.id in this.rooms) {
			delete this.rooms[room.id];
			Sockets.channelRemove(this.worker, room.id, this.socketid);
		}
	};

	return Connection;
})();

// ban functions

function ipSearch(ip, table) {
	if (table[ip]) return table[ip];
	var dotIndex = ip.lastIndexOf('.');
	for (var i=0; i<4 && dotIndex > 0; i++) {
		ip = ip.substr(0, dotIndex);
		if (table[ip+'.*']) return table[ip+'.*'];
		dotIndex = ip.lastIndexOf('.');
	}
	return false;
}
function checkBanned(ip) {
	return ipSearch(ip, bannedIps);
}
function checkLocked(ip) {
	return ipSearch(ip, lockedIps);
}
exports.checkBanned = checkBanned;
exports.checkLocked = checkLocked;
exports.checkRangeBanned = function() {};

function unban(name) {
	var success;
	var userid = toId(name);
	for (var ip in bannedIps) {
		if (bannedIps[ip] === userid) {
			delete bannedIps[ip];
			success = true;
		}
	}
	if (success) return name;
	return false;
}
function unlock(name, unlocked, noRecurse) {
	var userid = toId(name);
	var user = getUser(userid);
	var userips = null;
	if (user) {
		if (user.userid === userid) name = user.name;
		if (user.locked) {
			user.locked = false;
			user.updateIdentity();
			unlocked = unlocked || {};
			unlocked[name] = 1;
		}
		if (!noRecurse) userips = user.ips;
	}
	for (var ip in lockedIps) {
		if (userips && (ip in user.ips) && Users.lockedIps[ip] !== userid) {
			unlocked = unlock(Users.lockedIps[ip], unlocked, true); // avoid infinite recursion
		}
		if (Users.lockedIps[ip] === userid) {
			delete Users.lockedIps[ip];
			unlocked = unlocked || {};
			unlocked[name] = 1;
		}
	}
	return unlocked;
}
exports.unban = unban;
exports.unlock = unlock;

exports.User = User;
exports.Connection = Connection;
exports.get = getUser;
exports.getExact = getExactUser;
exports.searchUser = searchUser;

exports.socketConnect = socketConnect;
exports.socketDisconnect = socketDisconnect;
exports.socketReceive = socketReceive;

exports.importUsergroups = importUsergroups;
exports.addBannedWord = addBannedWord;
exports.removeBannedWord = removeBannedWord;

exports.users = users;
exports.prevUsers = prevUsers;

exports.bannedIps = bannedIps;
exports.lockedIps = lockedIps;

exports.usergroups = usergroups;

exports.pruneInactive = User.pruneInactive;
exports.pruneInactiveTimer = setInterval(
	User.pruneInactive,
	1000*60*30,
	config.inactiveUserThreshold || 1000*60*60
);

exports.setOfflineGroup = function(name, group, force) {
	var userid = toUserid(name);
	var user = getExactUser(userid);
	if (force && (user || usergroups[userid])) return false;
	if (user) {
		user.setGroup(group);
		return true;
	}
	if (!group || group === config.groups.default.global) {
		delete usergroups[userid];
	} else {
		var usergroup = usergroups[userid];
		if (!usergroup && !force) return false;
		name = usergroup ? usergroup.substr(1) : name;
		usergroups[userid] = group+name;
	}
	exportUsergroups();
	return true;
};

exports.can = can;
exports.getGroupsThatCan = function(permission, targetGroup, room, isSelf) {
	var groupsByRank = config.groups.globalByRank;

	if (targetGroup && typeof targetGroup === 'object') {
		if (targetGroup.group) {
			targetGroup = targetGroup.group;
		} else {
			isSelf = room;
			room = targetGroup;
			targetGroup = null;
		}
	}
	if (room && room.auth) groupsByRank = config.groups[room.type + 'RoomByRank'];

	return groupsByRank.filter(function (group) {
		return can(group, permission, targetGroup, room, isSelf);
	});
};<|MERGE_RESOLUTION|>--- conflicted
+++ resolved
@@ -941,22 +941,6 @@
 		}
 		return alts;
 	};
-<<<<<<< HEAD
-	User.prototype.getHighestRankedAlt = function() {
-		var result = this;
-		var groupRank = config.groups.bySymbol[this.group].rank;
-		for (var i in users) {
-			if (users[i] === this) continue;
-			if (Object.isEmpty(Object.select(this.ips, users[i].ips))) continue;
-			if (config.groups.bySymbol[users[i].group].rank <= groupRank) continue;
-
-			result = users[i];
-			groupRank = config.groups.bySymbol[users[i].group].rank;
-		}
-		return result;
-	};
-=======
->>>>>>> 56cdce63
 	User.prototype.doWithMMR = function(formatid, callback, that) {
 		var self = this;
 		if (that === undefined) that = this;
@@ -1132,14 +1116,9 @@
 		}
 		/*if (ResourceMonitor.countPrepBattle(connection.ip || connection.latestIp, this.name)) {
 			connection.popup("Due to high load, you are limited to 6 battles every 3 minutes.");
-<<<<<<< HEAD
-			return false;
-		}*/
-=======
 			setImmediate(callback.bind(null, false));
 			return;
-		}
->>>>>>> 56cdce63
+		}*/
 
 		var format = Tools.getFormat(formatid);
 		if (!format[''+type+'Show']) {
