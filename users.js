--- conflicted
+++ resolved
@@ -4,19 +4,6 @@
 var people = {};
 var numPeople = 0;
 
-<<<<<<< HEAD
-function getTime()
-{
-	return new Date().getTime();
-}
-function sanitizeName(name)
-{
-	name = name.trim();
-	if (name.length > 18) name = name.substr(0,18);
-	var noStartChars = {'&':1,'@':1,'%':1,'+':1,'!':1};
-	while (noStartChars[name.substr(0,1)])
-	{
-=======
 function getTime() {
 	return new Date().getTime();
 }
@@ -25,91 +12,48 @@
 	if (name.length > 18) name = name.substr(0,18);
 	var noStartChars = {'&':1,'@':1,'%':1,'+':1,'!':1};
 	while (noStartChars[name.substr(0,1)]) {
->>>>>>> 8f8d387f
 		name = name.substr(1);
 	}
 	name = name.replace(/[\|\[\]\,]/g, '');
 	return name;
 }
 
-<<<<<<< HEAD
-function getUser(name)
-{
-=======
 function getUser(name) {
->>>>>>> 8f8d387f
 	if (!name || name === '!') return null;
 	if (name && name.userid) return name;
 	var userid = toUserid(name);
 	var i = 0;
-<<<<<<< HEAD
-	while (userid && !users[userid] && i < 1000)
-	{
-=======
 	while (userid && !users[userid] && i < 1000) {
->>>>>>> 8f8d387f
 		userid = prevUsers[userid];
 		i++;
 	}
 	return users[userid];
 }
-<<<<<<< HEAD
-function searchUser(name)
-{
-	var userid = toUserid(name);
-	while (userid && !users[userid])
-	{
-=======
 function searchUser(name) {
 	var userid = toUserid(name);
 	while (userid && !users[userid]) {
->>>>>>> 8f8d387f
 		userid = prevUsers[userid];
 	}
 	return users[userid];
 }
-<<<<<<< HEAD
-function connectUser(name, socket, token, room)
-{
-=======
 function connectUser(name, socket, token, room) {
->>>>>>> 8f8d387f
 	var userid = toUserid(name);
 	var user;
 	console.log("NEW PERSON: "+socket.id);
 	var person = new Person(name, socket, true);
 	if (person.banned) return person;
-<<<<<<< HEAD
-	if (users[userid])
-	{
-		user = users[userid];
-		if (!user.add(name, person, token))
-		{
-=======
 	if (users[userid]) {
 		user = users[userid];
 		if (!user.add(name, person, token)) {
->>>>>>> 8f8d387f
 			console.log("NEW USER: [guest] (userid: "+userid+" taken) "+name);
 			user = new User('', person, token);
 			user.rename(name, token);
 		}
-<<<<<<< HEAD
-	}
-	else
-	{
-		console.log("NEW USER: [guest] "+name);
-		user = new User(name, person, token);
-	}
-	if (room)
-	{
-=======
 	} else {
 		console.log("NEW USER: [guest] "+name);
 		user = new User(name, person, token);
 	}
 	if (room) {
->>>>>>> 8f8d387f
 		user.joinRoom(room, person);
 	}
 	return person;
@@ -137,23 +81,12 @@
 }
 importUsergroups();
 
-<<<<<<< HEAD
-function User(name, person, token)
-{
-	var selfP = this;
-	
-	numUsers++;
-	
-	if (!token)
-	{
-=======
 function User(name, person, token) {
 	var selfP = this;
 
 	numUsers++;
 
 	if (!token) {
->>>>>>> 8f8d387f
 		//token = ''+Math.floor(Math.random()*10000);
 		token = ''+person.socket.id;
 	}
@@ -165,44 +98,20 @@
 	this.authenticated = false;
 	this.userid = toUserid(this.name);
 	this.group = ' ';
-<<<<<<< HEAD
-	
+
 	var trainersprites = [1, 2, 101, 102, 169, 170];
 	this.avatar = trainersprites[parseInt(Math.random()*trainersprites.length)];
-	
+
 	this.connected = true;
-	
+
 	if (person.user) person.user = this;
 	this.people = [person];
 	this.ip = person.ip;
-	
-=======
-
-	var trainersprites = [1, 2, 101, 102, 169, 170];
-	this.avatar = trainersprites[parseInt(Math.random()*trainersprites.length)];
-
-	this.connected = true;
-
-	if (person.user) person.user = this;
-	this.people = [person];
-	this.ip = person.ip;
-
->>>>>>> 8f8d387f
+
 	this.muted = !!ipSearch(this.ip,mutedIps);
 	this.prevNames = {};
 	this.sides = {};
 	this.roomCount = {};
-<<<<<<< HEAD
-	
-	this.emit = function(message, data) {
-		var roomid = false;
-		if (data && data.room)
-		{
-			roomid = data.room;
-		}
-		for (var i=0; i<selfP.people.length; i++)
-		{
-=======
 
 	this.emit = function(message, data) {
 		var roomid = false;
@@ -210,18 +119,12 @@
 			roomid = data.room;
 		}
 		for (var i=0; i<selfP.people.length; i++) {
->>>>>>> 8f8d387f
 			if (roomid && !selfP.people[i].rooms[roomid]) continue;
 			selfP.people[i].socket.emit(message, data);
 		}
 	};
 	this.getIdentity = function() {
-<<<<<<< HEAD
-		if (selfP.muted)
-		{
-=======
 		if (selfP.muted) {
->>>>>>> 8f8d387f
 			return '!'+selfP.name;
 		}
 		return selfP.group+selfP.name;
@@ -230,12 +133,7 @@
 		return (selfP.group === '&' || selfP.group === '@' || selfP.group === '%' /* || selfP.group === '+' */ );
 	};
 	this.canMod = function(group) {
-<<<<<<< HEAD
-		switch (selfP.group)
-		{
-=======
 		switch (selfP.group) {
->>>>>>> 8f8d387f
 		case '&':
 			return true;
 			break;
@@ -254,23 +152,6 @@
 	this.forceRename = function(name, authenticated) {
 		// skip the login server
 		var userid = toUserid(name);
-<<<<<<< HEAD
-		
-		if (users[userid] && users[userid] !== selfP)
-		{
-			return false;
-		}
-		
-		if (selfP.named) selfP.prevNames[selfP.userid] = selfP.name;
-		
-		if (typeof authenticated === 'undefined' && userid === selfP.userid)
-		{
-			authenticated = selfP.authenticated;
-		}
-
-		if (userid !== selfP.userid)
-		{
-=======
 
 		if (users[userid] && users[userid] !== selfP) {
 			return false;
@@ -283,39 +164,23 @@
 		}
 
 		if (userid !== selfP.userid) {
->>>>>>> 8f8d387f
 			// doing it this way mathematically ensures no cycles
 			delete prevUsers[userid];
 			prevUsers[selfP.userid] = userid;
 		}
-<<<<<<< HEAD
-		
-=======
-
->>>>>>> 8f8d387f
+
 		selfP.name = name;
 		var oldid = selfP.userid;
 		delete users[oldid];
 		selfP.userid = userid;
 		users[selfP.userid] = selfP;
 		selfP.authenticated = !!authenticated;
-<<<<<<< HEAD
-		
-		if (config.localsysop && selfP.ip === '127.0.0.1')
-		{
-			selfP.group = '&';
-		}
-		
-		for (var i=0; i<selfP.people.length; i++)
-		{
-=======
 
 		if (config.localsysop && selfP.ip === '127.0.0.1') {
 			selfP.group = '&';
 		}
 
 		for (var i=0; i<selfP.people.length; i++) {
->>>>>>> 8f8d387f
 			selfP.people[i].rename(name, oldid);
 			console.log(''+name+' renaming: socket '+i+' of '+selfP.people.length);
 			selfP.people[i].socket.emit('update', {
@@ -327,12 +192,7 @@
 		}
 		var joining = !selfP.named;
 		selfP.named = true;
-<<<<<<< HEAD
-		for (var i in selfP.roomCount)
-		{
-=======
 		for (var i in selfP.roomCount) {
->>>>>>> 8f8d387f
 			getRoom(i).rename(selfP, oldid, joining);
 		}
 		return true;
@@ -341,48 +201,27 @@
 		var name = 'Guest '+selfP.guestNum;
 		var userid = toUserid(name);
 		if (selfP.userid === userid) return;
-<<<<<<< HEAD
-		
-		var i = 0;
-		while (users[userid] && users[userid] !== selfP)
-		{
-=======
 
 		var i = 0;
 		while (users[userid] && users[userid] !== selfP) {
->>>>>>> 8f8d387f
 			selfP.guestNum++;
 			name = 'Guest '+selfP.guestNum;
 			userid = toUserid(name);
 			if (i > 1000) return false;
 		}
-<<<<<<< HEAD
-		
+
 		if (selfP.named) selfP.prevNames[selfP.userid] = selfP.name;
 		delete prevUsers[userid];
 		prevUsers[selfP.userid] = userid;
-		
-=======
-
-		if (selfP.named) selfP.prevNames[selfP.userid] = selfP.name;
-		delete prevUsers[userid];
-		prevUsers[selfP.userid] = userid;
-
->>>>>>> 8f8d387f
+
 		selfP.name = name;
 		var oldid = selfP.userid;
 		delete users[oldid];
 		selfP.userid = userid;
 		users[selfP.userid] = selfP;
 		selfP.authenticated = false;
-<<<<<<< HEAD
-		
-		for (var i=0; i<selfP.people.length; i++)
-		{
-=======
 
 		for (var i=0; i<selfP.people.length; i++) {
->>>>>>> 8f8d387f
 			selfP.people[i].rename(name, oldid);
 			console.log(''+name+' renaming: socket '+i+' of '+selfP.people.length);
 			selfP.people[i].socket.emit('update', {
@@ -393,30 +232,13 @@
 			});
 		}
 		selfP.named = false;
-<<<<<<< HEAD
-		for (var i in selfP.roomCount)
-		{
-=======
 		for (var i in selfP.roomCount) {
->>>>>>> 8f8d387f
 			getRoom(i).rename(selfP, oldid, false);
 		}
 		return true;
 	};
 	/**
 	 *
-<<<<<<< HEAD
-	 * @param name    The name you want
-	 * @param token   Login token
-	 * @param auth    Make sure this account will identify as registered
-	 */
-	this.rename = function(name, token, auth) {
-		for (var i in selfP.roomCount)
-		{
-			var room = getRoom(i);
-			if (room.rated && (selfP.userid === room.rated.p1 || selfP.userid === room.rated.p2))
-			{
-=======
 	 * @param name	The name you want
 	 * @param token   Login token
 	 * @param auth	Make sure this account will identify as registered
@@ -425,7 +247,6 @@
 		for (var i in selfP.roomCount) {
 			var room = getRoom(i);
 			if (room.rated && (selfP.userid === room.rated.p1 || selfP.userid === room.rated.p2)) {
->>>>>>> 8f8d387f
 				selfP.emit('message', "You can't change your name right now because you're in the middle of a rated battle.");
 				return false;
 			}
@@ -434,53 +255,28 @@
 		name = name.trim();
 		if (name.length > 18) name = name.substr(0,18);
 		var noStartChars = {'&':1,'@':1,'%':1,'+':1,'!':1};
-<<<<<<< HEAD
-		while (noStartChars[name.substr(0,1)])
-		{
-=======
 		while (noStartChars[name.substr(0,1)]) {
->>>>>>> 8f8d387f
 			name = name.substr(1);
 		}
 		name = name.replace(/[\|\[\]\,]/g, '');
 		var userid = toUserid(name);
 		if (selfP.authenticated) auth = false;
-<<<<<<< HEAD
-		
-		if (!userid)
-		{
-=======
 
 		if (!userid) {
->>>>>>> 8f8d387f
 			// technically it's not "taken", but if your client doesn't warn you
 			// before it gets to this stage it's your own fault
 			selfP.emit('nameTaken', {userid: '', reason: "You did not specify a name."});
 			return false;
-<<<<<<< HEAD
-		}
-		else if (userid === selfP.userid && !auth)
-		{
-			return selfP.forceRename(name, selfP.authenticated);
-		}
-		if (users[userid] && !users[userid].authenticated && users[userid].connected && !auth)
-		{
-=======
 		} else if (userid === selfP.userid && !auth) {
 			return selfP.forceRename(name, selfP.authenticated);
 		}
 		if (users[userid] && !users[userid].authenticated && users[userid].connected && !auth) {
->>>>>>> 8f8d387f
 			selfP.emit('nameTaken', {userid:selfP.userid, token:token, reason: "Someone is already using the name \""+users[userid].name+"\"."});
 			return false;
 		}
 		selfP.renamePending = true;
 		// todo: sanitize
-<<<<<<< HEAD
-		
-=======
-
->>>>>>> 8f8d387f
+
 		// This is ridiculous spaghetti code because I made a mistake in the authentication protocol earlier
 		// this should hopefully fix it while remaining backwards-compatible
 		var loginservertoken = 'novawave.ca';
@@ -488,30 +284,12 @@
 		if (token) tokens = token.split('::');
 		if (tokens[1]) loginservertoken = tokens[1];
 		token = tokens[0];
-<<<<<<< HEAD
-		
-=======
-
->>>>>>> 8f8d387f
+
 		console.log('POSTING TO SERVER: loginserver/action.php?act=verifysessiontoken&servertoken='+loginservertoken+'&userid='+userid+'&token='+token);
 		request({
 			uri: config.loginserver+'action.php?act=verifysessiontoken&servertoken='+loginservertoken+'&userid='+userid+'&token='+token,
 		}, function(error, response, body) {
 			selfP.renamePending = false;
-<<<<<<< HEAD
-			if (body)
-			{
-				console.log('BODY: "'+body+'"');
-				
-				if (users[userid] && !users[userid].authenticated && users[userid].connected)
-				{
-					if (auth)
-					{
-						if (users[userid] !== selfP) users[userid].resetName();
-					}
-					else
-					{
-=======
 			if (body) {
 				console.log('BODY: "'+body+'"');
 
@@ -519,7 +297,6 @@
 					if (auth) {
 						if (users[userid] !== selfP) users[userid].resetName();
 					} else {
->>>>>>> 8f8d387f
 						selfP.emit('nameTaken', {userid:selfP.userid, token:token, reason: "Someone is already using the name \""+users[userid].name+"\"."});
 						return false;
 					}
@@ -527,16 +304,9 @@
 				var group = ' ';
 				var avatar = 0;
 				var authenticated = false;
-<<<<<<< HEAD
-				if (body !== '1')
-				{
-					authenticated = true;
-					
-=======
 				if (body !== '1') {
 					authenticated = true;
 
->>>>>>> 8f8d387f
 					if (userid === "serei") avatar = 172;
 					else if (userid === "hobsgoblin") avatar = 52;
 					else if (userid === "etherealsol") avatar = 1001;
@@ -551,19 +321,10 @@
 					else if (userid === "aeo2") avatar = 166;
 					else if (userid === "sharktamer") avatar = 7;
 					else if (userid === "bmelts") avatar = 1004;
-<<<<<<< HEAD
-					
-					try
-					{
-						var data = JSON.parse(body);
-						switch (data.group)
-						{
-=======
 
 					try {
 						var data = JSON.parse(body);
 						switch (data.group) {
->>>>>>> 8f8d387f
 						case '2':
 							group = '&';
 							break;
@@ -579,36 +340,6 @@
 						}
 						/* var userdata = JSON.parse(body.userdata);
 						avatar = parseInt(userdata.trainersprite);
-<<<<<<< HEAD
-						if (!avatar || avatar > 263 || avatar < 1)
-						{
-							avatar = 0;
-						} */
-					}
-					catch(e)
-					{
-					}
-					if (usergroups[userid])
-					{
-						group = usergroups[userid].substr(0,1);
-					}
-				}
-				if (users[userid] && users[userid] !== selfP)
-				{
-					// This user already exists; let's merge
-					var user = users[userid];
-					if (selfP === user)
-					{
-						// !!!
-						return true;
-					}
-					for (var i in selfP.roomCount)
-					{
-						getRoom(i).leave(selfP);
-					}
-					for (var i=0; i<selfP.people.length; i++)
-					{
-=======
 						if (!avatar || avatar > 263 || avatar < 1) {
 							avatar = 0;
 						} */
@@ -629,83 +360,45 @@
 						getRoom(i).leave(selfP);
 					}
 					for (var i=0; i<selfP.people.length; i++) {
->>>>>>> 8f8d387f
 						console.log(''+selfP.name+' preparing to merge: socket '+i+' of '+selfP.people.length);
 						user.merge(selfP.people[i]);
 					}
 					selfP.roomCount = {};
 					selfP.people = [];
 					selfP.connected = false;
-<<<<<<< HEAD
-					if (!selfP.authenticated)
-					{
-						selfP.group = ' ';
-					}
-					
-=======
 					if (!selfP.authenticated) {
 						selfP.group = ' ';
 					}
 
->>>>>>> 8f8d387f
 					user.group = group;
 					if (avatar) user.avatar = avatar;
 					user.authenticated = authenticated;
 					user.ip = selfP.ip;
-<<<<<<< HEAD
-					
-					if (userid !== selfP.userid)
-					{
-=======
 
 					if (userid !== selfP.userid) {
->>>>>>> 8f8d387f
 						// doing it this way mathematically ensures no cycles
 						delete prevUsers[userid];
 						prevUsers[selfP.userid] = userid;
 					}
-<<<<<<< HEAD
-					for (var i in selfP.prevNames)
-					{
-						if (!user.prevNames[i])
-						{
-=======
 					for (var i in selfP.prevNames) {
 						if (!user.prevNames[i]) {
->>>>>>> 8f8d387f
 							user.prevNames[i] = selfP.prevNames[i];
 						}
 					}
 					if (selfP.named) user.prevNames[selfP.userid] = selfP.name;
 					return true;
 				}
-<<<<<<< HEAD
-				
-=======
-
->>>>>>> 8f8d387f
+
 				// rename success
 				selfP.token = token;
 				selfP.group = group;
 				if (avatar) selfP.avatar = avatar;
 				return selfP.forceRename(name, authenticated);
-<<<<<<< HEAD
-			}
-			else if (tokens[1])
-			{
-				console.log('BODY: ""');
-				// rename failed, but shouldn't
-				selfP.emit('nameTaken', {userid:userid, name:name, token:token, reason: "Your authentication token was invalid."});
-			}
-			else
-			{
-=======
 			} else if (tokens[1]) {
 				console.log('BODY: ""');
 				// rename failed, but shouldn't
 				selfP.emit('nameTaken', {userid:userid, name:name, token:token, reason: "Your authentication token was invalid."});
 			} else {
->>>>>>> 8f8d387f
 				console.log('BODY: ""');
 				// rename failed
 				selfP.emit('nameTaken', {userid:userid, name:name, token:token, reason: "The name you chose is registered"});
@@ -715,12 +408,7 @@
 	};
 	this.add = function(name, person, token) {
 		// name is ignored - this is intentional
-<<<<<<< HEAD
-		if (person.banned || selfP.token !== token)
-		{
-=======
 		if (person.banned || selfP.token !== token) {
->>>>>>> 8f8d387f
 			return false;
 		}
 		selfP.connected = true;
@@ -742,15 +430,8 @@
 			token: selfP.token
 		});
 		person.user = selfP;
-<<<<<<< HEAD
-		for (var i in person.rooms)
-		{
-			if (!selfP.roomCount[i])
-			{
-=======
 		for (var i in person.rooms) {
 			if (!selfP.roomCount[i]) {
->>>>>>> 8f8d387f
 				person.rooms[i].join(selfP);
 				selfP.roomCount[i] = 0;
 			}
@@ -759,21 +440,11 @@
 	};
 	this.debugData = function() {
 		var str = ''+selfP.group+selfP.name+' ('+selfP.userid+')';
-<<<<<<< HEAD
-		for (var i=0; i<selfP.people.length; i++)
-		{
-			var person = selfP.people[i];
-			str += ' socket'+i+'[';
-			var first = true;
-			for (var j in person.rooms)
-			{
-=======
 		for (var i=0; i<selfP.people.length; i++) {
 			var person = selfP.people[i];
 			str += ' socket'+i+'[';
 			var first = true;
 			for (var j in person.rooms) {
->>>>>>> 8f8d387f
 				if (first) first=false;
 				else str+=',';
 				str += j;
@@ -794,35 +465,17 @@
 	};
 	this.disconnect = function(socket) {
 		var person = null;
-<<<<<<< HEAD
-		for (var i=0; i<selfP.people.length; i++)
-		{
-			if (selfP.people[i].socket === socket)
-			{
-				console.log('DISCONNECT: '+selfP.userid);
-				if (selfP.people.length <= 1)
-				{
-					selfP.connected = false;
-					if (!selfP.authenticated)
-					{
-=======
 		for (var i=0; i<selfP.people.length; i++) {
 			if (selfP.people[i].socket === socket) {
 				console.log('DISCONNECT: '+selfP.userid);
 				if (selfP.people.length <= 1) {
 					selfP.connected = false;
 					if (!selfP.authenticated) {
->>>>>>> 8f8d387f
 						selfP.group = ' ';
 					}
 				}
 				person = selfP.people[i];
-<<<<<<< HEAD
-				for (var j in person.rooms)
-				{
-=======
 				for (var j in person.rooms) {
->>>>>>> 8f8d387f
 					selfP.leaveRoom(person.rooms[j], socket);
 				}
 				person.user = null;
@@ -830,20 +483,10 @@
 				break;
 			}
 		}
-<<<<<<< HEAD
-		if (!selfP.people.length)
-		{
-			// cleanup
-			for (var i in selfP.roomCount)
-			{
-				if (selfP.roomCount[i] > 0)
-				{
-=======
 		if (!selfP.people.length) {
 			// cleanup
 			for (var i in selfP.roomCount) {
 				if (selfP.roomCount[i] > 0) {
->>>>>>> 8f8d387f
 					// should never happen.
 					console.log('!! room miscount: '+i+' not left');
 					getRoom(i).leave(selfP);
@@ -854,18 +497,9 @@
 	};
 	this.getAlts = function() {
 		var alts = [];
-<<<<<<< HEAD
-		for (var i in users)
-		{
-			if (users[i].ip === selfP.ip && users[i] !== selfP)
-			{
-				if (!users[i].named && !users[i].connected)
-				{
-=======
 		for (var i in users) {
 			if (users[i].ip === selfP.ip && users[i] !== selfP) {
 				if (!users[i].named && !users[i].connected) {
->>>>>>> 8f8d387f
 					continue;
 				}
 				alts.push(users[i].name);
@@ -877,18 +511,9 @@
 		var groupRanks = {'+': 1, '%': 2, '@': 3, '&': 100};
 		var group = selfP.group;
 		var groupRank = (groupRanks[group] || 0);
-<<<<<<< HEAD
-		for (var i in users)
-		{
-			if (users[i].ip === selfP.ip && users[i] !== selfP)
-			{
-				if ((groupRanks[users[i].group]||0) > groupRank)
-				{
-=======
 		for (var i in users) {
 			if (users[i].ip === selfP.ip && users[i] !== selfP) {
 				if ((groupRanks[users[i].group]||0) > groupRank) {
->>>>>>> 8f8d387f
 					group = users[i].group;
 					groupRank = (groupRanks[group] || 0);
 				}
@@ -898,15 +523,8 @@
 	};
 	this.ban = function(noRecurse) {
 		// no need to recurse, since the root for-loop already bans everything with your IP
-<<<<<<< HEAD
-		if (!noRecurse) for (var i in users)
-		{
-			if (users[i].ip === selfP.ip && users[i] !== selfP)
-			{
-=======
 		if (!noRecurse) for (var i in users) {
 			if (users[i].ip === selfP.ip && users[i] !== selfP) {
->>>>>>> 8f8d387f
 				users[i].ban(true);
 			}
 		}
@@ -917,21 +535,11 @@
 		// Disconnects a user from the server
 		var person = null;
 		selfP.connected = false;
-<<<<<<< HEAD
-		for (var i=0; i<selfP.people.length; i++)
-		{
-			console.log('DESTROY: '+selfP.userid);
-			person = selfP.people[i];
-			person.user = null;
-			for (var j in person.rooms)
-			{
-=======
 		for (var i=0; i<selfP.people.length; i++) {
 			console.log('DESTROY: '+selfP.userid);
 			person = selfP.people[i];
 			person.user = null;
 			for (var j in person.rooms) {
->>>>>>> 8f8d387f
 				selfP.leaveRoom(person.rooms[j], person);
 			}
 		}
@@ -942,64 +550,20 @@
 		room = getRoom(room);
 		var person = null;
 		//console.log('JOIN ROOM: '+selfP.userid+' '+room.id);
-<<<<<<< HEAD
-		if (!socket)
-		{
-			for (var i=0; i<selfP.people.length;i++)
-			{
-				// only join full clients, not pop-out single-room
-				// clients
-				if (selfP.people[i].rooms['lobby'])
-				{
-=======
 		if (!socket) {
 			for (var i=0; i<selfP.people.length;i++) {
 				// only join full clients, not pop-out single-room
 				// clients
 				if (selfP.people[i].rooms['lobby']) {
->>>>>>> 8f8d387f
 					selfP.joinRoom(room, selfP.people[i]);
 				}
 			}
 			return;
-<<<<<<< HEAD
-		}
-		else if (socket.socket)
-		{
-=======
 		} else if (socket.socket) {
->>>>>>> 8f8d387f
 			person = socket;
 			socket = person.socket;
 		}
 		if (!socket) return;
-<<<<<<< HEAD
-		else
-		{
-			var i=0;
-			while (selfP.people[i].socket !== socket) i++;
-			if (selfP.people[i].socket === socket)
-			{
-				person = selfP.people[i];
-			}
-		}
-		if (person && !person.rooms[room.id])
-		{
-			person.rooms[room.id] = room;
-			if (!selfP.roomCount[room.id])
-			{
-				selfP.roomCount[room.id]=1;
-				room.join(selfP);
-			}
-			else
-			{
-				selfP.roomCount[room.id]++;
-				room.initSocket(selfP, socket);
-			}
-		}
-		else if (person && room.id === 'lobby')
-		{
-=======
 		else {
 			var i=0;
 			while (selfP.people[i].socket !== socket) i++;
@@ -1017,91 +581,47 @@
 				room.initSocket(selfP, socket);
 			}
 		} else if (person && room.id === 'lobby') {
->>>>>>> 8f8d387f
 			person.socket.emit('init', {room: roomid, notFound: true});
 		}
 	};
 	this.leaveRoom = function(room, socket) {
 		room = getRoom(room);
-<<<<<<< HEAD
-		for (var i=0; i<selfP.people.length; i++)
-		{
-			if (selfP.people[i] === socket || selfP.people[i].socket === socket || !socket)
-			{
-				if (selfP.people[i].rooms[room.id])
-				{
-					if (selfP.roomCount[room.id])
-					{
-						selfP.roomCount[room.id]--;
-						if (!selfP.roomCount[room.id])
-						{
-=======
 		for (var i=0; i<selfP.people.length; i++) {
 			if (selfP.people[i] === socket || selfP.people[i].socket === socket || !socket) {
 				if (selfP.people[i].rooms[room.id]) {
 					if (selfP.roomCount[room.id]) {
 						selfP.roomCount[room.id]--;
 						if (!selfP.roomCount[room.id]) {
->>>>>>> 8f8d387f
 							room.leave(selfP);
 							delete selfP.roomCount[room.id];
 						}
 					}
-<<<<<<< HEAD
-					if (!selfP.people[i])
-					{
-=======
 					if (!selfP.people[i]) {
->>>>>>> 8f8d387f
 						// race condition? This should never happen, but it does.
 						fs.createWriteStream('logs/errors.txt', {'flags': 'a'}).on("open", function(fd) {
 							this.write("\npeople="+JSON.stringify(selfP.people)+"\ni="+i+"\n\n")
 							this.end();
 						});
-<<<<<<< HEAD
-					}
-					else
-					{
-						delete selfP.people[i].rooms[room.id];
-					}
-				}
-				if (socket)
-				{
-=======
 					} else {
 						delete selfP.people[i].rooms[room.id];
 					}
 				}
 				if (socket) {
->>>>>>> 8f8d387f
 					break;
 				}
 			}
 		}
-<<<<<<< HEAD
-		if (!socket && selfP.roomCount[room.id])
-		{
-=======
 		if (!socket && selfP.roomCount[room.id]) {
->>>>>>> 8f8d387f
 			room.leave(selfP);
 			delete selfP.roomCount[room.id];
 		}
 	};
-<<<<<<< HEAD
-	
-=======
-
->>>>>>> 8f8d387f
+
 	// challenges
 	this.challengesFrom = {};
 	this.challengeTo = null;
 	this.lastChallenge = 0;
-<<<<<<< HEAD
-	
-=======
-
->>>>>>> 8f8d387f
+
 	this.updateChallenges = function() {
 		selfP.emit('update', {
 			challengesFrom: selfP.challengesFrom,
@@ -1110,19 +630,10 @@
 	};
 	this.makeChallenge = function(user, format, isPrivate) {
 		user = getUser(user);
-<<<<<<< HEAD
-		if (!user || selfP.challengeTo)
-		{
-			return false;
-		}
-		if (getTime() < selfP.lastChallenge + 10000)
-		{
-=======
 		if (!user || selfP.challengeTo) {
 			return false;
 		}
 		if (getTime() < selfP.lastChallenge + 10000) {
->>>>>>> 8f8d387f
 			// 10 seconds ago
 			return false;
 		}
@@ -1151,24 +662,12 @@
 	this.rejectChallengeFrom = function(user) {
 		var userid = toUserid(user);
 		user = getUser(user);
-<<<<<<< HEAD
-		if (selfP.challengesFrom[userid])
-		{
-			delete selfP.challengesFrom[userid];
-		}
-		if (user)
-		{
-			delete selfP.challengesFrom[user.userid];
-			if (user.challengeTo && user.challengeTo.to === selfP.userid)
-			{
-=======
 		if (selfP.challengesFrom[userid]) {
 			delete selfP.challengesFrom[userid];
 		}
 		if (user) {
 			delete selfP.challengesFrom[user.userid];
 			if (user.challengeTo && user.challengeTo.to === selfP.userid) {
->>>>>>> 8f8d387f
 				user.challengeTo = null;
 				user.updateChallenges();
 			}
@@ -1178,15 +677,8 @@
 	this.acceptChallengeFrom = function(user) {
 		var userid = toUserid(user);
 		user = getUser(user);
-<<<<<<< HEAD
-		if (!user || !user.challengeTo || user.challengeTo.to !== selfP.userid)
-		{
-			if (selfP.challengesFrom[userid])
-			{
-=======
 		if (!user || !user.challengeTo || user.challengeTo.to !== selfP.userid) {
 			if (selfP.challengesFrom[userid]) {
->>>>>>> 8f8d387f
 				delete selfP.challengesFrom[userid];
 				selfP.updateChallenges();
 			}
@@ -1199,53 +691,22 @@
 		user.updateChallenges();
 		return true;
 	};
-<<<<<<< HEAD
-	
-	// initialize
-	users[selfP.userid] = selfP;
-	if (person.banned)
-	{
-		selfP.destroy();
-	}
-	else if (name)
-	{
-=======
 
 	// initialize
 	users[selfP.userid] = selfP;
 	if (person.banned) {
 		selfP.destroy();
 	} else if (name) {
->>>>>>> 8f8d387f
 		selfP.rename(name,token);
 	}
 }
 
-<<<<<<< HEAD
-function Person(name, socket, user)
-{
+function Person(name, socket, user) {
 	var selfP = this;
-	
+
 	this.named = true;
 	this.name = name;
 	this.userid = toUserid(name);
-	
-	this.socket = socket;
-	this.rooms = {};
-	
-	this.user = user;
-	
-	{
-		numPeople++;
-		while (people['p'+numPeople])
-		{
-=======
-function Person(name, socket, user) {
-	var selfP = this;
-
-	this.named = true;
-	this.name = name;
-	this.userid = toUserid(name);
 
 	this.socket = socket;
 	this.rooms = {};
@@ -1253,33 +714,17 @@
 	this.user = user; {
 		numPeople++;
 		while (people['p'+numPeople]) {
->>>>>>> 8f8d387f
 			// should never happen
 			numPeople++;
 		}
 		this.id = 'p'+numPeople;
 		people[this.id] = selfP;
 	}
-<<<<<<< HEAD
-	
-=======
-
->>>>>>> 8f8d387f
+
 	this.rename = function(name) {
 		selfP.name = name;
 		selfP.userid = toUserid(selfP.name);
 	};
-<<<<<<< HEAD
-	
-	this.ip = '';
-	if (socket.handshake && socket.handshake.address && socket.handshake.address.address)
-	{
-		this.ip = socket.handshake.address.address;
-	}
-	
-	if (ipSearch(this.ip,bannedIps))
-	{
-=======
 
 	this.ip = '';
 	if (socket.handshake && socket.handshake.address && socket.handshake.address.address) {
@@ -1287,26 +732,16 @@
 	}
 
 	if (ipSearch(this.ip,bannedIps)) {
->>>>>>> 8f8d387f
 		// gonna kill this
 		this.banned = true;
 		this.user = null;
 	}
 }
 
-<<<<<<< HEAD
-function ipSearch(ip, table)
-{
-	if (table[ip]) return true;
-	var dotIndex = ip.lastIndexOf('.');
-	for (var i=0; i<4 && dotIndex > 0; i++)
-	{
-=======
 function ipSearch(ip, table) {
 	if (table[ip]) return true;
 	var dotIndex = ip.lastIndexOf('.');
 	for (var i=0; i<4 && dotIndex > 0; i++) {
->>>>>>> 8f8d387f
 		ip = ip.substr(0, dotIndex);
 		if (table[ip+'.*']) return true;
 		dotIndex = ip.lastIndexOf('.');
