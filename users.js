--- conflicted
+++ resolved
@@ -253,11 +253,7 @@
 		} else if (checkResult === '#cflood') {
 			connection.send("|popup||modal|PS is under heavy load and cannot accommodate your connection right now.");
 		} else {
-<<<<<<< HEAD
-			connection.send("|popup|Your IP (" + ip + ") used was banned while using the username '" + checkResult + "'. Your ban will expire in a few days.||" + (Config.appealUri ? " Or you can appeal at:\n" + Config.appealUri : ""));
-=======
-			connection.send("|popup||modal|Your IP (" + ip + ") used was banned while using the username '" + checkResult + "'. Your ban will expire in a few days.||" + (Config.appealurl ? " Or you can appeal at:\n" + Config.appealurl : ""));
->>>>>>> f27e55dc
+			connection.send("|popup||modal|Your IP (" + ip + ") used was banned while using the username '" + checkResult + "'. Your ban will expire in a few days.||" + (Config.appealUri ? " Or you can appeal at:\n" + Config.appealUri : ""));
 		}
 		return connection.destroy();
 	}
@@ -692,80 +688,6 @@
 
 		return false;
 	};
-<<<<<<< HEAD
-	User.prototype.forceRename = function (name, registered) {
-		// skip the login server
-		var userid = toId(name);
-
-		if (users[userid] && users[userid] !== this) {
-			return false;
-		}
-
-		if (this.named) this.prevNames[this.userid] = this.name;
-		this.name = name;
-
-		var oldid = this.userid;
-		if (userid !== this.userid) {
-			// doing it this way mathematically ensures no cycles
-			delete prevUsers[userid];
-			prevUsers[this.userid] = userid;
-
-			// MMR is different for each userid
-			this.mmrCache = {};
-			Rooms.global.cancelSearch(this);
-
-			delete users[oldid];
-			this.userid = userid;
-			users[userid] = this;
-
-			this.updateGroup(registered);
-		} else if (registered) {
-			this.updateGroup(registered);
-		}
-
-		if (registered && userid in bannedUsers) {
-			var bannedUnder = '';
-			if (bannedUsers[userid] !== userid) bannedUnder = ' because of rule-breaking by your alt account ' + bannedUsers[userid];
-			this.send("|popup|Your username (" + name + ") is banned" + bannedUnder + "'. Your ban will expire in a few days." + (Config.appealUri ? " Or you can appeal at:\n" + Config.appealUri : ""));
-			this.ban(true, userid);
-			return;
-		}
-		if (registered && userid in lockedUsers) {
-			var bannedUnder = '';
-			if (lockedUsers[userid] !== userid) bannedUnder = ' because of rule-breaking by your alt account ' + lockedUsers[userid];
-			this.send("|popup|Your username (" + name + ") is locked" + bannedUnder + "'. Your lock will expire in a few days." + (Config.appealUri ? " Or you can appeal at:\n" + Config.appealUri : ""));
-			this.lock(true, userid);
-		}
-		if (this.group === Config.groups.default.global) {
-			var range = this.locked || Users.shortenHost(this.latestHost);
-			if (lockedRanges[range]) {
-				this.send("|popup|You are in a range that has been temporarily locked from talking in chats and PMing regular users.");
-				rangelockedUsers[range][this.userid] = 1;
-				this.locked = '#range';
-			}
-		} else if (this.locked && (this.locked === '#range' || lockedRanges[this.locked])) {
-			this.locked = false;
-		}
-
-		for (var i = 0; i < this.connections.length; i++) {
-			//console.log('' + name + ' renaming: socket ' + i + ' of ' + this.connections.length);
-			var initdata = '|updateuser|' + this.name + '|' + (true ? '1' : '0') + '|' + this.avatar;
-			this.connections[i].send(initdata);
-		}
-		var joining = !this.named;
-		this.named = (this.userid.substr(0, 5) !== 'guest');
-		for (var i in this.roomCount) {
-			Rooms.get(i, 'lobby').onRename(this, oldid, joining);
-		}
-		return true;
-=======
-	/**
-	 * Special permission check for promoting and demoting
-	 */
-	User.prototype.canPromote = function (sourceGroup, targetGroup) {
-		return this.can('promote', {group:sourceGroup}) && this.can('promote', {group:targetGroup});
->>>>>>> f27e55dc
-	};
 	User.prototype.resetName = function () {
 		var name = 'Guest ' + this.guestNum;
 		var userid = toId(name);
@@ -896,52 +818,6 @@
 	};
 	User.prototype.validateRename = function (name, tokenData, newlyRegistered, challenge) {
 		var userid = toId(name);
-<<<<<<< HEAD
-		var expired = false;
-		var invalidHost = false;
-
-		var body = '';
-		if (success && challenge) {
-			var tokenDataSplit = tokenData.split(',');
-			if (tokenDataSplit.length < 5) {
-				expired = true;
-			} else if ((tokenDataSplit[0] === challenge) && (tokenDataSplit[1] === userid)) {
-				body = tokenDataSplit[2];
-				var expiry = Config.tokenExpiry || 25 * 60 * 60;
-				if (Math.abs(parseInt(tokenDataSplit[3], 10) - Date.now() / 1000) > expiry) {
-					expired = true;
-				}
-				if (Config.tokenHosts) {
-					var host = tokenDataSplit[4];
-					if (Config.tokenHosts.length === 0) {
-						Config.tokenHosts.push(host);
-						console.log('Added ' + host + ' to valid tokenhosts');
-						require('dns').lookup(host, function (err, address) {
-							if (err || (address === host)) return;
-							Config.tokenHosts.push(address);
-							console.log('Added ' + address + ' to valid tokenhosts');
-						});
-					} else if (Config.tokenHosts.indexOf(host) < 0) {
-						invalidHost = true;
-					}
-				}
-			} else if (tokenDataSplit[1] !== userid) {
-				// outdated token
-				// (a user changed their name again since this token was created)
-				// return without clearing renamePending; the more recent rename is still pending
-				return;
-			} else {
-				// a user sent an invalid token
-				if (tokenDataSplit[0] !== challenge) {
-					console.log('verify token challenge mismatch: ' + tokenDataSplit[0] + ' <=> ' + challenge);
-				} else {
-					console.log('verify token mismatch: ' + tokenData);
-				}
-			}
-		} else {
-			if (!challenge) {
-				console.log('verification failed; no challenge');
-=======
 
 		var tokenDataSplit = tokenData.split(',');
 
@@ -960,61 +836,40 @@
 			// a user sent an invalid token
 			if (tokenDataSplit[0] !== challenge) {
 				console.log('verify token challenge mismatch: ' + tokenDataSplit[0] + ' <=> ' + challenge);
->>>>>>> f27e55dc
 			} else {
 				console.log('verify token mismatch: ' + tokenData);
 			}
 			return;
 		}
 
-		var expiry = Config.tokenexpiry || 25 * 60 * 60;
+		var expiry = Config.tokenExpiry || 25 * 60 * 60;
 		if (Math.abs(parseInt(tokenDataSplit[3], 10) - Date.now() / 1000) > expiry) {
 			console.log('stale assertion: ' + tokenData);
 			this.send('|nametaken|' + name + "|Your assertion is stale. This usually means that the clock on the server computer is incorrect. If this is your server, please set the clock to the correct time.");
 			return;
 		}
 
-		if (Config.tokenhosts) {
+		if (Config.tokenHosts) {
 			var host = tokenDataSplit[4];
-			if (Config.tokenhosts.length === 0) {
-				Config.tokenhosts.push(host);
+			if (Config.tokenHosts.length === 0) {
+				Config.tokenHosts.push(host);
 				console.log('Added ' + host + ' to valid tokenhosts');
 				require('dns').lookup(host, function (err, address) {
 					if (err || (address === host)) return;
-					Config.tokenhosts.push(address);
+					Config.tokenHosts.push(address);
 					console.log('Added ' + address + ' to valid tokenhosts');
 				});
-			} else if (Config.tokenhosts.indexOf(host) < 0) {
+			} else if (Config.tokenHosts.indexOf(host) < 0) {
 				console.log('invalid hostname in token: ' + tokenData);
 				this.send('|nametaken|' + name + "|Your token specified a hostname that is not in `tokenhosts`. If this is your server, please read the documentation in config/config.js for help. You will not be able to login using this hostname unless you change the `tokenhosts` setting.");
 				return;
 			}
 		}
 
-<<<<<<< HEAD
-			// if (!this.named) {
-			// 	console.log('IDENTIFY: ' + name + ' [' + this.name + '] [' + challenge.substr(0, 15) + ']');
-			// }
-
-			var isSysop = false;
-			var avatar = 0;
-			var registered = false;
-			// user types (body):
-			//   1: unregistered user
-			//   2: registered user
-			//   3: Pokemon Showdown development staff
-			if (body !== '1') {
-				registered = true;
-
-				if (Config.customAvatars && Config.customAvatars[userid]) {
-					avatar = Config.customAvatars[userid];
-				}
-=======
 		// future-proofing
 		this.s1 = tokenDataSplit[5];
 		this.s2 = tokenDataSplit[6];
 		this.s3 = tokenDataSplit[7];
->>>>>>> f27e55dc
 
 		this.handleRename(name, userid, newlyRegistered, tokenDataSplit[2]);
 	};
@@ -1026,66 +881,6 @@
 				this.send('|nametaken|' + name + "|Someone is already using the name \"" + users[userid].name + "\".");
 				return this;
 			}
-<<<<<<< HEAD
-			if (users[userid] && users[userid] !== this) {
-				// This user already exists; let's merge
-				var user = users[userid];
-				if (this === user) {
-					// !!!
-					return false;
-				}
-				for (var i in this.roomCount) {
-					Rooms.get(i, 'lobby').onLeave(this);
-				}
-				if (!user.registered) {
-					if (Object.isEmpty(Object.select(this.ips, user.ips))) {
-						if (this.locked) user.locked = this.locked;
-						this.locked = false;
-					}
-				}
-				if (this.autoconfirmed) user.autoconfirmed = this.autoconfirmed;
-				if (user.locked === '#dnsbl' && !this.locked) user.locked = false;
-				if (!user.locked && this.locked === '#dnsbl') this.locked = false;
-				for (var i = 0; i < this.connections.length; i++) {
-					//console.log('' + this.name + ' preparing to merge: connection ' + i + ' of ' + this.connections.length);
-					user.merge(this.connections[i]);
-				}
-				this.roomCount = {};
-				this.connections = [];
-				// merge IPs
-				for (var ip in this.ips) {
-					if (user.ips[ip]) {
-						user.ips[ip] += this.ips[ip];
-					} else {
-						user.ips[ip] = this.ips[ip];
-					}
-				}
-				this.ips = {};
-				user.latestIp = this.latestIp;
-				this.markInactive();
-				this.isSysop = false;
-
-				user.updateGroup(registered);
-				user.isSysop = isSysop;
-				if (avatar) user.avatar = avatar;
-				if (user.ignorePMs && user.can('lock') && !user.can('bypassall')) user.ignorePMs = false;
-
-				if (userid !== this.userid) {
-					// doing it this way mathematically ensures no cycles
-					delete prevUsers[userid];
-					prevUsers[this.userid] = userid;
-				}
-				for (var i in this.prevNames) {
-					if (!user.prevNames[i]) {
-						user.prevNames[i] = this.prevNames[i];
-					}
-				}
-				if (this.named) user.prevNames[this.userid] = this.name;
-				this.destroy();
-				Rooms.global.checkAutojoin(user);
-				if (Config.loginFilter) Config.loginFilter(user);
-				return true;
-=======
 		}
 
 		var registered = false;
@@ -1116,27 +911,15 @@
 			if (this === user) {
 				// !!!
 				return false;
->>>>>>> f27e55dc
 			}
 			user.merge(this);
 
-<<<<<<< HEAD
-			// rename success
-			this.isSysop = isSysop;
-			if (avatar) this.avatar = avatar;
-			if (this.forceRename(name, registered)) {
-				if (this.ignorePMs && this.can('lock') && !this.can('bypassall')) this.ignorePMs = false;
-				Rooms.global.checkAutojoin(this);
-				if (Config.loginFilter) Config.loginFilter(this);
-				return true;
-=======
 			user.updateGroup(registered);
 
 			if (userid !== this.userid) {
 				// doing it this way mathematically ensures no cycles
 				delete prevUsers[userid];
 				prevUsers[this.userid] = userid;
->>>>>>> f27e55dc
 			}
 			for (var i in this.prevNames) {
 				if (!user.prevNames[i]) {
@@ -1146,14 +929,14 @@
 			if (this.named) user.prevNames[this.userid] = this.name;
 			this.destroy();
 			Rooms.global.checkAutojoin(user);
-			if (Config.loginfilter) Config.loginfilter(user, this);
+			if (Config.loginFilter) Config.loginFilter(user, this);
 			return true;
 		}
 
 		// rename success
 		if (this.forceRename(name, registered)) {
 			Rooms.global.checkAutojoin(this);
-			if (Config.loginfilter) Config.loginfilter(this);
+			if (Config.loginFilter) Config.loginFilter(this);
 			return true;
 		}
 		return false;
@@ -1191,17 +974,17 @@
 		if (registered && userid in bannedUsers) {
 			var bannedUnder = '';
 			if (bannedUsers[userid] !== userid) bannedUnder = ' because of rule-breaking by your alt account ' + bannedUsers[userid];
-			this.send("|popup|Your username (" + name + ") is banned" + bannedUnder + "'. Your ban will expire in a few days." + (Config.appealurl ? " Or you can appeal at:\n" + Config.appealurl : ""));
+			this.send("|popup|Your username (" + name + ") is banned" + bannedUnder + "'. Your ban will expire in a few days." + (Config.appealUri ? " Or you can appeal at:\n" + Config.appealUri : ""));
 			this.ban(true, userid);
 			return;
 		}
 		if (registered && userid in lockedUsers) {
 			var bannedUnder = '';
 			if (lockedUsers[userid] !== userid) bannedUnder = ' because of rule-breaking by your alt account ' + lockedUsers[userid];
-			this.send("|popup|Your username (" + name + ") is locked" + bannedUnder + "'. Your lock will expire in a few days." + (Config.appealurl ? " Or you can appeal at:\n" + Config.appealurl : ""));
+			this.send("|popup|Your username (" + name + ") is locked" + bannedUnder + "'. Your lock will expire in a few days." + (Config.appealUri ? " Or you can appeal at:\n" + Config.appealUri : ""));
 			this.lock(true, userid);
 		}
-		if (this.group === Config.groupsranking[0]) {
+		if (this.group === Config.groups.default.global) {
 			var range = this.locked || Users.shortenHost(this.latestHost);
 			if (lockedRanges[range]) {
 				this.send("|popup|You are in a range that has been temporarily locked from talking in chats and PMing regular users.");
@@ -1334,15 +1117,11 @@
 				}
 			}
 		}
-<<<<<<< HEAD
-=======
-
-		if (Config.customavatars && Config.customavatars[this.userid]) {
-			this.avatar = Config.customavatars[this.userid];
-		}
-
-		this.isStaff = (this.group in {'%':1, '@':1, '&':1, '~':1});
->>>>>>> f27e55dc
+
+		if (Config.customAvatars && Config.customAvatars[this.userid]) {
+			this.avatar = Config.customAvatars[this.userid];
+		}
+
 		if (this.confirmed) {
 			this.autoconfirmed = this.confirmed;
 			this.locked = false;
@@ -1355,19 +1134,9 @@
 	 */
 	User.prototype.setGroup = function (group, forceConfirmed) {
 		this.group = group.charAt(0);
-<<<<<<< HEAD
-		if (forceConfirmed || this.group !== Config.groups.default.global) {
-			usergroups[this.userid] = this.group + this.name;
-		} else {
-			delete usergroups[this.userid];
-		}
-		exportUsergroups();
-=======
-		this.isStaff = (this.group in {'%':1, '@':1, '&':1, '~':1});
->>>>>>> f27e55dc
 		Rooms.global.checkAutojoin(this);
 		if (this.registered) {
-			if (forceConfirmed || this.group !== Config.groupsranking[0]) {
+			if (forceConfirmed || this.group !== Config.groups.default.global) {
 				usergroups[this.userid] = this.group + this.name;
 			} else {
 				delete usergroups[this.userid];
