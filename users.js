--- conflicted
+++ resolved
@@ -398,60 +398,8 @@
 }
 importUsergroups();
 
-<<<<<<< HEAD
-Users.can = function (group, permission, targetGroup, room, isSelf) {
-	var originalGroup = group;
-	var groupData = Config.groups.bySymbol[group];
-	if (!groupData) return false;
-
-	// does not inherit
-	if (groupData['root']) {
-		return true;
-	}
-
-	var roomType = (room && room.auth) ? room.type + 'Room' : 'global';
-	var checkedGroups = {};
-	while (groupData) {
-		// Cycle checker
-		if (checkedGroups[group]) return false;
-		checkedGroups[group] = true;
-
-		if (permission in groupData) {
-			var jurisdiction = groupData[permission];
-			if (!targetGroup) {
-				return !!jurisdiction;
-			}
-			if (jurisdiction === true && permission !== 'jurisdiction') {
-				return Users.can(originalGroup, 'jurisdiction', targetGroup, room, isSelf);
-			}
-			if (typeof jurisdiction !== 'string') {
-				return !!jurisdiction;
-			}
-			if (jurisdiction.indexOf(targetGroup) >= 0) {
-				return true;
-			}
-			if (jurisdiction.indexOf('s') >= 0 && isSelf) {
-				return true;
-			}
-			if (jurisdiction.indexOf('u') >= 0 && groupData.rank > Config.groups.bySymbol[targetGroup].rank) {
-				return true;
-			}
-			return false;
-=======
 function cacheGroupData() {
-	if (Config.groups) {
-		// Support for old config groups format.
-		// Should be removed soon.
-		console.log(
-			"You are using a deprecated version of user group specification in config.\n" +
-			"Support for this will be removed soon.\n" +
-			"Please ensure that you update your config.js to the new format (see config-example.js, line 220)\n"
-		);
-	} else {
-		Config.groups = Object.create(null);
-		Config.groupsranking = [];
-	}
-	var groups = Config.groups;
+	var groups = Config.groups.bySymbol;
 	var cachedGroups = {};
 
 	function cacheGroup (sym, groupData) {
@@ -468,36 +416,49 @@
 		return (cachedGroups[sym] = true);
 	}
 
-	if (Config.grouplist) { // Using new groups format.
-		var grouplist = Config.grouplist;
-		var numGroups = grouplist.length;
-		for (var i = 0; i < numGroups; i++) {
-			var groupData = grouplist[i];
-			groupData.rank = numGroups - i - 1;
-			groups[groupData.symbol] = groupData;
-			Config.groupsranking.unshift(groupData.symbol);
-		}
-	}
-
 	for (var sym in groups) {
-		var groupData = groups[sym];
-		cacheGroup(sym, groupData);
+		cacheGroup(sym, groups[sym]);
+	}
+	for (var sym in groups) {
+		if (Config.groups.globalByRank[groups[sym].globalRank] !== sym) delete groups[sym].globalRank;
+		if (Config.groups.chatRoomByRank[groups[sym].chatRoomRank] !== sym) delete groups[sym].chatRoomRank;
+		if (Config.groups.battleRoomByRank[groups[sym].battleRoomRank] !== sym) delete groups[sym].battleRoomRank;
 	}
 }
 cacheGroupData();
 
-Users.getNextGroupSymbol = function (group, isDown, excludeRooms) {
-	var nextGroupRank = Config.groupsranking[Config.groupsranking.indexOf(group) + (isDown ? -1 : 1)];
-	if (excludeRooms === true && Config.groups[nextGroupRank]) {
-		var iterations = 0;
-		while (Config.groups[nextGroupRank].roomonly && iterations < 10) {
-			nextGroupRank = Config.groupsranking[Config.groupsranking.indexOf(group) + (isDown ? -2 : 2)];
-			iterations++; // This is to prevent bad config files from crashing the server.
->>>>>>> 1de3ab6e
-		}
-		group = groupData['inherit'];
-		groupData = Config.groups.bySymbol[group];
-	}
+Users.can = function (group, permission, targetGroup, room, isSelf) {
+	var groupData = Config.groups.bySymbol[group];
+	if (!groupData) return false;
+
+	if (groupData['root']) {
+		return true;
+	}
+
+	var roomType = (room && room.auth) ? room.type + 'Room' : 'global';
+
+	if (permission in groupData) {
+		var jurisdiction = groupData[permission];
+		if (!targetGroup) {
+			return !!jurisdiction;
+		}
+		if (jurisdiction === true && permission !== 'jurisdiction') {
+			return Users.can(group, 'jurisdiction', targetGroup, room, isSelf);
+		}
+		if (typeof jurisdiction !== 'string') {
+			return !!jurisdiction;
+		}
+		if (jurisdiction.indexOf(targetGroup) >= 0) {
+			return true;
+		}
+		if (jurisdiction.indexOf('s') >= 0 && isSelf) {
+			return true;
+		}
+		if (jurisdiction.indexOf('u') >= 0 && groupData.rank > Config.groups.bySymbol[targetGroup].rank) {
+			return true;
+		}
+	}
+
 	return false;
 };
 
@@ -643,7 +604,6 @@
 		if (this.hasSysopAccess()) return true;
 
 		var group = this.group;
-<<<<<<< HEAD
 		var targetGroup = null;
 		if (target && typeof target === 'object') {
 			if (target.group) {
@@ -656,14 +616,6 @@
 		if (typeof target === 'string') {
 			targetGroup = target;
 			target = null;
-=======
-		var targetGroup = '';
-		if (target) targetGroup = target.group;
-		var groupData = Config.groups[group];
-
-		if (groupData && groupData['root']) {
-			return true;
->>>>>>> 1de3ab6e
 		}
 
 		if (room && room.auth) {
@@ -682,34 +634,7 @@
 			}
 		}
 
-<<<<<<< HEAD
 		return Users.can(group, permission, targetGroup, room, this === target);
-=======
-		if (typeof target === 'string') targetGroup = target;
-
-		if (groupData[permission]) {
-			var jurisdiction = groupData[permission];
-			if (!target) {
-				return !!jurisdiction;
-			}
-			if (jurisdiction === true && permission !== 'jurisdiction') {
-				return this.can('jurisdiction', target, room);
-			}
-			if (typeof jurisdiction !== 'string') {
-				return !!jurisdiction;
-			}
-			if (jurisdiction.indexOf(targetGroup) >= 0) {
-				return true;
-			}
-			if (jurisdiction.indexOf('s') >= 0 && target === this) {
-				return true;
-			}
-			if (jurisdiction.indexOf('u') >= 0 && Config.groupsranking.indexOf(group) > Config.groupsranking.indexOf(targetGroup)) {
-				return true;
-			}
-		}
-		return false;
->>>>>>> 1de3ab6e
 	};
 	/**
 	 * Special permission check for system operators
@@ -755,17 +680,7 @@
 
 		return false;
 	};
-<<<<<<< HEAD
-	User.prototype.forceRename = function (name, authenticated, forcible) {
-=======
-	/**
-	 * Special permission check for promoting and demoting
-	 */
-	User.prototype.canPromote = function (sourceGroup, targetGroup) {
-		return this.can('promote', {group:sourceGroup}) && this.can('promote', {group:targetGroup});
-	};
 	User.prototype.forceRename = function (name, registered) {
->>>>>>> 1de3ab6e
 		// skip the login server
 		var userid = toId(name);
 
@@ -854,14 +769,8 @@
 		delete users[oldid];
 		this.userid = userid;
 		users[this.userid] = this;
-<<<<<<< HEAD
-		this.authenticated = false;
+		this.registered = false;
 		this.group = Config.groups.default.global;
-=======
-		this.registered = false;
-		this.group = Config.groupsranking[0];
-		this.isStaff = false;
->>>>>>> 1de3ab6e
 		this.isSysop = false;
 
 		for (var i = 0; i < this.connections.length; i++) {
@@ -1025,10 +934,6 @@
 			// 	console.log('IDENTIFY: ' + name + ' [' + this.name + '] [' + challenge.substr(0, 15) + ']');
 			// }
 
-<<<<<<< HEAD
-			var group = Config.groups.default.global;
-=======
->>>>>>> 1de3ab6e
 			var isSysop = false;
 			var avatar = 0;
 			var registered = false;
@@ -1090,18 +995,9 @@
 				this.ips = {};
 				user.latestIp = this.latestIp;
 				this.markInactive();
-<<<<<<< HEAD
-				if (!this.authenticated) {
-					this.group = Config.groups.default.global;
-				}
 				this.isSysop = false;
 
-				user.group = group;
-=======
-				this.isSysop = false;
-
 				user.updateGroup(registered);
->>>>>>> 1de3ab6e
 				user.isSysop = isSysop;
 				if (avatar) user.avatar = avatar;
 				if (user.ignorePMs && user.can('lock') && !user.can('bypassall')) user.ignorePMs = false;
@@ -1123,10 +1019,6 @@
 			}
 
 			// rename success
-<<<<<<< HEAD
-			this.group = group;
-=======
->>>>>>> 1de3ab6e
 			this.isSysop = isSysop;
 			if (avatar) this.avatar = avatar;
 			if (this.ignorePMs && this.can('lock') && !this.can('bypassall')) this.ignorePMs = false;
@@ -1187,15 +1079,9 @@
 		if (!this.connected) str += ' (DISCONNECTED)';
 		return str;
 	};
-<<<<<<< HEAD
-	User.prototype.setGroup = function (group) {
-		this.group = group.substr(0, 1);
-		if (!this.group || this.group === Config.groups.default.global) {
-			delete usergroups[this.userid];
-=======
 	/**
 	 * Updates several group-related attributes for the user, namely:
-	 * User#group, User#registered, User#isStaff, User#confirmed
+	 * User#group, User#registered, User#confirmed
 	 *
 	 * Note that unlike the others, User#confirmed isn't reset every
 	 * name change.
@@ -1203,41 +1089,24 @@
 	User.prototype.updateGroup = function (registered) {
 		if (!registered) {
 			this.registered = false;
-			this.group = Config.groupsranking[0];
-			this.isStaff = false;
+			this.group = Config.groups.default.global;
 			return;
 		}
 		this.registered = true;
 		if (this.userid in usergroups) {
 			this.group = usergroups[this.userid].charAt(0);
 			this.confirmed = this.userid;
->>>>>>> 1de3ab6e
 		} else {
-			this.group = Config.groupsranking[0];
+			this.group = Config.groups.default.global;
 			for (var i = 0; i < Rooms.global.chatRooms.length; i++) {
 				var room = Rooms.global.chatRooms[i];
-				if (!room.isPrivate && room.auth && this.userid in room.auth && room.auth[this.userid] !== '+') {
+				if (!room.isPrivate && room.auth && this.userid in room.auth && Config.groups.bySymbol[room.auth[this.userid]].chatRoomRank > 1) {
 					this.confirmed = this.userid;
 					break;
 				}
 			}
 		}
-		this.isStaff = (this.group in {'%':1, '@':1, '&':1, '~':1});
-		if (this.confirmed) {
-			this.autoconfirmed = this.confirmed;
-			this.locked = false;
-		}
-	};
-	/**
-	 * Set a user's group. Pass (' ', true) to force confirmed
-	 * status without giving the user a group.
-	 */
-	User.prototype.setGroup = function (group, forceConfirmed) {
-		this.group = group.charAt(0);
-		this.isStaff = (this.group in {'%':1, '@':1, '&':1, '~':1});
-		if (forceConfirmed || this.group !== Config.groupsranking[0]) {
-			usergroups[this.userid] = this.group + this.name;
-		} else {
+		if (!this.group || this.group === Config.groups.default.global) {
 			delete usergroups[this.userid];
 		}
 		exportUsergroups();
@@ -1257,9 +1126,9 @@
 		}
 		for (var i = 0; i < Rooms.global.chatRooms.length; i++) {
 			var room = Rooms.global.chatRooms[i];
-			if (!room.isPrivate && room.auth && userid in room.auth && room.auth[userid] !== '+') {
+			if (!room.isPrivate && room.auth && userid in room.auth && Config.groups.bySymbol[room.auth[this.userid]].chatRoomRank > 1) {
 				removed.push(room.auth[userid] + room.id);
-				room.auth[userid] = '+';
+				room.auth[userid] = Config.groups.chatRoomByRank[1];
 			}
 		}
 		this.confirmed = '';
@@ -1269,9 +1138,8 @@
 		this.connected = false;
 		this.lastConnected = Date.now();
 		if (!this.registered) {
-			this.group = Config.groupsranking[0];
+			this.group = Config.groups.default.global;
 			this.isSysop = false; // should never happen
-			this.isStaff = false;
 			this.autoconfirmed = '';
 			this.confirmed = '';
 		}
@@ -1282,12 +1150,6 @@
 				// console.log('DISCONNECT: ' + this.userid);
 				if (this.connections.length <= 1) {
 					this.markInactive();
-<<<<<<< HEAD
-					if (!this.authenticated) {
-						this.group = Config.groups.default.global;
-					}
-=======
->>>>>>> 1de3ab6e
 				}
 				for (var j in connection.rooms) {
 					this.leaveRoom(connection.rooms[j], connection, true);
