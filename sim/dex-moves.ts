--- conflicted
+++ resolved
@@ -86,14 +86,12 @@
 export interface MoveEventMethods {
 	onModifyPriority?: CommonHandlers['ModifierSourceMove'];
 	beforeTurnCallback?: (this: Battle, pokemon: Pokemon, target: Pokemon) => void;
-<<<<<<< HEAD
+	priorityChargeCallback?: (this: Battle, pokemon: Pokemon) => void;
 	beforeMoveCallback?: (this: Battle, pokemon: Pokemon, target: Pokemon | null, move: ActiveMove) => boolean | void;
-=======
-	damageCallback?: (this: Battle, pokemon: Pokemon, target: Pokemon) => number | false;
-	priorityChargeCallback?: (this: Battle, pokemon: Pokemon) => void;
->>>>>>> de0de671
-
-	onModifyTarget?: (this: Battle, relayVar: any, pokemon: Pokemon, target: Pokemon, move: ActiveMove) => void;
+
+	onModifyTarget?: (
+		this: Battle, relayVar: {target: Pokemon}, pokemon: Pokemon, target: Pokemon, move: ActiveMove
+	) => void;
 	onModifyType?: (this: Battle, move: ActiveMove, pokemon: Pokemon, target: Pokemon) => void;
 	onModifyMove?: (this: Battle, move: ActiveMove, pokemon: Pokemon, target: Pokemon | null) => void;
 	onTryMove?: CommonHandlers['ResultSourceMove'];
@@ -103,7 +101,8 @@
 	onPrepareHit?: CommonHandlers['ResultMove'];
 	onTryImmunity?: CommonHandlers['ResultMove'];
 	onTryHitField?: CommonHandlers['ResultMove'];
-	onTryHitSide?: (this: Battle, side: Side, source: Pokemon, move: ActiveMove) => boolean | null | "" | void;
+	onTryHitSide?: (this: Battle, side: Side, source: Pokemon, move: ActiveMove) => boolean |
+	 null | "" | void;
 	onTryHit?: CommonHandlers['ExtResultSourceMove'];
 
 	/** Return true to stop the move from being used */
@@ -128,24 +127,8 @@
 	onAfterMoveSecondary?: CommonHandlers['VoidMove'];
 
 	onMoveFail?: CommonHandlers['VoidMove'];
-<<<<<<< HEAD
 	onAfterMoveSecondarySelf?: CommonHandlers['VoidSourceMove'];
 	onAfterMove?: CommonHandlers['VoidSourceMove'];
-=======
-	onModifyType?: (this: Battle, move: ActiveMove, pokemon: Pokemon, target: Pokemon) => void;
-	onModifyTarget?: (
-		this: Battle, relayVar: {target: Pokemon}, pokemon: Pokemon, target: Pokemon, move: ActiveMove
-	) => void;
-	onPrepareHit?: CommonHandlers['ResultMove'];
-	onTry?: CommonHandlers['ResultSourceMove'];
-	onTryHit?: CommonHandlers['ExtResultSourceMove'];
-	onTryHitField?: CommonHandlers['ResultMove'];
-	onTryHitSide?: (this: Battle, side: Side, source: Pokemon, move: ActiveMove) => boolean |
-	 null | "" | void;
-	onTryImmunity?: CommonHandlers['ResultMove'];
-	onTryMove?: CommonHandlers['ResultSourceMove'];
-	onUseMoveMessage?: CommonHandlers['VoidSourceMove'];
->>>>>>> de0de671
 }
 
 export interface MoveData extends EffectData, MoveEventMethods, HitEffect {
