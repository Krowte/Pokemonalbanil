import {Utils} from '../lib';
import {BasicEffect, toID} from './dex-data';

/**
 * Describes the acceptable target(s) of a move.
 * adjacentAlly - Only relevant to Doubles or Triples, the move only targets an ally of the user.
 * adjacentAllyOrSelf - The move can target the user or its ally.
 * adjacentFoe - The move can target a foe, but not (in Triples) a distant foe.
 * all - The move targets the field or all Pokémon at once.
 * allAdjacent - The move is a spread move that also hits the user's ally.
 * allAdjacentFoes - The move is a spread move.
 * allies - The move affects all active Pokémon on the user's team.
 * allySide - The move adds a side condition on the user's side.
 * allyTeam - The move affects all unfainted Pokémon on the user's team.
 * any - The move can hit any other active Pokémon, not just those adjacent.
 * foeSide - The move adds a side condition on the foe's side.
 * normal - The move can hit one adjacent Pokémon of your choice.
 * randomNormal - The move targets an adjacent foe at random.
 * scripted - The move targets the foe that damaged the user.
 * self - The move affects the user of the move.
 */
export type MoveTarget =
	'adjacentAlly' | 'adjacentAllyOrSelf' | 'adjacentFoe' | 'all' | 'allAdjacent' | 'allAdjacentFoes' |
	'allies' | 'allySide' | 'allyTeam' | 'any' | 'foeSide' | 'normal' | 'randomNormal' | 'scripted' | 'self';

/** Possible move flags. */
interface MoveFlags {
	bypasssub?: 1; // Ignores a target's substitute.
	bite?: 1; // Power is multiplied by 1.5 when used by a Pokemon with the Ability Strong Jaw.
	bullet?: 1; // Has no effect on Pokemon with the Ability Bulletproof.
	charge?: 1; // The user is unable to make a move between turns.
	contact?: 1; // Makes contact.
	dance?: 1; // When used by a Pokemon, other Pokemon with the Ability Dancer can attempt to execute the same move.
	defrost?: 1; // Thaws the user if executed successfully while the user is frozen.
	distance?: 1; // Can target a Pokemon positioned anywhere in a Triple Battle.
	gravity?: 1; // Prevented from being executed or selected during Gravity's effect.
	heal?: 1; // Prevented from being executed or selected during Heal Block's effect.
	mirror?: 1; // Can be copied by Mirror Move.
	allyanim?: 1; // The move has an animation when used on an ally.
	nonsky?: 1; // Prevented from being executed or selected in a Sky Battle.
	powder?: 1; // Has no effect on Pokemon which are Grass-type, have the Ability Overcoat, or hold Safety Goggles.
	protect?: 1; // Blocked by Detect, Protect, Spiky Shield, and if not a Status move, King's Shield.
	pulse?: 1; // Power is multiplied by 1.5 when used by a Pokemon with the Ability Mega Launcher.
	punch?: 1; // Power is multiplied by 1.2 when used by a Pokemon with the Ability Iron Fist.
	recharge?: 1; // If this move is successful, the user must recharge on the following turn and cannot make a move.
	reflectable?: 1; // Bounced back to the original user by Magic Coat or the Ability Magic Bounce.
	snatch?: 1; // Can be stolen from the original user and instead used by another Pokemon using Snatch.
	sound?: 1; // Has no effect on Pokemon with the Ability Soundproof.
}

export interface HitEffect {
	onHit?: MoveEventMethods['onHit'];

	// set pokemon conditions
	boosts?: SparseBoostsTable | null;
	status?: string;
	volatileStatus?: string;

	// set side/slot conditions
	sideCondition?: string;
	slotCondition?: string;

	// set field conditions
	pseudoWeather?: string;
	terrain?: string;
	weather?: string;
}

export interface SecondaryEffect extends HitEffect {
	chance?: number;
	/** Used to flag a secondary effect as added by Poison Touch */
	ability?: Ability;
	/**
	 * Applies to Sparkling Aria's secondary effect: Affected by
	 * Sheer Force but not Shield Dust.
	 */
	dustproof?: boolean;
	/**
	 * Gen 2 specific mechanics: Bypasses Substitute only on Twineedle,
	 * and allows it to flinch sleeping/frozen targets
	 */
	kingsrock?: boolean;
	self?: HitEffect;
}

export interface MoveEventMethods {
	basePowerCallback?: (this: Battle, pokemon: Pokemon, target: Pokemon, move: ActiveMove) => number | false | null;
	/** Return true to stop the move from being used */
	beforeMoveCallback?: (this: Battle, pokemon: Pokemon, target: Pokemon | null, move: ActiveMove) => boolean | void;
	beforeTurnCallback?: (this: Battle, pokemon: Pokemon, target: Pokemon) => void;
	damageCallback?: (this: Battle, pokemon: Pokemon, target: Pokemon) => number | false;

	onAfterHit?: CommonHandlers['VoidSourceMove'];
	onAfterSubDamage?: (this: Battle, damage: number, target: Pokemon, source: Pokemon, move: ActiveMove) => void;
	onAfterMoveSecondarySelf?: CommonHandlers['VoidSourceMove'];
	onAfterMoveSecondary?: CommonHandlers['VoidMove'];
	onAfterMove?: CommonHandlers['VoidSourceMove'];
	onDamagePriority?: number;
	onDamage?: (
		this: Battle, damage: number, target: Pokemon, source: Pokemon, effect: Effect
	) => number | boolean | null | void;

	/* Invoked by the global BasePower event (onEffect = true) */
	onBasePower?: CommonHandlers['ModifierSourceMove'];

	onEffectiveness?: (
		this: Battle, typeMod: number, target: Pokemon | null, type: string, move: ActiveMove
	) => number | void;
	onHit?: CommonHandlers['ResultMove'];
	onHitField?: CommonHandlers['ResultMove'];
	onHitSide?: (this: Battle, side: Side, source: Pokemon, move: ActiveMove) => boolean | null | "" | void;
	onModifyMove?: (this: Battle, move: ActiveMove, pokemon: Pokemon, target: Pokemon | null) => void;
	onModifyPriority?: CommonHandlers['ModifierSourceMove'];
	onMoveFail?: CommonHandlers['VoidMove'];
	onModifyType?: (this: Battle, move: ActiveMove, pokemon: Pokemon, target: Pokemon) => void;
	onModifyTarget?: (
		this: Battle, relayVar: {target: Pokemon}, pokemon: Pokemon, target: Pokemon, move: ActiveMove
	) => void;
	onPrepareHit?: CommonHandlers['ResultMove'];
	onTry?: CommonHandlers['ResultSourceMove'];
	onTryHit?: CommonHandlers['ExtResultSourceMove'];
	onTryHitField?: CommonHandlers['ResultMove'];
	onTryHitSide?: (this: Battle, side: Side, source: Pokemon, move: ActiveMove) => boolean |
	 null | "" | void;
	onTryImmunity?: CommonHandlers['ResultMove'];
	onTryMove?: CommonHandlers['ResultSourceMove'];
	onUseMoveMessage?: CommonHandlers['VoidSourceMove'];
}

export interface MoveData extends EffectData, MoveEventMethods, HitEffect {
	name: string;
	/** move index number, used for Metronome rolls */
	num?: number;
	condition?: ConditionData;
	basePower: number;
	accuracy: true | number;
	pp: number;
	category: 'Physical' | 'Special' | 'Status';
	type: string;
	priority: number;
	target: MoveTarget;
	flags: AnyObject;
	/** Hidden Power */
	realMove?: string;

	damage?: number | 'level' | false | null;
	contestType?: string;
	noPPBoosts?: boolean;

	// Z-move data
	// -----------
	/**
	 * ID of the Z-Crystal that calls the move.
	 * `true` for Z-Powered status moves like Z-Encore.
	 */
	isZ?: boolean | string;
	zMove?: {
		basePower?: number,
		effect?: string,
		boost?: SparseBoostsTable,
	};

	// Max move data
	// -------------
	/**
	 * `true` for Max moves like Max Airstream. If its a G-Max moves, this is
	 * the species ID of the Gigantamax Pokemon that can use this G-Max move.
	 */
	isMax?: boolean | string;
	maxMove?: {
		basePower: number,
	};

	// Hit effects
	// -----------
	ohko?: boolean | string;
	thawsTarget?: boolean;
	heal?: number[] | null;
	forceSwitch?: boolean;
	selfSwitch?: string | boolean;
	selfBoost?: {boosts?: SparseBoostsTable};
	selfdestruct?: string | boolean;
	breaksProtect?: boolean;
	/**
	 * Note that this is only "true" recoil. Other self-damage, like Struggle,
	 * crash (High Jump Kick), Mind Blown, Life Orb, and even Substitute and
	 * Healing Wish, are sometimes called "recoil" by the community, but don't
	 * count as "real" recoil.
	 */
	recoil?: [number, number];
	drain?: [number, number];
	mindBlownRecoil?: boolean;
	stealsBoosts?: boolean;
	struggleRecoil?: boolean;
	secondary?: SecondaryEffect | null;
	secondaries?: SecondaryEffect[] | null;
	self?: SecondaryEffect | null;

	// Hit effect modifiers
	// --------------------
	alwaysHit?: boolean; // currently unused
	baseMoveType?: string;
	basePowerModifier?: number;
	critModifier?: number;
	critRatio?: number;
	/**
	 * Pokemon for the attack stat. Ability and Item damage modifiers still come from the real attacker.
	 */
	overrideOffensivePokemon?: 'target' | 'source';
	/**
	 * Physical moves use attack stat modifiers, special moves use special attack stat modifiers.
	 */
	overrideOffensiveStat?: StatIDExceptHP;
	/**
	 * Pokemon for the defense stat. Ability and Item damage modifiers still come from the real defender.
	 */
	overrideDefensivePokemon?: 'target' | 'source';
	/**
	 * uses modifiers that match the new stat
	 */
	overrideDefensiveStat?: StatIDExceptHP;
	forceSTAB?: boolean;
	ignoreAbility?: boolean;
	ignoreAccuracy?: boolean;
	ignoreDefensive?: boolean;
	ignoreEvasion?: boolean;
	ignoreImmunity?: boolean | {[k: string]: boolean};
	ignoreNegativeOffensive?: boolean;
	ignoreOffensive?: boolean;
	ignorePositiveDefensive?: boolean;
	ignorePositiveEvasion?: boolean;
	multiaccuracy?: boolean;
	multihit?: number | number[];
	multihitType?: string;
	noDamageVariance?: boolean;
	nonGhostTarget?: string;
	pressureTarget?: string;
	spreadModifier?: number;
	sleepUsable?: boolean;
	/**
	 * Will change target if current target is unavailable. (Dragon Darts)
	 */
	smartTarget?: boolean;
	/**
	 * Tracks the original target through Ally Switch and other switch-out-and-back-in
	 * situations, rather than just targeting a slot. (Stalwart, Snipe Shot)
	 */
	tracksTarget?: boolean;
<<<<<<< HEAD
	useTargetOffensive?: boolean;
	useSourceDefensiveAsOffensive?: boolean;
	useSourceSpeedAsOffensive?: boolean;
=======
>>>>>>> c8083702
	willCrit?: boolean;

	// Mechanics flags
	// ---------------
	hasCrashDamage?: boolean;
	isConfusionSelfHit?: boolean;
	isFutureMove?: boolean;
	noMetronome?: string[];
	noSketch?: boolean;
	stallingMove?: boolean;
	baseMove?: string;
}

export type ModdedMoveData = MoveData | Partial<Omit<MoveData, 'name'>> & {
	inherit: true,
	igniteBoosted?: boolean,
	settleBoosted?: boolean,
	bodyofwaterBoosted?: boolean,
	longWhipBoost?: boolean,
	gen?: number,
};

export interface Move extends Readonly<BasicEffect & MoveData> {
	readonly effectType: 'Move';
}

interface MoveHitData {
	[targetSlotid: string]: {
		/** Did this move crit against the target? */
		crit: boolean,
		/** The type effectiveness of this move against the target */
		typeMod: number,
		/**
		 * Is this move a Z-Move that broke the target's protection?
		 * (does 0.25x regular damage)
		 */
		zBrokeProtect: boolean,
	};
}

type MutableMove = BasicEffect & MoveData;
export interface ActiveMove extends MutableMove {
	readonly name: string;
	readonly effectType: 'Move';
	readonly id: ID;
	num: number;
	weather?: ID;
	status?: ID;
	hit: number;
	moveHitData?: MoveHitData;
	ability?: Ability;
	aerilateBoosted?: boolean;
	allies?: Pokemon[];
	auraBooster?: Pokemon;
	causedCrashDamage?: boolean;
	forceStatus?: ID;
	galvanizeBoosted?: boolean;
	hasAuraBreak?: boolean;
	hasBounced?: boolean;
	hasSheerForce?: boolean;
	/** Is the move called by Dancer? Used to prevent infinite Dancer recursion. */
	isExternal?: boolean;
	lastHit?: boolean;
	magnitude?: number;
	negateSecondary?: boolean;
	normalizeBoosted?: boolean;
	pixilateBoosted?: boolean;
	pranksterBoosted?: boolean;
	refrigerateBoosted?: boolean;
	selfDropped?: boolean;
	selfSwitch?: ID | boolean;
	spreadHit?: boolean;
	stab?: number;
	statusRoll?: string;
	totalDamage?: number | false;
	willChangeForme?: boolean;
	infiltrates?: boolean;

	/**
	 * Has this move been boosted by a Z-crystal or used by a Dynamax Pokemon? Usually the same as
	 * `isZ` or `isMax`, but hacked moves will have this be `false` and `isZ` / `isMax` be truthy.
	 */
	isZOrMaxPowered?: boolean;
}

type MoveCategory = 'Physical' | 'Special' | 'Status';

export class DataMove extends BasicEffect implements Readonly<BasicEffect & MoveData> {
	declare readonly effectType: 'Move';
	/** Move type. */
	readonly type: string;
	/** Move target. */
	readonly target: MoveTarget;
	/** Move base power. */
	readonly basePower: number;
	/** Move base accuracy. True denotes a move that always hits. */
	readonly accuracy: true | number;
	/** Critical hit ratio. Defaults to 1. */
	readonly critRatio: number;
	/** Will this move always or never be a critical hit? */
	declare readonly willCrit?: boolean;
	/** Can this move OHKO foes? */
	declare readonly ohko?: boolean | string;
	/**
	 * Base move type. This is the move type as specified by the games,
	 * tracked because it often differs from the real move type.
	 */
	readonly baseMoveType: string;
	/**
	 * Secondary effect. You usually don't want to access this
	 * directly; but through the secondaries array.
	 */
	readonly secondary: SecondaryEffect | null;
	/**
	 * Secondary effects. An array because there can be more than one
	 * (for instance, Fire Fang has both a burn and a flinch
	 * secondary).
	 */
	readonly secondaries: SecondaryEffect[] | null;
	/**
	 * Move priority. Higher priorities go before lower priorities,
	 * trumping the Speed stat.
	 */
	readonly priority: number;
	/** Move category. */
	readonly category: MoveCategory;
	/**
	 * Pokemon for the attack stat. Ability and Item damage modifiers still come from the real attacker.
	 */
	 readonly overrideOffensivePokemon?: 'target' | 'source';
	/**
	 * Physical moves use attack stat modifiers, special moves use special attack stat modifiers.
	 */
	 readonly overrideOffensiveStat?: StatIDExceptHP;
	/**
	 * Pokemon for the defense stat. Ability and Item damage modifiers still come from the real defender.
	 */
	 readonly overrideDefensivePokemon?: 'target' | 'source';
	/**
	 * uses modifiers that match the new stat
	 */
<<<<<<< HEAD
	readonly defensiveCategory?: MoveCategory;
	/** Uses the target's Atk/SpA as the attacking stat, instead of the user's. */
	readonly useTargetOffensive: boolean;
	/** Use the user's Def/SpD as the attacking stat, instead of Atk/SpA. */
	readonly useSourceDefensiveAsOffensive: boolean;
	/** Use the user's Speed as the attacking stat, instead of Atk/SpA. */
	readonly useSourceSpeedAsOffensive: boolean;
=======
	 readonly overrideDefensiveStat?: StatIDExceptHP;
>>>>>>> c8083702
	/** Whether or not this move ignores negative attack boosts. */
	readonly ignoreNegativeOffensive: boolean;
	/** Whether or not this move ignores positive defense boosts. */
	readonly ignorePositiveDefensive: boolean;
	/** Whether or not this move ignores attack boosts. */
	readonly ignoreOffensive: boolean;
	/** Whether or not this move ignores defense boosts. */
	readonly ignoreDefensive: boolean;
	/**
	 * Whether or not this move ignores type immunities. Defaults to
	 * true for Status moves and false for Physical/Special moves.
	 */
	readonly ignoreImmunity: AnyObject | boolean;
	/** Base move PP. */
	readonly pp: number;
	/** Whether or not this move can receive PP boosts. */
	readonly noPPBoosts: boolean;
	/** How many times does this move hit? */
	declare readonly multihit?: number | number[];
	/** Is this move a Z-Move? */
	readonly isZ: boolean | string;
	/* Z-Move fields */
	declare readonly zMove?: {
		basePower?: number,
		effect?: string,
		boost?: SparseBoostsTable,
	};
	/** Is this move a Max move? */
	readonly isMax: boolean | string;
	/** Max/G-Max move fields */
	declare readonly maxMove?: {
		basePower: number,
	};
	readonly flags: MoveFlags;
	/** Whether or not the user must switch after using this move. */
	readonly selfSwitch?: ID | boolean;
	/** Move target only used by Pressure. */
	readonly pressureTarget: string;
	/** Move target used if the user is not a Ghost type (for Curse). */
	readonly nonGhostTarget: string;
	/** Whether or not the move ignores abilities. */
	readonly ignoreAbility: boolean;
	/**
	 * Move damage against the current target
	 * false = move will always fail with "But it failed!"
	 * null = move will always silently fail
	 * undefined = move does not deal fixed damage
	 */
	readonly damage: number | 'level' | false | null;
	/** Whether or not this move hit multiple targets. */
	readonly spreadHit: boolean;
	/** Modifier that affects damage when multiple targets are hit. */
	declare readonly spreadModifier?: number;
	/**  Modifier that affects damage when this move is a critical hit. */
	declare readonly critModifier?: number;
	/** Forces the move to get STAB even if the type doesn't match. */
	readonly forceSTAB: boolean;
	/** True if it can't be copied with Sketch. */
	readonly noSketch: boolean;
	/** STAB multiplier (can be modified by other effects) (default 1.5). */
	readonly stab?: number;

	readonly volatileStatus?: ID;

	constructor(data: AnyObject) {
		super(data);
		data = this;

		this.fullname = `move: ${this.name}`;
		this.effectType = 'Move';
		this.type = Utils.getString(data.type);
		this.target = data.target;
		this.basePower = Number(data.basePower!);
		this.accuracy = data.accuracy!;
		this.critRatio = Number(data.critRatio) || 1;
		this.baseMoveType = Utils.getString(data.baseMoveType) || this.type;
		this.secondary = data.secondary || null;
		this.secondaries = data.secondaries || (this.secondary && [this.secondary]) || null;
		this.priority = Number(data.priority) || 0;
		this.category = data.category!;
<<<<<<< HEAD
		this.defensiveCategory = data.defensiveCategory || undefined;
		this.useTargetOffensive = !!data.useTargetOffensive;
		this.useSourceDefensiveAsOffensive = !!data.useSourceDefensiveAsOffensive;
		this.useSourceSpeedAsOffensive = !!data.useSourceSpeedAsOffensive;
=======
		this.overrideOffensiveStat = data.overrideOffensiveStat || undefined;
		this.overrideOffensivePokemon = data.overrideOffensivePokemon || undefined;
		this.overrideDefensiveStat = data.overrideDefensiveStat || undefined;
		this.overrideDefensivePokemon = data.overrideDefensivePokemon || undefined;
>>>>>>> c8083702
		this.ignoreNegativeOffensive = !!data.ignoreNegativeOffensive;
		this.ignorePositiveDefensive = !!data.ignorePositiveDefensive;
		this.ignoreOffensive = !!data.ignoreOffensive;
		this.ignoreDefensive = !!data.ignoreDefensive;
		this.ignoreImmunity = (data.ignoreImmunity !== undefined ? data.ignoreImmunity : this.category === 'Status');
		this.pp = Number(data.pp!);
		this.noPPBoosts = !!data.noPPBoosts;
		this.isZ = data.isZ || false;
		this.isMax = data.isMax || false;
		this.flags = data.flags || {};
		this.selfSwitch = (typeof data.selfSwitch === 'string' ? (data.selfSwitch as ID) : data.selfSwitch) || undefined;
		this.pressureTarget = data.pressureTarget || '';
		this.nonGhostTarget = data.nonGhostTarget || '';
		this.ignoreAbility = data.ignoreAbility || false;
		this.damage = data.damage!;
		this.spreadHit = data.spreadHit || false;
		this.forceSTAB = !!data.forceSTAB;
		this.noSketch = !!data.noSketch;
		this.stab = data.stab || undefined;
		this.volatileStatus = typeof data.volatileStatus === 'string' ? (data.volatileStatus as ID) : undefined;

		if (this.category !== 'Status' && !this.maxMove && this.id !== 'struggle') {
			this.maxMove = {basePower: 1};
			if (this.isMax || this.isZ) {
				// already initialized to 1
			} else if (!this.basePower) {
				this.maxMove.basePower = 100;
			} else if (['Fighting', 'Poison'].includes(this.type)) {
				if (this.basePower >= 150) {
					this.maxMove.basePower = 100;
				} else if (this.basePower >= 110) {
					this.maxMove.basePower = 95;
				} else if (this.basePower >= 75) {
					this.maxMove.basePower = 90;
				} else if (this.basePower >= 65) {
					this.maxMove.basePower = 85;
				} else if (this.basePower >= 55) {
					this.maxMove.basePower = 80;
				} else if (this.basePower >= 45) {
					this.maxMove.basePower = 75;
				} else {
					this.maxMove.basePower = 70;
				}
			} else {
				if (this.basePower >= 150) {
					this.maxMove.basePower = 150;
				} else if (this.basePower >= 110) {
					this.maxMove.basePower = 140;
				} else if (this.basePower >= 75) {
					this.maxMove.basePower = 130;
				} else if (this.basePower >= 65) {
					this.maxMove.basePower = 120;
				} else if (this.basePower >= 55) {
					this.maxMove.basePower = 110;
				} else if (this.basePower >= 45) {
					this.maxMove.basePower = 100;
				} else {
					this.maxMove.basePower = 90;
				}
			}
		}
		if (this.category !== 'Status' && !this.zMove && !this.isZ && !this.isMax && this.id !== 'struggle') {
			let basePower = this.basePower;
			this.zMove = {};
			if (Array.isArray(this.multihit)) basePower *= 3;
			if (!basePower) {
				this.zMove.basePower = 100;
			} else if (basePower >= 140) {
				this.zMove.basePower = 200;
			} else if (basePower >= 130) {
				this.zMove.basePower = 195;
			} else if (basePower >= 120) {
				this.zMove.basePower = 190;
			} else if (basePower >= 110) {
				this.zMove.basePower = 185;
			} else if (basePower >= 100) {
				this.zMove.basePower = 180;
			} else if (basePower >= 90) {
				this.zMove.basePower = 175;
			} else if (basePower >= 80) {
				this.zMove.basePower = 160;
			} else if (basePower >= 70) {
				this.zMove.basePower = 140;
			} else if (basePower >= 60) {
				this.zMove.basePower = 120;
			} else {
				this.zMove.basePower = 100;
			}
		}

		if (!this.gen) {
			if (this.num >= 743) {
				this.gen = 8;
			} else if (this.num >= 622) {
				this.gen = 7;
			} else if (this.num >= 560) {
				this.gen = 6;
			} else if (this.num >= 468) {
				this.gen = 5;
			} else if (this.num >= 355) {
				this.gen = 4;
			} else if (this.num >= 252) {
				this.gen = 3;
			} else if (this.num >= 166) {
				this.gen = 2;
			} else if (this.num >= 1) {
				this.gen = 1;
			}
		}
	}
}

export class DexMoves {
	readonly dex: ModdedDex;
	readonly moveCache = new Map<ID, Move>();
	allCache: readonly Move[] | null = null;

	constructor(dex: ModdedDex) {
		this.dex = dex;
	}

	get(name?: string | Move): Move {
		if (name && typeof name !== 'string') return name;

		name = (name || '').trim();
		const id = toID(name);
		return this.getByID(id);
	}

	getByID(id: ID): Move {
		let move = this.moveCache.get(id);
		if (move) return move;
		if (this.dex.data.Aliases.hasOwnProperty(id)) {
			move = this.get(this.dex.data.Aliases[id]);
			if (move.exists) {
				this.moveCache.set(id, move);
			}
			return move;
		}
		if (id.startsWith('hiddenpower')) {
			id = /([a-z]*)([0-9]*)/.exec(id)![1] as ID;
		}
		if (id && this.dex.data.Moves.hasOwnProperty(id)) {
			const moveData = this.dex.data.Moves[id] as any;
			const moveTextData = this.dex.getDescs('Moves', id, moveData);
			move = new DataMove({
				name: id,
				...moveData,
				...moveTextData,
			});
			if (move.gen > this.dex.gen) {
				(move as any).isNonstandard = 'Future';
			}
		} else {
			move = new DataMove({
				name: id, exists: false,
			});
		}
		if (move.exists) this.moveCache.set(id, move);
		return move;
	}

	all(): readonly Move[] {
		if (this.allCache) return this.allCache;
		const moves = [];
		for (const id in this.dex.data.Moves) {
			moves.push(this.getByID(id as ID));
		}
		this.allCache = moves;
		return this.allCache;
	}
}<|MERGE_RESOLUTION|>--- conflicted
+++ resolved
@@ -246,12 +246,6 @@
 	 * situations, rather than just targeting a slot. (Stalwart, Snipe Shot)
 	 */
 	tracksTarget?: boolean;
-<<<<<<< HEAD
-	useTargetOffensive?: boolean;
-	useSourceDefensiveAsOffensive?: boolean;
-	useSourceSpeedAsOffensive?: boolean;
-=======
->>>>>>> c8083702
 	willCrit?: boolean;
 
 	// Mechanics flags
@@ -393,17 +387,7 @@
 	/**
 	 * uses modifiers that match the new stat
 	 */
-<<<<<<< HEAD
-	readonly defensiveCategory?: MoveCategory;
-	/** Uses the target's Atk/SpA as the attacking stat, instead of the user's. */
-	readonly useTargetOffensive: boolean;
-	/** Use the user's Def/SpD as the attacking stat, instead of Atk/SpA. */
-	readonly useSourceDefensiveAsOffensive: boolean;
-	/** Use the user's Speed as the attacking stat, instead of Atk/SpA. */
-	readonly useSourceSpeedAsOffensive: boolean;
-=======
 	 readonly overrideDefensiveStat?: StatIDExceptHP;
->>>>>>> c8083702
 	/** Whether or not this move ignores negative attack boosts. */
 	readonly ignoreNegativeOffensive: boolean;
 	/** Whether or not this move ignores positive defense boosts. */
@@ -484,17 +468,10 @@
 		this.secondaries = data.secondaries || (this.secondary && [this.secondary]) || null;
 		this.priority = Number(data.priority) || 0;
 		this.category = data.category!;
-<<<<<<< HEAD
-		this.defensiveCategory = data.defensiveCategory || undefined;
-		this.useTargetOffensive = !!data.useTargetOffensive;
-		this.useSourceDefensiveAsOffensive = !!data.useSourceDefensiveAsOffensive;
-		this.useSourceSpeedAsOffensive = !!data.useSourceSpeedAsOffensive;
-=======
 		this.overrideOffensiveStat = data.overrideOffensiveStat || undefined;
 		this.overrideOffensivePokemon = data.overrideOffensivePokemon || undefined;
 		this.overrideDefensiveStat = data.overrideDefensiveStat || undefined;
 		this.overrideDefensivePokemon = data.overrideDefensivePokemon || undefined;
->>>>>>> c8083702
 		this.ignoreNegativeOffensive = !!data.ignoreNegativeOffensive;
 		this.ignorePositiveDefensive = !!data.ignorePositiveDefensive;
 		this.ignoreOffensive = !!data.ignoreOffensive;
