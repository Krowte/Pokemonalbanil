/**
 * Simulator Battle
 * Pokemon Showdown - http://pokemonshowdown.com/
 *
 * @license MIT
 */
'use strict';

const Dex = require('./dex');
global.toId = Dex.getId;
const Data = require('./dex-data');
const PRNG = require('./prng');
const Side = require('./side');
const Pokemon = require('./pokemon');

/**
 * An object representing a Pokemon that has fainted
 *
 * @typedef {Object} FaintedPokemon
 * @property {Pokemon} target
 * @property {Pokemon?} source
 * @property {Effect?} effect
 */

/**
 * @typedef {Object} PlayerOptions
 * @property {string} [name]
 * @property {string} [avatar]
 * @property {string | PokemonSet[]?} [team]
 */
/**
 * @typedef {Object} BattleOptions
 * @property {string} formatid Format ID
 * @property {(type: string, data: string | string[]) => void} [send] Output callback
 * @property {PRNG} [prng] PRNG override (you usually don't need this, just pass a seed)
 * @property {[number, number, number, number]} [seed] PRNG seed
 * @property {boolean | string} [rated] Rated string
 * @property {PlayerOptions} [p1] Player 1 data
 * @property {PlayerOptions} [p2] Player 2 data
 */

class Battle extends Dex.ModdedDex {
	/**
	 * @param {BattleOptions} options
	 */
	constructor(options) {
		let format = Dex.getFormat(options.formatid, true);
		super(format.mod);
		this.zMoveTable = {};
		Object.assign(this, this.data.Scripts);

		this.id = '';

		/** @type {string[]} */
		this.log = [];
		/** @type {string[]} */
		this.inputLog = [];
		this.sentLogPos = 0;
		this.sentEnd = false;
		/** @type {Side[]} */
		// @ts-ignore
		this.sides = [null, null];
		/** @type {boolean | string} */
		this.rated = options.rated;
		/** @type {AnyObject} */
		this.weatherData = {id: ''};
		/** @type {AnyObject} */
		this.terrainData = {id: ''};
		this.pseudoWeather = {};

		this.format = format.id;
		this.formatid = options.formatid;
		this.cachedFormat = format;
		this.formatData = {id: format.id};

		/** @type {Effect} */
		this.effect = /** @type {Effect} */ ({id: ''});
		/** @type {AnyObject} */
		this.effectData = {id: ''};
		/** @type {AnyObject} */
		this.event = {id: ''};
		/** @type {AnyObject} */
		this.itemData = {id: ''};

		this.gameType = (format.gameType || 'singles');
		this.reportExactHP = !!format.debug;

		/** @type {Actions["Action"][]} */
		this.queue = [];
		/** @type {FaintedPokemon[]} */
		this.faintQueue = [];
		/** @type {string[]} */
		this.messageLog = [];

		/** @type {(type: string, data: string | string[]) => void} */
		this.send = options.send || (() => {});

		this.turn = 0;
		/** @type {Side} */
		// @ts-ignore
		this.p1 = null;
		/** @type {Side} */
		// @ts-ignore
		this.p2 = null;
		this.lastUpdate = 0;
		/** @type {string} */
		this.weather = '';
		/** @type {string} */
		this.terrain = '';
		this.ended = false;
		this.started = false;
		this.active = false;
		this.eventDepth = 0;
		/** @type {?Move} */
		this.lastMove = null;
		this.activeMove = null;
		this.activePokemon = null;
		this.activeTarget = null;
		this.midTurn = false;
		this.currentRequest = '';
		this.lastMoveLine = 0;
		this.reportPercentages = false;
		this.supportCancel = false;
		this.events = null;

		// old-gens
		this.lastDamage = 0;

		this.abilityOrder = 0;
		/** @type {boolean} */
		this.LEGACY_API_DO_NOT_USE = false;

		/** @type {PRNG} */
		this.prng = options.prng || new PRNG(options.seed || undefined);
		this.prngSeed = this.prng.startingSeed.slice();
		this.teamGenerator = null;

		const inputOptions = {formatid: options.formatid, seed: this.prng.seed};
		if (this.rated) inputOptions.rated = this.rated;
		if (global.__version) {
			this.inputLog.push(`>version ${global.__version}`);
		}
		this.inputLog.push(`>start ` + JSON.stringify(inputOptions));
		if (options.p1) {
			this.setPlayer('p1', options.p1);
		}
		if (options.p2) {
			this.setPlayer('p2', options.p2);
		}
	}

	/**
	 * @param {string} data
	 * @param {boolean | Side} isReplay
	 */
	static logReplay(data, isReplay) {
		if (isReplay === true) return data;
		return '';
	}

	toString() {
		return 'Battle: ' + this.format;
	}

	/**
	 * @param {number} [m]
	 * @param {number} [n]
	 */
	random(m, n) {
		return this.prng.next(m, n);
	}

	/**
	 * @param {number} numerator
	 * @param {number} denominator
	 */
	randomChance(numerator, denominator) {
		return this.prng.randomChance(numerator, denominator);
	}

	/**
	 * @param {ReadonlyArray<T>} items
	 * @return {T}
	 * @template T
	 */
	sample(items) {
		return this.prng.sample(items);
	}

	resetRNG() {
		this.prng = new PRNG(this.prng.startingSeed);
	}

	/**
	 * @param {string | Effect} status
	 * @param {Pokemon?} [source]
	 * @param {Effect?} [sourceEffect]
	 */
	setWeather(status, source = null, sourceEffect = null) {
		status = this.getEffect(status);
		if (!sourceEffect && this.effect) sourceEffect = this.effect;
		if (!source && this.event && this.event.target) source = this.event.target;

		if (this.weather === status.id) {
			if (sourceEffect && sourceEffect.effectType === 'Ability') {
				if (this.gen > 5 || this.weatherData.duration === 0) {
					return false;
				}
			} else if (this.gen > 2 || status.id === 'sandstorm') {
				return false;
			}
		}
		if (status.id && source) {
			let result = this.runEvent('SetWeather', source, source, status);
			if (!result) {
				if (result === false) {
					if (source && sourceEffect && sourceEffect.weather) {
						this.add('-fail', source, sourceEffect, '[from]: ' + this.weather);
					} else if (source && sourceEffect && sourceEffect.effectType === 'Ability') {
						this.add('-ability', source, sourceEffect, '[from] ' + this.weather, '[fail]');
					}
				}
				return null;
			}
		}
		if (this.weather && !status.id) {
			let oldstatus = this.getWeather();
			this.singleEvent('End', oldstatus, this.weatherData, this);
		}
		let prevWeather = this.weather;
		let prevWeatherData = this.weatherData;
		this.weather = status.id;
		this.weatherData = {id: status.id};
		if (source) {
			this.weatherData.source = source;
			this.weatherData.sourcePosition = source.position;
		}
		if (status.duration) {
			this.weatherData.duration = status.duration;
		}
		if (status.durationCallback) {
			this.weatherData.duration = status.durationCallback.call(this, source, sourceEffect);
		}
		if (!this.singleEvent('Start', status, this.weatherData, this, source, sourceEffect)) {
			this.weather = prevWeather;
			this.weatherData = prevWeatherData;
			return false;
		}
		return true;
	}

	clearWeather() {
		return this.setWeather('');
	}

	effectiveWeather() {
		if (this.suppressingWeather()) return '';
		return this.weather;
	}

	/**
	 * @param {string | string[]} weather
	 */
	isWeather(weather) {
		let ourWeather = this.effectiveWeather();
		if (!Array.isArray(weather)) {
			return ourWeather === toId(weather);
		}
		return weather.map(toId).includes(ourWeather);
	}

	getWeather() {
		return this.getEffect(this.weather);
	}

	/**
	 * @param {string | Effect} status
	 * @param {Pokemon?} [source]
	 * @param {Effect?} [sourceEffect]
	 */
	setTerrain(status, source = null, sourceEffect = null) {
		status = this.getEffect(status);
		if (!sourceEffect && this.effect) sourceEffect = this.effect;
		if (!source && this.event && this.event.target) source = this.event.target;

		if (this.terrain === status.id) return false;
		if (this.terrain && !status.id) {
			let oldstatus = this.getTerrain();
			this.singleEvent('End', oldstatus, this.terrainData, this);
		}
		let prevTerrain = this.terrain;
		let prevTerrainData = this.terrainData;
		this.terrain = status.id;
		this.terrainData = {id: status.id};
		if (source) {
			this.terrainData.source = source;
			this.terrainData.sourcePosition = source.position;
		}
		if (status.duration) {
			this.terrainData.duration = status.duration;
		}
		if (status.durationCallback) {
			this.terrainData.duration = status.durationCallback.call(this, source, sourceEffect);
		}
		if (!this.singleEvent('Start', status, this.terrainData, this, source, sourceEffect)) {
			this.terrain = prevTerrain;
			this.terrainData = prevTerrainData;
			return false;
		}
		return true;
	}

	clearTerrain() {
		return this.setTerrain('');
	}

	/**
	 * @param {Pokemon | Side | Battle} [target]
	 */
	effectiveTerrain(target) {
		if (this.event) {
			if (!target) target = this.event.target;
		}
		if (!this.runEvent('TryTerrain', target)) return '';
		return this.terrain;
	}

	/**
	 * @param {string | string[]} terrain
	 * @param {Pokemon | Side | Battle} [target]
	 */
	isTerrain(terrain, target) {
		let ourTerrain = this.effectiveTerrain(target);
		if (!Array.isArray(terrain)) {
			return ourTerrain === toId(terrain);
		}
		return terrain.map(toId).includes(ourTerrain);
	}

	getTerrain() {
		return this.getEffect(this.terrain);
	}

	/**
	 * @param {string} [format]
	 */
	getFormat(format) {
		if (!format) return this.cachedFormat;
		return super.getFormat(format, true);
	}

	/**
	 * @param {string | Effect} status
	 * @param {Pokemon?} [source]
	 * @param {Effect?} [sourceEffect]
	 */
	addPseudoWeather(status, source = null, sourceEffect = null) {
		status = this.getEffect(status);
		if (this.pseudoWeather[status.id]) {
			if (!status.onRestart) return false;
			return this.singleEvent('Restart', status, this.pseudoWeather[status.id], this, source, sourceEffect);
		}
		this.pseudoWeather[status.id] = {id: status.id};
		if (source) {
			this.pseudoWeather[status.id].source = source;
			this.pseudoWeather[status.id].sourcePosition = source.position;
		}
		if (status.duration) {
			this.pseudoWeather[status.id].duration = status.duration;
		}
		if (status.durationCallback) {
			this.pseudoWeather[status.id].duration = status.durationCallback.call(this, source, sourceEffect);
		}
		if (!this.singleEvent('Start', status, this.pseudoWeather[status.id], this, source, sourceEffect)) {
			delete this.pseudoWeather[status.id];
			return false;
		}
		return true;
	}

	/**
	 * @param {string | Effect} status
	 */
	getPseudoWeather(status) {
		status = this.getEffect(status);
		if (!this.pseudoWeather[status.id]) return null;
		return status;
	}

	/**
	 * @param {string | Effect} status
	 */
	removePseudoWeather(status) {
		status = this.getEffect(status);
		if (!this.pseudoWeather[status.id]) return false;
		this.singleEvent('End', status, this.pseudoWeather[status.id], this);
		delete this.pseudoWeather[status.id];
		return true;
	}

	suppressingAttackEvents() {
		return this.activePokemon && this.activePokemon.isActive && this.activeMove && this.activeMove.ignoreAbility;
	}

	suppressingWeather() {
		for (const side of this.sides) {
			for (const pokemon of side.active) {
				if (pokemon && !pokemon.ignoringAbility() && pokemon.getAbility().suppressWeather) {
					return true;
				}
			}
		}
		return false;
	}

	/**
	 * @param {?Move} [move]
	 * @param {?Pokemon} [pokemon]
	 * @param {?Pokemon | false} [target]
	 */
	setActiveMove(move, pokemon, target) {
		if (!move) move = null;
		if (!pokemon) pokemon = null;
		if (!target) target = pokemon;
		this.activeMove = move;
		this.activePokemon = pokemon;
		this.activeTarget = target;
	}

	/**
	 * @param {boolean} [failed]
	 */
	clearActiveMove(failed) {
		if (this.activeMove) {
			if (!failed) {
				this.lastMove = this.activeMove;
			}
			this.activeMove = null;
			this.activePokemon = null;
			this.activeTarget = null;
		}
	}

	updateSpeed() {
		let actives = this.p1.active;
		for (const active of actives) {
			if (active) active.updateSpeed();
		}
		actives = this.p2.active;
		for (const active of actives) {
			if (active) active.updateSpeed();
		}
	}

	/**
	 * @param {AnyObject} a
	 * @param {AnyObject} b
	 */
	comparePriority(a, b) {
		a.priority = a.priority || 0;
		a.subPriority = a.subPriority || 0;
		a.speed = a.speed || 0;
		b.priority = b.priority || 0;
		b.subPriority = b.subPriority || 0;
		b.speed = b.speed || 0;
		if ((typeof a.order === 'number' || typeof b.order === 'number') && a.order !== b.order) {
			if (typeof a.order !== 'number') {
				return -1;
			}
			if (typeof b.order !== 'number') {
				return 1;
			}
			if (b.order - a.order) {
				return -(b.order - a.order);
			}
		}
		if (b.priority - a.priority) {
			return b.priority - a.priority;
		}
		if (b.speed - a.speed) {
			return b.speed - a.speed;
		}
		if (b.subOrder - a.subOrder) {
			return -(b.subOrder - a.subOrder);
		}
		return this.random() - 0.5;
	}

	/**
	 * @param {AnyObject} a
	 * @param {AnyObject} b
	 */
	static compareRedirectOrder(a, b) {
		a.priority = a.priority || 0;
		a.speed = a.speed || 0;
		b.priority = b.priority || 0;
		b.speed = b.speed || 0;
		if (b.priority - a.priority) {
			return b.priority - a.priority;
		}
		if (b.speed - a.speed) {
			return b.speed - a.speed;
		}
		if (b.thing.abilityOrder - a.thing.abilityOrder) {
			return -(b.thing.abilityOrder - a.thing.abilityOrder);
		}
		return 0;
	}

	/**
	 * @param {string} eventid
	 * @param {Effect} [effect]
	 * @param {boolean} [relayVar]
	 */
	eachEvent(eventid, effect, relayVar) {
		let actives = [];
		if (!effect && this.effect) effect = this.effect;
		for (const side of this.sides) {
			for (const pokemon of side.active) {
				if (pokemon) actives.push(pokemon);
			}
		}
		actives.sort((a, b) => {
			if (b.speed - a.speed) {
				return b.speed - a.speed;
			}
			return this.random() - 0.5;
		});
		for (const pokemon of actives) {
			this.runEvent(eventid, pokemon, null, effect, relayVar);
		}
		if (eventid === 'Weather' && this.gen >= 7) {
			// TODO: further research when updates happen
			this.eachEvent('Update');
		}
	}

	/**
	 * @param {string} eventid
	 * @param {any} [relayVar]
	 */
	residualEvent(eventid, relayVar) {
		let statuses = this.getRelevantEffectsInner(this, 'on' + eventid, null, null, false, true, 'duration');
		statuses.sort((a, b) => this.comparePriority(a, b));
		while (statuses.length) {
			let statusObj = statuses[0];
			statuses.shift();
			let status = statusObj.status;
			if (statusObj.thing.fainted) continue;
			if (statusObj.statusData && statusObj.statusData.duration) {
				statusObj.statusData.duration--;
				if (!statusObj.statusData.duration) {
					statusObj.end.call(statusObj.thing, status.id);
					continue;
				}
			}
			this.singleEvent(eventid, status, statusObj.statusData, statusObj.thing, relayVar);
		}
	}

	/**
	 * The entire event system revolves around this function
	 * (and its helper functions, getRelevant * )
	 * @param {string} eventid
	 * @param {?string | Effect} effect
	 * @param {?AnyObject} effectData
	 * @param {?string | Pokemon | Side | Battle} target
	 * @param {string | Pokemon | Effect | false?} [source]
	 * @param {?Effect | string} [sourceEffect]
	 * @param {any} [relayVar]
	 */
	singleEvent(eventid, effect, effectData, target, source, sourceEffect, relayVar) {
		if (this.eventDepth >= 8) {
			// oh fuck
			this.add('message', 'STACK LIMIT EXCEEDED');
			this.add('message', 'PLEASE REPORT IN BUG THREAD');
			this.add('message', 'Event: ' + eventid);
			this.add('message', 'Parent event: ' + this.event.id);
			throw new Error("Stack overflow");
		}
		//this.add('Event: ' + eventid + ' (depth ' + this.eventDepth + ')');
		effect = this.getEffect(effect);
		let hasRelayVar = true;
		if (relayVar === undefined) {
			relayVar = true;
			hasRelayVar = false;
		}

		// @ts-ignore
		if (effect.effectType === 'Status' && target.status !== effect.id) {
			// it's changed; call it off
			return relayVar;
		}
		if (eventid !== 'Start' && eventid !== 'TakeItem' && eventid !== 'Primal' && effect.effectType === 'Item' && (target instanceof Pokemon) && target.ignoringItem()) {
			this.debug(eventid + ' handler suppressed by Embargo, Klutz or Magic Room');
			return relayVar;
		}
		if (eventid !== 'End' && effect.effectType === 'Ability' && (target instanceof Pokemon) && target.ignoringAbility()) {
			this.debug(eventid + ' handler suppressed by Gastro Acid');
			return relayVar;
		}
		if (effect.effectType === 'Weather' && eventid !== 'Start' && eventid !== 'Residual' && eventid !== 'End' && this.suppressingWeather()) {
			this.debug(eventid + ' handler suppressed by Air Lock');
			return relayVar;
		}

		// @ts-ignore
		if (effect['on' + eventid] === undefined) return relayVar;
		let parentEffect = this.effect;
		let parentEffectData = this.effectData;
		let parentEvent = this.event;
		this.effect = effect;
		this.effectData = effectData || {};
		this.event = {id: eventid, target: target, source: source, effect: sourceEffect};
		this.eventDepth++;
		let args = [target, source, sourceEffect];
		if (hasRelayVar) args.unshift(relayVar);
		let returnVal;
		// @ts-ignore
		if (typeof effect['on' + eventid] === 'function') {
			// @ts-ignore
			returnVal = effect['on' + eventid].apply(this, args);
		} else {
			// @ts-ignore
			returnVal = effect['on' + eventid];
		}
		this.eventDepth--;
		this.effect = parentEffect;
		this.effectData = parentEffectData;
		this.event = parentEvent;
		if (returnVal === undefined) return relayVar;
		return returnVal;
	}

	/**
	 * runEvent is the core of Pokemon Showdown's event system.
	 *
	 * Basic usage
	 * ===========
	 *
	 *   this.runEvent('Blah')
	 * will trigger any onBlah global event handlers.
	 *
	 *   this.runEvent('Blah', target)
	 * will additionally trigger any onBlah handlers on the target, onAllyBlah
	 * handlers on any active pokemon on the target's team, and onFoeBlah
	 * handlers on any active pokemon on the target's foe's team
	 *
	 *   this.runEvent('Blah', target, source)
	 * will additionally trigger any onSourceBlah handlers on the source
	 *
	 *   this.runEvent('Blah', target, source, effect)
	 * will additionally pass the effect onto all event handlers triggered
	 *
	 *   this.runEvent('Blah', target, source, effect, relayVar)
	 * will additionally pass the relayVar as the first argument along all event
	 * handlers
	 *
	 * You may leave any of these null. For instance, if you have a relayVar but
	 * no source or effect:
	 *   this.runEvent('Damage', target, null, null, 50)
	 *
	 * Event handlers
	 * ==============
	 *
	 * Items, abilities, statuses, and other effects like SR, confusion, weather,
	 * or Trick Room can have event handlers. Event handlers are functions that
	 * can modify what happens during an event.
	 *
	 * event handlers are passed:
	 *   function (target, source, effect)
	 * although some of these can be blank.
	 *
	 * certain events have a relay variable, in which case they're passed:
	 *   function (relayVar, target, source, effect)
	 *
	 * Relay variables are variables that give additional information about the
	 * event. For instance, the damage event has a relayVar which is the amount
	 * of damage dealt.
	 *
	 * If a relay variable isn't passed to runEvent, there will still be a secret
	 * relayVar defaulting to `true`, but it won't get passed to any event
	 * handlers.
	 *
	 * After an event handler is run, its return value helps determine what
	 * happens next:
	 * 1. If the return value isn't `undefined`, relayVar is set to the return
	 *	value
	 * 2. If relayVar is falsy, no more event handlers are run
	 * 3. Otherwise, if there are more event handlers, the next one is run and
	 *	we go back to step 1.
	 * 4. Once all event handlers are run (or one of them results in a falsy
	 *	relayVar), relayVar is returned by runEvent
	 *
	 * As a shortcut, an event handler that isn't a function will be interpreted
	 * as a function that returns that value.
	 *
	 * You can have return values mean whatever you like, but in general, we
	 * follow the convention that returning `false` or `null` means
	 * stopping or interrupting the event.
	 *
	 * For instance, returning `false` from a TrySetStatus handler means that
	 * the pokemon doesn't get statused.
	 *
	 * If a failed event usually results in a message like "But it failed!"
	 * or "It had no effect!", returning `null` will suppress that message and
	 * returning `false` will display it. Returning `null` is useful if your
	 * event handler already gave its own custom failure message.
	 *
	 * Returning `undefined` means "don't change anything" or "keep going".
	 * A function that does nothing but return `undefined` is the equivalent
	 * of not having an event handler at all.
	 *
	 * Returning a value means that that value is the new `relayVar`. For
	 * instance, if a Damage event handler returns 50, the damage event
	 * will deal 50 damage instead of whatever it was going to deal before.
	 *
	 * Useful values
	 * =============
	 *
	 * In addition to all the methods and attributes of Dex, Battle, and
	 * Scripts, event handlers have some additional values they can access:
	 *
	 * this.effect:
	 *   the Effect having the event handler
	 * this.effectData:
	 *   the data store associated with the above Effect. This is a plain Object
	 *   and you can use it to store data for later event handlers.
	 * this.effectData.target:
	 *   the Pokemon, Side, or Battle that the event handler's effect was
	 *   attached to.
	 * this.event.id:
	 *   the event ID
	 * this.event.target, this.event.source, this.event.effect:
	 *   the target, source, and effect of the event. These are the same
	 *   variables that are passed as arguments to the event handler, but
	 *   they're useful for functions called by the event handler.
	 *
	 * @param {string} eventid
	 * @param {?Pokemon | Side | Battle} [target]
	 * @param {?string | Pokemon | false} [source]
	 * @param {?Effect | string} [effect]
	 * @param {any} [relayVar]
	 * @param {boolean} [onEffect]
	 * @param {boolean} [fastExit]
	 */
	runEvent(eventid, target, source, effect, relayVar, onEffect, fastExit) {
		// if (Battle.eventCounter) {
		// 	if (!Battle.eventCounter[eventid]) Battle.eventCounter[eventid] = 0;
		// 	Battle.eventCounter[eventid]++;
		// }
		if (this.eventDepth >= 8) {
			// oh fuck
			this.add('message', 'STACK LIMIT EXCEEDED');
			this.add('message', 'PLEASE REPORT IN BUG THREAD');
			this.add('message', 'Event: ' + eventid);
			this.add('message', 'Parent event: ' + this.event.id);
			throw new Error("Stack overflow");
		}
		if (!target) target = this;
		let statuses = this.getRelevantEffects(target, 'on' + eventid, 'onSource' + eventid, source);
		if (fastExit) {
			statuses.sort(Battle.compareRedirectOrder);
		} else {
			statuses.sort((a, b) => this.comparePriority(a, b));
		}
		let hasRelayVar = true;
		effect = this.getEffect(effect);
		let args = [target, source, effect];
		//console.log('Event: ' + eventid + ' (depth ' + this.eventDepth + ') t:' + target.id + ' s:' + (!source || source.id) + ' e:' + effect.id);
		if (relayVar === undefined || relayVar === null) {
			relayVar = true;
			hasRelayVar = false;
		} else {
			args.unshift(relayVar);
		}

		let parentEvent = this.event;
		this.event = {id: eventid, target: target, source: source, effect: effect, modifier: 1};
		this.eventDepth++;

		if (onEffect && 'on' + eventid in effect) {
			// @ts-ignore
			statuses.unshift({status: effect, callback: effect['on' + eventid], statusData: {}, end: null, thing: target});
		}
		for (const statusid of statuses) {
			let status = statusid.status;
			let thing = statusid.thing;
			//this.debug('match ' + eventid + ': ' + status.id + ' ' + status.effectType);
			if (status.effectType === 'Status' && thing.status !== status.id) {
				// it's changed; call it off
				continue;
			}
			if (status.effectType === 'Ability' && !status.isUnbreakable && this.suppressingAttackEvents() && this.activePokemon !== thing) {
				// ignore attacking events
				let AttackingEvents = {
					BeforeMove: 1,
					BasePower: 1,
					Immunity: 1,
					RedirectTarget: 1,
					Heal: 1,
					SetStatus: 1,
					CriticalHit: 1,
					ModifyAtk: 1, ModifyDef: 1, ModifySpA: 1, ModifySpD: 1, ModifySpe: 1, ModifyAccuracy: 1,
					ModifyBoost: 1,
					ModifyDamage: 1,
					ModifySecondaries: 1,
					ModifyWeight: 1,
					TryAddVolatile: 1,
					TryHit: 1,
					TryHitSide: 1,
					TryMove: 1,
					Boost: 1,
					DragOut: 1,
					Effectiveness: 1,
				};
				if (eventid in AttackingEvents) {
					this.debug(eventid + ' handler suppressed by Mold Breaker');
					continue;
				} else if (eventid === 'Damage' && effect && effect.effectType === 'Move') {
					this.debug(eventid + ' handler suppressed by Mold Breaker');
					continue;
				}
			}
			if (eventid !== 'Start' && eventid !== 'SwitchIn' && eventid !== 'TakeItem' && status.effectType === 'Item' && (thing instanceof Pokemon) && thing.ignoringItem()) {
				if (eventid !== 'Update') {
					this.debug(eventid + ' handler suppressed by Embargo, Klutz or Magic Room');
				}
				continue;
			} else if (eventid !== 'End' && status.effectType === 'Ability' && (thing instanceof Pokemon) && thing.ignoringAbility()) {
				if (eventid !== 'Update') {
					this.debug(eventid + ' handler suppressed by Gastro Acid');
				}
				continue;
			}
			if ((status.effectType === 'Weather' || eventid === 'Weather') && eventid !== 'Residual' && eventid !== 'End' && this.suppressingWeather()) {
				this.debug(eventid + ' handler suppressed by Air Lock');
				continue;
			}
			let returnVal;
			if (typeof statusid.callback === 'function') {
				let parentEffect = this.effect;
				let parentEffectData = this.effectData;
				this.effect = statusid.status;
				this.effectData = statusid.statusData || {};
				this.effectData.target = thing;

				returnVal = statusid.callback.apply(this, args);

				this.effect = parentEffect;
				this.effectData = parentEffectData;
			} else {
				returnVal = statusid.callback;
			}

			if (returnVal !== undefined) {
				relayVar = returnVal;
				if (!relayVar || fastExit) break;
				if (hasRelayVar) {
					args[0] = relayVar;
				}
			}
		}

		this.eventDepth--;
		if (this.event.modifier !== 1 && typeof relayVar === 'number') {
			// this.debug(eventid + ' modifier: 0x' + ('0000' + (this.event.modifier * 4096).toString(16)).slice(-4).toUpperCase());
			relayVar = this.modify(relayVar, this.event.modifier);
		}
		this.event = parentEvent;
		return relayVar;
	}

	/**
	 * priorityEvent works just like runEvent, except it exits and returns
	 * on the first non-undefined value instead of only on null/false.
	 * @param {string} eventid
	 * @param {Pokemon | Side | Battle} target
	 * @param {?Pokemon} [source]
	 * @param {Effect} [effect]
	 * @param {any} [relayVar]
	 * @param {boolean} [onEffect]
	 * @return {any}
	 */
	priorityEvent(eventid, target, source, effect, relayVar, onEffect) {
		return this.runEvent(eventid, target, source, effect, relayVar, onEffect, true);
	}

	/**
	 * @param {AnyObject[]} statuses
	 * @param {string} callbackType
	 */
	resolveLastPriority(statuses, callbackType) {
		let order = false;
		let priority = 0;
		let subOrder = 0;
		let status = statuses[statuses.length - 1];
		if (status.status[callbackType + 'Order']) {
			order = status.status[callbackType + 'Order'];
		}
		if (status.status[callbackType + 'Priority']) {
			priority = status.status[callbackType + 'Priority'];
		} else if (status.status[callbackType + 'SubOrder']) {
			subOrder = status.status[callbackType + 'SubOrder'];
		}

		status.order = order;
		status.priority = priority;
		status.subOrder = subOrder;
		if (status.thing && status.thing.getStat) status.speed = status.thing.speed;
	}

	/**
	 * bubbles up to parents
	 * @param {Pokemon | Side | Battle} thing
	 * @param {string} callbackType
	 * @param {string} foeCallbackType
	 * @param {?string | Pokemon | Side | Battle | false} [foeThing]
	 */
	getRelevantEffects(thing, callbackType, foeCallbackType, foeThing) {
		let statuses = this.getRelevantEffectsInner(thing, callbackType, foeCallbackType, foeThing, true, false);
		//if (statuses[0]) this.debug('match ' + callbackType + ': ' + statuses[0].status.id);
		return statuses;
	}

	/**
	 * @param {string | Pokemon | Side | Battle} thing
	 * @param {string} callbackType
	 * @param {?string} foeCallbackType
	 * @param {?string | Pokemon | Side | Battle | false} [foeThing]
	 * @param {boolean} bubbleUp
	 * @param {boolean} bubbleDown
	 * @param {string} [getAll]
	 */
	getRelevantEffectsInner(thing, callbackType, foeCallbackType, foeThing, bubbleUp, bubbleDown, getAll) {
		if (!callbackType || !thing) return [];
		/**@type {AnyObject[]} */
		let statuses = [];

		if (thing instanceof Battle) {
			for (let i in this.pseudoWeather) {
				let pseudoWeather = this.getPseudoWeather(i);
				// @ts-ignore
				if (pseudoWeather[callbackType] !== undefined || (getAll && thing.pseudoWeather[i][getAll])) {
					// @ts-ignore
					statuses.push({status: pseudoWeather, callback: pseudoWeather[callbackType], statusData: this.pseudoWeather[i], end: this.removePseudoWeather, thing: thing});
					this.resolveLastPriority(statuses, callbackType);
				}
			}
			let weather = this.getWeather();
			// @ts-ignore
			if (weather[callbackType] !== undefined || (getAll && thing.weatherData[getAll])) {
				// @ts-ignore
				statuses.push({status: weather, callback: weather[callbackType], statusData: this.weatherData, end: this.clearWeather, thing: thing, priority: weather[callbackType + 'Priority'] || 0});
				this.resolveLastPriority(statuses, callbackType);
			}
			let terrain = this.getTerrain();
			// @ts-ignore
			if (terrain[callbackType] !== undefined || (getAll && thing.terrainData[getAll])) {
				// @ts-ignore
				statuses.push({status: terrain, callback: terrain[callbackType], statusData: this.terrainData, end: this.clearTerrain, thing: thing, priority: terrain[callbackType + 'Priority'] || 0});
				this.resolveLastPriority(statuses, callbackType);
			}
			let format = this.getFormat();
			// @ts-ignore
			if (format[callbackType] !== undefined || (getAll && thing.formatData[getAll])) {
				// @ts-ignore
				statuses.push({status: format, callback: format[callbackType], statusData: this.formatData, end: function () {}, thing: thing, priority: format[callbackType + 'Priority'] || 0});
				this.resolveLastPriority(statuses, callbackType);
			}
			if (this.events && this.events[callbackType] !== undefined) {
				for (const handler of this.events[callbackType]) {
					let statusData;
					switch (handler.target.effectType) {
					case 'Format':
						statusData = this.formatData;
					}
					statuses.push({status: handler.target, callback: handler.callback, statusData: statusData, end: function () {}, thing: thing, priority: handler.priority, order: handler.order, subOrder: handler.subOrder});
				}
			}
			if (bubbleDown) {
				statuses = statuses.concat(this.getRelevantEffectsInner(this.p1, callbackType, null, null, false, true, getAll));
				statuses = statuses.concat(this.getRelevantEffectsInner(this.p2, callbackType, null, null, false, true, getAll));
			}
			return statuses;
		}

		if (thing instanceof Side) {
			for (let i in thing.sideConditions) {
				let sideCondition = thing.getSideCondition(i);
				// @ts-ignore
				if (sideCondition[callbackType] !== undefined || (getAll && thing.sideConditions[i][getAll])) {
					// @ts-ignore
					statuses.push({status: sideCondition, callback: sideCondition[callbackType], statusData: thing.sideConditions[i], end: thing.removeSideCondition, thing: thing});
					this.resolveLastPriority(statuses, callbackType);
				}
			}
			if (foeCallbackType) {
				statuses = statuses.concat(this.getRelevantEffectsInner(thing.foe, foeCallbackType, null, null, false, false, getAll));
				if (foeCallbackType.substr(0, 5) === 'onFoe') {
					let eventName = foeCallbackType.substr(5);
					statuses = statuses.concat(this.getRelevantEffectsInner(thing.foe, 'onAny' + eventName, null, null, false, false, getAll));
					statuses = statuses.concat(this.getRelevantEffectsInner(thing, 'onAny' + eventName, null, null, false, false, getAll));
				}
			}
			if (bubbleUp) {
				statuses = statuses.concat(this.getRelevantEffectsInner(this, callbackType, null, null, true, false, getAll));
			}
			if (bubbleDown) {
				for (const active of thing.active) {
					statuses = statuses.concat(this.getRelevantEffectsInner(active, callbackType, null, null, false, true, getAll));
				}
			}
			return statuses;
		}

		if (!(thing instanceof Pokemon)) {
			//this.debug(JSON.stringify(thing));
			return statuses;
		}
		let status = thing.getStatus();
		// @ts-ignore
		if (status[callbackType] !== undefined || (getAll && thing.statusData[getAll])) {
			// @ts-ignore
			statuses.push({status: status, callback: status[callbackType], statusData: thing.statusData, end: thing.clearStatus, thing: thing});
			this.resolveLastPriority(statuses, callbackType);
		}
		for (let i in thing.volatiles) {
			let volatile = thing.getVolatile(i);
			// @ts-ignore
			if (volatile[callbackType] !== undefined || (getAll && thing.volatiles[i][getAll])) {
				// @ts-ignore
				statuses.push({status: volatile, callback: volatile[callbackType], statusData: thing.volatiles[i], end: thing.removeVolatile, thing: thing});
				this.resolveLastPriority(statuses, callbackType);
			}
		}
		let ability = thing.getAbility();
		// @ts-ignore
		if (ability[callbackType] !== undefined || (getAll && thing.abilityData[getAll])) {
			// @ts-ignore
			statuses.push({status: ability, callback: ability[callbackType], statusData: thing.abilityData, end: thing.clearAbility, thing: thing});
			this.resolveLastPriority(statuses, callbackType);
		}
		let item = thing.getItem();
		// @ts-ignore
		if (item[callbackType] !== undefined || (getAll && thing.itemData[getAll])) {
			// @ts-ignore
			statuses.push({status: item, callback: item[callbackType], statusData: thing.itemData, end: thing.clearItem, thing: thing});
			this.resolveLastPriority(statuses, callbackType);
		}
		let species = thing.baseTemplate;
		// @ts-ignore
		if (species[callbackType] !== undefined) {
			// @ts-ignore
			statuses.push({status: species, callback: species[callbackType], statusData: thing.speciesData, end: function () {}, thing: thing});
			this.resolveLastPriority(statuses, callbackType);
		}

		if (foeThing && foeCallbackType && foeCallbackType.substr(0, 8) !== 'onSource') {
			statuses = statuses.concat(this.getRelevantEffectsInner(foeThing, foeCallbackType, null, null, false, false, getAll));
		} else if (foeCallbackType) {
			let eventName = '';
			if (foeCallbackType.substr(0, 8) === 'onSource') {
				eventName = foeCallbackType.substr(8);
				if (foeThing) {
					statuses = statuses.concat(this.getRelevantEffectsInner(foeThing, foeCallbackType, null, null, false, false, getAll));
				}
				foeCallbackType = 'onFoe' + eventName;
				foeThing = null;
			}
			if (foeCallbackType.substr(0, 5) === 'onFoe') {
				eventName = foeCallbackType.substr(5);
				for (const allyActive of thing.side.active) {
					if (!allyActive || allyActive.fainted) continue;
					statuses = statuses.concat(this.getRelevantEffectsInner(allyActive, 'onAlly' + eventName, null, null, false, false, getAll));
					statuses = statuses.concat(this.getRelevantEffectsInner(allyActive, 'onAny' + eventName, null, null, false, false, getAll));
				}
				for (const foeActive of thing.side.foe.active) {
					if (!foeActive || foeActive.fainted) continue;
					statuses = statuses.concat(this.getRelevantEffectsInner(foeActive, 'onAny' + eventName, null, null, false, false, getAll));
				}
			}
			for (const foeActive of thing.side.foe.active) {
				if (!foeActive || foeActive.fainted) continue;
				statuses = statuses.concat(this.getRelevantEffectsInner(foeActive, foeCallbackType, null, null, false, false, getAll));
			}
		}
		if (bubbleUp) {
			statuses = statuses.concat(this.getRelevantEffectsInner(thing.side, callbackType, foeCallbackType, null, true, false, getAll));
		}
		return statuses;
	}

	/**
	 * Use this function to attach custom event handlers to a battle. See Battle#runEvent for
	 * more information on how to write callbacks for event handlers.
	 *
	 * Try to use this sparingly. Most event handlers can be simply placed in a format instead.
	 *
	 *     this.onEvent(eventid, target, callback)
	 * will set the callback as an event handler for the target when eventid is called with the
	 * default priority. Currently only valid formats are supported as targets but this will
	 * eventually be expanded to support other target types.
	 *
	 *     this.onEvent(eventid, target, priority, callback)
	 * will set the callback as an event handler for the target when eventid is called with the
	 * provided priority. Priority can either be a number or an object that contains the priority,
	 * order, and subOrder for the event handler as needed (undefined keys will use default values)
	 *
	 * @param {string} eventid
	 * @param {Format} target
	 * @param {AnyObject[]} rest
	 */
	onEvent(eventid, target, ...rest) { // rest = [priority, callback]
		if (!eventid) throw new TypeError("Event handlers must have an event to listen to");
		if (!target) throw new TypeError("Event handlers must have a target");
		if (!rest.length) throw new TypeError("Event handlers must have a callback");

		if (target.effectType !== 'Format') {
			throw new TypeError(`${target.name} is a ${target.effectType} but only Format targets are supported right now`);
		}

		let callback, priority, order, subOrder, data;
		if (rest.length === 1) {
			[callback] = rest;
			priority = 0;
			order = false;
			subOrder = 0;
		} else {
			[data, callback] = rest;
			if (typeof data === 'object') {
				priority = data['priority'] || 0;
				order = data['order'] || false;
				subOrder = data['subOrder'] || 0;
			} else {
				priority = data || 0;
				order = false;
				subOrder = 0;
			}
		}

		let eventHandler = {callback, target, priority, order, subOrder};

		let callbackType = `on${eventid}`;
		if (!this.events) this.events = {};
		if (this.events[callbackType] === undefined) {
			this.events[callbackType] = [eventHandler];
		} else {
			this.events[callbackType].push(eventHandler);
		}
	}

	/**
	 * @param {string | Pokemon} id
	 */
	getPokemon(id) {
		if (typeof id !== 'string') id = id.id;
		for (const pokemon of this.p1.pokemon) {
			if (pokemon.id === id) return pokemon;
		}
		for (const pokemon of this.p2.pokemon) {
			if (pokemon.id === id) return pokemon;
		}
		return null;
	}

	/**
	 * @param {string} [type]
	 */
	makeRequest(type) {
		if (type) {
			this.currentRequest = type;
			this.p1.clearChoice();
			this.p2.clearChoice();
		} else {
			type = this.currentRequest;
		}

		// default to no request
		/** @type {any} */
		let p1request = null;
		/** @type {any} */
		let p2request = null;
		this.p1.currentRequest = '';
		this.p2.currentRequest = '';
		let switchTable = [];

		switch (type) {
		case 'switch': {
			for (const active of this.p1.active) {
				switchTable.push(!!(active && active.switchFlag));
			}
			if (switchTable.some(flag => flag === true)) {
				this.p1.currentRequest = 'switch';
				p1request = {forceSwitch: switchTable, side: this.p1.getRequestData()};
			}
			switchTable = [];
			for (const active of this.p2.active) {
				switchTable.push(!!(active && active.switchFlag));
			}
			if (switchTable.some(flag => flag === true)) {
				this.p2.currentRequest = 'switch';
				p2request = {forceSwitch: switchTable, side: this.p2.getRequestData()};
			}
			break;
		}

		case 'teampreview':
			let teamLengthData = this.getFormat().teamLength;
			let maxTeamSize = teamLengthData && teamLengthData.battle;
			this.add('teampreview' + (maxTeamSize ? '|' + maxTeamSize : ''));
			if (!maxTeamSize) maxTeamSize = 6;
			this.p1.maxTeamSize = maxTeamSize;
			this.p2.maxTeamSize = maxTeamSize;
			this.p1.currentRequest = 'teampreview';
			p1request = {teamPreview: true, maxTeamSize: maxTeamSize, side: this.p1.getRequestData()};
			this.p2.currentRequest = 'teampreview';
			p2request = {teamPreview: true, maxTeamSize: maxTeamSize, side: this.p2.getRequestData()};
			break;

		default: {
			this.p1.currentRequest = 'move';
			let activeData = this.p1.active.map(pokemon => pokemon && pokemon.getRequestData());
			p1request = {active: activeData, side: this.p1.getRequestData()};

			this.p2.currentRequest = 'move';
			activeData = this.p2.active.map(pokemon => pokemon && pokemon.getRequestData());
			p2request = {active: activeData, side: this.p2.getRequestData()};
			break;
		}
		}

		if (p1request) {
			if (!this.supportCancel || !p2request) p1request.noCancel = true;
			this.p1.emitRequest(p1request);
		} else {
			this.p1.emitRequest({wait: true, side: this.p1.getRequestData()});
		}

		if (p2request) {
			if (!this.supportCancel || !p1request) p2request.noCancel = true;
			this.p2.emitRequest(p2request);
		} else {
			this.p2.emitRequest({wait: true, side: this.p2.getRequestData()});
		}

		if (this.p1.isChoiceDone() && this.p2.isChoiceDone()) {
			throw new Error(`Choices are done immediately after a request`);
		}
	}

	tiebreak() {
		this.inputLog.push(`>tiebreak`);
		this.add('message', "Time's up! Going to tiebreaker...");
		const notFainted = this.sides.map(side => (
			side.pokemon.filter(pokemon => !pokemon.fainted).length
		));
		this.add('-message', this.sides.map((side, i) => (
			`${side.name}: ${notFainted[i]} Pokemon left`
		)).join('; '));
		const maxNotFainted = Math.max(...notFainted);
		let tiedSides = this.sides.filter((side, i) => notFainted[i] === maxNotFainted);
		if (tiedSides.length <= 1) {
			return this.win(tiedSides[0]);
		}

		const hpPercentage = tiedSides.map(side => (
			side.pokemon.map(pokemon => pokemon.hp / pokemon.maxhp).reduce((a, b) => a + b) * 100 / 6
		));
		this.add('-message', tiedSides.map((side, i) => (
			`${side.name}: ${Math.round(hpPercentage[i])}% total HP left`
		)).join('; '));
		const maxPercentage = Math.max(...hpPercentage);
		tiedSides = tiedSides.filter((side, i) => hpPercentage[i] === maxPercentage);
		if (tiedSides.length <= 1) {
			return this.win(tiedSides[0]);
		}

		const hpTotal = tiedSides.map(side => (
			side.pokemon.map(pokemon => pokemon.hp).reduce((a, b) => a + b)
		));
		this.add('-message', tiedSides.map((side, i) => (
			`${side.name}: ${Math.round(hpTotal[i])} total HP left`
		)).join('; '));
		const maxTotal = Math.max(...hpTotal);
		tiedSides = tiedSides.filter((side, i) => hpTotal[i] === maxTotal);
		if (tiedSides.length <= 1) {
			return this.win(tiedSides[0]);
		}
		this.tie();
	}

	/**
	 * @param {PlayerSlot?} [side]
	 */
	forceWin(side = null) {
		if (side) {
			this.inputLog.push(`>forcewin ${side}`);
		} else {
			this.inputLog.push(`>forcetie`);
		}
		this.win(side);
	}

	tie() {
		this.win();
	}

	/**
	 * @param {?string | Side} [side]
	 */
	win(side) {
		if (this.ended) {
			return false;
		}
		if (side === 'p1' || side === 'p2') {
			side = this[side];
		} else if (side !== this.p1 && side !== this.p2) {
			side = null;
		}
		this.winner = side ? side.name : '';

		this.add('');
		if (side) {
			this.add('win', side.name);
		} else {
			this.add('tie');
		}
		this.ended = true;
		this.active = false;
		this.currentRequest = '';
		for (const side of this.sides) {
			side.currentRequest = '';
		}
		return true;
	}

	/**
	 * @param {Pokemon} pokemon
	 * @param {number} [pos]
	 * @param {Effect?} sourceEffect
	 */
	switchIn(pokemon, pos, sourceEffect = null) {
		if (!pokemon || pokemon.isActive) return false;
		if (!pos) pos = 0;
		let side = pokemon.side;
		if (pos >= side.active.length) {
			throw new Error("Invalid switch position");
		}
		let newMove = null;
		if (side.active[pos]) {
			let oldActive = side.active[pos];
			if (this.gen === 4 && sourceEffect) {
				newMove = oldActive.lastMove;
			}
			if (this.cancelMove(oldActive)) {
				for (const foeActive of side.foe.active) {
					if (foeActive.isStale >= 2) {
						oldActive.isStaleCon++;
						oldActive.isStaleSource = 'drag';
						break;
					}
				}
			}
			if (oldActive.switchCopyFlag) {
				oldActive.switchCopyFlag = false;
				pokemon.copyVolatileFrom(oldActive);
			}
		}
		if (newMove) pokemon.lastMove = newMove;
		pokemon.isActive = true;
		this.runEvent('BeforeSwitchIn', pokemon);
		if (side.active[pos]) {
			let oldActive = side.active[pos];
			oldActive.isActive = false;
			oldActive.isStarted = false;
			oldActive.usedItemThisTurn = false;
			oldActive.position = pokemon.position;
			pokemon.position = pos;
			side.pokemon[pokemon.position] = pokemon;
			side.pokemon[oldActive.position] = oldActive;
			this.cancelMove(oldActive);
			oldActive.clearVolatile();
		}
		side.active[pos] = pokemon;
		pokemon.activeTurns = 0;
		for (let m in pokemon.moveSlots) {
			pokemon.moveSlots[m].used = false;
		}
		this.add('switch', pokemon, pokemon.getDetails);
		if (sourceEffect) this.log[this.log.length - 1] += `|[from]${sourceEffect.fullname}`;
		this.insertQueue({pokemon: pokemon, choice: 'runUnnerve'});
		this.insertQueue({pokemon: pokemon, choice: 'runSwitch'});
	}

	/**
	 * @param {Side} side
	 */
	canSwitch(side) {
		let canSwitchIn = [];
		for (let i = side.active.length; i < side.pokemon.length; i++) {
			let pokemon = side.pokemon[i];
			if (!pokemon.fainted) {
				canSwitchIn.push(pokemon);
			}
		}
		return canSwitchIn.length;
	}

	/**
	 * @param {Side} side
	 */
	getRandomSwitchable(side) {
		let canSwitchIn = [];
		for (let i = side.active.length; i < side.pokemon.length; i++) {
			let pokemon = side.pokemon[i];
			if (!pokemon.fainted) {
				canSwitchIn.push(pokemon);
			}
		}
		if (!canSwitchIn.length) {
			return null;
		}
		return this.sample(canSwitchIn);
	}

	/**
	 * @param {Side} side
	 * @param {number} [pos]
	 */
	dragIn(side, pos) {
		if (!pos) pos = 0;
		if (pos >= side.active.length) return false;
		let pokemon = this.getRandomSwitchable(side);
		if (!pokemon || pokemon.isActive) return false;
		this.runEvent('BeforeSwitchIn', pokemon);
		if (side.active[pos]) {
			let oldActive = side.active[pos];
			if (!oldActive.hp) {
				return false;
			}
			if (!this.runEvent('DragOut', oldActive)) {
				return false;
			}
			this.runEvent('SwitchOut', oldActive);
			oldActive.illusion = null;
			this.singleEvent('End', this.getAbility(oldActive.ability), oldActive.abilityData, oldActive);
			oldActive.isActive = false;
			oldActive.isStarted = false;
			oldActive.usedItemThisTurn = false;
			oldActive.position = pokemon.position;
			pokemon.position = pos;
			side.pokemon[pokemon.position] = pokemon;
			side.pokemon[oldActive.position] = oldActive;
			if (this.cancelMove(oldActive)) {
				for (const foeActive of side.foe.active) {
					if (foeActive.isStale >= 2) {
						oldActive.isStaleCon++;
						oldActive.isStaleSource = 'drag';
						break;
					}
				}
			}
			oldActive.clearVolatile();
		}
		side.active[pos] = pokemon;
		pokemon.isActive = true;
		pokemon.activeTurns = 0;
		if (this.gen === 2) pokemon.draggedIn = this.turn;
		for (let m in pokemon.moveSlots) {
			pokemon.moveSlots[m].used = false;
		}
		this.add('drag', pokemon, pokemon.getDetails);
		if (this.gen >= 5) {
			this.singleEvent('PreStart', pokemon.getAbility(), pokemon.abilityData, pokemon);
			this.runEvent('SwitchIn', pokemon);
			if (!pokemon.hp) return true;
			pokemon.isStarted = true;
			if (!pokemon.fainted) {
				this.singleEvent('Start', pokemon.getAbility(), pokemon.abilityData, pokemon);
				this.singleEvent('Start', pokemon.getItem(), pokemon.itemData, pokemon);
			}
		} else {
			this.insertQueue({pokemon: pokemon, choice: 'runSwitch'});
		}
		return true;
	}

	/**
	 * @param {Pokemon} pokemon
	 * @param {number} slot
	 * @param {string | AnyObject} [attributes]
	 */
	swapPosition(pokemon, slot, attributes) {
		if (slot >= pokemon.side.active.length) {
			throw new Error("Invalid swap position");
		}
		let target = pokemon.side.active[slot];
		if (slot !== 1 && (!target || target.fainted)) return false;

		this.add('swap', pokemon, slot, attributes || '');

		let side = pokemon.side;
		side.pokemon[pokemon.position] = target;
		side.pokemon[slot] = pokemon;
		side.active[pokemon.position] = side.pokemon[pokemon.position];
		side.active[slot] = side.pokemon[slot];
		if (target) target.position = pokemon.position;
		pokemon.position = slot;
		return true;
	}

	/**
	 * @param {Pokemon} pokemon
	 * @param {Pokemon} [source]
	 * @param {Effect} [effect]
	 */
	faint(pokemon, source, effect) {
		pokemon.faint(source, effect);
	}

	nextTurn() {
		this.turn++;
		let allStale = true;
		/** @type {?Pokemon} */
		let oneStale = null;
		for (const side of this.sides) {
			for (const pokemon of side.active) {
				if (!pokemon) continue;
				pokemon.moveThisTurn = '';
				pokemon.usedItemThisTurn = false;
				pokemon.newlySwitched = false;
				pokemon.moveLastTurnResult = pokemon.moveThisTurnResult;
				pokemon.moveThisTurnResult = undefined;

				pokemon.maybeDisabled = false;
				for (const moveSlot of pokemon.moveSlots) {
					moveSlot.disabled = false;
					moveSlot.disabledSource = '';
				}
				this.runEvent('DisableMove', pokemon);
				if (!pokemon.ateBerry) pokemon.disableMove('belch');

				if (pokemon.lastAttackedBy) {
					if (pokemon.lastAttackedBy.pokemon.isActive) {
						pokemon.lastAttackedBy.thisTurn = false;
					} else {
						pokemon.lastAttackedBy = null;
					}
					if (this.gen >= 7) pokemon.knownType = true; // If it was an illusion, it's not any more
				}

				if (this.gen >= 7) {
					// In Gen 7, the real type of every Pokemon is visible to all players via the bottom screen while making choices
					const seenPokemon = pokemon.illusion || pokemon;
					const realTypeString = seenPokemon.getTypes(true).join('/');
					if (realTypeString !== seenPokemon.apparentType) {
						this.add('-start', pokemon, 'typechange', realTypeString, '[silent]');
						seenPokemon.apparentType = realTypeString;
						if (pokemon.addedType) {
							// The typechange message removes the added type, so put it back
							this.add('-start', pokemon, 'typeadd', pokemon.addedType, '[silent]');
						}
					}
				}

				pokemon.trapped = pokemon.maybeTrapped = false;
				this.runEvent('TrapPokemon', pokemon);
				if (!pokemon.knownType || this.getImmunity('trapped', pokemon)) {
					this.runEvent('MaybeTrapPokemon', pokemon);
				}
				// canceling switches would leak information
				// if a foe might have a trapping ability
				if (this.gen > 2) {
					for (const source of pokemon.side.foe.active) {
						if (!source || source.fainted) continue;
						let template = (source.illusion || source).template;
						if (!template.abilities) continue;
						for (let abilitySlot in template.abilities) {
							// @ts-ignore
							let abilityName = template.abilities[abilitySlot];
							if (abilityName === source.ability) {
								// pokemon event was already run above so we don't need
								// to run it again.
								continue;
							}
							const ruleTable = this.getRuleTable(this.getFormat());
							if (!ruleTable.has('-illegal') && !this.getFormat().team) {
								// hackmons format
								continue;
							} else if (abilitySlot === 'H' && template.unreleasedHidden) {
								// unreleased hidden ability
								continue;
							}
							let ability = this.getAbility(abilityName);
							if (ruleTable.has('-ability:' + ability.id)) continue;
							if (pokemon.knownType && !this.getImmunity('trapped', pokemon)) continue;
							this.singleEvent('FoeMaybeTrapPokemon', ability, {}, pokemon, source);
						}
					}
				}

				if (pokemon.fainted) continue;
				if (pokemon.isStale < 2) {
					if (pokemon.isStaleCon >= 2) {
						if (pokemon.hp >= pokemon.isStaleHP - pokemon.maxhp / 100) {
							pokemon.isStale++;
							if (this.firstStaleWarned && pokemon.isStale < 2) {
								switch (pokemon.isStaleSource) {
								case 'struggle':
									this.add('bigerror', `${pokemon.name} isn't losing HP from Struggle. If this continues, it will be classified as being in an endless loop`);
									break;
								case 'drag':
									this.add('bigerror', `${pokemon.name} isn't losing PP or HP from being forced to switch. If this continues, it will be classified as being in an endless loop`);
									break;
								case 'switch':
									this.add('bigerror', `${pokemon.name} isn't losing PP or HP from repeatedly switching. If this continues, it will be classified as being in an endless loop`);
									break;
								}
							}
						}
						pokemon.isStaleCon = 0;
						pokemon.isStalePPTurns = 0;
						pokemon.isStaleHP = pokemon.hp;
					}
					if (pokemon.isStalePPTurns >= 5) {
						if (pokemon.hp >= pokemon.isStaleHP - pokemon.maxhp / 100) {
							pokemon.isStale++;
							pokemon.isStaleSource = 'ppstall';
							if (this.firstStaleWarned && pokemon.isStale < 2) {
								this.add('bigerror', `${pokemon.name} isn't losing PP or HP. If it keeps on not losing PP or HP, it will be classified as being in an endless loop.`);
							}
						}
						pokemon.isStaleCon = 0;
						pokemon.isStalePPTurns = 0;
						pokemon.isStaleHP = pokemon.hp;
					}
				}
				if (pokemon.getMoves().length === 0) {
					pokemon.isStaleCon++;
					pokemon.isStaleSource = 'struggle';
				}
				if (pokemon.isStale < 2) {
					allStale = false;
				} else if (pokemon.isStale && !pokemon.staleWarned) {
					oneStale = pokemon;
				}
				if (!pokemon.isStalePPTurns) {
					pokemon.isStaleHP = pokemon.hp;
					if (pokemon.activeTurns) pokemon.isStaleCon = 0;
				}
				if (pokemon.activeTurns) {
					pokemon.isStalePPTurns++;
				}
				pokemon.activeTurns++;
			}
			side.faintedLastTurn = side.faintedThisTurn;
			side.faintedThisTurn = false;
		}
		const ruleTable = this.getRuleTable(this.getFormat());
		if (ruleTable.has('endlessbattleclause')) {
			if (oneStale) {
				let activationWarning = ` - If all active Pok\u00e9mon go in an endless loop, Endless Battle Clause will activate.`;
				if (allStale) activationWarning = ``;
				let loopReason = ``;
				switch (oneStale.isStaleSource) {
				case 'struggle':
					loopReason = `: it isn't losing HP from Struggle`;
					break;
				case 'drag':
					loopReason = `: it isn't losing PP or HP from being forced to switch`;
					break;
				case 'switch':
					loopReason = `: it isn't losing PP or HP from repeatedly switching`;
					break;
				case 'getleppa':
					loopReason = `: it got a Leppa Berry it didn't start with`;
					break;
				case 'useleppa':
					loopReason = `: it used a Leppa Berry it didn't start with`;
					break;
				case 'ppstall':
					loopReason = `: it isn't losing PP or HP`;
					break;
				case 'ppoverflow':
					loopReason = `: its PP overflowed`;
					break;
				}
				this.add('bigerror', `${oneStale.name} is in an endless loop${loopReason}.${activationWarning}`);
				oneStale.staleWarned = true;
				this.firstStaleWarned = true;
			}
			if (allStale) {
				this.add('message', `All active Pok\u00e9mon are in an endless loop. Endless Battle Clause activated!`);
				let leppaPokemon = null;
				for (const side of this.sides) {
					for (const pokemon of side.pokemon) {
						if (toId(pokemon.set.item) === 'leppaberry') {
							if (leppaPokemon) {
								leppaPokemon = null; // both sides have Leppa
								this.add('-message', `Both sides started with a Leppa Berry.`);
							} else {
								leppaPokemon = pokemon;
							}
							break;
						}
					}
				}
				if (leppaPokemon) {
					this.add('-message', `${leppaPokemon.side.name}'s ${leppaPokemon.name} started with a Leppa Berry and loses.`);
					this.win(leppaPokemon.side.foe);
					return;
				}
				this.win();
				return;
			}
			if ((this.turn >= 500 && this.turn % 100 === 0) ||
				(this.turn >= 900 && this.turn % 10 === 0) ||
				(this.turn >= 990)) {
				const turnsLeft = 1000 - this.turn;
				if (turnsLeft < 0) {
					this.add('message', `It is turn 1000. Endless Battle Clause activated!`);
					this.tie();
					return;
				}
				const turnsLeftText = (turnsLeft === 1 ? `1 turn` : `${turnsLeft} turns`);
				this.add('bigerror', `You will auto-tie if the battle doesn't end in ${turnsLeftText} (on turn 1000).`);
			}
		} else {
			if (allStale && !this.staleWarned) {
				this.staleWarned = true;
				this.add('bigerror', `If this format had Endless Battle Clause, it would have activated.`);
			} else if (oneStale) {
				this.add('bigerror', `${oneStale.name} is in an endless loop.`);
				oneStale.staleWarned = true;
			}
		}

		if (this.gameType === 'triples' && !this.sides.filter(side => side.pokemonLeft > 1).length) {
			// If both sides have one Pokemon left in triples and they are not adjacent, they are both moved to the center.
			let actives = [];
			for (const side of this.sides) {
				for (const pokemon of side.active) {
					if (!pokemon || pokemon.fainted) continue;
					actives.push(pokemon);
				}
			}
			if (actives.length > 1 && !this.isAdjacent(actives[0], actives[1])) {
				this.swapPosition(actives[0], 1, '[silent]');
				this.swapPosition(actives[1], 1, '[silent]');
				this.add('-center');
			}
		}

		this.add('turn', this.turn);

		this.makeRequest('move');
	}

	start() {
		if (this.active) return;

		if (!this.p1 || !this.p2) {
			// need two players to start
			return;
		}

		if (this.started) {
			return;
		}
		this.activeTurns = 0;
		this.started = true;
		this.p2.foe = this.p1;
		this.p1.foe = this.p2;

		for (const side of this.sides) {
			this.add('teamsize', side.id, side.pokemon.length);
		}

		this.add('gametype', this.gameType);
		this.add('gen', this.gen);

		let format = this.getFormat();

		this.add('tier', format.name);
		if (this.rated) {
			if (this.rated === 'Rated battle') this.rated = true;
			this.add('rated', typeof this.rated === 'string' ? this.rated : '');
		}
		this.add('seed', /**@param {Side} side */side => Battle.logReplay(this.prngSeed.join(','), side));

		if (format.onBegin) {
			format.onBegin.call(this);
		}
		this.getRuleTable(format).forEach((v, rule) => {
			if (rule.startsWith('+') || rule.startsWith('-') || rule.startsWith('!')) return;
			if (this.getFormat(rule).exists) this.addPseudoWeather(rule);
		});

		if (!this.p1.pokemon[0] || !this.p2.pokemon[0]) {
			throw new Error('Battle not started: A player has an empty team.');
		}

		this.residualEvent('TeamPreview');

		this.addToQueue({choice: 'start'});
		this.midTurn = true;
		if (!this.currentRequest) this.go();
	}

	/**
	 * @param {SparseBoostsTable} boost
	 * @param {Pokemon?} [target]
	 * @param {Pokemon?} [source]
	 * @param {Effect | string?} [effect]
	 * @param {boolean} [isSecondary]
	 * @param {boolean} isSelf
	 */
	boost(boost, target = null, source = null, effect = null, isSecondary = false, isSelf = false) {
		if (this.event) {
			if (!target) target = this.event.target;
			if (!source) source = this.event.source;
			if (!effect) effect = this.effect;
		}
		if (!target || !target.hp) return 0;
		if (!target.isActive) return false;
<<<<<<< HEAD
		if (this.gen > 5 && this.faintQueue.length === target.side.foe.pokemonLeft) return false;
=======
		if (this.gen > 5 && target === source && this.faintQueue.length === target.side.foe.pokemonLeft) return false;
>>>>>>> 5fee29ce
		effect = this.getEffect(effect);
		boost = this.runEvent('Boost', target, source, effect, Object.assign({}, boost));
		let success = null;
		let boosted = false;
		for (let i in boost) {
			/** @type {SparseBoostsTable} */
			let currentBoost = {};
			// @ts-ignore
			currentBoost[i] = boost[i];
			let boostBy = target.boostBy(currentBoost);
			let msg = '-boost';
			// @ts-ignore
			if (boost[i] < 0) {
				msg = '-unboost';
				boostBy = -boostBy;
			}
			if (boostBy) {
				success = true;
				switch (effect.id) {
				case 'bellydrum':
					this.add('-setboost', target, 'atk', target.boosts['atk'], '[from] move: Belly Drum');
					break;
				case 'bellydrum2':
					this.add(msg, target, i, boostBy, '[silent]');
					this.add('-hint', "In Gen 2, Belly Drum boosts by 2 when it fails.");
					break;
				case 'intimidate': case 'gooey': case 'tanglinghair':
					this.add(msg, target, i, boostBy);
					break;
				case 'zpower':
					this.add(msg, target, i, boostBy, '[zeffect]');
					break;
				default:
					if (effect.effectType === 'Move') {
						this.add(msg, target, i, boostBy);
					} else {
						if (effect.effectType === 'Ability' && !boosted) {
							this.add('-ability', target, effect.name, 'boost');
							boosted = true;
						}
						this.add(msg, target, i, boostBy);
					}
					break;
				}
				this.runEvent('AfterEachBoost', target, source, effect, currentBoost);
			} else if (effect.effectType === 'Ability') {
				if (isSecondary) this.add(msg, target, i, boostBy);
			} else if (!isSecondary && !isSelf) {
				this.add(msg, target, i, boostBy);
			}
		}
		this.runEvent('AfterBoost', target, source, effect, boost);
		return success;
	}

	/**
	 * @param {number} damage
	 * @param {Pokemon?} [target]
	 * @param {Pokemon?} [source]
	 * @param {Effect | string?} [effect]
	 * @param {boolean} [instafaint]
	 */
	damage(damage, target = null, source = null, effect = null, instafaint = false) {
		if (this.event) {
			if (!target) target = this.event.target;
			if (!source) source = this.event.source;
			if (!effect) effect = this.effect;
		}
		if (!target || !target.hp) return 0;
		if (!target.isActive) return false;
		effect = this.getEffect(effect);
		if (!(damage || damage === 0)) return damage;
		if (damage !== 0) damage = this.clampIntRange(damage, 1);

		if (effect.id !== 'struggle-recoil') { // Struggle recoil is not affected by effects
			if (effect.effectType === 'Weather' && !target.runStatusImmunity(effect.id)) {
				this.debug('weather immunity');
				return 0;
			}
			damage = this.runEvent('Damage', target, source, effect, damage);
			if (!(damage || damage === 0)) {
				this.debug('damage event failed');
				return damage;
			}
		}
		if (damage !== 0) damage = this.clampIntRange(damage, 1);
		damage = target.damage(damage, source, effect);
		if (source && effect.effectType === 'Move') source.lastDamage = damage;
		let name = effect.fullname;
		if (name === 'tox') name = 'psn';
		switch (effect.id) {
		case 'partiallytrapped':
			this.add('-damage', target, target.getHealth, '[from] ' + this.effectData.sourceEffect.fullname, '[partiallytrapped]');
			break;
		case 'powder':
			this.add('-damage', target, target.getHealth, '[silent]');
			break;
		case 'confused':
			this.add('-damage', target, target.getHealth, '[from] confusion');
			break;
		default:
			if (effect.effectType === 'Move' || !name) {
				this.add('-damage', target, target.getHealth);
			} else if (source && (source !== target || effect.effectType === 'Ability')) {
				this.add('-damage', target, target.getHealth, '[from] ' + name, '[of] ' + source);
			} else {
				this.add('-damage', target, target.getHealth, '[from] ' + name);
			}
			break;
		}

		if (effect.drain && source) {
			this.heal(Math.ceil(damage * effect.drain[0] / effect.drain[1]), source, target, 'drain');
		}

		if (!effect.flags) effect.flags = {};

		if (instafaint && !target.hp) {
			this.debug('instafaint: ' + this.faintQueue.map(entry => entry.target).map(pokemon => pokemon.name));
			this.faintMessages(true);
		} else {
			damage = this.runEvent('AfterDamage', target, source, effect, damage);
		}

		return damage;
	}

	/**
	 * @param {number} damage
	 * @param {Pokemon} [target]
	 * @param {Pokemon?} [source]
	 * @param {Effect?} [effect]
	 */
	directDamage(damage, target, source = null, effect = null) {
		if (this.event) {
			if (!target) target = this.event.target;
			if (!source) source = this.event.source;
			if (!effect) effect = this.effect;
		}
		if (!target || !target.hp) return 0;
		if (!damage) return 0;
		damage = this.clampIntRange(damage, 1);

		damage = target.damage(damage, source, effect);
		switch (effect && effect.id) {
		case 'strugglerecoil':
			this.add('-damage', target, target.getHealth, '[from] recoil');
			break;
		case 'confusion':
			this.add('-damage', target, target.getHealth, '[from] confusion');
			break;
		default:
			this.add('-damage', target, target.getHealth);
			break;
		}
		if (target.fainted) this.faint(target);
		return damage;
	}

	/**
	 * @param {number} damage
	 * @param {Pokemon} [target]
	 * @param {Pokemon?} [source]
	 * @param {Effect | string?} [effect]
	 */
	heal(damage, target, source = null, effect = null) {
		if (this.event) {
			if (!target) target = this.event.target;
			if (!source) source = this.event.source;
			if (!effect) effect = this.effect;
		}
		effect = this.getEffect(effect);
		if (damage && damage <= 1) damage = 1;
		damage = Math.floor(damage);
		// for things like Liquid Ooze, the Heal event still happens when nothing is healed.
		damage = this.runEvent('TryHeal', target, source, effect, damage);
		if (!damage) return damage;
		if (!target || !target.hp) return false;
		if (!target.isActive) return false;
		if (target.hp >= target.maxhp) return false;
		let finalDamage = target.heal(damage, source, effect);
		switch (effect.id) {
		case 'leechseed':
		case 'rest':
			this.add('-heal', target, target.getHealth, '[silent]');
			break;
		case 'drain':
			this.add('-heal', target, target.getHealth, '[from] drain', '[of] ' + source);
			break;
		case 'wish':
			break;
		case 'zpower':
			this.add('-heal', target, target.getHealth, '[zeffect]');
			break;
		default:
			if (effect.effectType === 'Move') {
				this.add('-heal', target, target.getHealth);
			} else if (source && source !== target) {
				this.add('-heal', target, target.getHealth, '[from] ' + effect.fullname, '[of] ' + source);
			} else {
				this.add('-heal', target, target.getHealth, '[from] ' + effect.fullname);
			}
			break;
		}
		this.runEvent('Heal', target, source, effect, finalDamage);
		return finalDamage;
	}

	/**
	 * @param {number | number[]} previousMod
	 * @param {number | number[]} nextMod
	 */
	chain(previousMod, nextMod) {
		// previousMod or nextMod can be either a number or an array [numerator, denominator]
		if (Array.isArray(previousMod)) {
			previousMod = Math.floor(previousMod[0] * 4096 / previousMod[1]);
		} else {
			previousMod = Math.floor(previousMod * 4096);
		}

		if (Array.isArray(nextMod)) {
			nextMod = Math.floor(nextMod[0] * 4096 / nextMod[1]);
		} else {
			nextMod = Math.floor(nextMod * 4096);
		}
		return ((previousMod * nextMod + 2048) >> 12) / 4096; // M'' = ((M * M') + 0x800) >> 12
	}

	/**
	 * @param {number | number[]} numerator
	 * @param {number} [denominator]
	 */
	chainModify(numerator, denominator) {
		let previousMod = Math.floor(this.event.modifier * 4096);

		if (Array.isArray(numerator)) {
			denominator = numerator[1];
			numerator = numerator[0];
		}
		let nextMod = 0;
		if (this.event.ceilModifier) {
			nextMod = Math.ceil(numerator * 4096 / (denominator || 1));
		} else {
			nextMod = Math.floor(numerator * 4096 / (denominator || 1));
		}

		this.event.modifier = ((previousMod * nextMod + 2048) >> 12) / 4096;
	}

	/**
	 * @param {number} value
	 * @param {number | number[]} numerator
	 * @param {number} [denominator]
	 */
	modify(value, numerator, denominator) {
		// You can also use:
		// modify(value, [numerator, denominator])
		// modify(value, fraction) - assuming you trust JavaScript's floating-point handler
		if (!denominator) denominator = 1;
		if (Array.isArray(numerator)) {
			denominator = numerator[1];
			numerator = numerator[0];
		}
		let modifier = Math.floor(numerator * 4096 / denominator);
		return Math.floor((value * modifier + 2048 - 1) / 4096);
	}

	/**
	 * @param {string | Move} move
	 */
	getCategory(move) {
		move = this.getMove(move);
		return move.category || 'Physical';
	}

	/**
	 * @param {Pokemon} pokemon
	 * @param {Pokemon} target
	 * @param {string | number | Move} move
	 * @param {boolean} [suppressMessages]
	 */
	getDamage(pokemon, target, move, suppressMessages = false) {
		if (typeof move === 'string') move = this.getMove(move);

		if (typeof move === 'number') {
			let basePower = move;
			move = new Data.Move({
				basePower,
				type: '???',
				category: 'Physical',
				willCrit: false,
			});
		}

		if (!move.ignoreImmunity || (move.ignoreImmunity !== true && !move.ignoreImmunity[move.type])) {
			if (!target.runImmunity(move.type, !suppressMessages)) {
				return false;
			}
		}

		if (move.ohko) {
			return target.maxhp;
		}

		if (move.damageCallback) {
			return move.damageCallback.call(this, pokemon, target);
		}
		if (move.damage === 'level') {
			return pokemon.level;
		}
		if (move.damage) {
			return move.damage;
		}

		let category = this.getCategory(move);
		let defensiveCategory = move.defensiveCategory || category;

		let basePower = move.basePower;
		if (move.basePowerCallback) {
			basePower = move.basePowerCallback.call(this, pokemon, target, move);
		}
		if (!basePower) {
			if (basePower === 0) return; // returning undefined means not dealing damage
			return basePower;
		}
		basePower = this.clampIntRange(basePower, 1);

		let critMult;
		let critRatio = this.runEvent('ModifyCritRatio', pokemon, target, move, move.critRatio || 0);
		if (this.gen <= 5) {
			critRatio = this.clampIntRange(critRatio, 0, 5);
			critMult = [0, 16, 8, 4, 3, 2];
		} else {
			critRatio = this.clampIntRange(critRatio, 0, 4);
			if (this.gen === 6) {
				critMult = [0, 16, 8, 2, 1];
			} else {
				critMult = [0, 24, 8, 2, 1];
			}
		}

		move.crit = move.willCrit || false;
		if (move.willCrit === undefined) {
			if (critRatio) {
				move.crit = this.randomChance(1, critMult[critRatio]);
			}
		}

		if (move.crit) {
			move.crit = this.runEvent('CriticalHit', target, null, move);
		}

		// happens after crit calculation
		basePower = this.runEvent('BasePower', pokemon, target, move, basePower, true);

		if (!basePower) return 0;
		basePower = this.clampIntRange(basePower, 1);

		let level = pokemon.level;

		let attacker = pokemon;
		let defender = target;
		let attackStat = category === 'Physical' ? 'atk' : 'spa';
		let defenseStat = defensiveCategory === 'Physical' ? 'def' : 'spd';
		let statTable = {atk: 'Atk', def: 'Def', spa: 'SpA', spd: 'SpD', spe: 'Spe'};
		let attack;
		let defense;

		// @ts-ignore
		let atkBoosts = move.useTargetOffensive ? defender.boosts[attackStat] : attacker.boosts[attackStat];
		// @ts-ignore
		let defBoosts = move.useSourceDefensive ? attacker.boosts[defenseStat] : defender.boosts[defenseStat];

		let ignoreNegativeOffensive = !!move.ignoreNegativeOffensive;
		let ignorePositiveDefensive = !!move.ignorePositiveDefensive;

		if (move.crit) {
			ignoreNegativeOffensive = true;
			ignorePositiveDefensive = true;
		}
		let ignoreOffensive = !!(move.ignoreOffensive || (ignoreNegativeOffensive && atkBoosts < 0));
		let ignoreDefensive = !!(move.ignoreDefensive || (ignorePositiveDefensive && defBoosts > 0));

		if (ignoreOffensive) {
			this.debug('Negating (sp)atk boost/penalty.');
			atkBoosts = 0;
		}
		if (ignoreDefensive) {
			this.debug('Negating (sp)def boost/penalty.');
			defBoosts = 0;
		}

		if (move.useTargetOffensive) {
			attack = defender.calculateStat(attackStat, atkBoosts);
		} else {
			attack = attacker.calculateStat(attackStat, atkBoosts);
		}

		if (move.useSourceDefensive) {
			defense = attacker.calculateStat(defenseStat, defBoosts);
		} else {
			defense = defender.calculateStat(defenseStat, defBoosts);
		}

		// Apply Stat Modifiers
		attack = this.runEvent('Modify' + statTable[attackStat], attacker, defender, move, attack);
		defense = this.runEvent('Modify' + statTable[defenseStat], defender, attacker, move, defense);

		//int(int(int(2 * L / 5 + 2) * A * P / D) / 50);
		let baseDamage = Math.floor(Math.floor(Math.floor(2 * level / 5 + 2) * basePower * attack / defense) / 50);

		// Calculate damage modifiers separately (order differs between generations)
		return this.modifyDamage(baseDamage, pokemon, target, move, suppressMessages);
	}

	/**
	 * @param {number} baseDamage
	 * @param {Pokemon} pokemon
	 * @param {Pokemon} target
	 * @param {Move} move
	 * @param {boolean} [suppressMessages]
	 */
	modifyDamage(baseDamage, pokemon, target, move, suppressMessages = false) {
		if (!move.type) move.type = '???';
		let type = move.type;

		baseDamage += 2;

		// multi-target modifier (doubles only)
		if (move.spreadHit) {
			let spreadModifier = move.spreadModifier || 0.75;
			this.debug('Spread modifier: ' + spreadModifier);
			baseDamage = this.modify(baseDamage, spreadModifier);
		}

		// weather modifier
		baseDamage = this.runEvent('WeatherModifyDamage', pokemon, target, move, baseDamage);

		// crit
		if (move.crit) {
			baseDamage = this.modify(baseDamage, move.critModifier || (this.gen >= 6 ? 1.5 : 2));
		}

		// this is not a modifier
		baseDamage = this.randomizer(baseDamage);

		// STAB
		if (move.hasSTAB || (type !== '???' && pokemon.hasType(type))) {
			// The "???" type never gets STAB
			// Not even if you Roost in Gen 4 and somehow manage to use
			// Struggle in the same turn.
			// (On second thought, it might be easier to get a Missingno.)
			baseDamage = this.modify(baseDamage, move.stab || 1.5);
		}
		// types
		move.typeMod = target.runEffectiveness(move);

		move.typeMod = this.clampIntRange(move.typeMod, -6, 6);
		if (move.typeMod > 0) {
			if (!suppressMessages) this.add('-supereffective', target);

			for (let i = 0; i < move.typeMod; i++) {
				baseDamage *= 2;
			}
		}
		if (move.typeMod < 0) {
			if (!suppressMessages) this.add('-resisted', target);

			for (let i = 0; i > move.typeMod; i--) {
				baseDamage = Math.floor(baseDamage / 2);
			}
		}

		if (move.crit && !suppressMessages) this.add('-crit', target);

		if (pokemon.status === 'brn' && move.category === 'Physical' && !pokemon.hasAbility('guts')) {
			if (this.gen < 6 || move.id !== 'facade') {
				baseDamage = this.modify(baseDamage, 0.5);
			}
		}

		// Generation 5 sets damage to 1 before the final damage modifiers only
		if (this.gen === 5 && !Math.floor(baseDamage)) {
			baseDamage = 1;
		}

		// Final modifier. Modifiers that modify damage after min damage check, such as Life Orb.
		baseDamage = this.runEvent('ModifyDamage', pokemon, target, move, baseDamage);

		if (move.zPowered && move.zBrokeProtect) {
			baseDamage = this.modify(baseDamage, 0.25);
			this.add('-zbroken', target);
		}

		if (this.gen !== 5 && !Math.floor(baseDamage)) {
			return 1;
		}

		return Math.floor(baseDamage);
	}

	/**
	 * @param {number} baseDamage
	 */
	randomizer(baseDamage) {
		return Math.floor(baseDamage * (100 - this.random(16)) / 100);
	}

	/**
	 * Returns whether a proposed target for a move is valid.
	 * @param {number} targetLoc
	 * @param {Pokemon} source
	 * @param {string} targetType
	 */
	validTargetLoc(targetLoc, source, targetType) {
		if (targetLoc === 0) return true;
		let numSlots = source.side.active.length;
		if (!Math.abs(targetLoc) && Math.abs(targetLoc) > numSlots) return false;

		let sourceLoc = -(source.position + 1);
		let isFoe = (targetLoc > 0);
		let isAdjacent = (isFoe ? Math.abs(-(numSlots + 1 - targetLoc) - sourceLoc) <= 1 : Math.abs(targetLoc - sourceLoc) === 1);
		let isSelf = (sourceLoc === targetLoc);

		switch (targetType) {
		case 'randomNormal':
		case 'normal':
			return isAdjacent;
		case 'adjacentAlly':
			return isAdjacent && !isFoe;
		case 'adjacentAllyOrSelf':
			return isAdjacent && !isFoe || isSelf;
		case 'adjacentFoe':
			return isAdjacent && isFoe;
		case 'any':
			return !isSelf;
		}
		return false;
	}

	/**
	 * @param {Pokemon} target
	 * @param {Pokemon} source
	 */
	getTargetLoc(target, source) {
		if (target.side === source.side) {
			return -(target.position + 1);
		} else {
			return target.position + 1;
		}
	}

	/**
	 * @param {Pokemon} target
	 * @param {Pokemon} source
	 * @param {string} targetType
	 */
	validTarget(target, source, targetType) {
		return this.validTargetLoc(this.getTargetLoc(target, source), source, targetType);
	}

	/**
	 * @param {Pokemon} pokemon
	 * @param {string | Move} move
	 * @param {number} targetLoc
	 * @return {?Pokemon | false}
	 */
	getTarget(pokemon, move, targetLoc) {
		move = this.getMove(move);
		let target;
		if ((move.target !== 'randomNormal') &&
				this.validTargetLoc(targetLoc, pokemon, move.target)) {
			if (targetLoc > 0) {
				target = pokemon.side.foe.active[targetLoc - 1];
			} else {
				target = pokemon.side.active[-targetLoc - 1];
			}
			if (target) {
				if (!target.fainted) {
					// target exists and is not fainted
					return target;
				} else if (target.side === pokemon.side) {
					// fainted allied targets don't retarget
					return false;
				}
			}
			// chosen target not valid, retarget randomly with resolveTarget
		}
		return this.resolveTarget(pokemon, move);
	}

	/**
	 * @param {Pokemon} pokemon
	 * @param {string | Move} move
	 */
	resolveTarget(pokemon, move) {
		// A move was used without a chosen target

		// For instance: Metronome chooses Ice Beam. Since the user didn't
		// choose a target when choosing Metronome, Ice Beam's target must
		// be chosen randomly.

		// The target is chosen randomly from possible targets, EXCEPT that
		// moves that can target either allies or foes will only target foes
		// when used without an explicit target.

		move = this.getMove(move);
		if (move.target === 'adjacentAlly') {
			let allyActives = pokemon.side.active;
			let adjacentAllies = [allyActives[pokemon.position - 1], allyActives[pokemon.position + 1]];
			adjacentAllies = adjacentAllies.filter(active => active && !active.fainted);
			if (adjacentAllies.length) return this.sample(adjacentAllies);
			return pokemon;
		}
		if (move.target === 'self' || move.target === 'all' || move.target === 'allySide' || move.target === 'allyTeam' || move.target === 'adjacentAllyOrSelf') {
			return pokemon;
		}
		if (pokemon.side.active.length > 2) {
			if (move.target === 'adjacentFoe' || move.target === 'normal' || move.target === 'randomNormal') {
				let foeActives = pokemon.side.foe.active;
				let frontPosition = foeActives.length - 1 - pokemon.position;
				let adjacentFoes = foeActives.slice(frontPosition < 1 ? 0 : frontPosition - 1, frontPosition + 2);
				adjacentFoes = adjacentFoes.filter(active => active && !active.fainted);
				if (adjacentFoes.length) return this.sample(adjacentFoes);
				// no valid target at all, return a foe for any possible redirection
			}
		}
		return pokemon.side.foe.randomActive() || pokemon.side.foe.active[0];
	}

	checkFainted() {
		for (const pokemon of this.p1.active) {
			if (pokemon.fainted) {
				pokemon.status = 'fnt';
				pokemon.switchFlag = true;
			}
		}
		for (const pokemon of this.p2.active) {
			if (pokemon.fainted) {
				pokemon.status = 'fnt';
				pokemon.switchFlag = true;
			}
		}
	}

	/**
	 * @param {boolean} [lastFirst]
	 */
	faintMessages(lastFirst = false) {
		if (this.ended) return;
		if (!this.faintQueue.length) return false;
		if (lastFirst) {
			this.faintQueue.unshift(this.faintQueue[this.faintQueue.length - 1]);
			this.faintQueue.pop();
		}
		let faintData;
		while (this.faintQueue.length) {
			faintData = this.faintQueue[0];
			this.faintQueue.shift();
			if (!faintData.target.fainted && this.runEvent('BeforeFaint', faintData.target, faintData.source, faintData.effect)) {
				this.add('faint', faintData.target);
				faintData.target.side.pokemonLeft--;
				this.runEvent('Faint', faintData.target, faintData.source, faintData.effect);
				this.singleEvent('End', this.getAbility(faintData.target.ability), faintData.target.abilityData, faintData.target);
				faintData.target.clearVolatile(false);
				faintData.target.fainted = true;
				faintData.target.isActive = false;
				faintData.target.isStarted = false;
				faintData.target.side.faintedThisTurn = true;
			}
		}

		if (this.gen <= 1) {
			// in gen 1, fainting skips the rest of the turn
			// residuals don't exist in gen 1
			this.queue = [];
		} else if (this.gen <= 3 && this.gameType === 'singles') {
			// in gen 3 or earlier, fainting in singles skips to residuals
			for (const side of this.sides) {
				for (const pokemon of side.active) {
					if (this.gen <= 2) {
						// in gen 2, fainting skips moves only
						this.cancelMove(pokemon);
					} else {
						// in gen 3, fainting skips all moves and switches
						this.cancelAction(pokemon);
					}
				}
			}
		}

		if (!this.p1.pokemonLeft && !this.p2.pokemonLeft) {
			this.win(faintData ? faintData.target.side : null);
			return true;
		}
		if (!this.p1.pokemonLeft) {
			this.win(this.p2);
			return true;
		}
		if (!this.p2.pokemonLeft) {
			this.win(this.p1);
			return true;
		}
		return false;
	}

	/**
	 * Takes an object describing an action, and fills it out into a full
	 * Action object.
	 *
	 * @param {AnyObject} action
	 * @param {boolean} [midTurn]
	 * @return {Actions["Action"]}
	 */
	resolveAction(action, midTurn = false) {
		if (!action) throw new Error(`Action not passed to resolveAction`);

		if (!action.side && action.pokemon) action.side = action.pokemon.side;
		if (!action.move && action.moveid) action.move = this.getMoveCopy(action.moveid);
		if (!action.choice && action.move) action.choice = 'move';
		if (!action.priority && action.priority !== 0) {
			let priorities = {
				'beforeTurn': 100,
				'beforeTurnMove': 99,
				'switch': 7,
				'runUnnerve': 7.3,
				'runSwitch': 7.2,
				'runPrimal': 7.1,
				'instaswitch': 101,
				'megaEvo': 6.9,
				'residual': -100,
				'team': 102,
				'start': 101,
			};
			if (action.choice in priorities) {
				action.priority = priorities[action.choice];
			}
		}
		if (!midTurn) {
			if (action.choice === 'move') {
				if (!action.zmove && action.move.beforeTurnCallback) {
					this.addToQueue({choice: 'beforeTurnMove', pokemon: action.pokemon, move: action.move, targetLoc: action.targetLoc});
				}
				if (action.mega) {
					// TODO: Check that the Pokémon is not affected by Sky Drop.
					// (This is currently being done in `runMegaEvo`).
					this.addToQueue({
						choice: 'megaEvo',
						pokemon: action.pokemon,
					});
				}
			} else if (action.choice === 'switch' || action.choice === 'instaswitch') {
				if (typeof action.pokemon.switchFlag === 'string') {
					action.sourceEffect = this.getEffect(action.pokemon.switchFlag);
				}
				action.pokemon.switchFlag = false;
				if (!action.speed) action.speed = action.pokemon.getActionSpeed();
			}
		}

		let deferPriority = this.gen >= 7 && action.mega && action.mega !== 'done';
		if (action.move) {
			let target = null;
			action.move = this.getMoveCopy(action.move);

			if (!action.targetLoc) {
				target = this.resolveTarget(action.pokemon, action.move);
				action.targetLoc = this.getTargetLoc(target, action.pokemon);
			}

			if (!action.priority && !deferPriority) {
				let move = action.move;
				if (action.zmove) {
					let zMoveName = this.getZMove(action.move, action.pokemon, true);
					let zMove = this.getMove(zMoveName);
					if (zMove.exists && zMove.isZ) {
						move = zMove;
					}
				}
				let priority = this.runEvent('ModifyPriority', action.pokemon, target, move, move.priority);
				action.priority = priority;
				// In Gen 6, Quick Guard blocks moves with artificially enhanced priority.
				if (this.gen > 5) action.move.priority = priority;
			}
		}
		if (!action.speed) {
			if ((action.choice === 'switch' || action.choice === 'instaswitch') && action.target) {
				action.speed = action.target.getActionSpeed();
			} else if (!action.pokemon) {
				action.speed = 1;
			} else if (!deferPriority) {
				action.speed = action.pokemon.getActionSpeed();
			}
		}
		return /** @type {any} */ (action);
	}

	/**
	 * Adds the action last in the queue. Mostly used before sortQueue.
	 *
	 * @param {AnyObject | AnyObject[]} action
	 */
	addToQueue(action) {
		if (Array.isArray(action)) {
			for (const curAction of action) {
				this.addToQueue(curAction);
			}
			return;
		}

		if (action.choice === 'pass') return;
		this.queue.push(this.resolveAction(action));
	}

	sortQueue() {
		this.queue.sort((a, b) => this.comparePriority(a, b));
	}

	/**
	 * Inserts the passed action into the action queue when it normally
	 * would have happened (sorting by priority/speed), without
	 * re-sorting the existing actions.
	 *
	 * @param {AnyObject | AnyObject[]} chosenAction
	 * @param {boolean} [midTurn]
	 */
	insertQueue(chosenAction, midTurn = false) {
		if (Array.isArray(chosenAction)) {
			for (const subAction of chosenAction) {
				this.insertQueue(subAction);
			}
			return;
		}

		if (chosenAction.pokemon) chosenAction.pokemon.updateSpeed();
		const action = this.resolveAction(chosenAction, midTurn);
		for (const [i, curAction] of this.queue.entries()) {
			if (this.comparePriority(action, curAction) < 0) {
				this.queue.splice(i, 0, action);
				return;
			}
		}
		this.queue.push(action);
	}

	/**
	 * Makes the passed action happen next (skipping speed order).
	 *
	 * @param {Actions["MoveAction"] | Actions["SwitchAction"]} action
	 * @param {Pokemon} [source]
	 * @param {Effect} [sourceEffect]
	 */
	prioritizeAction(action, source, sourceEffect) {
		if (this.event) {
			if (!source) source = this.event.source;
			if (!sourceEffect) sourceEffect = this.effect;
		}
		for (const [i, curAction] of this.queue.entries()) {
			if (curAction === action) {
				this.queue.splice(i, 1);
				break;
			}
		}
		action.sourceEffect = sourceEffect;
		this.queue.unshift(action);
	}

	willAct() {
		for (const action of this.queue) {
			if (action.choice === 'move' || action.choice === 'switch' || action.choice === 'instaswitch' || action.choice === 'shift') {
				return action;
			}
		}
		return null;
	}

	/**
	 * @param {Pokemon} pokemon
	 */
	willMove(pokemon) {
		if (pokemon.fainted) return false;
		for (const action of this.queue) {
			if (action.choice === 'move' && action.pokemon === pokemon) {
				return action;
			}
		}
		return null;
	}

	/**
	 * @param {Pokemon} pokemon
	 */
	cancelAction(pokemon) {
		let success = false;
		this.queue = this.queue.filter(action => {
			if (action.pokemon === pokemon && action.priority >= -100) {
				success = true;
				return false;
			}
			return true;
		});
		return success;
	}

	/**
	 * @param {Pokemon} pokemon
	 */
	cancelMove(pokemon) {
		for (const [i, action] of this.queue.entries()) {
			if (action.choice === 'move' && action.pokemon === pokemon) {
				this.queue.splice(i, 1);
				return true;
			}
		}
		return false;
	}

	/**
	 * @param {Pokemon} pokemon
	 */
	willSwitch(pokemon) {
		for (const action of this.queue) {
			if ((action.choice === 'switch' || action.choice === 'instaswitch') && action.pokemon === pokemon) {
				return action;
			}
		}
		return false;
	}

	/**
	 * @param {Actions["Action"]} action
	 */
	runAction(action) {
		// returns whether or not we ended in a callback
		switch (action.choice) {
		case 'start': {
			// I GIVE UP, WILL WRESTLE WITH EVENT SYSTEM LATER
			let format = this.getFormat();

			// Remove Pokémon duplicates remaining after `team` decisions.
			this.p1.pokemon = this.p1.pokemon.slice(0, this.p1.pokemonLeft);
			this.p2.pokemon = this.p2.pokemon.slice(0, this.p2.pokemonLeft);

			if (format.teamLength && format.teamLength.battle) {
				// Trim the team: not all of the Pokémon brought to Preview will battle.
				this.p1.pokemon = this.p1.pokemon.slice(0, format.teamLength.battle);
				this.p1.pokemonLeft = this.p1.pokemon.length;
				this.p2.pokemon = this.p2.pokemon.slice(0, format.teamLength.battle);
				this.p2.pokemonLeft = this.p2.pokemon.length;
			}

			this.add('start');
			for (let pos = 0; pos < this.p1.active.length; pos++) {
				this.switchIn(this.p1.pokemon[pos], pos);
			}
			for (let pos = 0; pos < this.p2.active.length; pos++) {
				this.switchIn(this.p2.pokemon[pos], pos);
			}
			for (const pokemon of this.p1.pokemon) {
				this.singleEvent('Start', this.getEffect(pokemon.species), pokemon.speciesData, pokemon);
			}
			for (const pokemon of this.p2.pokemon) {
				this.singleEvent('Start', this.getEffect(pokemon.species), pokemon.speciesData, pokemon);
			}
			this.midTurn = true;
			break;
		}

		case 'move':
			if (!action.pokemon.isActive) return false;
			if (action.pokemon.fainted) return false;
			this.runMove(action.move, action.pokemon, action.targetLoc, action.sourceEffect, action.zmove);
			break;
		case 'megaEvo':
			this.runMegaEvo(action.pokemon);
			break;
		case 'beforeTurnMove': {
			if (!action.pokemon.isActive) return false;
			if (action.pokemon.fainted) return false;
			this.debug('before turn callback: ' + action.move.id);
			let target = this.getTarget(action.pokemon, action.move, action.targetLoc);
			if (!target) return false;
			if (!action.move.beforeTurnCallback) throw new Error(`beforeTurnMove has no beforeTurnCallback`);
			action.move.beforeTurnCallback.call(this, action.pokemon, target);
			break;
		}

		case 'event':
			// @ts-ignore Easier than defining a custom event attribute tbh
			this.runEvent(action.event, action.pokemon);
			break;
		case 'team': {
			action.pokemon.side.pokemon.splice(action.index, 0, action.pokemon);
			action.pokemon.position = action.index;
			// we return here because the update event would crash since there are no active pokemon yet
			return;
		}

		case 'pass':
			return;
		case 'instaswitch':
		case 'switch':
			if (action.choice === 'switch' && action.pokemon.status && this.data.Abilities.naturalcure) {
				this.singleEvent('CheckShow', this.getAbility('naturalcure'), null, action.pokemon);
			}
			if (action.pokemon.hp) {
				action.pokemon.beingCalledBack = true;
				const sourceEffect = action.sourceEffect;
				// @ts-ignore
				if (sourceEffect && sourceEffect.selfSwitch === 'copyvolatile') {
					action.pokemon.switchCopyFlag = true;
				}
				if (!action.pokemon.switchCopyFlag) {
					this.runEvent('BeforeSwitchOut', action.pokemon);
					if (this.gen >= 5) {
						this.eachEvent('Update');
					}
				}
				if (!this.runEvent('SwitchOut', action.pokemon)) {
					// Warning: DO NOT interrupt a switch-out
					// if you just want to trap a pokemon.
					// To trap a pokemon and prevent it from switching out,
					// (e.g. Mean Look, Magnet Pull) use the 'trapped' flag
					// instead.

					// Note: Nothing in BW or earlier interrupts
					// a switch-out.
					break;
				}
			}
			action.pokemon.illusion = null;
			this.singleEvent('End', this.getAbility(action.pokemon.ability), action.pokemon.abilityData, action.pokemon);
			if (!action.pokemon.hp && !action.pokemon.fainted) {
				// a pokemon fainted from Pursuit before it could switch
				if (this.gen <= 4) {
					// in gen 2-4, the switch still happens
					action.priority = -101;
					this.queue.unshift(action);
					this.add('-hint', 'Pursuit target fainted, switch continues in gen 2-4');
					break;
				}
				// in gen 5+, the switch is cancelled
				this.debug('A Pokemon can\'t switch between when it runs out of HP and when it faints');
				break;
			}
			if (action.target.isActive) {
				this.add('-hint', 'Switch failed; switch target is already active');
				break;
			}
			if (action.choice === 'switch' && action.pokemon.activeTurns === 1) {
				for (const foeActive of action.pokemon.side.foe.active) {
					if (foeActive.isStale >= 2) {
						action.pokemon.isStaleCon++;
						action.pokemon.isStaleSource = 'switch';
						break;
					}
				}
			}

			this.switchIn(action.target, action.pokemon.position, action.sourceEffect);
			break;
		case 'runUnnerve':
			this.singleEvent('PreStart', action.pokemon.getAbility(), action.pokemon.abilityData, action.pokemon);
			break;
		case 'runSwitch':
			this.runEvent('SwitchIn', action.pokemon);
			if (this.gen <= 2 && !action.pokemon.side.faintedThisTurn && action.pokemon.draggedIn !== this.turn) this.runEvent('AfterSwitchInSelf', action.pokemon);
			if (!action.pokemon.hp) break;
			action.pokemon.isStarted = true;
			if (!action.pokemon.fainted) {
				this.singleEvent('Start', action.pokemon.getAbility(), action.pokemon.abilityData, action.pokemon);
				action.pokemon.abilityOrder = this.abilityOrder++;
				this.singleEvent('Start', action.pokemon.getItem(), action.pokemon.itemData, action.pokemon);
			}
			delete action.pokemon.draggedIn;
			break;
		case 'runPrimal':
			if (!action.pokemon.transformed) this.singleEvent('Primal', action.pokemon.getItem(), action.pokemon.itemData, action.pokemon);
			break;
		case 'shift': {
			if (!action.pokemon.isActive) return false;
			if (action.pokemon.fainted) return false;
			action.pokemon.activeTurns--;
			this.swapPosition(action.pokemon, 1);
			for (const foeActive of action.pokemon.side.foe.active) {
				if (foeActive.isStale >= 2) {
					action.pokemon.isStaleCon++;
					action.pokemon.isStaleSource = 'switch';
					break;
				}
			}
			break;
		}

		case 'beforeTurn':
			this.eachEvent('BeforeTurn');
			break;
		case 'residual':
			this.add('');
			this.clearActiveMove(true);
			this.updateSpeed();
			this.residualEvent('Residual');
			this.add('upkeep');
			break;
		}

		// phazing (Roar, etc)
		for (const pokemon of this.p1.active) {
			if (pokemon.forceSwitchFlag) {
				if (pokemon.hp) this.dragIn(pokemon.side, pokemon.position);
				pokemon.forceSwitchFlag = false;
			}
		}
		for (const pokemon of this.p2.active) {
			if (pokemon.forceSwitchFlag) {
				if (pokemon.hp) this.dragIn(pokemon.side, pokemon.position);
				pokemon.forceSwitchFlag = false;
			}
		}

		this.clearActiveMove();

		// fainting

		this.faintMessages();
		if (this.ended) return true;

		// switching (fainted pokemon, U-turn, Baton Pass, etc)

		if (!this.queue.length || (this.gen <= 3 && ['move', 'residual'].includes(this.queue[0].choice))) {
			// in gen 3 or earlier, switching in fainted pokemon is done after
			// every move, rather than only at the end of the turn.
			this.checkFainted();
		} else if (action.choice === 'megaEvo' && this.gen >= 7) {
			this.eachEvent('Update');
			// In Gen 7, the action order is recalculated for a Pokémon that mega evolves.
			const moveIndex = this.queue.findIndex(queuedAction => queuedAction.pokemon === action.pokemon && queuedAction.choice === 'move');
			if (moveIndex >= 0) {
				const moveAction = /** @type {Actions["MoveAction"]} */ (this.queue.splice(moveIndex, 1)[0]);
				moveAction.mega = 'done';
				this.insertQueue(moveAction, true);
			}
			return false;
		} else if (this.queue.length && this.queue[0].choice === 'instaswitch') {
			return false;
		}

		let p1switch = this.p1.active.some(mon => mon && !!mon.switchFlag);
		let p2switch = this.p2.active.some(mon => mon && !!mon.switchFlag);

		if (p1switch && !this.canSwitch(this.p1)) {
			for (const pokemon of this.p1.active) {
				pokemon.switchFlag = false;
			}
			p1switch = false;
		}
		if (p2switch && !this.canSwitch(this.p2)) {
			for (const pokemon of this.p2.active) {
				pokemon.switchFlag = false;
			}
			p2switch = false;
		}

		if (p1switch || p2switch) {
			if (this.gen >= 5) {
				this.eachEvent('Update');
			}
			this.makeRequest('switch');
			return true;
		}

		this.eachEvent('Update');

		return false;
	}

	go() {
		this.add('');
		if (this.currentRequest) {
			this.currentRequest = '';
		}

		if (!this.midTurn) {
			this.queue.push(this.resolveAction({choice: 'residual'}));
			this.queue.unshift(this.resolveAction({choice: 'beforeTurn'}));
			this.midTurn = true;
		}

		while (this.queue.length) {
			let action = this.queue[0];
			this.queue.shift();

			this.runAction(action);

			if (this.currentRequest) {
				return;
			}

			if (this.ended) return;
		}

		this.nextTurn();
		this.midTurn = false;
		this.queue = [];
	}

	/**
	 * Changes a pokemon's action, and inserts its new action
	 * in priority order.
	 *
	 * You'd normally want the OverrideAction event (which doesn't
	 * change priority order).
	 *
	 * @param {Pokemon} pokemon
	 * @param {AnyObject} action
	 */
	changeAction(pokemon, action) {
		this.cancelAction(pokemon);
		if (!action.pokemon) action.pokemon = pokemon;
		this.insertQueue(action);
	}

	/**
	 * Takes a choice string passed from the client. Starts the next
	 * turn if all required choices have been made.
	 *
	 * @param {string} sideid
	 * @param {string} input
	 */
	choose(sideid, input) {
		let side = null;
		if (sideid === 'p1' || sideid === 'p2') side = this[sideid];
		if (!side) throw new Error(`Invalid side ${sideid}`);

		if (!side.choose(input)) return false;

		this.checkActions();
		return true;
	}

	/**
	 * Convenience method for easily making choices.
	 *
	 * @param {string[]} inputs
	 */
	makeChoices(...inputs) {
		const oldFlag = this.LEGACY_API_DO_NOT_USE;
		this.LEGACY_API_DO_NOT_USE = false;
		for (const [i, input] of inputs.entries()) {
			this.sides[i].choose(input);
		}
		this.commitDecisions();
		this.LEGACY_API_DO_NOT_USE = oldFlag;
	}

	commitDecisions() {
		this.updateSpeed();

		let oldQueue = this.queue;
		this.queue = [];
		let oldFlag = this.LEGACY_API_DO_NOT_USE;
		this.LEGACY_API_DO_NOT_USE = false;
		for (const side of this.sides) {
			side.autoChoose();
		}
		this.LEGACY_API_DO_NOT_USE = oldFlag;
		let p1choice = this.p1.getChoice();
		if (p1choice) this.inputLog.push(`>p1 ${p1choice}`);
		let p2choice = this.p2.getChoice();
		if (p2choice) this.inputLog.push(`>p2 ${p2choice}`);
		for (const side of this.sides) {
			this.addToQueue(side.choice.actions);
		}

		this.sortQueue();
		Array.prototype.push.apply(this.queue, oldQueue);

		this.currentRequest = '';
		this.p1.currentRequest = '';
		this.p2.currentRequest = '';

		this.go();
	}

	/**
	 * @param {string} sideid
	 */
	undoChoice(sideid) {
		let side = null;
		if (sideid === 'p1' || sideid === 'p2') side = this[sideid];
		if (!side) throw new Error(`Invalid side ${sideid}`);
		if (!side.currentRequest) return;

		if (side.choice.cantUndo) {
			side.emitChoiceError(`Can't undo: A trapping/disabling effect would cause undo to leak information`);
			return;
		}

		side.clearChoice();
	}

	/**
	 * returns true if both decisions are complete
	 */
	checkActions() {
		let totalActions = 0;
		if (this.p1.isChoiceDone()) {
			if (!this.supportCancel) this.p1.choice.cantUndo = true;
			totalActions++;
		}
		if (this.p2.isChoiceDone()) {
			if (!this.supportCancel) this.p2.choice.cantUndo = true;
			totalActions++;
		}
		if (totalActions >= this.sides.length) {
			this.commitDecisions();
			return true;
		}
		return false;
	}

	/**
	 * @param {(string | number | boolean | ((side: Side | boolean) => string) | AnyObject | null | undefined)[]} parts
	 */
	add(...parts) {
		if (!parts.some(part => typeof part === 'function')) {
			this.log.push(`|${parts.join('|')}`);
			return;
		}
		if (this.reportExactHP) {
			parts = parts.map(part => {
				if (typeof part !== 'function') return part;
				return part(true);
			});
			this.log.push(`|${parts.join('|')}`);
			return;
		}
		this.log.push('|split');
		/** @type {(Side | boolean)[]} */
		let sides = [false, this.sides[0], this.sides[1], true];
		for (const side of sides) {
			let sideUpdate = '|' + parts.map(part => {
				if (typeof part !== 'function') return part;
				return part(side);
			}).join('|');
			this.log.push(sideUpdate);
		}
	}

	/**
	 * @param {(string | number | Function | AnyObject)[]} args
	 */
	addMove(...args) {
		this.lastMoveLine = this.log.length;
		this.log.push(`|${args.join('|')}`);
	}

	/**
	 * @param {(string | number | Function | AnyObject)[]} args
	 */
	attrLastMove(...args) {
		this.log[this.lastMoveLine] += `|${args.join('|')}`;
	}

	/**
	 * @param {Pokemon} newTarget
	 */
	retargetLastMove(newTarget) {
		let parts = this.log[this.lastMoveLine].split('|');
		parts[4] = newTarget.toString();
		this.log[this.lastMoveLine] = parts.join('|');
	}

	/**
	 * @param {string} activity
	 */
	debug(activity) {
		if (this.getFormat().debug) {
			this.add('debug', activity);
		}
	}

	getDebugLog() {
		return this.log.join('\n').replace(/\|split\n.*\n.*\n.*\n/g, '');
	}

	/**
	 * @param {string} activity
	 */
	debugError(activity) {
		this.add('debug', activity);
	}

	// players

	/**
	 * @param {?PokemonSet[] | string} team
	 * @return {PokemonSet[]}
	 */
	getTeam(team) {
		const format = this.getFormat();
		if (typeof team === 'string') team = Dex.fastUnpackTeam(team);
		if (!format.team && team) {
			return team;
		}

		if (!this.teamGenerator) {
			this.teamGenerator = this.getTeamGenerator(format, this.prng);
		}
		team = /** @type {PokemonSet[]} */ (this.teamGenerator.generateTeam());

		return team;
	}

	/**
	 * @param {'p1' | 'p2'} slot
	 * @param {PlayerOptions} options
	 */
	setPlayer(slot, options) {
		let side;
		let didSomething = true;
		if (!this[slot]) {
			// create player
			const slotNum = (slot === 'p2' ? 1 : 0);
			const team = this.getTeam(options.team || null);
			side = new Side(options.name || `Player ${slotNum + 1}`, this, slotNum, team);
			if (options.avatar) side.avatar = '' + options.avatar;
			this[slot] = side;
			this.sides[slotNum] = side;
		} else {
			// edit player
			side = this[slot];
			didSomething = false;
			if (options.name && side.name !== options.name) {
				side.name = options.name;
				didSomething = true;
			}
			if (options.avatar && side.avatar !== '' + options.avatar) {
				side.avatar = '' + options.avatar;
				didSomething = true;
			}
			if (options.team) throw new Error(`Player ${slot} already has a team!`);
		}
		if (options.team && typeof options.team !== 'string') {
			options.team = this.packTeam(options.team);
		}
		if (!didSomething) return;
		this.inputLog.push(`>player ${slot} ` + JSON.stringify(options));
		this.add('player', side.id, side.name, side.avatar);
		this.start();
	}

	/**
	 * @deprecated
	 * @param {'p1' | 'p2'} slot
	 * @param {string} name
	 * @param {string} avatar
	 * @param {?PokemonSet[] | string} team
	 */
	join(slot, name, avatar, team) {
		this.setPlayer(slot, {
			name: name,
			avatar: avatar,
			team: team,
		});

		return this[slot];
	}

	sendUpdates() {
		if (this.sentLogPos >= this.log.length) return;
		this.send('update', this.log.slice(this.sentLogPos));
		this.sentLogPos = this.log.length;

		if (!this.sentEnd && this.ended) {
			let log = {
				winner: this.winner,
				seed: this.prngSeed,
				turns: this.turn,
				p1: this.p1.name,
				p2: this.p2.name,
				p1team: this.p1.team,
				p2team: this.p2.team,
				score: [this.p1.pokemonLeft, this.p2.pokemonLeft],
				inputLog: this.inputLog,
			};
			this.send('end', JSON.stringify(log));
			this.sentEnd = true;
		}
	}

	/**
	 * @param {string | Move} move
	 * @param {Pokemon} target
	 * @param {number} [targetLoc]
	 * @param {?Effect} [sourceEffect]
	 * @param {string} [zMove]
	 * @param {boolean} [externalMove]
	 */
	runMove(move, target, targetLoc, sourceEffect, zMove, externalMove) {
		throw new Error(`The runMove function needs to be implemented in scripts.js or the battle format.`);
	}

	/**
	 * @param {string | Move} move
	 * @param {Pokemon} target
	 * @param {Pokemon | false} [source]
	 * @param {?Effect} [sourceEffect]
	 * @param {string} [zMove]
	 * @return {boolean}
	 */
	useMove(move, target, source, sourceEffect, zMove) {
		throw new Error(`The useMove function needs to be implemented in scripts.js or the battle format.`);
	}

	/**
	 * @param {string | Move} move
	 * @param {Pokemon} target
	 * @param {Pokemon | false} [source]
	 * @param {?Effect} [sourceEffect]
	 * @param {string} [zMove]
	 * @return {boolean}
	 */
	useMoveInner(move, target, source, sourceEffect, zMove) {
		throw new Error(`The useMoveInner function needs to be implemented in scripts.js or the battle format.`);
	}

	/**
	 * @param {Pokemon} target
	 * @param {Pokemon} pokemon
	 * @param {Move} move
	 * @return {number | false}
	 */
	tryMoveHit(target, pokemon, move) {
		throw new Error(`The tryMoveHit function needs to be implemented in scripts.js or the battle format.`);
	}

	/**
	 * @param {?Pokemon} target
	 * @param {Pokemon} pokemon
	 * @param {string | Move} move
	 * @param {Move | SelfEffect | SecondaryEffect} [moveData]
	 * @param {boolean} [isSecondary]
	 * @param {boolean} [isSelf]
	 * @return {number | false}
	 */
	moveHit(target, pokemon, move, moveData, isSecondary, isSelf) {
		throw new Error(`The tryMoveHit function needs to be implemented in scripts.js or the battle format.`);
	}

	/**
	 * @param {any} damage
	 * @param {Move} move
	 * @return {number}
	 */
	calcRecoilDamage(damage, move) {
		throw new Error(`The calcRecoilDamage function needs to be implemented in scripts.js or the battle format.`);
	}

	/**
	 * @param {Pokemon} pokemon
	 * @return {(AnyObject | null)[] | void}
	 */
	canZMove(pokemon) {
		throw new Error(`The canZMove function needs to be implemented in scripts.js or the battle format.`);
	}

	/**
	 * @param {Pokemon} pokemon
	 * @return {?string}
	 */
	canUltraBurst(pokemon) {
		throw new Error(`The canUltraBurst function needs to be implemented in scripts.js or the battle format.`);
	}

	/**
	 * @param {Pokemon} pokemon
	 * @return {?string | undefined}
	 */
	canMegaEvo(pokemon) {
		throw new Error(`The canMegaEvo function needs to be implemented in scripts.js or the battle format.`);
	}

	/**
	 * This function is also used for Ultra Bursting.
	 * Takes the Pokemon that will Mega Evolve or Ultra Burst as a parameter.
	 * Returns false if the Pokemon cannot Mega Evolve or Ultra Burst, otherwise returns true.
	 * @param {Pokemon} pokemon
	 * @return {boolean}
	 */
	runMegaEvo(pokemon) {
		throw new Error(`The runMegaEvo function needs to be implemented in scripts.js or the battle format.`);
	}

	/**
	 * @param {Move} move
	 * @param {Pokemon} pokemon
	 * @param {boolean} [skipChecks]
	 * @return {string | undefined}
	 */
	getZMove(move, pokemon, skipChecks) {
		throw new Error(`The getZMove function needs to be implemented in scripts.js or the battle format.`);
	}

	/**
	 * @param {string | Move} move
	 * @param {Pokemon} pokemon
	 * @return {Move}
	 */
	getZMoveCopy(move, pokemon) {
		throw new Error(`The getZMoveCopy function needs to be implemented in scripts.js or the battle format.`);
	}

	/**
	 * @param {Move} move
	 * @param {Pokemon} pokemon
	 */
	runZPower(move, pokemon) {
		throw new Error(`The runZPower function needs to be implemented in scripts.js or the battle format.`);
	}

	/**
	 * @param {Pokemon} pokemon
	 * @param {Pokemon} target
	 * @return {boolean}
	 */
	isAdjacent(pokemon, target) {
		throw new Error(`The isAdjacent function needs to be implemented in scripts.js or the battle format.`);
	}

	/**
	 * @param {string} targetType
	 * @return {boolean}
	 */
	targetTypeChoices(targetType) {
		throw new Error(`The targetTypeChoices function needs to be implemented in scripts.js or the battle format.`);
	}

	destroy() {
		// deallocate ourself

		// deallocate children and get rid of references to them
		for (const side of this.sides) {
			if (side) side.destroy();
		}
		// @ts-ignore - prevent type | null
		this.p1 = null;
		// @ts-ignore - prevent type | null
		this.p2 = null;
		for (const action of this.queue) {
			delete action.pokemon;
		}
		this.queue = [];

		// in case the garbage collector really sucks, at least deallocate the log
		this.log = [];
	}
}

module.exports = Battle;<|MERGE_RESOLUTION|>--- conflicted
+++ resolved
@@ -1824,11 +1824,7 @@
 		}
 		if (!target || !target.hp) return 0;
 		if (!target.isActive) return false;
-<<<<<<< HEAD
-		if (this.gen > 5 && this.faintQueue.length === target.side.foe.pokemonLeft) return false;
-=======
 		if (this.gen > 5 && target === source && this.faintQueue.length === target.side.foe.pokemonLeft) return false;
->>>>>>> 5fee29ce
 		effect = this.getEffect(effect);
 		boost = this.runEvent('Boost', target, source, effect, Object.assign({}, boost));
 		let success = null;
