/**
 * Team Validator
 * Pokemon Showdown - http://pokemonshowdown.com/
 *
 * Handles team validation, and specifically learnset checking.
 *
 * @license MIT
 */

import {Dex, toID} from './dex';
import {Utils} from '../lib';
import {Tags} from '../data/tags';

/**
 * Describes a possible way to get a pokemon. Is not exhaustive!
 * sourcesBefore covers all sources that do not have exclusive
 * moves (like catching wild pokemon).
 *
 * First character is a generation number, 1-8.
 * Second character is a source ID, one of:
 *
 * - E = egg, 3rd char+ is the father in gen 2-5, empty in gen 6-7
 *   because egg moves aren't restricted to fathers anymore
 * - S = event, 3rd char+ is the index in .eventData
 * - D = Dream World, only 5D is valid
 * - V = Virtual Console or Let's Go transfer, only 7V/8V is valid
 *
 * Designed to match MoveSource where possible.
 */
export type PokemonSource = string;

/**
 * Represents a set of possible ways to get a Pokémon with a given
 * set.
 *
 * `new PokemonSources()` creates an empty set;
 * `new PokemonSources(dex.gen)` allows all Pokemon.
 *
 * The set mainly stored as an Array `sources`, but for sets that
 * could be sourced from anywhere (for instance, TM moves), we
 * instead just set `sourcesBefore` to a number meaning "any
 * source at or before this gen is possible."
 *
 * In other words, this variable represents the set of all
 * sources in `sources`, union all sources at or before
 * gen `sourcesBefore`.
 */
export class PokemonSources {
	/**
	 * A set of specific possible PokemonSources; implemented as
	 * an Array rather than a Set for perf reasons.
	 */
	sources: PokemonSource[];
	/**
	 * if nonzero: the set also contains all possible sources from
	 * this gen and earlier.
	 */
	sourcesBefore: number;
	/**
	 * the set requires sources from this gen or later
	 * this should be unchanged from the format's minimum past gen
	 * (3 in modern games, 6 if pentagon is required, etc)
	 */
	sourcesAfter: number;
	isHidden: boolean | null;
	/**
	 * `limitedEggMoves` is a list of moves that can only be obtained from an
	 * egg with another father in gen 2-5. If there are multiple such moves,
	 * potential fathers need to be checked to see if they can actually
	 * learn the move combination in question.
	 *
	 * `null` = the current move is definitely not a limited egg move
	 *
	 * `undefined` = the current move may or may not be a limited egg move
	 */
	limitedEggMoves?: ID[] | null;
	/**
	 * Some Pokemon evolve by having a move in their learnset (like Piloswine
	 * with Ancient Power). These can only carry three other moves from their
	 * prevo, because the fourth move must be the evo move. This restriction
	 * doesn't apply to gen 6+ eggs, which can get around the restriction with
	 * the relearner.
	 */
	moveEvoCarryCount: number;

	babyOnly?: string;
	sketchMove?: string;
	hm?: string;
	restrictiveMoves?: string[];
	/** Obscure learn methods */
	restrictedMove?: ID;

	constructor(sourcesBefore = 0, sourcesAfter = 0) {
		this.sources = [];
		this.sourcesBefore = sourcesBefore;
		this.sourcesAfter = sourcesAfter;
		this.isHidden = null;
		this.limitedEggMoves = undefined;
		this.moveEvoCarryCount = 0;
	}
	size() {
		if (this.sourcesBefore) return Infinity;
		return this.sources.length;
	}
	add(source: PokemonSource, limitedEggMove?: ID | null) {
		if (this.sources[this.sources.length - 1] !== source) this.sources.push(source);
		if (limitedEggMove && this.limitedEggMoves !== null) {
			this.limitedEggMoves = [limitedEggMove];
		} else if (limitedEggMove === null) {
			this.limitedEggMoves = null;
		}
	}
	addGen(sourceGen: number) {
		this.sourcesBefore = Math.max(this.sourcesBefore, sourceGen);
		this.limitedEggMoves = null;
	}
	minSourceGen() {
		if (this.sourcesBefore) return this.sourcesAfter || 1;
		let min = 10;
		for (const source of this.sources) {
			const sourceGen = parseInt(source.charAt(0));
			if (sourceGen < min) min = sourceGen;
		}
		if (min === 10) return 0;
		return min;
	}
	maxSourceGen() {
		let max = this.sourcesBefore;
		for (const source of this.sources) {
			const sourceGen = parseInt(source.charAt(0));
			if (sourceGen > max) max = sourceGen;
		}
		return max;
	}
	intersectWith(other: PokemonSources) {
		if (other.sourcesBefore || this.sourcesBefore) {
			// having sourcesBefore is the equivalent of having everything before that gen
			// in sources, so we fill the other array in preparation for intersection
			if (other.sourcesBefore > this.sourcesBefore) {
				for (const source of this.sources) {
					const sourceGen = parseInt(source.charAt(0));
					if (sourceGen <= other.sourcesBefore) {
						other.sources.push(source);
					}
				}
			} else if (this.sourcesBefore > other.sourcesBefore) {
				for (const source of other.sources) {
					const sourceGen = parseInt(source.charAt(0));
					if (sourceGen <= this.sourcesBefore) {
						this.sources.push(source);
					}
				}
			}
			this.sourcesBefore = Math.min(other.sourcesBefore, this.sourcesBefore);
		}
		if (this.sources.length) {
			if (other.sources.length) {
				const sourcesSet = new Set(other.sources);
				const intersectSources = this.sources.filter(source => sourcesSet.has(source));
				this.sources = intersectSources;
			} else {
				this.sources = [];
			}
		}

		if (other.restrictedMove && other.restrictedMove !== this.restrictedMove) {
			if (this.restrictedMove) {
				// incompatible
				this.sources = [];
				this.sourcesBefore = 0;
			} else {
				this.restrictedMove = other.restrictedMove;
			}
		}
		if (other.limitedEggMoves) {
			if (!this.limitedEggMoves) {
				this.limitedEggMoves = other.limitedEggMoves;
			} else {
				this.limitedEggMoves.push(...other.limitedEggMoves);
			}
		}
		this.moveEvoCarryCount += other.moveEvoCarryCount;
		if (other.sourcesAfter > this.sourcesAfter) this.sourcesAfter = other.sourcesAfter;
		if (other.isHidden) this.isHidden = true;
	}
}

export class TeamValidator {
	readonly format: Format;
	readonly dex: ModdedDex;
	readonly gen: number;
	readonly ruleTable: import('./dex-formats').RuleTable;
	readonly minSourceGen: number;

	readonly toID: (str: any) => ID;
	constructor(format: string | Format, dex = Dex) {
		this.format = dex.formats.get(format);
		this.dex = dex.forFormat(this.format);
		this.gen = this.dex.gen;
		this.ruleTable = this.dex.formats.getRuleTable(this.format);

		this.minSourceGen = this.ruleTable.minSourceGen;

		this.toID = toID;
	}

	validateTeam(
		team: PokemonSet[] | null,
		options: {
			removeNicknames?: boolean,
			skipSets?: {[name: string]: {[key: string]: boolean}},
		} = {}
	): string[] | null {
		if (team && this.format.validateTeam) {
			return this.format.validateTeam.call(this, team, options) || null;
		}
		return this.baseValidateTeam(team, options);
	}

	baseValidateTeam(
		team: PokemonSet[] | null,
		options: {
			removeNicknames?: boolean,
			skipSets?: {[name: string]: {[key: string]: boolean}},
		} = {}
	): string[] | null {
		const format = this.format;
		const dex = this.dex;

		let problems: string[] = [];
		const ruleTable = this.ruleTable;
		if (format.team) {
			if (team) {
				return [
					`This format doesn't let you use your own team.`,
					`If you're not using a custom client, please report this as a bug. If you are, remember to use \`/utm null\` before starting a game in this format.`,
				];
			}
			return null;
		}
		if (!team) {
			return [
				`This format requires you to use your own team.`,
				`If you're not using a custom client, please report this as a bug.`,
			];
		}
		if (!Array.isArray(team)) {
			throw new Error(`Invalid team data`);
		}

		if (team.length < ruleTable.minTeamSize) {
			problems.push(`You must bring at least ${ruleTable.minTeamSize} Pok\u00E9mon (your team has ${team.length}).`);
		}
		if (team.length > ruleTable.maxTeamSize) {
			return [`You may only bring up to ${ruleTable.maxTeamSize} Pok\u00E9mon (your team has ${team.length}).`];
		}

		// A limit is imposed here to prevent too much engine strain or
		// too much layout deformation - to be exact, this is the limit
		// allowed in Custom Game.
		if (team.length > 24) {
			problems.push(`Your team has more than than 24 Pok\u00E9mon, which the simulator can't handle.`);
			return problems;
		}

		const teamHas: {[k: string]: number} = {};
		let lgpeStarterCount = 0;
		let deoxysType;
		for (const set of team) {
			if (!set) return [`You sent invalid team data. If you're not using a custom client, please report this as a bug.`];

			let setProblems: string[] | null = null;
			if (options.skipSets && options.skipSets[set.name]) {
				for (const i in options.skipSets[set.name]) {
					teamHas[i] = (teamHas[i] || 0) + 1;
				}
			} else {
				setProblems = (format.validateSet || this.validateSet).call(this, set, teamHas);
			}

			if (set.species === 'Pikachu-Starter' || set.species === 'Eevee-Starter') {
				lgpeStarterCount++;
				if (lgpeStarterCount === 2 && ruleTable.isBanned('nonexistent')) {
					problems.push(`You can only have one of Pikachu-Starter or Eevee-Starter on a team.`);
				}
			}
			if (dex.gen === 3 && set.species.startsWith('Deoxys')) {
				if (!deoxysType) {
					deoxysType = set.species;
				} else if (deoxysType !== set.species && ruleTable.isBanned('nonexistent')) {
					return [
						`You cannot have more than one type of Deoxys forme.`,
						`(Each game in Gen 3 supports only one forme of Deoxys.)`,
					];
				}
			}
			if (setProblems) {
				problems = problems.concat(setProblems);
			}
			if (options.removeNicknames) {
				const species = dex.species.get(set.species);
				let crossSpecies: Species;
				if (format.name === '[Gen 8] Cross Evolution' && (crossSpecies = dex.species.get(set.name)).exists) {
					set.name = crossSpecies.name;
				} else {
					set.name = species.baseSpecies;
					if (species.baseSpecies === 'Unown') set.species = 'Unown';
				}
			}
		}

		for (const [rule, source, limit, bans] of ruleTable.complexTeamBans) {
			let count = 0;
			for (const ban of bans) {
				if (teamHas[ban] > 0) {
					count += limit ? teamHas[ban] : 1;
				}
			}
			if (limit && count > limit) {
				const clause = source ? ` by ${source}` : ``;
				problems.push(`You are limited to ${limit} of ${rule}${clause}.`);
			} else if (!limit && count >= bans.length) {
				const clause = source ? ` by ${source}` : ``;
				problems.push(`Your team has the combination of ${rule}, which is banned${clause}.`);
			}
		}

		for (const rule of ruleTable.keys()) {
			if ('!+-'.includes(rule.charAt(0))) continue;
			const subformat = dex.formats.get(rule);
			if (subformat.onValidateTeam && ruleTable.has(subformat.id)) {
				problems = problems.concat(subformat.onValidateTeam.call(this, team, format, teamHas) || []);
			}
		}
		if (format.onValidateTeam) {
			problems = problems.concat(format.onValidateTeam.call(this, team, format, teamHas) || []);
		}

		if (!problems.length) return null;
		return problems;
	}

	validateSet(set: PokemonSet, teamHas: AnyObject): string[] | null {
		const format = this.format;
		const dex = this.dex;
		const ruleTable = this.ruleTable;

		let problems: string[] = [];
		if (!set) {
			return [`This is not a Pokemon.`];
		}

		let species = dex.species.get(set.species);
		set.species = species.name;
		// Backwards compatability with old Gmax format
		if (set.species.toLowerCase().endsWith('-gmax') && this.format.id !== 'gen8megamax') {
			set.species = set.species.slice(0, -5);
			species = dex.species.get(set.species);
			if (set.name && set.name.endsWith('-Gmax')) set.name = species.baseSpecies;
			set.gigantamax = true;
		}
		if (set.name && set.name.length > 18) {
			if (set.name === set.species) {
				set.name = species.baseSpecies;
			} else {
				problems.push(`Nickname "${set.name}" too long (should be 18 characters or fewer)`);
			}
		}
		set.name = dex.getName(set.name);
		let item = dex.items.get(Utils.getString(set.item));
		set.item = item.name;
		let ability = dex.abilities.get(Utils.getString(set.ability));
		set.ability = ability.name;
		let nature = dex.natures.get(Utils.getString(set.nature));
		set.nature = nature.name;
		if (!Array.isArray(set.moves)) set.moves = [];

		set.name = set.name || species.baseSpecies;
		let name = set.species;
		if (set.species !== set.name && species.baseSpecies !== set.name) {
			name = `${set.name} (${set.species})`;
		}

		if (!set.level) set.level = ruleTable.defaultLevel;

		let adjustLevel = ruleTable.adjustLevel;
		if (ruleTable.adjustLevelDown && set.level >= ruleTable.adjustLevelDown) {
			adjustLevel = ruleTable.adjustLevelDown;
		}
		if (set.level === adjustLevel || (set.level === 100 && ruleTable.maxLevel < 100)) {
			// Note that we're temporarily setting level 50 pokemon in VGC to level 100
			// This allows e.g. level 50 Hydreigon even though it doesn't evolve until level 64.
			// Leveling up can't make an obtainable pokemon unobtainable, so this is safe.
			// Just remember to set the level back to adjustLevel at the end of validation.
			set.level = ruleTable.maxLevel;
		}
		if (set.level < ruleTable.minLevel) {
			problems.push(`${name} (level ${set.level}) is below the minimum level of ${ruleTable.minLevel}${ruleTable.blame('minlevel')}`);
		}
		if (set.level > ruleTable.maxLevel) {
			problems.push(`${name} (level ${set.level}) is above the maximum level of ${ruleTable.maxLevel}${ruleTable.blame('maxlevel')}`);
		}

		const setHas: {[k: string]: true} = {};

		if (!set.evs) set.evs = TeamValidator.fillStats(null, ruleTable.evLimit === null ? 252 : 0);
		if (!set.ivs) set.ivs = TeamValidator.fillStats(null, 31);

		if (ruleTable.has('obtainableformes')) {
			problems.push(...this.validateForme(set));
			species = dex.species.get(set.species);
		}
		const setSources = this.allSources(species);

		for (const [rule] of ruleTable) {
			if ('!+-'.includes(rule.charAt(0))) continue;
			const subformat = dex.formats.get(rule);
			if (subformat.onChangeSet && ruleTable.has(subformat.id)) {
				problems = problems.concat(subformat.onChangeSet.call(this, set, format, setHas, teamHas) || []);
			}
		}
		if (format.onChangeSet) {
			problems = problems.concat(format.onChangeSet.call(this, set, format, setHas, teamHas) || []);
		}

		// onChangeSet can modify set.species, set.item, set.ability
		species = dex.species.get(set.species);
		item = dex.items.get(set.item);
		ability = dex.abilities.get(set.ability);

		let outOfBattleSpecies = species;
		let tierSpecies = species;
		if (ability.id === 'battlebond' && species.id === 'greninja') {
			outOfBattleSpecies = dex.species.get('greninjaash');
			if (ruleTable.has('obtainableformes')) {
				tierSpecies = outOfBattleSpecies;
			}
			if (ruleTable.has('obtainablemisc')) {
				if (set.gender && set.gender !== 'M') {
					problems.push(`Battle Bond Greninja must be male.`);
				}
				set.gender = 'M';
			}
		}
		if (ability.id === 'battlebond' && species.id === 'delphox') {
			outOfBattleSpecies = dex.species.get('delphoxserena');
			if (ruleTable.has('obtainableformes')) {
				tierSpecies = outOfBattleSpecies;
			}
			if (ruleTable.has('obtainablemisc')) {
				if (set.gender && set.gender !== 'F') {
					problems.push(`Battle Bond Delphox must be female.`);
				}
				set.gender = 'F';
			}
		}
		if (ability.id === 'battlebond' && species.id === 'chesnaught') {
			outOfBattleSpecies = dex.species.get('chesnaught-clemont');
			if (ruleTable.has('obtainableformes')) {
				tierSpecies = outOfBattleSpecies;
			}
			if (ruleTable.has('obtainablemisc')) {
				if (set.gender && set.gender !== 'M') {
					problems.push(`Battle Bond Chesnaught must be male.`);
				}
				set.gender = 'M';
			}
		}
		if (ability.id === 'owntempo' && species.id === 'rockruff') {
			tierSpecies = outOfBattleSpecies = dex.species.get('rockruffdusk');
		}
		if (species.id === 'melmetal' && set.gigantamax && this.dex.species.getLearnsetData(species.id).eventData) {
			setSources.sourcesBefore = 0;
			setSources.sources = ['8S0 melmetal'];
		}
		if (!species.exists) {
			return [`The Pokemon "${set.species}" does not exist.`];
		}

		if (item.id && !item.exists) {
			return [`"${set.item}" is an invalid item.`];
		}
		if (ability.id && !ability.exists) {
			if (dex.gen < 3) {
				// gen 1-2 don't have abilities, just silently remove
				ability = dex.abilities.get('');
				set.ability = '';
			} else {
				return [`"${set.ability}" is an invalid ability.`];
			}
		}
		if (nature.id && !nature.exists) {
			if (dex.gen < 3) {
				// gen 1-2 don't have natures, just remove them
				nature = dex.natures.get('');
				set.nature = '';
			} else {
				problems.push(`"${set.nature}" is an invalid nature.`);
			}
		}
		if (set.happiness !== undefined && isNaN(set.happiness)) {
			problems.push(`${name} has an invalid happiness value.`);
		}
		if (set.hpType) {
			const type = dex.types.get(set.hpType);
			if (!type.exists || ['normal', 'fairy'].includes(type.id)) {
				problems.push(`${name}'s Hidden Power type (${set.hpType}) is invalid.`);
			} else {
				set.hpType = type.name;
			}
		}

		if (ruleTable.has('obtainableformes')) {
			const canMegaEvo = dex.gen <= 7 || ruleTable.has('standardnatdex');
			if (item.megaEvolves === species.name) {
				if (!item.megaStone) throw new Error(`Item ${item.name} has no base form for mega evolution`);
				tierSpecies = dex.species.get(item.megaStone);
			} else if (item.id === 'redorb' && species.id === 'groudon') {
				tierSpecies = dex.species.get('Groudon-Primal');
			} else if (item.id === 'blueorb' && species.id === 'kyogre') {
				tierSpecies = dex.species.get('Kyogre-Primal');
			} else if (canMegaEvo && species.id === 'rayquaza' && set.moves.map(toID).includes('dragonascent' as ID)) {
				tierSpecies = dex.species.get('Rayquaza-Mega');
			}
		}

		let problem = this.checkSpecies(set, species, tierSpecies, setHas);
		if (problem) problems.push(problem);

		problem = this.checkItem(set, item, setHas);
		if (problem) problems.push(problem);
		if (ruleTable.has('obtainablemisc')) {
			if (dex.gen <= 1 || ruleTable.has('allowavs')) {
				if (item.id) {
					// no items allowed
					set.item = '';
				}
			}
		}

		if (!set.ability) set.ability = 'No Ability';
		if (ruleTable.has('obtainableabilities')) {
			if (dex.gen <= 2 || dex.currentMod === 'gen7letsgo') {
				set.ability = 'No Ability';
			} else {
				if (!ability.name || ability.name === 'No Ability') {
					problems.push(`${name} needs to have an ability.`);
				} else if (!Object.values(species.abilities).includes(ability.name)) {
					if (tierSpecies.abilities[0] === ability.name) {
						set.ability = species.abilities[0];
					} else {
						problems.push(`${name} can't have ${set.ability}.`);
					}
				}
				if (ability.name === species.abilities['H']) {
					setSources.isHidden = true;

					let unreleasedHidden = species.unreleasedHidden;
					if (unreleasedHidden === 'Past' && this.minSourceGen < dex.gen) unreleasedHidden = false;

					if (unreleasedHidden && ruleTable.has('-unreleased')) {
						problems.push(`${name}'s Hidden Ability is unreleased.`);
					} else if (dex.gen === 7 && ['entei', 'suicune', 'raikou'].includes(species.id) && this.minSourceGen > 1) {
						problems.push(`${name}'s Hidden Ability is only available from Virtual Console, which is not allowed in this format.`);
					} else if (dex.gen === 6 && ability.name === 'Symbiosis' &&
						(set.species.endsWith('Orange') || set.species.endsWith('White'))) {
						problems.push(`${name}'s Hidden Ability is unreleased for the Orange and White forms.`);
					} else if (dex.gen === 5 && set.level < 10 && (species.maleOnlyHidden || species.gender === 'N')) {
						problems.push(`${name} must be at least level 10 to have a Hidden Ability.`);
					}
					if (species.maleOnlyHidden) {
						if (set.gender && set.gender !== 'M') {
							problems.push(`${name} must be male to have a Hidden Ability.`);
						}
						set.gender = 'M';
						setSources.sources = ['5D'];
					}
				} else {
					setSources.isHidden = false;
				}
			}
		}

		ability = dex.abilities.get(set.ability);
		problem = this.checkAbility(set, ability, setHas);
		if (problem) problems.push(problem);

		if (!set.nature || dex.gen <= 2) {
			set.nature = '';
		}
		nature = dex.natures.get(set.nature);
		problem = this.checkNature(set, nature, setHas);
		if (problem) problems.push(problem);

		if (set.moves && Array.isArray(set.moves)) {
			set.moves = set.moves.filter(val => val);
		}
		if (!set.moves?.length) {
			problems.push(`${name} has no moves (it must have at least one to be usable).`);
			set.moves = [];
		}
		if (set.moves.length > ruleTable.maxMoveCount) {
			problems.push(`${name} has ${set.moves.length} moves, which is more than the limit of ${ruleTable.maxMoveCount}.`);
			return problems;
		}

		if (ruleTable.isBanned('nonexistent')) {
			problems.push(...this.validateStats(set, species, setSources));
		}

		for (const moveName of set.moves) {
			if (!moveName) continue;
			const move = dex.moves.get(Utils.getString(moveName));
			if (!move.exists) return [`"${move.name}" is an invalid move.`];

			problem = this.checkMove(set, move, setHas);
			if (problem) problems.push(problem);
		}

		if (ruleTable.has('obtainablemoves')) {
			problems.push(...this.validateMoves(outOfBattleSpecies, set.moves, setSources, set, name));
		}

		const learnsetSpecies = dex.species.getLearnsetData(outOfBattleSpecies.id);

		if (!setSources.sourcesBefore && setSources.sources.length) {
			let legal = false;
			for (const source of setSources.sources) {
				if (this.validateSource(set, source, setSources, outOfBattleSpecies)) continue;
				legal = true;
				break;
			}

			if (!legal) {
				let nonEggSource = null;
				for (const source of setSources.sources) {
					if (source.charAt(1) !== 'E') {
						nonEggSource = source;
						break;
					}
				}
				if (!nonEggSource) {
					// all egg moves
					problems.push(`${name} can't get its egg move combination (${setSources.limitedEggMoves!.join(', ')}) from any possible father.`);
					problems.push(`(Is this incorrect? If so, post the chainbreeding instructions in Bug Reports)`);
				} else {
					if (setSources.sources.length > 1) {
						problems.push(`${name} has an event-exclusive move that it doesn't qualify for (only one of several ways to get the move will be listed):`);
					}
					const eventProblems = this.validateSource(
						set, nonEggSource, setSources, outOfBattleSpecies, ` because it has a move only available`
					);
					if (eventProblems) problems.push(...eventProblems);
				}
			}
		} else if (ruleTable.has('obtainablemisc') && learnsetSpecies.eventOnly) {
			const eventSpecies = !learnsetSpecies.eventData &&
			outOfBattleSpecies.baseSpecies !== outOfBattleSpecies.name ?
				dex.species.get(outOfBattleSpecies.baseSpecies) : outOfBattleSpecies;
			const eventData = learnsetSpecies.eventData ||
				dex.species.getLearnsetData(eventSpecies.id).eventData;
			if (!eventData) throw new Error(`Event-only species ${species.name} has no eventData table`);
			let legal = false;
			for (const event of eventData) {
				if (this.validateEvent(set, event, eventSpecies)) continue;
				legal = true;
				break;
			}
			if (!legal && species.gen <= 2 && dex.gen >= 7 && !this.validateSource(set, '7V', setSources, species)) {
				legal = true;
			}
			if (!legal) {
				if (eventData.length === 1) {
					problems.push(`${species.name} is only obtainable from an event - it needs to match its event:`);
				} else {
					problems.push(`${species.name} is only obtainable from events - it needs to match one of its events, such as:`);
				}
				let eventInfo = eventData[0];
				let eventNum = 1;
				for (const [i, event] of eventData.entries()) {
					if (event.generation <= dex.gen && event.generation >= this.minSourceGen) {
						eventInfo = event;
						eventNum = i + 1;
						break;
					}
				}
				const eventName = eventData.length > 1 ? ` #${eventNum}` : ``;
				const eventProblems = this.validateEvent(set, eventInfo, eventSpecies, ` to be`, `from its event${eventName}`);
				if (eventProblems) problems.push(...eventProblems);
			}
		}

		let isFromRBYEncounter = false;
		if (this.gen === 1 && !this.ruleTable.has('allowtradeback')) {
			let lowestEncounterLevel;
			for (const encounter of learnsetSpecies.encounters || []) {
				if (encounter.generation !== 1) continue;
				if (!encounter.level) continue;
				if (lowestEncounterLevel && encounter.level < lowestEncounterLevel) continue;

				lowestEncounterLevel = encounter.level;
			}

			if (lowestEncounterLevel) {
				if (set.level < lowestEncounterLevel) {
					problems.push(`${name} is not obtainable at levels below ${lowestEncounterLevel} in Gen 1.`);
				}
				isFromRBYEncounter = true;
			}
		}
		if (!isFromRBYEncounter && ruleTable.has('obtainablemisc') && set.level < (species.evoLevel || 0)) {
			// FIXME: Event pokemon given at a level under what it normally can be attained at gives a false positive
			problems.push(`${name} must be at least level ${species.evoLevel} to be evolved.`);
		}

		if (ruleTable.has('obtainablemoves') && species.id === 'keldeo' && set.moves.includes('secretsword') &&
			this.minSourceGen > 5 && dex.gen <= 7) {
			problems.push(`${name} has Secret Sword, which is only compatible with Keldeo-Ordinary obtained from Gen 5.`);
		}
		const requiresGen3Source = setSources.maxSourceGen() <= 3;
		if (requiresGen3Source && dex.abilities.get(set.ability).gen === 4 && !species.prevo && dex.gen <= 5) {
			// Ability Capsule allows this in Gen 6+
			problems.push(`${name} has a Gen 4 ability and isn't evolved - it can't use moves from Gen 3.`);
		}
		const canUseAbilityPatch = dex.gen >= 8 && format.mod !== 'gen8dlc1';
		if (setSources.isHidden && !canUseAbilityPatch && setSources.maxSourceGen() < 5) {
			problems.push(`${name} has a Hidden Ability - it can't use moves from before Gen 5.`);
		}
		if (
			species.maleOnlyHidden && setSources.isHidden && setSources.sourcesBefore < 5 &&
			setSources.sources.every(source => source.charAt(1) === 'E')
		) {
			problems.push(`${name} has an unbreedable Hidden Ability - it can't use egg moves.`);
		}

		if (teamHas) {
			for (const i in setHas) {
				if (i in teamHas) {
					teamHas[i]++;
				} else {
					teamHas[i] = 1;
				}
			}
		}
		for (const [rule, source, limit, bans] of ruleTable.complexBans) {
			let count = 0;
			for (const ban of bans) {
				if (setHas[ban]) count++;
			}
			if (limit && count > limit) {
				const clause = source ? ` by ${source}` : ``;
				problems.push(`${name} is limited to ${limit} of ${rule}${clause}.`);
			} else if (!limit && count >= bans.length) {
				const clause = source ? ` by ${source}` : ``;
				if (source === 'Obtainable Moves') {
					problems.push(`${name} has the combination of ${rule}, which is impossible to obtain legitimately.`);
				} else {
					problems.push(`${name} has the combination of ${rule}, which is banned${clause}.`);
				}
			}
		}

		for (const [rule] of ruleTable) {
			if ('!+-'.includes(rule.charAt(0))) continue;
			const subformat = dex.formats.get(rule);
			if (subformat.onValidateSet && ruleTable.has(subformat.id)) {
				problems = problems.concat(subformat.onValidateSet.call(this, set, format, setHas, teamHas) || []);
			}
		}
		if (format.onValidateSet) {
			problems = problems.concat(format.onValidateSet.call(this, set, format, setHas, teamHas) || []);
		}

		const nameSpecies = dex.species.get(set.name);
		if (nameSpecies.exists && nameSpecies.name.toLowerCase() === set.name.toLowerCase()) {
			// nickname is the name of a species
			if (nameSpecies.baseSpecies === species.baseSpecies) {
				set.name = species.baseSpecies;
			} else if (nameSpecies.name !== species.name && nameSpecies.name !== species.baseSpecies) {
				// nickname species doesn't match actual species
				// Nickname Clause
				problems.push(`${name} must not be nicknamed a different Pokémon species than what it actually is.`);
			}
		}

		if (!problems.length) {
			if (adjustLevel) set.level = adjustLevel;
			return null;
		}

		return problems;
	}

	validateStats(set: PokemonSet, species: Species, setSources: PokemonSources) {
		const ruleTable = this.ruleTable;
		const dex = this.dex;

		const allowAVs = ruleTable.has('allowavs');
		const evLimit = ruleTable.evLimit;
		const canBottleCap = dex.gen >= 7 && (set.level >= 100 || !ruleTable.has('obtainablemisc'));

		if (!set.evs) set.evs = TeamValidator.fillStats(null, evLimit === null ? 252 : 0);
		if (!set.ivs) set.ivs = TeamValidator.fillStats(null, 31);

		const problems = [];
		const name = set.name || set.species;

		const maxedIVs = Object.values(set.ivs).every(stat => stat === 31);
		for (const moveName of set.moves) {
			const move = dex.moves.get(moveName);
			if (move.id === 'hiddenpower' && move.type !== 'Normal') {
				if (!set.hpType) {
					set.hpType = move.type;
				} else if (set.hpType !== move.type && ruleTable.has('obtainablemisc')) {
					problems.push(`${name}'s Hidden Power type ${set.hpType} is incompatible with Hidden Power ${move.type}`);
				}
			}
		}
		if (set.hpType && maxedIVs && ruleTable.has('obtainablemisc')) {
			if (dex.gen <= 2) {
				const HPdvs = dex.types.get(set.hpType).HPdvs;
				set.ivs = {hp: 30, atk: 30, def: 30, spa: 30, spd: 30, spe: 30};
				let statName: StatID;
				for (statName in HPdvs) {
					set.ivs[statName] = HPdvs[statName]! * 2;
				}
				set.ivs.hp = -1;
			} else if (!canBottleCap) {
				set.ivs = TeamValidator.fillStats(dex.types.get(set.hpType).HPivs, 31);
			}
		}

		const cantBreedNorEvolve = (species.eggGroups[0] === 'Undiscovered' && !species.prevo && !species.nfe);
		const isLegendary = (cantBreedNorEvolve && ![
			'Pikachu', 'Unown', 'Dracozolt', 'Arctozolt', 'Dracovish', 'Arctovish',
		].includes(species.baseSpecies)) || [
			'Manaphy', 'Cosmog', 'Cosmoem', 'Solgaleo', 'Lunala',
		].includes(species.baseSpecies);
		const diancieException = species.name === 'Diancie' && !set.shiny;
		const has3PerfectIVs = setSources.minSourceGen() >= 6 && isLegendary && !diancieException;

		if (set.hpType === 'Fighting' && ruleTable.has('obtainablemisc')) {
			if (has3PerfectIVs) {
				// Legendary Pokemon must have at least 3 perfect IVs in gen 6+
				problems.push(`${name} must not have Hidden Power Fighting because it starts with 3 perfect IVs because it's a Gen 6+ legendary.`);
			}
		}

		if (has3PerfectIVs && ruleTable.has('obtainablemisc')) {
			let perfectIVs = 0;
			for (const stat in set.ivs) {
				if (set.ivs[stat as 'hp'] >= 31) perfectIVs++;
			}
			if (perfectIVs < 3) {
				const reason = (this.minSourceGen === 6 ? ` and this format requires Gen ${dex.gen} Pokémon` : ` in Gen 6 or later`);
				problems.push(`${name} must have at least three perfect IVs because it's a legendary${reason}.`);
			}
		}

		if (set.hpType && !canBottleCap) {
			const ivHpType = dex.getHiddenPower(set.ivs).type;
			if (set.hpType !== ivHpType) {
				problems.push(`${name} has Hidden Power ${set.hpType}, but its IVs are for Hidden Power ${ivHpType}.`);
			}
		} else if (set.hpType) {
			if (!this.possibleBottleCapHpType(set.hpType, set.ivs)) {
				problems.push(`${name} has Hidden Power ${set.hpType}, but its IVs don't allow this even with (Bottle Cap) Hyper Training.`);
			}
		}

		if (dex.gen <= 2) {
			// validate DVs
			const ivs = set.ivs;
			const atkDV = Math.floor(ivs.atk / 2);
			const defDV = Math.floor(ivs.def / 2);
			const speDV = Math.floor(ivs.spe / 2);
			const spcDV = Math.floor(ivs.spa / 2);
			const expectedHpDV = (atkDV % 2) * 8 + (defDV % 2) * 4 + (speDV % 2) * 2 + (spcDV % 2);
			if (ivs.hp === -1) ivs.hp = expectedHpDV * 2;
			const hpDV = Math.floor(ivs.hp / 2);
			if (expectedHpDV !== hpDV) {
				problems.push(`${name} has an HP DV of ${hpDV}, but its Atk, Def, Spe, and Spc DVs give it an HP DV of ${expectedHpDV}.`);
			}
			if (ivs.spa !== ivs.spd) {
				if (dex.gen === 2) {
					problems.push(`${name} has different SpA and SpD DVs, which is not possible in Gen 2.`);
				} else {
					ivs.spd = ivs.spa;
				}
			}
			if (dex.gen > 1 && !species.gender) {
				// Gen 2 gender is calculated from the Atk DV.
				// High Atk DV <-> M. The meaning of "high" depends on the gender ratio.
				const genderThreshold = species.genderRatio.F * 16;

				const expectedGender = (atkDV >= genderThreshold ? 'M' : 'F');
				if (set.gender && set.gender !== expectedGender) {
					problems.push(`${name} is ${set.gender}, but it has an Atk DV of ${atkDV}, which makes its gender ${expectedGender}.`);
				} else {
					set.gender = expectedGender;
				}
			}
			if (
				set.species === 'Marowak' && toID(set.item) === 'thickclub' &&
				set.moves.map(toID).includes('swordsdance' as ID) && set.level === 100
			) {
				// Marowak hack
				set.ivs.atk = Math.floor(set.ivs.atk / 2) * 2;
				while (set.evs.atk > 0 && 2 * 80 + set.ivs.atk + Math.floor(set.evs.atk / 4) + 5 > 255) {
					set.evs.atk -= 4;
				}
			}
			if (dex.gen > 1) {
				const expectedShiny = !!(defDV === 10 && speDV === 10 && spcDV === 10 && atkDV % 4 >= 2);
				if (expectedShiny && !set.shiny) {
					problems.push(`${name} is not shiny, which does not match its DVs.`);
				} else if (!expectedShiny && set.shiny) {
					problems.push(`${name} is shiny, which does not match its DVs (its DVs must all be 10, except Atk which must be 2, 3, 6, 7, 10, 11, 14, or 15).`);
				}
			}
			set.nature = 'Serious';
		}

		for (const stat in set.evs) {
			if (set.evs[stat as 'hp'] < 0) {
				problems.push(`${name} has less than 0 ${allowAVs ? 'Awakening Values' : 'EVs'} in ${Dex.stats.names[stat as 'hp']}.`);
			}
		}

		if (dex.currentMod === 'gen7letsgo') { // AVs
			for (const stat in set.evs) {
				if (set.evs[stat as 'hp'] > 0 && !allowAVs) {
					problems.push(`${name} has Awakening Values but this format doesn't allow them.`);
					break;
				} else if (set.evs[stat as 'hp'] > 200) {
					problems.push(`${name} has more than 200 Awakening Values in ${Dex.stats.names[stat as 'hp']}.`);
				}
			}
		} else { // EVs
			for (const stat in set.evs) {
				if (set.evs[stat as StatID] > 255) {
					problems.push(`${name} has more than 255 EVs in ${Dex.stats.names[stat as 'hp']}.`);
				}
			}
			if (dex.gen <= 2) {
				if (set.evs.spa !== set.evs.spd) {
					if (dex.gen === 2) {
						problems.push(`${name} has different SpA and SpD EVs, which is not possible in Gen 2.`);
					} else {
						set.evs.spd = set.evs.spa;
					}
				}
			}
		}

		let totalEV = 0;
		for (const stat in set.evs) totalEV += set.evs[stat as 'hp'];
		if (!this.format.debug) {
			if (set.level > 1 && evLimit !== 0 && totalEV === 0) {
				problems.push(`${name} has exactly 0 EVs - did you forget to EV it? (If this was intentional, add exactly 1 to one of your EVs, which won't change its stats but will tell us that it wasn't a mistake).`);
			} else if (![508, 510].includes(evLimit!) && [508, 510].includes(totalEV)) {
				problems.push(`${name} has exactly ${totalEV} EVs, but this format does not restrict you to 510 EVs (If this was intentional, add exactly 1 to one of your EVs, which won't change its stats but will tell us that it wasn't a mistake).`);
			}
			// Check for level import errors from user in VGC -> DOU, etc.
			// Note that in VGC etc (Adjust Level Down = 50), `set.level` will be 100 here for validation purposes
			if (set.level === 50 && ruleTable.maxLevel !== 50 && !ruleTable.maxTotalLevel && evLimit !== 0 && totalEV % 4 === 0) {
				problems.push(`${name} is level 50, but this format allows level ${ruleTable.maxLevel} Pokémon. (If this was intentional, add exactly 1 to one of your EVs, which won't change its stats but will tell us that it wasn't a mistake).`);
			}
		}

		if (evLimit !== null && totalEV > evLimit) {
			if (!evLimit) {
				problems.push(`${name} has EVs, which is not allowed by this format.`);
			} else {
				problems.push(`${name} has ${totalEV} total EVs, which is more than this format's limit of ${evLimit}.`);
			}
		}

		return problems;
	}

	/**
	 * Not exhaustive, just checks Atk and Spe, which are the only competitively
	 * relevant IVs outside of extremely obscure situations.
	 */
	possibleBottleCapHpType(type: string, ivs: StatsTable) {
		if (!type) return true;
		if (['Dark', 'Dragon', 'Grass', 'Ghost', 'Poison'].includes(type)) {
			// Spe must be odd
			if (ivs.spe % 2 === 0) return false;
		}
		if (['Psychic', 'Fire', 'Rock', 'Fighting'].includes(type)) {
			// Spe must be even
			if (ivs.spe !== 31 && ivs.spe % 2 === 1) return false;
		}
		if (type === 'Dark') {
			// Atk must be odd
			if (ivs.atk % 2 === 0) return false;
		}
		if (['Ice', 'Water'].includes(type)) {
			// Spe or Atk must be odd
			if (ivs.spe % 2 === 0 && ivs.atk % 2 === 0) return false;
		}
		return true;
	}

	validateSource(
		set: PokemonSet, source: PokemonSource, setSources: PokemonSources, species: Species, because: string
	): string[] | undefined;
	validateSource(
		set: PokemonSet, source: PokemonSource, setSources: PokemonSources, species: Species
	): true | undefined;
	/**
	 * Returns array of error messages if invalid, undefined if valid
	 *
	 * If `because` is not passed, instead returns true if invalid.
	 */
	validateSource(
		set: PokemonSet, source: PokemonSource, setSources: PokemonSources, species: Species, because?: string
	) {
		let eventData: EventInfo | undefined;
		let eventSpecies = species;
		if (source.charAt(1) === 'S') {
			const splitSource = source.substr(source.charAt(2) === 'T' ? 3 : 2).split(' ');
			const dex = (this.dex.gen === 1 ? this.dex.mod('gen2') : this.dex);
			eventSpecies = dex.species.get(splitSource[1]);
			const eventLsetData = this.dex.species.getLearnsetData(eventSpecies.id);
			eventData = eventLsetData.eventData?.[parseInt(splitSource[0])];
			if (!eventData) {
				throw new Error(`${eventSpecies.name} from ${species.name} doesn't have data for event ${source}`);
			}
		} else if (source === '7V') {
			const isMew = species.id === 'mew';
			const isCelebi = species.id === 'celebi';
			const g7speciesName = (species.gen > 2 && species.prevo) ? species.prevo : species.id;
			const isHidden = !!this.dex.mod('gen7').species.get(g7speciesName).abilities['H'];
			eventData = {
				generation: 2,
				level: isMew ? 5 : isCelebi ? 30 : 3, // Level 1/2 Pokémon can't be obtained by transfer from RBY/GSC
				perfectIVs: isMew || isCelebi ? 5 : 3,
				isHidden,
				shiny: isMew ? undefined : 1,
				pokeball: 'pokeball',
				from: 'Gen 1-2 Virtual Console transfer',
			};
		} else if (source === '8V') {
			const isMew = species.id === 'mew';
			eventData = {
				generation: 8,
				perfectIVs: isMew ? 3 : undefined,
				shiny: isMew ? undefined : 1,
				from: 'Gen 7 Let\'s Go! HOME transfer',
			};
		} else if (source.charAt(1) === 'D') {
			eventData = {
				generation: 5,
				level: 10,
				from: 'Gen 5 Dream World',
				isHidden: !!this.dex.mod('gen5').species.get(species.id).abilities['H'],
			};
		} else if (source.charAt(1) === 'E') {
			if (this.findEggMoveFathers(source, species, setSources)) {
				return undefined;
			}
			if (because) throw new Error(`Wrong place to get an egg incompatibility message`);
			return true;
		} else {
			throw new Error(`Unidentified source ${source} passed to validateSource`);
		}

		// complicated fancy return signature
		return this.validateEvent(set, eventData, eventSpecies, because as any) as any;
	}

	findEggMoveFathers(source: PokemonSource, species: Species, setSources: PokemonSources): boolean;
	findEggMoveFathers(source: PokemonSource, species: Species, setSources: PokemonSources, getAll: true): ID[] | null;
	findEggMoveFathers(source: PokemonSource, species: Species, setSources: PokemonSources, getAll = false) {
		// tradebacks have an eggGen of 2 even though the source is 1ET
		const eggGen = Math.max(parseInt(source.charAt(0)), 2);
		const fathers: ID[] = [];
		// Gen 6+ don't have egg move incompatibilities
		// (except for certain cases with baby Pokemon not handled here)
		if (!getAll && eggGen >= 6) return true;

		const eggMoves = setSources.limitedEggMoves;
		// must have 2 or more egg moves to have egg move incompatibilities
		if (!eggMoves) {
			// happens often in gen 1-6 LC if your only egg moves are level-up moves,
			// which aren't limited and so aren't in `limitedEggMoves`
			return getAll ? ['*'] : true;
		}
		if (!getAll && eggMoves.length <= 1) return true;

		// gen 1 eggs come from gen 2 breeding
		const dex = this.dex.gen === 1 ? this.dex.mod('gen2') : this.dex;
		// In Gen 5 and earlier, egg moves can only be inherited from the father
		// we'll test each possible father separately
		let eggGroups = species.eggGroups;
		if (species.id === 'nidoqueen' || species.id === 'nidorina') {
			eggGroups = dex.species.get('nidoranf').eggGroups;
		} else if (dex !== this.dex) {
			// Gen 1 tradeback; grab the egg groups from Gen 2
			eggGroups = dex.species.get(species.id).eggGroups;
		}
		if (eggGroups[0] === 'Undiscovered') eggGroups = dex.species.get(species.evos[0]).eggGroups;
		if (eggGroups[0] === 'Undiscovered' || !eggGroups.length) {
			throw new Error(`${species.name} has no egg groups for source ${source}`);
		}
		// no chainbreeding necessary if the father can be Smeargle
		if (!getAll && eggGroups.includes('Field')) return true;

		// try to find a father to inherit the egg move combination from
		for (const father of dex.species.all()) {
			// can't inherit from CAP pokemon
			if (father.isNonstandard) continue;
			// can't breed mons from future gens
			if (father.gen > eggGen) continue;
			// father must be male
			if (father.gender === 'N' || father.gender === 'F') continue;
			// can't inherit from dex entries with no learnsets
			if (!dex.species.getLearnset(father.id)) continue;
			// something is clearly wrong if its only possible father is itself
			// (exceptions: ExtremeSpeed Dragonite, Self-destruct Snorlax)
			if (species.id === father.id && !['dragonite', 'snorlax'].includes(father.id)) continue;
			// don't check NFE Pokémon - their evolutions will know all their moves and more
			// exception: Combee/Salandit, because their evos can't be fathers
			if (father.evos.length) {
				const evolvedFather = dex.species.get(father.evos[0]);
				if (evolvedFather.gen <= eggGen && evolvedFather.gender !== 'F') continue;
			}

			// must be able to breed with father
			if (!father.eggGroups.some(eggGroup => eggGroups.includes(eggGroup))) continue;

			// father must be able to learn the move
			if (!this.fatherCanLearn(father, eggMoves, eggGen)) continue;

			// father found!
			if (!getAll) return true;
			fathers.push(father.id);
		}
		if (!getAll) return false;
		return (!fathers.length && eggGen < 6) ? null : fathers;
	}

	/**
	 * We could, if we wanted, do a complete move validation of the father's
	 * moveset to see if it's valid. This would recurse and be NP-Hard so
	 * instead we won't. We'll instead use a simplified algorithm: The father
	 * can learn the moveset if it has at most one egg/event move.
	 *
	 * `eggGen` should be 5 or earlier. Later gens should never call this
	 * function (the answer is always yes).
	 */
	fatherCanLearn(species: Species, moves: ID[], eggGen: number) {
		let learnset = this.dex.species.getLearnset(species.id);
		if (!learnset) return false;

		if (species.id === 'smeargle') return true;
		const canBreedWithSmeargle = species.eggGroups.includes('Field');

		let eggMoveCount = 0;
		for (const move of moves) {
			let curSpecies: Species | null = species;
			/** 1 = can learn from egg, 2 = can learn unrestricted */
			let canLearn: 0 | 1 | 2 = 0;

			while (curSpecies) {
				learnset = this.dex.species.getLearnset(curSpecies.id);
				if (learnset && learnset[move]) {
					for (const moveSource of learnset[move]) {
						if (parseInt(moveSource.charAt(0)) > eggGen) continue;
						const canLearnFromSmeargle = moveSource.charAt(1) === 'E' && canBreedWithSmeargle;
						if (!'ESDV'.includes(moveSource.charAt(1)) || canLearnFromSmeargle) {
							canLearn = 2;
							break;
						} else {
							canLearn = 1;
						}
					}
				}
				if (canLearn === 2) break;
				curSpecies = this.learnsetParent(curSpecies);
			}

			if (!canLearn) return false;
			if (canLearn === 1) {
				eggMoveCount++;
				if (eggMoveCount > 1) return false;
			}
		}
		return true;
	}

	validateForme(set: PokemonSet) {
		const dex = this.dex;
		const name = set.name || set.species;

		const problems = [];
		const item = dex.items.get(set.item);
		const species = dex.species.get(set.species);

		if (species.name === 'Necrozma-Ultra') {
			const whichMoves = (set.moves.includes('sunsteelstrike') ? 1 : 0) +
				(set.moves.includes('moongeistbeam') ? 2 : 0);
			if (item.name !== 'Ultranecrozium Z') {
				// Necrozma-Ultra transforms from one of two formes, and neither one is the base forme
				problems.push(`Necrozma-Ultra must start the battle holding Ultranecrozium Z.`);
			} else if (whichMoves === 1) {
				set.species = 'Necrozma-Dusk-Mane';
			} else if (whichMoves === 2) {
				set.species = 'Necrozma-Dawn-Wings';
			} else {
				problems.push(`Necrozma-Ultra must start the battle as Necrozma-Dusk-Mane or Necrozma-Dawn-Wings holding Ultranecrozium Z. Please specify which Necrozma it should start as.`);
			}
		} else if (species.name === 'Zygarde-Complete') {
			problems.push(`Zygarde-Complete must start the battle as Zygarde or Zygarde-10% with Power Construct. Please specify which Zygarde it should start as.`);
		} else if (species.battleOnly) {
			if (species.requiredAbility && set.ability !== species.requiredAbility) {
				// Darmanitan-Zen
				problems.push(`${species.name} transforms in-battle with ${species.requiredAbility}, please fix its ability.`);
			}
			if (species.requiredItems) {
				if (!species.requiredItems.includes(item.name)) {
					// Mega or Primal
					problems.push(`${species.name} transforms in-battle with ${species.requiredItem}, please fix its item.`);
				}
			}
			if (species.requiredMove && !set.moves.map(toID).includes(toID(species.requiredMove))) {
				// Meloetta-Pirouette, Rayquaza-Mega
				problems.push(`${species.name} transforms in-battle with ${species.requiredMove}, please fix its moves.`);
			}
			if (typeof species.battleOnly !== 'string') {
				// Ultra Necrozma and Complete Zygarde are already checked above
				throw new Error(`${species.name} should have a string battleOnly`);
			}
			// Set to out-of-battle forme
			set.species = species.battleOnly;
		} else {
			if (species.requiredAbility) {
				// Impossible!
				throw new Error(`Species ${species.name} has a required ability despite not being a battle-only forme; it should just be in its abilities table.`);
			}
			if (species.requiredItems && !species.requiredItems.includes(item.name)) {
				if (dex.gen >= 8 && (species.baseSpecies === 'Arceus' || species.baseSpecies === 'Silvally')) {
					// Arceus/Silvally formes in gen 8 only require the item with Multitype/RKS System
					if (set.ability === species.abilities[0]) {
						problems.push(
							`${name} needs to hold ${species.requiredItems.join(' or ')}.`,
							`(It will revert to its Normal forme if you remove the item or give it a different item.)`
						);
					}
				} else {
					// Memory/Drive/Griseous Orb/Plate/Z-Crystal - Forme mismatch
					const baseSpecies = this.dex.species.get(species.changesFrom);
					problems.push(
						`${name} needs to hold ${species.requiredItems.join(' or ')} to be in its ${species.forme} forme.`,
						`(It will revert to its ${baseSpecies.baseForme || 'base'} forme if you remove the item or give it a different item.)`
					);
				}
			}
			if (species.requiredMove && !set.moves.map(toID).includes(toID(species.requiredMove))) {
				const baseSpecies = this.dex.species.get(species.changesFrom);
				problems.push(
					`${name} needs to know the move ${species.requiredMove} to be in its ${species.forme} forme.`,
					`(It will revert to its ${baseSpecies.baseForme} forme if it forgets the move.)`
				);
			}

			// Mismatches between the set forme (if not base) and the item signature forme will have been rejected already.
			// It only remains to assign the right forme to a set with the base species (Arceus/Genesect/Giratina/Silvally).
			if (item.forcedForme && item.forcedForme.includes(species.name)) {
<<<<<<< HEAD
<<<<<<< HEAD
<<<<<<< HEAD
				set.species = item.forcedForme.find(f => f === species.name) || item.forcedForme[0];
=======
				set.species = item.forcedForme.find(f => f = species.name) || item.forcedForme[0];
>>>>>>> e7fa2bc0b... added new items
=======
				set.species = item.forcedForme.find(f => f === species.name) || item.forcedForme[0];
>>>>>>> 8191e7fab... added new moves but not gmax ones
=======
				set.species = item.forcedForme.find(f => f === species.name) || item.forcedForme[0];
>>>>>>> cd337996
			}
		}

		if (species.name === 'Pikachu-Cosplay') {
			const cosplay: {[k: string]: string} = {
				meteormash: 'Pikachu-Rock-Star', iciclecrash: 'Pikachu-Belle', drainingkiss: 'Pikachu-Pop-Star',
				electricterrain: 'Pikachu-PhD', flyingpress: 'Pikachu-Libre',
			};
			for (const moveid of set.moves) {
				if (moveid in cosplay) {
					set.species = cosplay[moveid];
					break;
				}
			}
		}

		if (species.name === 'Keldeo' && set.moves.map(toID).includes('secretsword' as ID) && dex.gen >= 8) {
			set.species = 'Keldeo-Resolute';
		}

		const crowned: {[k: string]: string} = {
			'Zacian-Crowned': 'behemothblade', 'Zamazenta-Crowned': 'behemothbash',
		};
		if (set.species in crowned) {
			const ironHead = set.moves.map(toID).indexOf('ironhead' as ID);
			if (ironHead >= 0) {
				set.moves[ironHead] = crowned[set.species];
			}
		}
		return problems;
	}

	checkSpecies(set: PokemonSet, species: Species, tierSpecies: Species, setHas: {[k: string]: true}) {
		const dex = this.dex;
		const ruleTable = this.ruleTable;

		setHas['pokemon:' + species.id] = true;
		setHas['basepokemon:' + toID(species.baseSpecies)] = true;

		let isMega = false;
		if (tierSpecies !== species) {
			setHas['pokemon:' + tierSpecies.id] = true;
			if (tierSpecies.isMega || tierSpecies.isPrimal) {
				setHas['pokemontag:mega'] = true;
				isMega = true;
			}
		}

		const tier = tierSpecies.tier === '(PU)' ? 'ZU' : tierSpecies.tier === '(NU)' ? 'PU' : tierSpecies.tier;
		const tierTag = 'pokemontag:' + toID(tier);
		setHas[tierTag] = true;

		const doublesTier = tierSpecies.doublesTier === '(DUU)' ? 'DNU' : tierSpecies.doublesTier;
		const doublesTierTag = 'pokemontag:' + toID(doublesTier);
		setHas[doublesTierTag] = true;

		// Only pokemon that can gigantamax should have the Gmax flag
		if (!tierSpecies.canGigantamax && set.gigantamax) {
			return `${tierSpecies.name} cannot Gigantamax but is flagged as being able to.`;
		}

		let banReason = ruleTable.check('pokemon:' + species.id);
		if (banReason) {
			return `${species.name} is ${banReason}.`;
		}
		if (banReason === '') return null;

		if (tierSpecies !== species) {
			banReason = ruleTable.check('pokemon:' + tierSpecies.id);
			if (banReason) {
				return `${tierSpecies.name} is ${banReason}.`;
			}
			if (banReason === '') return null;
		}

		if (isMega) {
			banReason = ruleTable.check('pokemontag:mega', setHas);
			if (banReason) {
				return `Mega evolutions are ${banReason}.`;
			}
		}

		banReason = ruleTable.check('basepokemon:' + toID(species.baseSpecies));
		if (banReason) {
			return `${species.name} is ${banReason}.`;
		}
		if (banReason === '') {
			// don't allow nonstandard speciess when whitelisting standard base species
			// i.e. unbanning Pichu doesn't mean allowing Pichu-Spiky-Eared outside of Gen 4
			const baseSpecies = dex.species.get(species.baseSpecies);
			if (baseSpecies.isNonstandard === species.isNonstandard) {
				return null;
			}
		}

		// We can't return here because the `-nonexistent` rule is a bit
		// complicated in terms of what trumps it. We don't want e.g.
		// +Mythical to unban Shaymin in Gen 1, for instance.
		let nonexistentCheck = Tags.nonexistent.genericFilter!(tierSpecies) && ruleTable.check('nonexistent');

		const EXISTENCE_TAG = ['past', 'future', 'lgpe', 'unobtainable', 'cap', 'custom', 'nonexistent'];

		for (const ruleid of ruleTable.tagRules) {
			if (ruleid.startsWith('*')) continue;
			const tagid = ruleid.slice(12);
			const tag = Tags[tagid];
			if ((tag.speciesFilter || tag.genericFilter)!(tierSpecies)) {
				const existenceTag = EXISTENCE_TAG.includes(tagid);
				if (ruleid.startsWith('+')) {
					// we want rules like +CAP to trump -Nonexistent, but most tags shouldn't
					if (!existenceTag && nonexistentCheck) continue;
					return null;
				}
				if (existenceTag) {
					// for a nicer error message
					nonexistentCheck = 'banned';
					break;
				}
				return `${species.name} is tagged ${tag.name}, which is ${ruleTable.check(ruleid.slice(1)) || "banned"}.`;
			}
		}

		if (nonexistentCheck) {
			if (tierSpecies.isNonstandard === 'Past' || tierSpecies.isNonstandard === 'Future') {
				return `${tierSpecies.name} does not exist in Gen ${dex.gen}.`;
			}
			if (tierSpecies.isNonstandard === 'LGPE') {
				return `${tierSpecies.name} does not exist in this game, only in Let's Go Pikachu/Eevee.`;
			}
			if (tierSpecies.isNonstandard === 'CAP') {
				return `${tierSpecies.name} is a CAP and does not exist in this game.`;
			}
			if (tierSpecies.isNonstandard === 'Unobtainable') {
				return `${tierSpecies.name} is not possible to obtain in this game.`;
			}
			if (tierSpecies.isNonstandard === 'Gigantamax') {
				return `${tierSpecies.name} is a placeholder for a Gigantamax sprite, not a real Pokémon. (This message is likely to be a validator bug.)`;
			}
			return `${tierSpecies.name} does not exist in this game.`;
		}
		if (nonexistentCheck === '') return null;

		// Special casing for Pokemon that can Gmax, but their Gmax factor cannot be legally obtained
		if (tierSpecies.gmaxUnreleased && set.gigantamax) {
			banReason = ruleTable.check('pokemontag:unobtainable');
			if (banReason) {
				return `${tierSpecies.name} is flagged as gigantamax, but it cannot gigantamax without hacking or glitches.`;
			}
			if (banReason === '') return null;
		}

		banReason = ruleTable.check('pokemontag:allpokemon');
		if (banReason) {
			return `${species.name} is not in the list of allowed pokemon.`;
		}

		return null;
	}

	checkItem(set: PokemonSet, item: Item, setHas: {[k: string]: true}) {
		const dex = this.dex;
		const ruleTable = this.ruleTable;

		setHas['item:' + item.id] = true;

		let banReason = ruleTable.check('item:' + (item.id || 'noitem'));
		if (banReason) {
			if (!item.id) {
				return `${set.name} not holding an item is ${banReason}.`;
			}
			return `${set.name}'s item ${item.name} is ${banReason}.`;
		}
		if (banReason === '') return null;

		if (!item.id) return null;

		banReason = ruleTable.check('pokemontag:allitems');
		if (banReason) {
			return `${set.name}'s item ${item.name} is not in the list of allowed items.`;
		}

		// obtainability
		if (item.isNonstandard) {
			banReason = ruleTable.check('pokemontag:' + toID(item.isNonstandard));
			if (banReason) {
				if (item.isNonstandard === 'Unobtainable') {
					return `${item.name} is not obtainable without hacking or glitches.`;
				}
				return `${set.name}'s item ${item.name} is tagged ${item.isNonstandard}, which is ${banReason}.`;
			}
			if (banReason === '') return null;
		}

		if (item.isNonstandard && item.isNonstandard !== 'Unobtainable') {
			banReason = ruleTable.check('nonexistent', setHas);
			if (banReason) {
				if (['Past', 'Future'].includes(item.isNonstandard)) {
					return `${set.name}'s item ${item.name} does not exist in Gen ${dex.gen}.`;
				}
				return `${set.name}'s item ${item.name} does not exist in this game.`;
			}
			if (banReason === '') return null;
		}

		return null;
	}

	checkMove(set: PokemonSet, move: Move, setHas: {[k: string]: true}) {
		const dex = this.dex;
		const ruleTable = this.ruleTable;

		setHas['move:' + move.id] = true;

		let banReason = ruleTable.check('move:' + move.id);
		if (banReason) {
			return `${set.name}'s move ${move.name} is ${banReason}.`;
		}
		if (banReason === '') return null;

		banReason = ruleTable.check('pokemontag:allmoves');
		if (banReason) {
			return `${set.name}'s move ${move.name} is not in the list of allowed moves.`;
		}

		// obtainability
		if (move.isNonstandard) {
			banReason = ruleTable.check('pokemontag:' + toID(move.isNonstandard));
			if (banReason) {
				if (move.isNonstandard === 'Unobtainable') {
					return `${move.name} is not obtainable without hacking or glitches.`;
				}
				if (move.isNonstandard === 'Gigantamax') {
					return `${move.name} is not usable without Gigantamaxing its user, ${move.isMax}.`;
				}
				return `${set.name}'s move ${move.name} is tagged ${move.isNonstandard}, which is ${banReason}.`;
			}
			if (banReason === '') return null;
		}

		if (move.isNonstandard && move.isNonstandard !== 'Unobtainable') {
			banReason = ruleTable.check('nonexistent', setHas);
			if (banReason) {
				if (['Past', 'Future'].includes(move.isNonstandard)) {
					return `${set.name}'s move ${move.name} does not exist in Gen ${dex.gen}.`;
				}
				return `${set.name}'s move ${move.name} does not exist in this game.`;
			}
			if (banReason === '') return null;
		}

		return null;
	}

	checkAbility(set: PokemonSet, ability: Ability, setHas: {[k: string]: true}) {
		const dex = this.dex;
		const ruleTable = this.ruleTable;

		setHas['ability:' + ability.id] = true;

		let banReason = ruleTable.check('ability:' + ability.id);
		if (banReason) {
			return `${set.name}'s ability ${ability.name} is ${banReason}.`;
		}
		if (banReason === '') return null;

		banReason = ruleTable.check('pokemontag:allabilities');
		if (banReason) {
			return `${set.name}'s ability ${ability.name} is not in the list of allowed abilities.`;
		}

		// obtainability
		if (ability.isNonstandard) {
			banReason = ruleTable.check('pokemontag:' + toID(ability.isNonstandard));
			if (banReason) {
				return `${set.name}'s ability ${ability.name} is tagged ${ability.isNonstandard}, which is ${banReason}.`;
			}
			if (banReason === '') return null;

			banReason = ruleTable.check('nonexistent', setHas);
			if (banReason) {
				if (['Past', 'Future'].includes(ability.isNonstandard)) {
					return `${set.name}'s ability ${ability.name} does not exist in Gen ${dex.gen}.`;
				}
				return `${set.name}'s ability ${ability.name} does not exist in this game.`;
			}
			if (banReason === '') return null;
		}

		return null;
	}

	checkNature(set: PokemonSet, nature: Nature, setHas: {[k: string]: true}) {
		const dex = this.dex;
		const ruleTable = this.ruleTable;

		setHas['nature:' + nature.id] = true;

		let banReason = ruleTable.check('nature:' + nature.id);
		if (banReason) {
			return `${set.name}'s nature ${nature.name} is ${banReason}.`;
		}
		if (banReason === '') return null;

		banReason = ruleTable.check('allnatures');
		if (banReason) {
			return `${set.name}'s nature ${nature.name} is not in the list of allowed natures.`;
		}

		// obtainability
		if (nature.isNonstandard) {
			banReason = ruleTable.check('pokemontag:' + toID(nature.isNonstandard));
			if (banReason) {
				return `${set.name}'s nature ${nature.name} is tagged ${nature.isNonstandard}, which is ${banReason}.`;
			}
			if (banReason === '') return null;

			banReason = ruleTable.check('nonexistent', setHas);
			if (banReason) {
				if (['Past', 'Future'].includes(nature.isNonstandard)) {
					return `${set.name}'s nature ${nature.name} does not exist in Gen ${dex.gen}.`;
				}
				return `${set.name}'s nature ${nature.name} does not exist in this game.`;
			}
			if (banReason === '') return null;
		}
		return null;
	}

	validateEvent(set: PokemonSet, eventData: EventInfo, eventSpecies: Species): true | undefined;
	validateEvent(
		set: PokemonSet, eventData: EventInfo, eventSpecies: Species, because: string, from?: string
	): string[] | undefined;
	/**
	 * Returns array of error messages if invalid, undefined if valid
	 *
	 * If `because` is not passed, instead returns true if invalid.
	 */
	validateEvent(set: PokemonSet, eventData: EventInfo, eventSpecies: Species, because = ``, from = `from an event`) {
		const dex = this.dex;
		let name = set.species;
		const species = dex.species.get(set.species);
		const maxSourceGen = this.ruleTable.has('allowtradeback') ? Utils.clampIntRange(dex.gen + 1, 1, 8) : dex.gen;
		if (!eventSpecies) eventSpecies = species;
		if (set.name && set.species !== set.name && species.baseSpecies !== set.name) name = `${set.name} (${set.species})`;

		const fastReturn = !because;
		if (eventData.from) from = `from ${eventData.from}`;
		const etc = `${because} ${from}`;

		const problems = [];

		if (dex.gen < 8 && this.minSourceGen > eventData.generation) {
			if (fastReturn) return true;
			problems.push(`This format requires Pokemon from gen ${this.minSourceGen} or later and ${name} is from gen ${eventData.generation}${etc}.`);
		}
		if (maxSourceGen < eventData.generation) {
			if (fastReturn) return true;
			problems.push(`This format is in gen ${dex.gen} and ${name} is from gen ${eventData.generation}${etc}.`);
		}

		if (eventData.japan && dex.currentMod !== 'gen1jpn') {
			if (fastReturn) return true;
			problems.push(`${name} has moves from Japan-only events, but this format simulates International Yellow/Crystal which can't trade with Japanese games.`);
		}

		if (eventData.level && (set.level || 0) < eventData.level) {
			if (fastReturn) return true;
			problems.push(`${name} must be at least level ${eventData.level}${etc}.`);
		}
		if ((eventData.shiny === true && !set.shiny) || (!eventData.shiny && set.shiny)) {
			if (fastReturn) return true;
			const shinyReq = eventData.shiny ? ` be shiny` : ` not be shiny`;
			problems.push(`${name} must${shinyReq}${etc}.`);
		}
		if (eventData.gender) {
			if (set.gender && eventData.gender !== set.gender) {
				if (fastReturn) return true;
				problems.push(`${name}'s gender must be ${eventData.gender}${etc}.`);
			}
		}
		const canMint = dex.gen > 7;
		if (eventData.nature && eventData.nature !== set.nature && !canMint) {
			if (fastReturn) return true;
			problems.push(`${name} must have a ${eventData.nature} nature${etc} - Mints are only available starting gen 8.`);
		}
		let requiredIVs = 0;
		if (eventData.ivs) {
			/** In Gen 7, IVs can be changed to 31 */
			const canBottleCap = (dex.gen >= 7 && set.level === 100);

			if (!set.ivs) set.ivs = {hp: 31, atk: 31, def: 31, spa: 31, spd: 31, spe: 31};
			let statName: StatID;
			for (statName in eventData.ivs) {
				if (canBottleCap && set.ivs[statName] === 31) continue;
				if (set.ivs[statName] !== eventData.ivs[statName]) {
					if (fastReturn) return true;
					problems.push(`${name} must have ${eventData.ivs[statName]} ${Dex.stats.names[statName]} IVs${etc}.`);
				}
			}

			if (canBottleCap) {
				// IVs can be overridden but Hidden Power type can't
				if (Object.keys(eventData.ivs).length >= 6) {
					const requiredHpType = dex.getHiddenPower(eventData.ivs).type;
					if (set.hpType && set.hpType !== requiredHpType) {
						if (fastReturn) return true;
						problems.push(`${name} can only have Hidden Power ${requiredHpType}${etc}.`);
					}
					set.hpType = requiredHpType;
				}
			}
		} else {
			requiredIVs = eventData.perfectIVs || 0;
		}
		if (requiredIVs && set.ivs) {
			// Legendary Pokemon must have at least 3 perfect IVs in gen 6
			// Events can also have a certain amount of guaranteed perfect IVs
			let perfectIVs = 0;
			let statName: StatID;
			for (statName in set.ivs) {
				if (set.ivs[statName] >= 31) perfectIVs++;
			}
			if (perfectIVs < requiredIVs) {
				if (fastReturn) return true;
				if (eventData.perfectIVs) {
					problems.push(`${name} must have at least ${requiredIVs} perfect IVs${etc}.`);
				}
			}
			// The perfect IV count affects Hidden Power availability
			if (dex.gen >= 3 && requiredIVs >= 3 && set.hpType === 'Fighting') {
				if (fastReturn) return true;
				problems.push(`${name} can't use Hidden Power Fighting because it must have at least three perfect IVs${etc}.`);
			} else if (dex.gen >= 3 && requiredIVs >= 5 && set.hpType &&
					!['Dark', 'Dragon', 'Electric', 'Steel', 'Ice'].includes(set.hpType)) {
				if (fastReturn) return true;
				problems.push(`${name} can only use Hidden Power Dark/Dragon/Electric/Steel/Ice because it must have at least 5 perfect IVs${etc}.`);
			}
		}
		// Event-related ability restrictions only matter if we care about illegal abilities
		const ruleTable = this.ruleTable;
		if (ruleTable.has('obtainableabilities')) {
			if (dex.gen <= 5 && eventData.abilities && eventData.abilities.length === 1 && !eventData.isHidden) {
				if (species.name === eventSpecies.name) {
					// has not evolved, abilities must match
					const requiredAbility = dex.abilities.get(eventData.abilities[0]).name;
					if (set.ability !== requiredAbility) {
						if (fastReturn) return true;
						problems.push(`${name} must have ${requiredAbility}${etc}.`);
					}
				} else {
					// has evolved
					const ability1 = dex.abilities.get(eventSpecies.abilities['1']);
					if (ability1.gen && eventData.generation >= ability1.gen) {
						// pokemon had 2 available abilities in the gen the event happened
						// ability is restricted to a single ability slot
						const requiredAbilitySlot = (toID(eventData.abilities[0]) === ability1.id ? 1 : 0);
						const requiredAbility = dex.abilities.get(species.abilities[requiredAbilitySlot] || species.abilities['0']).name;
						if (set.ability !== requiredAbility) {
							const originalAbility = dex.abilities.get(eventData.abilities[0]).name;
							if (fastReturn) return true;
							problems.push(`${name} must have ${requiredAbility}${because} from a ${originalAbility} ${eventSpecies.name} event.`);
						}
					}
				}
			}
			if (species.abilities['H']) {
				const isHidden = (set.ability === species.abilities['H']);
				if (!isHidden && eventData.isHidden) {
					if (fastReturn) return true;
					problems.push(`${name} must have its Hidden Ability${etc}.`);
				}

				const canUseAbilityPatch = dex.gen >= 8 && this.format.mod !== 'gen8dlc1';
				if (isHidden && !eventData.isHidden && !canUseAbilityPatch) {
					if (fastReturn) return true;
					problems.push(`${name} must not have its Hidden Ability${etc}.`);
				}
			}
		}
		if (problems.length) return problems;
		if (eventData.gender) set.gender = eventData.gender;
	}

	allSources(species?: Species) {
		let minSourceGen = this.minSourceGen;
		if (this.dex.gen >= 3 && minSourceGen < 3) minSourceGen = 3;
		if (species) minSourceGen = Math.max(minSourceGen, species.gen);
		const maxSourceGen = this.ruleTable.has('allowtradeback') ? Utils.clampIntRange(this.dex.gen + 1, 1, 8) : this.dex.gen;
		return new PokemonSources(maxSourceGen, minSourceGen);
	}

	validateMoves(
		species: Species, moves: string[], setSources: PokemonSources, set?: Partial<PokemonSet>,
		name: string = species.name
	) {
		const dex = this.dex;
		const ruleTable = this.ruleTable;

		const problems = [];

		const checkCanLearn = (ruleTable.checkCanLearn && ruleTable.checkCanLearn[0] || this.checkCanLearn);
		for (const moveName of moves) {
			const move = dex.moves.get(moveName);
			const problem = checkCanLearn.call(this, move, species, setSources, set);
			if (problem) {
				problems.push(`${name}${problem}`);
				break;
			}
		}

		if (setSources.size() && setSources.moveEvoCarryCount > 3) {
			if (setSources.sourcesBefore < 6) setSources.sourcesBefore = 0;
			setSources.sources = setSources.sources.filter(
				source => source.charAt(1) === 'E' && parseInt(source.charAt(0)) >= 6
			);
			if (!setSources.size()) {
				problems.push(`${name} needs to know ${species.evoMove || 'a Fairy-type move'} to evolve, so it can only know 3 other moves from ${species.prevo}.`);
			}
		}

		if (problems.length) return problems;

		if (setSources.isHidden) {
			setSources.sources = setSources.sources.filter(
				source => parseInt(source.charAt(0)) >= 5
			);
			if (setSources.sourcesBefore < 5) setSources.sourcesBefore = 0;
			const canUseAbilityPatch = dex.gen >= 8 && this.format.mod !== 'gen8dlc1';
			if (!setSources.size() && !canUseAbilityPatch) {
				problems.push(`${name} has a hidden ability - it can't have moves only learned before gen 5.`);
				return problems;
			}
		}

		if (setSources.babyOnly && setSources.sources.length) {
			const baby = dex.species.get(setSources.babyOnly);
			const babyEvo = toID(baby.evos[0]);
			setSources.sources = setSources.sources.filter(source => {
				if (source.charAt(1) === 'S') {
					const sourceId = source.split(' ')[1];
					if (sourceId !== baby.id) return false;
				}
				if (source.charAt(1) === 'E') {
					if (babyEvo && source.slice(2) === babyEvo) return false;
				}
				if (source.charAt(1) === 'D') {
					if (babyEvo && source.slice(2) === babyEvo) return false;
				}
				return true;
			});
			if (!setSources.size()) {
				problems.push(`${name}'s event/egg moves are from an evolution, and are incompatible with its moves from ${baby.name}.`);
			}
		}
		if (setSources.babyOnly && setSources.size() && this.gen > 2) {
			// there do theoretically exist evo/tradeback incompatibilities in
			// gen 2, but those are very complicated to validate and should be
			// handled separately anyway, so for now we just treat them all as
			// legal (competitively relevant ones can be manually banned)
			const baby = dex.species.get(setSources.babyOnly);
			setSources.sources = setSources.sources.filter(source => {
				if (baby.gen > parseInt(source.charAt(0)) && !source.startsWith('1ST')) return false;
				if (baby.gen > 2 && source === '7V') return false;
				return true;
			});
			if (setSources.sourcesBefore < baby.gen) setSources.sourcesBefore = 0;
			if (!setSources.size()) {
				problems.push(`${name} has moves from before Gen ${baby.gen}, which are incompatible with its moves from ${baby.name}.`);
			}
		}

		return problems;
	}

	/** Returns null if you can learn the move, or a string explaining why you can't learn it */
	checkCanLearn(
		move: Move,
		s: Species,
		setSources = this.allSources(s),
		set: Partial<PokemonSet> = {}
	): string | null {
		const dex = this.dex;
		if (!setSources.size()) throw new Error(`Bad sources passed to checkCanLearn`);

		move = dex.moves.get(move);
		const moveid = move.id;
		const baseSpecies = dex.species.get(s);
		let species: Species | null = baseSpecies;

		const format = this.format;
		const ruleTable = dex.formats.getRuleTable(format);
		const alreadyChecked: {[k: string]: boolean} = {};
		const level = set.level || 100;

		let cantLearnReason = null;

		let limit1 = true;
		let sketch = false;
		let blockedHM = false;

		let babyOnly = '';

		// This is a pretty complicated algorithm

		// Abstractly, what it does is construct the union of sets of all
		// possible ways this pokemon could be obtained, and then intersect
		// it with a the pokemon's existing set of all possible ways it could
		// be obtained. If this intersection is non-empty, the move is legal.

		// set of possible sources of a pokemon with this move
		const moveSources = new PokemonSources();

		/**
		 * The format doesn't allow Pokemon traded from the future
		 * (This is everything except in Gen 1 Tradeback)
		 */
		const noFutureGen = !ruleTable.has('allowtradeback');

		let tradebackEligible = false;
		while (species?.name && !alreadyChecked[species.id]) {
			alreadyChecked[species.id] = true;
			if (dex.gen <= 2 && species.gen === 1) tradebackEligible = true;
			const learnset = dex.species.getLearnset(species.id);
			if (!learnset) {
				if ((species.changesFrom || species.baseSpecies) !== species.name) {
					// forme without its own learnset
					species = dex.species.get(species.changesFrom || species.baseSpecies);
					// warning: formes with their own learnset, like Wormadam, should NOT
					// inherit from their base forme unless they're freely switchable
					continue;
				}
				if (species.isNonstandard) {
					// It's normal for a nonstandard species not to have learnset data

					// Formats should replace the `Obtainable Moves` rule if they want to
					// allow pokemon without learnsets.
					return ` can't learn any moves at all.`;
				}
				// should never happen
				throw new Error(`Species with no learnset data: ${species.id}`);
			}
			const checkingPrevo = species.baseSpecies !== s.baseSpecies;
			if (checkingPrevo && !moveSources.size()) {
				if (!setSources.babyOnly || !species.prevo) {
					babyOnly = species.id;
				}
			}

			let sources = learnset[moveid];
			if (moveid === 'sketch') {
				sketch = true;
			} else if (learnset['sketch']) {
				if (move.noSketch || move.isZ || move.isMax) {
					cantLearnReason = `can't be Sketched.`;
				} else if (move.gen > 7 && !ruleTable.has('standardnatdex')) {
					cantLearnReason = `can't be Sketched because it's a Gen 8 move and Sketch isn't available in Gen 8.`;
				} else {
					if (!sources) sketch = true;
					sources = learnset['sketch'].concat(sources || []);
				}
			}

			if (typeof sources === 'string') sources = [sources];
			if (sources) {
				for (let learned of sources) {
					// Every `learned` represents a single way a pokemon might
					// learn a move. This can be handled one of several ways:
					// `continue`
					//   means we can't learn it
					// `return null`
					//   means we can learn it with no restrictions
					//   (there's a way to just teach any pokemon of this species
					//   the move in the current gen, like a TM.)
					// `moveSources.add(source)`
					//   means we can learn it only if obtained that exact way described
					//   in source
					// `moveSources.addGen(learnedGen)`
					//   means we can learn it only if obtained at or before learnedGen
					//   (i.e. get the pokemon however you want, transfer to that gen,
					//   teach it, and transfer it to the current gen.)

					const learnedGen = parseInt(learned.charAt(0));
					if (learnedGen < this.minSourceGen) {
						if (!cantLearnReason) {
							cantLearnReason = `can't be transferred from Gen ${learnedGen} to ${this.minSourceGen}.`;
						}
						continue;
					}
					if (noFutureGen && learnedGen > dex.gen) {
						if (!cantLearnReason) {
							cantLearnReason = `can't be transferred from Gen ${learnedGen} to ${dex.gen}.`;
						}
						continue;
					}

					// redundant
					if (learnedGen <= moveSources.sourcesBefore) continue;

					const canUseAbilityPatch = dex.gen >= 8 && format.mod !== 'gen8dlc1';
					if (
						learnedGen < 7 && setSources.isHidden && !canUseAbilityPatch &&
						!dex.mod('gen' + learnedGen).species.get(baseSpecies.name).abilities['H']
					) {
						cantLearnReason = `can only be learned in gens without Hidden Abilities.`;
						continue;
					}
					if (!species.isNonstandard) {
						// HMs can't be transferred
						if (dex.gen >= 4 && learnedGen <= 3 && [
							'cut', 'fly', 'surf', 'strength', 'flash', 'rocksmash', 'waterfall', 'dive',
						].includes(moveid)) {
							cantLearnReason = `can't be transferred from Gen 3 to 4 because it's an HM move.`;
							continue;
						}
						if (dex.gen >= 5 && learnedGen <= 4 && [
							'cut', 'fly', 'surf', 'strength', 'rocksmash', 'waterfall', 'rockclimb',
						].includes(moveid)) {
							cantLearnReason = `can't be transferred from Gen 3 to 4 because it's an HM move.`;
							continue;
						}
						// Defog and Whirlpool can't be transferred together
						if (dex.gen >= 5 && ['defog', 'whirlpool'].includes(moveid) && learnedGen <= 4) blockedHM = true;
					}

					if (learned.charAt(1) === 'L') {
						// special checking for level-up moves
						if (level >= parseInt(learned.substr(2)) || learnedGen === 7) {
							// we're past the required level to learn it
							// (gen 7 level-up moves can be relearnered at any level)
							// falls through to LMT check below
						} else if (level >= 5 && learnedGen === 3 && species.canHatch) {
							// Pomeg Glitch
						} else if ((!species.gender || species.gender === 'F') && learnedGen >= 2 && species.canHatch) {
							// available as egg move
							learned = learnedGen + 'Eany';
							// falls through to E check below
						} else {
							// this move is unavailable, skip it
							cantLearnReason = `is learned at level ${parseInt(learned.substr(2))}.`;
							continue;
						}
					}

					// Gen 8 egg moves can be taught to any pokemon from any source
					if (learned === '8E' || 'LMTR'.includes(learned.charAt(1))) {
						if (learnedGen === dex.gen && learned.charAt(1) !== 'R') {
							// current-gen level-up, TM or tutor moves:
							//   always available
							if (learned !== '8E' && babyOnly) setSources.babyOnly = babyOnly;
							if (!moveSources.moveEvoCarryCount) return null;
						}
						// past-gen level-up, TM, or tutor moves:
						//   available as long as the source gen was or was before this gen
						if (learned.charAt(1) === 'R') {
							moveSources.restrictedMove = moveid;
						}
						limit1 = false;
						moveSources.addGen(learnedGen);
					} else if (learned.charAt(1) === 'E') {
						// egg moves:
						//   only if hatched from an egg
						let limitedEggMove: ID | null | undefined = undefined;
						if (learned.slice(1) === 'Eany') {
							limitedEggMove = null;
						} else if (learnedGen < 6) {
							limitedEggMove = move.id;
						}
						learned = learnedGen + 'E' + (species.prevo ? species.id : '');
						if (tradebackEligible && learnedGen === 2 && move.gen <= 1) {
							// can tradeback
							moveSources.add('1ET' + learned.slice(2));
						}
						moveSources.add(learned, limitedEggMove);
					} else if (learned.charAt(1) === 'S') {
						// event moves:
						//   only if that was the source
						// Event Pokémon:
						// 	Available as long as the past gen can get the Pokémon and then trade it back.
						if (tradebackEligible && learnedGen === 2 && move.gen <= 1) {
							// can tradeback
							moveSources.add('1ST' + learned.slice(2) + ' ' + species.id);
						}
						moveSources.add(learned + ' ' + species.id);
					} else if (learned.charAt(1) === 'D') {
						// DW moves:
						//   only if that was the source
						moveSources.add(learned + species.id);
					} else if (learned.charAt(1) === 'V' && this.minSourceGen < learnedGen) {
						// Virtual Console or Let's Go transfer moves:
						//   only if that was the source
						moveSources.add(learned);
					}
				}
			}
			if (ruleTable.has('mimicglitch') && species.gen < 5) {
				// include the Mimic Glitch when checking this mon's learnset
				const glitchMoves = ['metronome', 'copycat', 'transform', 'mimic', 'assist'];
				let getGlitch = false;
				for (const i of glitchMoves) {
					if (learnset[i]) {
						if (!(i === 'mimic' && dex.abilities.get(set.ability).gen === 4 && !species.prevo)) {
							getGlitch = true;
							break;
						}
					}
				}
				if (getGlitch) {
					moveSources.addGen(4);
					if (move.gen < 5) {
						limit1 = false;
					}
				}
			}

			if (!moveSources.size()) {
				if (
					(species.evoType === 'levelMove' && species.evoMove !== move.name) ||
					(species.id === 'sylveon' && move.type !== 'Fairy')
				) {
					moveSources.moveEvoCarryCount = 1;
				}
			}

			// also check to see if the mon's prevo or freely switchable formes can learn this move
			species = this.learnsetParent(species);
		}

		if (limit1 && sketch) {
			// limit 1 sketch move
			if (setSources.sketchMove) {
				return ` can't Sketch ${move.name} and ${setSources.sketchMove} because it can only Sketch 1 move.`;
			}
			setSources.sketchMove = move.name;
		}

		if (blockedHM) {
			// Limit one of Defog/Whirlpool to be transferred
			if (setSources.hm) return ` can't simultaneously transfer Defog and Whirlpool from Gen 4 to 5.`;
			setSources.hm = moveid;
		}

		if (!setSources.restrictiveMoves) {
			setSources.restrictiveMoves = [];
		}
		setSources.restrictiveMoves.push(move.name);

		// Now that we have our list of possible sources, intersect it with the current list
		if (!moveSources.size()) {
			if (cantLearnReason) return `'s move ${move.name} ${cantLearnReason}`;
			return ` can't learn ${move.name}.`;
		}
		const backupSources = setSources.sources;
		const backupSourcesBefore = setSources.sourcesBefore;
		setSources.intersectWith(moveSources);
		if (!setSources.size()) {
			// pretend this pokemon didn't have this move:
			// prevents a crash if OMs override `checkCanLearn` to keep validating after an error
			setSources.sources = backupSources;
			setSources.sourcesBefore = backupSourcesBefore;
			return `'s moves ${(setSources.restrictiveMoves || []).join(', ')} are incompatible.`;
		}

		if (babyOnly) setSources.babyOnly = babyOnly;
		return null;
	}

	learnsetParent(species: Species) {
		// Own Tempo Rockruff and Battle Bond Greninja are special event formes
		// that are visually indistinguishable from their base forme but have
		// different learnsets. To prevent a leak, we make them show up as their
		// base forme, but hardcode their learnsets into Rockruff-Dusk and
		// Greninja-Ash
		if ((species.baseSpecies === 'Gastrodon' || species.baseSpecies === 'Pumpkaboo') && species.forme) {
			return this.dex.species.get(species.baseSpecies);
		} else if (species.name === 'Lycanroc-Dusk') {
			return this.dex.species.get('Rockruff-Dusk');
		} else if (['Delphox-Serena', 'Chesnaught-Clemont', 'Greninja-Ash'].includes(species.name)) {
			return null;
		} else if (species.prevo) {
			// there used to be a check for Hidden Ability here, but apparently it's unnecessary
			// Shed Skin Pupitar can definitely evolve into Unnerve Tyranitar
			species = this.dex.species.get(species.prevo);
			if (species.gen > Math.max(2, this.dex.gen)) return null;
			return species;
		} else if (species.changesFrom && species.baseSpecies !== 'Kyurem') {
			// For Pokemon like Rotom and Necrozma whose movesets are extensions are their base formes
			return this.dex.species.get(species.changesFrom);
		}
		return null;
	}

	static fillStats(stats: SparseStatsTable | null, fillNum = 0): StatsTable {
		const filledStats: StatsTable = {hp: fillNum, atk: fillNum, def: fillNum, spa: fillNum, spd: fillNum, spe: fillNum};
		if (stats) {
			let statName: StatID;
			for (statName in filledStats) {
				const stat = stats[statName];
				if (typeof stat === 'number') filledStats[statName] = stat;
			}
		}
		return filledStats;
	}

	static get(format: string | Format) {
		return new TeamValidator(format);
	}
}<|MERGE_RESOLUTION|>--- conflicted
+++ resolved
@@ -1270,19 +1270,7 @@
 			// Mismatches between the set forme (if not base) and the item signature forme will have been rejected already.
 			// It only remains to assign the right forme to a set with the base species (Arceus/Genesect/Giratina/Silvally).
 			if (item.forcedForme && item.forcedForme.includes(species.name)) {
-<<<<<<< HEAD
-<<<<<<< HEAD
-<<<<<<< HEAD
 				set.species = item.forcedForme.find(f => f === species.name) || item.forcedForme[0];
-=======
-				set.species = item.forcedForme.find(f => f = species.name) || item.forcedForme[0];
->>>>>>> e7fa2bc0b... added new items
-=======
-				set.species = item.forcedForme.find(f => f === species.name) || item.forcedForme[0];
->>>>>>> 8191e7fab... added new moves but not gmax ones
-=======
-				set.species = item.forcedForme.find(f => f === species.name) || item.forcedForme[0];
->>>>>>> cd337996
 			}
 		}
 
