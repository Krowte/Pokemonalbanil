--- conflicted
+++ resolved
@@ -880,19 +880,14 @@
 			return this.sendReply("Usage: " + cmd + " <format>, <type> [, <comma-separated arguments>]");
 		}
 
-<<<<<<< HEAD
 		var tour = createTournament(room, params.shift(), params.shift(), params.shift(), Config.isTournamentsRated, params, this);
-		if (tour) this.privateModCommand("(" + user.name + " created a tournament in " + tour.format + " format.)");
-=======
-		var tour = createTournament(room, params.shift(), params.shift(), params.shift(), Config.istournamentsrated, params, this);
 		if (tour) {
 			this.privateModCommand("(" + user.name + " created a tournament in " + tour.format + " format.)");
-			if (Config.tourannouncements && Config.tourannouncements.indexOf(room.id) >= 0) {
-				var tourRoom = Rooms.search(Config.tourroom || 'tournaments');
+			if (Config.tourAnnouncements && Config.tourAnnouncements.indexOf(room.id) >= 0) {
+				var tourRoom = Rooms.search(Config.tourRoom || 'tournaments');
 				if (tourRoom) tourRoom.addRaw('<div class="infobox"><a href="/' + room.id + '" class="ilink"><b>' + Tools.getFormat(tour.format).name + '</b> tournament created in <b>' + room.title + '</b>.</a></div>');
 			}
 		}
->>>>>>> cf9e6362
 	} else {
 		var tournament = getTournament(room.title);
 		if (!tournament) {
