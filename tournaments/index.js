--- conflicted
+++ resolved
@@ -744,7 +744,6 @@
 			bracketData: this.getBracketData()
 		}));
 		this.isEnded = true;
-<<<<<<< HEAD
 
 		data = {results: this.generator.getResults().map(usersToNames), bracketData: this.getBracketData()};
 		var data2 = data;
@@ -802,8 +801,7 @@
 		} catch (e) {
 			console.log('Error giving bucks for tournaments: '+e.stack);
 		}
-=======
->>>>>>> 9106519a
+
 		if (this.autoDisqualifyTimer) clearTimeout(this.autoDisqualifyTimer);
 		delete exports.tournaments[this.room.id];
 	};
