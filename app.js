/**
 * Main file
 * Pokemon Showdown - http://pokemonshowdown.com/
 *
 * This is the main Pokemon Showdown app, and the file you should be
 * running to start Pokemon Showdown if you're using it normally.
 *
 * This file sets up our SockJS server, which handles communication
 * between users and your server, and also sets up globals. You can
 * see details in their corresponding files, but here's an overview:
 *
 * Users - from users.js
 *
 *   Most of the communication with users happens in users.js, we just
 *   forward messages between the client and users.js.
 *
 * Rooms - from rooms.js
 *
 *   Every chat room and battle is a room, and what they do is done in
 *   rooms.js. There's also a global room which every user is in, and
 *   handles miscellaneous things like welcoming the user.
 *
 * Tools - from tools.js
 *
 *   Handles getting data about Pokemon, items, etc. *
 *
 * Simulator - from simulator.js
 *
 *   Used to access the simulator itself.
 *
 * CommandParser - from command-parser.js
 *
 *   Parses text commands like /me
 *
 * @license MIT license
 */

/*********************************************************
 * Make sure we have everything set up correctly
 *********************************************************/

// Make sure our dependencies are available, and install them if they
// aren't

function runNpm(command) {
	console.log('Running `npm ' + command + '`...');
	var child_process = require('child_process');
	var npm = child_process.spawn('npm', [command]);
	npm.stdout.on('data', function(data) {
		process.stdout.write(data);
	});
	npm.stderr.on('data', function(data) {
		process.stderr.write(data);
	});
	npm.on('close', function(code) {
		if (!code) {
			child_process.fork('app.js').disconnect();
		}
	});
}

try {
	require('sugar');
	require('http-get');
} catch (e) {
	return runNpm('install');
}
if (!Object.select) {
	return runNpm('update');
}

// Make sure config.js exists, and copy it over from config-example.js
// if it doesn't

global.fs = require('fs');
if (!('existsSync' in fs)) {
	fs.existsSync = require('path').existsSync;
}

// Synchronously, since it's needed before we can start the server
if (!fs.existsSync('./config/config.js')) {
	console.log("config.js doesn't exist - creating one with default settings...");
	fs.writeFileSync('./config/config.js',
		fs.readFileSync('./config/config-example.js')
	);
}

/*********************************************************
 * Load configuration
 *********************************************************/

global.config = require('./config/config.js');

var watchFile = function() {
	try {
		return fs.watchFile.apply(fs, arguments);
	} catch (e) {
		console.log('Your version of node does not support `fs.watchFile`');
	}
};

if (config.watchconfig) {
	watchFile('./config/config.js', function(curr, prev) {
		if (curr.mtime <= prev.mtime) return;
		try {
			delete require.cache[require.resolve('./config/config.js')];
			config = require('./config/config.js');
			console.log('Reloaded config/config.js');
		} catch (e) {}
	});
}

if (process.argv[2] && parseInt(process.argv[2])) {
	config.port = parseInt(process.argv[2]);
}

global.ResourceMonitor = {
	connections: {},
	connectionTimes: {},
	battles: {},
	battleTimes: {},
	battlePreps: {},
	battlePrepTimes: {},
	networkUse: {},
	networkCount: {},
	cmds: {},
	cmdsTimes: {},
	cmdsTotal: {lastCleanup: Date.now(), count: 0},
	/**
	 * Counts a connection. Returns true if the connection should be terminated for abuse.
	 */
	log: function(text) {
		console.log(text);
		if (Rooms.rooms.staff) Rooms.rooms.staff.add('||'+text);
	},
	countConnection: function(ip, name) {
		var now = Date.now();
		var duration = now - this.connectionTimes[ip];
		name = (name ? ': '+name : '');
		if (ip in this.connections && duration < 30*60*1000) {
			this.connections[ip]++;
			if (duration < 5*60*1000 && this.connections[ip] % 20 === 0) {
				this.log('[ResourceMonitor] IP '+ip+' has connected '+this.connections[ip]+' times in the last '+duration.duration()+name);
			} else if (this.connections[ip] % 60 == 0) {
				this.log('[ResourceMonitor] IP '+ip+' has connected '+this.connections[ip]+' times in the last '+duration.duration()+name);
			}
		} else {
			this.connections[ip] = 1;
			this.connectionTimes[ip] = now;
		}
	},
	/**
	 * Counts a battle. Returns true if the connection should be terminated for abuse.
	 */
	countBattle: function(ip, name) {
		var now = Date.now();
		var duration = now - this.battleTimes[ip];
		name = (name ? ': '+name : '');
		if (ip in this.battles && duration < 30*60*1000) {
			this.battles[ip]++;
			if (duration < 5*60*1000 && this.battles[ip] % 15 == 0) {
				this.log('[ResourceMonitor] IP '+ip+' has battled '+this.battles[ip]+' times in the last '+duration.duration()+name);
			} else if (this.battles[ip] % 75 == 0) {
				this.log('[ResourceMonitor] IP '+ip+' has battled '+this.battles[ip]+' times in the last '+duration.duration()+name);
			}
		} else {
			this.battles[ip] = 1;
			this.battleTimes[ip] = now;
		}
	},
	/**
	 * Counts battle prep. Returns true if too much
	 */
	countPrepBattle: function(ip) {
		var now = Date.now();
		var duration = now - this.battlePrepTimes[ip];
		if (ip in this.battlePreps && duration < 3*60*1000) {
			this.battlePreps[ip]++;
			if (this.battlePreps[ip] > 6) {
				return true;
			}
		} else {
			this.battlePreps[ip] = 1;
			this.battlePrepTimes[ip] = now;
		}
	},
	/**
	 * data
	 */
	countNetworkUse: function(size) {
		if (this.activeIp in this.networkUse) {
			this.networkUse[this.activeIp] += size;
			this.networkCount[this.activeIp]++;
		} else {
			this.networkUse[this.activeIp] = size;
			this.networkCount[this.activeIp] = 1;
		}
	},
	writeNetworkUse: function() {
		var buf = '';
		for (var i in this.networkUse) {
			buf += ''+this.networkUse[i]+'\t'+this.networkCount[i]+'\t'+i+'\n';
		}
		fs.writeFile('logs/networkuse.tsv', buf);
	},
	clearNetworkUse: function() {
		this.networkUse = {};
		this.networkCount = {};
	},
	/**
	 * Counts roughly the size of an object to have an idea of the server load.
	 */
	sizeOfObject: function(object) {
		var objectList = [];
		var stack = [object];
		var bytes = 0;

		while (stack.length) {
			var value = stack.pop();
			if (typeof value === 'boolean') bytes += 4;
			else if (typeof value === 'string') bytes += value.length * 2;
			else if (typeof value === 'number') bytes += 8;
			else if (typeof value === 'object' && objectList.indexOf( value ) === -1) {
				objectList.push( value );
				for (i in value) stack.push( value[ i ] );
			}
		}

		return bytes;
	},
	/**
	 * Controls the amount of times a cmd command is used
	 */
	countCmd: function(ip, name) {
	 	var now = Date.now();
		var duration = now - this.cmdsTimes[ip];
		name = (name ? ': '+name : '');
		if (!this.cmdsTotal) this.cmdsTotal = {lastCleanup: 0, count: 0};
		if (now - this.cmdsTotal.lastCleanup > 60*1000) {
			this.cmdsTotal.count = 0;
			this.cmdsTotal.lastCleanup = now;
		}
		this.cmdsTotal.count++;
		if (ip in this.cmds && duration < 60*1000) {
			this.cmds[ip]++;
			if (duration < 60*1000 && this.cmds[ip] % 5 === 0) {
				if (this.cmds[ip] >= 3) {
					if (this.cmds[ip] % 30 === 0) this.log('CMD command from '+ip+' blocked for '+this.cmds[ip]+'th use in the last '+duration.duration()+name);
					return true;
				}
				this.log('[ResourceMonitor] IP '+ip+' has used CMD command '+this.cmds[ip]+' times in the last '+duration.duration()+name);
			} else if (this.cmds[ip] % 15 === 0) {
				this.log('CMD command from '+ip+' blocked for '+this.cmds[ip]+'th use in the last '+duration.duration()+name);
				return true;
			}
		} else if (this.cmdsTotal.count > 8000) {
			// One CMD check per user per minute on average (to-do: make this better)
			this.log('CMD command for '+ip+' blocked because CMD has been used '+this.cmdsTotal.count+' times in the last minute.');
			return true;
		} else {
			this.cmds[ip] = 1;
			this.cmdsTimes[ip] = now;
		}
	}
};

/*********************************************************
 * Start our servers
 *********************************************************/

/*********************************************************
 * Set up most of our globals
 *********************************************************/

/**
 * Converts anything to an ID. An ID must have only lowercase alphanumeric
 * characters.
 * If a string is passed, it will be converted to lowercase and
 * non-alphanumeric characters will be stripped.
 * If an object with an ID is passed, its ID will be returned.
 * Otherwise, an empty string will be returned.
 */
global.toId = function(text) {
	if (text && text.id) text = text.id;
	else if (text && text.userid) text = text.userid;

	return string(text).toLowerCase().replace(/[^a-z0-9]+/g, '');
};
global.toUserid = toId;

/**
 * Sanitizes a username or Pokemon nickname
 *
 * Returns the passed name, sanitized for safe use as a name in the PS
 * protocol.
 *
 * Such a string must uphold these guarantees:
 * - must not contain any ASCII whitespace character other than a space
 * - must not start or end with a space character
 * - must not contain any of: | , [ ]
 * - must not be the empty string
 *
 * If no such string can be found, returns the empty string. Calling
 * functions are expected to check for that condition and deal with it
 * accordingly.
 *
 * toName also enforces that there are not multiple space characters
 * in the name, although this is not strictly necessary for safety.
 */
global.toName = function(name) {
	name = string(name);
	name = name.replace(/[\|\s\[\]\,]+/g, ' ').trim();
	if (name.length > 18) name = name.substr(0,18).trim();
	return name;
};

/**
 * Escapes a string for HTML
 * If strEscape is true, escapes it for JavaScript, too
 */
global.sanitize = function(str, strEscape) {
	str = (''+(str||''));
	str = str.escapeHTML();
	if (strEscape) str = str.replace(/'/g, '\\\'');
	return str;
};

/**
 * Safely ensures the passed variable is a string
 * Simply doing ''+str can crash if str.toString crashes or isn't a function
 * If we're expecting a string and being given anything that isn't a string
 * or a number, it's safe to assume it's an error, and return ''
 */
global.string = function(str) {
	if (typeof str === 'string' || typeof str === 'number') return ''+str;
	return '';
}

/**
 * Converts any variable to an integer (numbers get floored, non-numbers
 * become 0). Then clamps it between min and (optionally) max.
 */
global.clampIntRange = function(num, min, max) {
	if (typeof num !== 'number') num = 0;
	num = Math.floor(num);
	if (num < min) num = min;
	if (max !== undefined && num > max) num = max;
	return num;
};

global.LoginServer = require('./loginserver.js');

watchFile('./config/custom.css', function(curr, prev) {
	LoginServer.request('invalidatecss', {}, function() {});
});
LoginServer.request('invalidatecss', {}, function() {});

global.Users = require('./users.js');

global.Rooms = require('./rooms.js');

delete process.send; // in case we're a child process
global.Verifier = require('./verifier.js');

global.CommandParser = require('./command-parser.js');

global.Simulator = require('./simulator.js');

try {
	global.Dnsbl = require('./dnsbl.js');
} catch (e) {
	global.Dnsbl = {query:function(){}};
}

global.Cidr = require('./cidr.js');

if (config.crashguard) {
	// graceful crash - allow current battles to finish before restarting
<<<<<<< HEAD
	process.on('uncaughtException', (function() {
		var lastCrash = 0;
		return function(err) {
			var dateNow = Date.now();
			var quietCrash = require('./crashlogger.js')(err, 'The main process');
			quietCrash = quietCrash || ((dateNow - lastCrash) <= 1000 * 60 * 5)
			lastCrash = Date.now();
			if (quietCrash) return;
			var stack = (""+err.stack).split("\n").slice(0,2).join("<br />");
			if (Rooms.lobby) {
				Rooms.lobby.addRaw('<div class="broadcast-red"><b>THE SERVER HAS CRASHED:</b> '+stack+'</div>');
				Rooms.lobby.addRaw('<div class="broadcast-green">The crash was automatically fixed and you can continue to battle and chat.</div>');
			}
		};
	})());
=======
	var lastCrash = 0;
	process.on('uncaughtException', function(err) {
		var dateNow = Date.now();
		var quietCrash = require('./crashlogger.js')(err, 'The main process');
		quietCrash = quietCrash || ((dateNow - lastCrash) <= 1000 * 60 * 5)
		lastCrash = Date.now();
		if (quietCrash) return;
		var stack = (""+err.stack).split("\n").slice(0,2).join("<br />");
		if (Rooms.lobby) {
			Rooms.lobby.addRaw('<div class="broadcast-red"><b>THE SERVER HAS CRASHED:</b> '+stack+'<br />Please restart the server.</div>');
			Rooms.lobby.addRaw('<div class="broadcast-red">You will not be able to talk in the lobby or start new battles until the server restarts.</div>');
		}
		config.modchat = 'crash';
		Rooms.global.lockdown = true;
	});
>>>>>>> 02ead470
}

/*********************************************************
 * Set up the server to be connected to
 *********************************************************/

global.Sockets = require('./sockets.js');

/*********************************************************
 * Set up our last global
 *********************************************************/

// This slow operation is done *after* we start listening for connections
// to the server. Anybody who connects while this require() is running will
// have to wait a couple seconds before they are able to join the server, but
// at least they probably won't receive a connection error message.
global.Tools = require('./tools.js');

// After loading tools, generate and cache the format list.
Rooms.global.formatListText = Rooms.global.getFormatListText();

// load ipbans at our leisure
fs.readFile('./config/ipbans.txt', function (err, data) {
	if (err) return;
	data = (''+data).split("\n");
	var rangebans = [];
	for (var i=0; i<data.length; i++) {
		data[i] = data[i].split('#')[0].trim();
		if (!data[i]) continue;
		if (data[i].indexOf('/') >= 0) {
			rangebans.push(data[i]);
		} else if (!Users.bannedIps[data[i]]) {
			Users.bannedIps[data[i]] = '#ipban';
		}
	}
	Users.checkRangeBanned = Cidr.checker(rangebans);
});
global.tour = require('./tour.js').tour();
global.hangman = require('./hangman.js').hangman();<|MERGE_RESOLUTION|>--- conflicted
+++ resolved
@@ -375,40 +375,27 @@
 global.Cidr = require('./cidr.js');
 
 if (config.crashguard) {
-	// graceful crash - allow current battles to finish before restarting
-<<<<<<< HEAD
-	process.on('uncaughtException', (function() {
-		var lastCrash = 0;
-		return function(err) {
-			var dateNow = Date.now();
-			var quietCrash = require('./crashlogger.js')(err, 'The main process');
-			quietCrash = quietCrash || ((dateNow - lastCrash) <= 1000 * 60 * 5)
-			lastCrash = Date.now();
-			if (quietCrash) return;
-			var stack = (""+err.stack).split("\n").slice(0,2).join("<br />");
-			if (Rooms.lobby) {
-				Rooms.lobby.addRaw('<div class="broadcast-red"><b>THE SERVER HAS CRASHED:</b> '+stack+'</div>');
-				Rooms.lobby.addRaw('<div class="broadcast-green">The crash was automatically fixed and you can continue to battle and chat.</div>');
-			}
-		};
-	})());
-=======
-	var lastCrash = 0;
-	process.on('uncaughtException', function(err) {
-		var dateNow = Date.now();
-		var quietCrash = require('./crashlogger.js')(err, 'The main process');
-		quietCrash = quietCrash || ((dateNow - lastCrash) <= 1000 * 60 * 5)
-		lastCrash = Date.now();
-		if (quietCrash) return;
-		var stack = (""+err.stack).split("\n").slice(0,2).join("<br />");
-		if (Rooms.lobby) {
-			Rooms.lobby.addRaw('<div class="broadcast-red"><b>THE SERVER HAS CRASHED:</b> '+stack+'<br />Please restart the server.</div>');
-			Rooms.lobby.addRaw('<div class="broadcast-red">You will not be able to talk in the lobby or start new battles until the server restarts.</div>');
-		}
-		config.modchat = 'crash';
-		Rooms.global.lockdown = true;
-	});
->>>>>>> 02ead470
+        // graceful crash - allow current battles to finish before restarting
+        process.on('uncaughtException', (function() {
+                var lastCrash = 0;
+                return function(err) {
+                        var dateNow = Date.now();
+                        var quietCrash = require('./crashlogger.js')(err, 'The main process');
+                        quietCrash = quietCrash || ((dateNow - lastCrash) <= 1000 * 60 * 5)
+                        lastCrash = Date.now();
+                        if (quietCrash) return;
+                        var stack = (""+err.stack).split("\n").slice(0,2).join("<br />");
+                        if (Rooms.staff) {
+                                Rooms.staff.addRaw('<div class="broadcast-red"><b>The server has experienced a crash:</b> '+stack+'</div>');
+                                Rooms.staff.addRaw('<div class="broadcast-green">The crash has been maintained, and the server will run fine. A restart is advised to prevent any issues.</div>');
+                                for (var u in Users.users) {
+									if (Users.users[u].group == "~" || Users.users[u].group == "&") {
+										Users.users[u].send('|pm|~Server|'+Users.users[u].group+Users.users[u].name+'|The server has experienced a crash, please check the staff room for the error stack.');
+									}
+								}
+                        }
+                };
+        })());
 }
 
 /*********************************************************
