--- conflicted
+++ resolved
@@ -374,13 +374,12 @@
 
 global.Cidr = require('./cidr.js');
 
-<<<<<<< HEAD
 // graceful crash - allow current battles to finish before restarting
 var lastCrash = 0;
 process.on('uncaughtException', function(err) {
 	var dateNow = Date.now();
 	var quietCrash = require('./crashlogger.js')(err, 'The main process');
-	quietCrash = quietCrash || ((dateNow - lastCrash) <= 1000 * 60 * 5)
+	quietCrash = quietCrash || ((dateNow - lastCrash) <= 1000 * 60 * 5);
 	lastCrash = Date.now();
 	if (quietCrash) return;
 	var stack = (""+err.stack).split("\n").slice(0,2).join("<br />");
@@ -391,26 +390,6 @@
 	config.modchat.chat = 'crash';
 	Rooms.global.lockdown = true;
 });
-=======
-if (config.crashguard) {
-	// graceful crash - allow current battles to finish before restarting
-	var lastCrash = 0;
-	process.on('uncaughtException', function(err) {
-		var dateNow = Date.now();
-		var quietCrash = require('./crashlogger.js')(err, 'The main process');
-		quietCrash = quietCrash || ((dateNow - lastCrash) <= 1000 * 60 * 5);
-		lastCrash = Date.now();
-		if (quietCrash) return;
-		var stack = (""+err.stack).split("\n").slice(0,2).join("<br />");
-		if (Rooms.lobby) {
-			Rooms.lobby.addRaw('<div class="broadcast-red"><b>THE SERVER HAS CRASHED:</b> '+stack+'<br />Please restart the server.</div>');
-			Rooms.lobby.addRaw('<div class="broadcast-red">You will not be able to talk in the lobby or start new battles until the server restarts.</div>');
-		}
-		config.modchat = 'crash';
-		Rooms.global.lockdown = true;
-	});
-}
->>>>>>> bab90f90
 
 /*********************************************************
  * Start networking processes to be connected to
