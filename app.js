--- conflicted
+++ resolved
@@ -110,25 +110,21 @@
 		if (typeof Config.customAvatars[a] === 'number')
 			newCustomAvatars[a] = Config.customAvatars[a];
 		else
-			fs.exists('./config/avatars/' + Config.customAvatars[a], (function (user, file, isExists) {
+			fs.exists('./config/avatars/' + Config.customAvatars[a], function (user, file, isExists) {
 				if (isExists)
 					Config.customAvatars[user] = file;
-			}).bind(null, a, Config.customAvatars[a]));
+			}.bind(null, a, Config.customAvatars[a]));
 
 	Config.customAvatars = newCustomAvatars;
-}
+};
 
 if (Config.watchConfig) {
 	fs.watchFile('./config/config.js', function (curr, prev) {
 		if (curr.mtime <= prev.mtime) return;
 		try {
 			delete require.cache[require.resolve('./config/config.js')];
-<<<<<<< HEAD
-			Config = require('./config/config.js');
+			global.Config = require('./config/config.js');
 			reloadCustomAvatars();
-=======
-			global.Config = require('./config/config.js');
->>>>>>> 2ae773d3
 			console.log('Reloaded config/config.js');
 		} catch (e) {}
 	});
