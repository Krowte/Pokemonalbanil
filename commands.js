/**
 * System commands
 * Pokemon Showdown - http://pokemonshowdown.com/
 *
 * These are system commands - commands required for Pokemon Showdown
 * to run. A lot of these are sent by the client.
 *
 * If you'd like to modify commands, please go to config/commands.js,
 * which also teaches you how to use commands.
 *
 * @license MIT license
 */

var crypto = require('crypto');

const MAX_REASON_LENGTH = 300;

var commands = exports.commands = {

	version: function(target, room, user) {
		if (!this.canBroadcast()) return;
		this.sendReplyBox("Server version: <b>" + CommandParser.package.version + "</b>");
	},

	me: function(target, room, user, connection) {
		// By default, /me allows a blank message
		if (target) target = this.canTalk(target);
		if (!target) return;

		return '/me ' + target;
	},

	mee: function(target, room, user, connection) {
		// By default, /mee allows a blank message
		if (target) target = this.canTalk(target);
		if (!target) return;

		return '/mee ' + target;
	},

	avatar: function(target, room, user) {
		if (!target) return this.parse('/avatars');
		var parts = target.split(',');
		var avatar = parseInt(parts[0]);
		if (!avatar || avatar > 294 || avatar < 1) {
			if (!parts[1]) {
				this.sendReply("Invalid avatar.");
			}
			return false;
		}

		user.avatar = avatar;
		if (!parts[1]) {
			this.sendReply("Avatar changed to:\n" +
				'|raw|<img src="//play.pokemonshowdown.com/sprites/trainers/' + avatar + '.png" alt="" width="80" height="80" />');
		}
	},

	logout: function(target, room, user) {
		user.resetName();
	},

	r: 'reply',
	reply: function(target, room, user) {
		if (!target) return this.parse('/help reply');
		if (!user.lastPM) {
			return this.sendReply("No one has PMed you yet.");
		}
		return this.parse('/msg ' + (user.lastPM||'') + ', ' + target);
	},

	pm: 'msg',
	whisper: 'msg',
	w: 'msg',
	msg: function(target, room, user) {
		if (!target) return this.parse('/help msg');
		target = this.splitTarget(target);
		var targetUser = this.targetUser;
		if (!target) {
			this.sendReply("You forgot the comma.");
			return this.parse('/help msg');
		}
		if (!targetUser || !targetUser.connected) {
			if (targetUser && !targetUser.connected) {
				this.popupReply("User " + this.targetUsername + " is offline.");
			} else if (!target) {
				this.popupReply("User " + this.targetUsername + " not found. Did you forget a comma?");
			} else {
				this.popupReply("User "  + this.targetUsername + " not found. Did you misspell their name?");
			}
			return this.parse('/help msg');
		}

<<<<<<< HEAD
		if (config.modchat.pm) {
			var userGroup = user.group;
			if (config.groups.bySymbol[userGroup].globalRank < config.groups.bySymbol[config.modchat.pm].globalRank) {
				var groupName = config.groups.bySymbol[config.modchat.pm].name || config.modchat.pm;
				this.popupReply("Because moderated chat is set, you must be of rank " + groupName + " or higher to PM users.");
=======
		if (Config.pmmodchat) {
			var userGroup = user.group;
			if (Config.groupsranking.indexOf(userGroup) < Config.groupsranking.indexOf(Config.pmmodchat)) {
				var groupName = Config.groups[Config.pmmodchat].name;
				if (!groupName) groupName = Config.pmmodchat;
				this.popupReply('Because moderated chat is set, you must be of rank ' + groupName +' or higher to PM users.');
>>>>>>> 75559362
				return false;
			}
		}

		if (user.locked && !targetUser.can('lock', user)) {
			return this.popupReply("You can only private message members of the moderation team (users marked by " + Users.getGroupsThatCan('lock', user).join(", ") + ") when locked.");
		}
		if (targetUser.locked && !user.can('lock', targetUser)) {
			return this.popupReply("This user is locked and cannot PM.");
		}
		if (targetUser.ignorePMs && !user.can('lock')) {
			if (!targetUser.can('lock')) {
				return this.popupReply("This user is blocking Private Messages right now.");
			} else if (targetUser.can('hotpatch')) {
				return this.popupReply("This " + (config.groups.bySymbol[targetUser.group].name || "Administrator") + " is too busy to answer Private Messages right now. Please contact a different staff member.");
			}
		}

		target = this.canTalk(target, null);
		if (!target) return false;

		var message = '|pm|' + user.getIdentity() + '|' + targetUser.getIdentity() + '|' + target;
		user.send(message);
		if (targetUser !== user) targetUser.send(message);
		targetUser.lastPM = user.userid;
		user.lastPM = targetUser.userid;
	},

	blockpm: 'ignorepms',
	blockpms: 'ignorepms',
	ignorepm: 'ignorepms',
	ignorepms: function(target, room, user) {
		if (user.ignorePMs) return this.sendReply("You are already blocking Private Messages!");
		if (user.can('lock') && !user.can('hotpatch')) return this.sendReply("You are not allowed to block Private Messages.");
		user.ignorePMs = true;
		return this.sendReply("You are now blocking Private Messages.");
	},

	unblockpm: 'unignorepms',
	unblockpms: 'unignorepms',
	unignorepm: 'unignorepms',
	unignorepms: function(target, room, user) {
		if (!user.ignorePMs) return this.sendReply("You are not blocking Private Messages!");
		user.ignorePMs = false;
		return this.sendReply("You are no longer blocking Private Messages.");
	},

	makechatroom: function(target, room, user) {
		if (!this.can('makeroom')) return;
		var id = toId(target);
		if (!id) return this.parse('/help makechatroom');
		if (Rooms.rooms[id]) return this.sendReply("The room '" + target + "' already exists.");
		if (Rooms.global.addChatRoom(target)) {
			return this.sendReply("The room '" + target + "' was created.");
		}
		return this.sendReply("An error occurred while trying to create the room '" + target + "'.");
	},

	deregisterchatroom: function(target, room, user) {
		if (!this.can('makeroom')) return;
		var id = toId(target);
		if (!id) return this.parse('/help deregisterchatroom');
		var targetRoom = Rooms.get(id);
		if (!targetRoom) return this.sendReply("The room '" + target + "' doesn't exist.");
		target = targetRoom.title || targetRoom.id;
		if (Rooms.global.deregisterChatRoom(id)) {
			this.sendReply("The room '" + target + "' was deregistered.");
			this.sendReply("It will be deleted as of the next server restart.");
			return;
		}
		return this.sendReply("The room '" + target + "' isn't registered.");
	},

	privateroom: function(target, room, user) {
		if (!this.can('privateroom', room)) return;
		if (target === 'off') {
			delete room.isPrivate;
			this.addModCommand(user.name + " made this room public.");
			if (room.chatRoomData) {
				delete room.chatRoomData.isPrivate;
				Rooms.global.writeChatRoomData();
			}
		} else {
			room.isPrivate = true;
			this.addModCommand(user.name + " made this room private.");
			if (room.chatRoomData) {
				room.chatRoomData.isPrivate = true;
				Rooms.global.writeChatRoomData();
			}
		}
	},

	modjoin: function(target, room, user) {
		if (!this.can('privateroom', room)) return;
		if (target === 'off') {
			delete room.modjoin;
			this.addModCommand(user.name + " turned off modjoin.");
			if (room.chatRoomData) {
				delete room.chatRoomData.modjoin;
				Rooms.global.writeChatRoomData();
			}
		} else {
			room.modjoin = true;
			this.addModCommand(user.name + " turned on modjoin.");
			if (room.chatRoomData) {
				room.chatRoomData.modjoin = true;
				Rooms.global.writeChatRoomData();
			}
		}
	},

	officialchatroom: 'officialroom',
	officialroom: function(target, room, user) {
		if (!this.can('makeroom')) return;
		if (!room.chatRoomData) {
			return this.sendReply("/officialroom - This room can't be made official");
		}
		if (target === 'off') {
			delete room.isOfficial;
			this.addModCommand(user.name + " made this chat room unofficial.");
			delete room.chatRoomData.isOfficial;
			Rooms.global.writeChatRoomData();
		} else {
			room.isOfficial = true;
			this.addModCommand(user.name + " made this chat room official.");
			room.chatRoomData.isOfficial = true;
			Rooms.global.writeChatRoomData();
		}
	},

	roomdesc: function(target, room, user) {
		if (!target) {
			if (!this.canBroadcast()) return;
			var re = /(https?:\/\/(([-\w\.]+)+(:\d+)?(\/([\w/_\.]*(\?\S+)?)?)?))/g;
			if (!room.desc) return this.sendReply("This room does not have a description set.");
			this.sendReplyBox("The room description is: " + room.desc.replace(re, '<a href="$1">$1</a>'));
			return;
		}
		if (!this.can('roomdesc', room)) return false;
		if (target.length > 80) return this.sendReply("Error: Room description is too long (must be at most 80 characters).");

		room.desc = target;
		this.sendReply("(The room description is now: " + target + ")");

		if (room.chatRoomData) {
			room.chatRoomData.desc = room.desc;
			Rooms.global.writeChatRoomData();
		}
	},

	roomdemote: 'roompromote',
	roompromote: function(target, room, user, connection, cmd) {
		if (!target) return this.parse('/help roompromote');

		target = this.splitTarget(target, true);
		var targetUser = this.targetUser;
		var userid = toUserid(this.targetUsername);
		var name = targetUser ? targetUser.name : this.targetUsername;

<<<<<<< HEAD
		if (!userid) return this.parse('/help roompromote');
		if (!targetUser && (!room.auth || !room.auth[userid])) {
			return this.sendReply("User '" + name + "' is offline and unauthed, and so can't be promoted.");
=======
		if (!userid) {
			if (target && Config.groups[target]) {
				var groupid = Config.groups[target].id;
				return this.sendReply("/room"+groupid+" [username] - Promote a user to "+groupid+" in this room only");
			}
			return this.parse("/help roompromote");
>>>>>>> 75559362
		}

		var currentGroup = room.auth && room.auth[userid];
		if (!config.groups[room.type + 'Room'][currentGroup]) {
			currentGroup = config.groups.default[room.type + 'Room'];
		}

<<<<<<< HEAD
		var nextGroup = config.groups.default[room.type + 'Room'];
		if (target !== 'deauth') {
			var isDemote = cmd === 'roomdemote';
			var nextGroupRank = config.groups.bySymbol[currentGroup][room.type + 'RoomRank'] + (isDemote ? -1 : 1);
			nextGroup = target || config.groups[room.type + 'RoomByRank'][nextGroupRank] || (isDemote ? config.groups.default[room.type + 'Room'] : config.groups[room.type + 'RoomByRank'].slice(-1)[0]);
		}
		if (!config.groups.bySymbol[nextGroup]) {
			return this.sendReply("Group '" + nextGroup + "' does not exist.");
		}
		if (!config.groups[room.type + 'Room'][nextGroup]) {
			return this.sendReply("Group '" + nextGroup + "' does not exist as a room rank.");
		}

		if (!room.auth && nextGroup !== config.groups[room.type + 'RoomByRank'].slice(-1)[0]) {
			this.sendReply("/roompromote - This room isn't designed for per-room moderation");
			return this.sendReply("Before setting room auth, you need to set it up with /room" + config.groups.bySymbol[config.groups[room.type + 'RoomByRank'].slice(-1)[0]].id);
=======
		var nextGroup = target || Users.getNextGroupSymbol(currentGroup, cmd === 'roomdemote', true);
		if (target === 'deauth') nextGroup = Config.groupsranking[0];
		if (!Config.groups[nextGroup]) {
			return this.sendReply('Group \'' + nextGroup + '\' does not exist.');
		}
		if (Config.groups[nextGroup].globalonly) {
			return this.sendReply('Group \'room' + Config.groups[nextGroup].id + '\' does not exist as a room rank.');
		}
		if (currentGroup !== ' ' && !user.can('room'+Config.groups[currentGroup].id, null, room)) {
			return this.sendReply('/' + cmd + ' - Access denied for promoting from '+Config.groups[currentGroup].name+'.');
		}
		if (nextGroup !== ' ' && !user.can('room'+Config.groups[nextGroup].id, null, room)) {
			return this.sendReply('/' + cmd + ' - Access denied for promoting to '+Config.groups[nextGroup].name+'.');
>>>>>>> 75559362
		}

		var groupName = config.groups.bySymbol[nextGroup].name || "regular user";
		if (currentGroup === nextGroup) {
<<<<<<< HEAD
			return this.sendReply("User '" + name + "' is already a " + groupName + " in this room.");
		}
		if (!user.can('makeroom')) {
			if (!user.can('roompromote', currentGroup, room)) {
				return this.sendReply("/" + cmd + " - Access denied for removing " + (config.groups.bySymbol[currentGroup].name || "regular user") + ".");
			}
			if (!user.can('roompromote', nextGroup, room)) {
				return this.sendReply("/" + cmd + " - Access denied for giving " + groupName + ".");
			}
		}

		if (!room.auth) room.auth = room.chatRoomData.auth = {};
		if (nextGroup === config.groups.default[room.type + 'Room']) {
=======
			return this.sendReply("User '"+this.targetUsername+"' is already a "+(Config.groups[nextGroup].name || 'regular user')+" in this room.");
		}
		if (Config.groups[nextGroup].globalonly) {
			return this.sendReply("The rank of "+Config.groups[nextGroup].name+" is global-only and can't be room-promoted to.");
		}

		var isDemotion = (Config.groups[nextGroup].rank < Config.groups[currentGroup].rank);
		var groupName = (Config.groups[nextGroup].name || nextGroup || '').trim() || 'a regular user';

		if (nextGroup === ' ') {
>>>>>>> 75559362
			delete room.auth[userid];
		} else {
			room.auth[userid] = nextGroup;
		}

		if (config.groups.bySymbol[nextGroup][room.type + 'RoomRank'] < config.groups.bySymbol[currentGroup][room.type + 'RoomRank']) {
			this.privateModCommand("(" + name + " was demoted to Room " + groupName + " by " + user.name + ".)");
			if (targetUser) targetUser.popup("You were demoted to Room " + groupName + " by " + user.name + ".");
		} else {
			this.addModCommand(name + " was promoted to Room " + groupName + " by " + user.name + ".");
		}

		if (targetUser) targetUser.updateIdentity();
		if (room.chatRoomData) Rooms.global.writeChatRoomData();
	},

	autojoin: function(target, room, user, connection) {
		Rooms.global.autojoinRooms(user, connection);
	},

	join: function(target, room, user, connection) {
		if (!target) return false;
		var targetRoom = Rooms.get(target) || Rooms.get(toId(target));
		if (!targetRoom) {
			return connection.sendTo(target, "|noinit|nonexistent|The room '" + target + "' does not exist.");
		}
		if (targetRoom.isPrivate) {
			if (targetRoom.modjoin) {
				var userGroup = user.group;
				if (targetRoom.auth) {
					userGroup = targetRoom.auth[user.userid] || config.groups.default[room.type + 'Room'];
				}
<<<<<<< HEAD
				if (config.groups.bySymbol[userGroup].rank < config.groups.bySymbol[targetRoom.modchat].rank) {
					return connection.sendTo(target, "|noinit|nonexistent|The room '" + target + "' does not exist.");
=======
				if (Config.groupsranking.indexOf(userGroup) < Config.groupsranking.indexOf(targetRoom.modchat)) {
					return connection.sendTo(target, "|noinit|nonexistent|The room '"+target+"' does not exist.");
>>>>>>> 75559362
				}
			}
			if (!user.named) {
				return connection.sendTo(target, "|noinit|namerequired|You must have a name in order to join the room '" + target + "'.");
			}
		}
		if (!user.joinRoom(targetRoom || room, connection)) {
			return connection.sendTo(target, "|noinit|joinfailed|The room '" + target + "' could not be joined.");
		}
	},

	rb: 'roomban',
	roomban: function(target, room, user, connection) {
		if (!target) return this.parse('/help roomban');

		target = this.splitTarget(target, true);
		var targetUser = this.targetUser;
		var name = this.targetUsername;
		var userid = toId(name);

		if (!userid || !targetUser) return this.sendReply("User '" + name + "' does not exist.");
		if (!this.can('ban', targetUser, room)) return false;
		if (!room.bannedUsers || !room.bannedIps) {
			return this.sendReply("Room bans are not meant to be used in room " + room.id + ".");
		}
		room.bannedUsers[userid] = true;
		for (var ip in targetUser.ips) {
			room.bannedIps[ip] = true;
		}
		targetUser.popup(user.name + " has banned you from the room " + room.id + ". To appeal the ban, PM the moderator that banned you or a room owner." + (target ? " (" + target + ")" : ""));
		this.addModCommand(targetUser.name + " was banned from room " + room.id + " by " + user.name + "." + (target ? " (" + target + ")" : ""));
		var alts = targetUser.getAlts();
		if (alts.length) {
			this.addModCommand(targetUser.name + "'s alts were also banned from room " + room.id + ": " + alts.join(", "));
			for (var i = 0; i < alts.length; ++i) {
				var altId = toId(alts[i]);
				this.add('|unlink|' + altId);
				room.bannedUsers[altId] = true;
			}
		}
		this.add('|unlink|' + targetUser.userid);
		targetUser.leaveRoom(room.id);
	},

	roomunban: function(target, room, user, connection) {
		if (!target) return this.parse('/help roomunban');

		target = this.splitTarget(target, true);
		var targetUser = this.targetUser;
		var name = this.targetUsername;
		var userid = toId(name);

		if (!userid || !targetUser) return this.sendReply("User '" + name + "' does not exist.");
		if (!this.can('ban', targetUser, room)) return false;
		if (!room.bannedUsers || !room.bannedIps) {
			return this.sendReply("Room bans are not meant to be used in room " + room.id + ".");
		}
		if (room.bannedUsers[userid]) delete room.bannedUsers[userid];
		for (var ip in targetUser.ips) {
			if (room.bannedIps[ip]) delete room.bannedIps[ip];
		}
		targetUser.popup(user.name + " has unbanned you from the room " + room.id + ".");
		this.addModCommand(targetUser.name + " was unbanned from room " + room.id + " by " + user.name + ".");
		var alts = targetUser.getAlts();
		if (alts.length) {
			this.addModCommand(targetUser.name + "'s alts were also unbanned from room " + room.id + ": " + alts.join(", "));
			for (var i = 0; i < alts.length; ++i) {
				var altId = toId(alts[i]);
				if (room.bannedUsers[altId]) delete room.bannedUsers[altId];
			}
		}
	},

	roomauth: function(target, room, user, connection) {
		if (!room.auth) return this.sendReply("/roomauth - This room isn't designed for per-room moderation and therefore has no auth list.");
		var buffer = [];
		for (var u in room.auth) {
			buffer.push(room.auth[u] + u);
		}
		if (buffer.length > 0) {
			buffer = buffer.join(", ");
		} else {
			buffer = "This room has no auth.";
		}
		connection.popup(buffer);
	},

	leave: 'part',
	part: function(target, room, user, connection) {
		if (room.id === 'global') return false;
		var targetRoom = Rooms.get(target);
		if (target && !targetRoom) {
			return this.sendReply("The room '" + target + "' does not exist.");
		}
		user.leaveRoom(targetRoom || room, connection);
	},

	/*********************************************************
	 * Moderating: Punishments
	 *********************************************************/

	kick: 'warn',
	k: 'warn',
	warn: function(target, room, user) {
		if (!target) return this.parse('/help warn');

		target = this.splitTarget(target);
		var targetUser = this.targetUser;
		if (!targetUser || !targetUser.connected) {
			return this.sendReply("User " + this.targetUsername + " not found.");
		}
		if (room.isPrivate && room.auth) {
			return this.sendReply("You can't warn here: This is a privately-owned room not subject to global rules.");
		}
		if (target.length > MAX_REASON_LENGTH) {
			return this.sendReply("The reason is too long. It cannot exceed " + MAX_REASON_LENGTH + " characters.");
		}
		if (!this.can('warn', targetUser, room)) return false;

		this.addModCommand(targetUser.name + " was warned by " + user.name + "." + (target ? " (" + target + ")" : ""));
		targetUser.send('|c|~|/warn ' + target);
		this.add('|unlink|' + targetUser.userid);
	},

	redirect: 'redir',
	redir: function (target, room, user, connection) {
		if (!target) return this.parse('/help redirect');
		target = this.splitTarget(target);
		var targetUser = this.targetUser;
		var targetRoom = Rooms.get(target) || Rooms.get(toId(target));
		if (!targetRoom) {
			return this.sendReply("The room '" + target + "' does not exist.");
		}
		if (!this.can('redirect', targetUser, room) || !this.can('redirect', targetUser, targetRoom)) return false;
		if (!targetUser || !targetUser.connected) {
			return this.sendReply("User " + this.targetUsername + " not found.");
		}
		if (Rooms.rooms[targetRoom.id].users[targetUser.userid]) {
			return this.sendReply("User " + targetUser.name + " is already in the room " + target + "!");
		}
		if (!Rooms.rooms[room.id].users[targetUser.userid]) {
			return this.sendReply("User " + this.targetUsername + " is not in the room " + room.id + ".");
		}
		if (targetUser.joinRoom(target) === false) return this.sendReply("User " + targetUser.name + " could not be joined to room " + target + ". They could be banned from the room.");
		var roomName = (targetRoom.isPrivate)? "a private room" : "room " + targetRoom.title;
		this.addModCommand(targetUser.name + " was redirected to " + roomName + " by " + user.name + ".");
		targetUser.leaveRoom(room);
	},

	m: 'mute',
	mute: function(target, room, user) {
		if (!target) return this.parse('/help mute');

		target = this.splitTarget(target);
		var targetUser = this.targetUser;
		if (!targetUser) {
			return this.sendReply("User " + this.targetUsername + " not found.");
		}
		if (target.length > MAX_REASON_LENGTH) {
			return this.sendReply("The reason is too long. It cannot exceed " + MAX_REASON_LENGTH + " characters.");
		}
		if (!this.can('mute', targetUser, room)) return false;
		if (targetUser.mutedRooms[room.id] || targetUser.locked || !targetUser.connected) {
			var problem = " but was already " + (!targetUser.connected ? "offline" : targetUser.locked ? "locked" : "muted");
			if (!target) {
				return this.privateModCommand("(" + targetUser.name + " would be muted by " + user.name + problem + ".)");
			}
			return this.addModCommand(targetUser.name + " would be muted by " + user.name + problem + "." + (target ? " (" + target + ")" : ""));
		}

		targetUser.popup(user.name + " has muted you for 7 minutes. " + target);
		this.addModCommand(targetUser.name + " was muted by " + user.name + " for 7 minutes." + (target ? " (" + target + ")" : ""));
		var alts = targetUser.getAlts();
		if (alts.length) this.addModCommand(targetUser.name + "'s alts were also muted: " + alts.join(", "));
		this.add('|unlink|' + targetUser.userid);

		targetUser.mute(room.id, 7*60*1000);
	},

	hm: 'hourmute',
	hourmute: function(target, room, user) {
		if (!target) return this.parse('/help hourmute');

		target = this.splitTarget(target);
		var targetUser = this.targetUser;
		if (!targetUser) {
			return this.sendReply("User " + this.targetUsername + " not found.");
		}
		if (target.length > MAX_REASON_LENGTH) {
			return this.sendReply("The reason is too long. It cannot exceed " + MAX_REASON_LENGTH + " characters.");
		}
		if (!this.can('mute', targetUser, room)) return false;

		if (((targetUser.mutedRooms[room.id] && (targetUser.muteDuration[room.id]||0) >= 50*60*1000) || targetUser.locked) && !target) {
			var problem = " but was already " + (!targetUser.connected ? "offline" : targetUser.locked ? "locked" : "muted");
			return this.privateModCommand("(" + targetUser.name + " would be muted by " + user.name + problem + ".)");
		}

		targetUser.popup(user.name + " has muted you for 60 minutes. " + target);
		this.addModCommand(targetUser.name + " was muted by " + user.name + " for 60 minutes." + (target ? " (" + target + ")" : ""));
		var alts = targetUser.getAlts();
		if (alts.length) this.addModCommand(targetUser.name + "'s alts were also muted: " + alts.join(", "));
		this.add('|unlink|' + targetUser.userid);

		targetUser.mute(room.id, 60*60*1000, true);
	},

	um: 'unmute',
	unmute: function(target, room, user) {
		if (!target) return this.parse('/help unmute');
		var targetUser = Users.get(target);
		if (!targetUser) {
			return this.sendReply("User " + target + " not found.");
		}
		if (!this.can('mute', targetUser, room)) return false;

		if (!targetUser.mutedRooms[room.id]) {
			return this.sendReply(targetUser.name + " isn't muted.");
		}

		this.addModCommand(targetUser.name + " was unmuted by " + user.name + ".");

		targetUser.unmute(room.id);
	},

	l: 'lock',
	ipmute: 'lock',
	lock: function(target, room, user) {
		if (!target) return this.parse('/help lock');

		target = this.splitTarget(target);
		var targetUser = this.targetUser;
		if (!targetUser) {
			return this.sendReply("User " + this.targetUser + " not found.");
		}
		if (target.length > MAX_REASON_LENGTH) {
			return this.sendReply("The reason is too long. It cannot exceed " + MAX_REASON_LENGTH + " characters.");
		}
		if (!this.can('lock', targetUser)) return false;

		if ((targetUser.locked || Users.checkBanned(targetUser.latestIp)) && !target) {
			var problem = " but was already " + (targetUser.locked ? "locked" : "banned");
			return this.privateModCommand("(" + targetUser.name + " would be locked by " + user.name + problem + ".)");
		}

		targetUser.popup(user.name + " has locked you from talking in chats, battles, and PMing regular users.\n\n" + target + "\n\nIf you feel that your lock was unjustified, you can still PM staff members (" + Users.getGroupsThatCan('lock', user).join(", ") + ") to discuss it.");

		this.addModCommand(targetUser.name + " was locked from talking by " + user.name + "." + (target ? " (" + target + ")" : ""));
		var alts = targetUser.getAlts();
		if (alts.length) this.addModCommand(targetUser.name + "'s alts were also locked: " + alts.join(", "));
		this.add('|unlink|' + targetUser.userid);

		targetUser.lock();
	},

	unlock: function(target, room, user) {
		if (!target) return this.parse('/help unlock');
		if (!this.can('lock')) return false;

		var unlocked = Users.unlock(target);

		if (unlocked) {
			var names = Object.keys(unlocked);
			this.addModCommand(names.join(", ") + " " +
				((names.length > 1) ? "were" : "was") +
				" unlocked by " + user.name + ".");
		} else {
			this.sendReply("User " + target + " is not locked.");
		}
	},

	b: 'ban',
	ban: function(target, room, user) {
		if (!target) return this.parse('/help ban');

		target = this.splitTarget(target);
		var targetUser = this.targetUser;
		if (!targetUser) {
			return this.sendReply("User " + this.targetUsername + " not found.");
		}
		if (target.length > MAX_REASON_LENGTH) {
			return this.sendReply("The reason is too long. It cannot exceed " + MAX_REASON_LENGTH + " characters.");
		}
		if (!this.can('ban', targetUser)) return false;

		if (Users.checkBanned(targetUser.latestIp) && !target && !targetUser.connected) {
			var problem = " but was already banned";
			return this.privateModCommand("(" + targetUser.name + " would be banned by " + user.name + problem + ".)");
		}

<<<<<<< HEAD
		targetUser.popup(user.name + " has banned you." + (config.appealUri ? (" If you feel that your banning was unjustified you can appeal the ban:\n" + config.appealUri) : "") + "\n\n" + target);
=======
		targetUser.popup(user.name+" has banned you." + (Config.appealurl ? ("  If you feel that your banning was unjustified you can appeal the ban:\n" + Config.appealurl) : "") + "\n\n"+target);
>>>>>>> 75559362

		this.addModCommand(targetUser.name + " was banned by " + user.name + "." + (target ? " (" + target + ")" : ""), " (" + targetUser.latestIp + ")");
		var alts = targetUser.getAlts();
		if (alts.length) {
			this.addModCommand(targetUser.name + "'s alts were also banned: " + alts.join(", "));
			for (var i = 0; i < alts.length; ++i) {
				this.add('|unlink|' + toId(alts[i]));
			}
		}

		this.add('|unlink|' + targetUser.userid);
		targetUser.ban();
	},

	unban: function(target, room, user) {
		if (!target) return this.parse('/help unban');
		if (!this.can('ban')) return false;

		var name = Users.unban(target);

		if (name) {
			this.addModCommand(name + " was unbanned by " + user.name + ".");
		} else {
			this.sendReply("User " + target + " is not banned.");
		}
	},

	unbanall: function(target, room, user) {
		if (!this.can('ban')) return false;
		// we have to do this the hard way since it's no longer a global
		for (var i in Users.bannedIps) {
			delete Users.bannedIps[i];
		}
		for (var i in Users.lockedIps) {
			delete Users.lockedIps[i];
		}
		this.addModCommand("All bans and locks have been lifted by " + user.name + ".");
	},

	banip: function(target, room, user) {
		target = target.trim();
		if (!target) {
			return this.parse('/help banip');
		}
		if (!this.can('rangeban')) return false;

		Users.bannedIps[target] = '#ipban';
		this.addModCommand(user.name + " temporarily banned the " + (target.charAt(target.length-1)==="*"?"IP range":"IP") + ": " + target);
	},

	unbanip: function(target, room, user) {
		target = target.trim();
		if (!target) {
			return this.parse('/help unbanip');
		}
		if (!this.can('rangeban')) return false;
		if (!Users.bannedIps[target]) {
			return this.sendReply(target + " is not a banned IP or IP range.");
		}
		delete Users.bannedIps[target];
		this.addModCommand(user.name + " unbanned the " + (target.charAt(target.length-1)==="*"?"IP range":"IP") + ": " + target);
	},

	/*********************************************************
	 * Moderating: Other
	 *********************************************************/

	modnote: function(target, room, user, connection, cmd) {
		if (!target) return this.parse('/help note');
		if (target.length > MAX_REASON_LENGTH) {
			return this.sendReply("The note is too long. It cannot exceed " + MAX_REASON_LENGTH + " characters.");
		}
		if (!this.can('staff', room)) return false;
		return this.privateModCommand("(" + user.name + " notes: " + target + ")");
	},

	demote: 'promote',
	promote: function(target, room, user, connection, cmd) {
		if (!target) return this.parse('/help promote');

		target = this.splitTarget(target, true);
		var targetUser = this.targetUser;
		var userid = toUserid(this.targetUsername);
		var name = targetUser ? targetUser.name : this.targetUsername;

<<<<<<< HEAD
		if (!userid) return this.parse('/help promote');

		var currentGroup = (targetUser && targetUser.group) || Users.usergroups[userid];
		if (!config.groups.global[currentGroup]) {
			currentGroup = config.groups.default.global;
=======
		if (!userid) {
			if (target && Config.groups[target]) {
				var groupid = Config.groups[target].id;
				return this.sendReply("/"+groupid+" [username] - Promote a user to "+groupid+" globally");
			}
			return this.parse("/help promote");
>>>>>>> 75559362
		}

		var nextGroup = config.groups.default.global;
		if (target !== 'deauth') {
			var isDemote = cmd === 'demote';
			var nextGroupRank = config.groups.bySymbol[currentGroup].globalRank + (isDemote ? -1 : 1);
			nextGroup = target || config.groups.globalByRank[nextGroupRank] || (isDemote ? config.groups.default.global : config.groups.globalByRank.slice(-1)[0]);
		}
		if (!config.groups.bySymbol[nextGroup]) {
			return this.sendReply("Group '" + nextGroup + "' does not exist.");
		}
		if (!config.groups.global[nextGroup]) {
			return this.sendReply("Group '" + nextGroup + "' does not exist as a global rank.");
		}

<<<<<<< HEAD
		var groupName = config.groups.bySymbol[nextGroup].name || "regular user";
		if (currentGroup === nextGroup) {
			return this.sendReply("User '" + name + "' is already a " + groupName);
		}
		if (!user.can('promote', currentGroup, room)) {
			return this.sendReply("/" + cmd + " - Access denied for removing " + (config.groups.bySymbol[currentGroup].name || "regular user") + ".");
=======
		var nextGroup = target ? target : Users.getNextGroupSymbol(currentGroup, cmd === 'demote', true);
		if (target === 'deauth') nextGroup = Config.groupsranking[0];
		if (!Config.groups[nextGroup]) {
			return this.sendReply('Group \'' + nextGroup + '\' does not exist.');
		}
		if (Config.groups[nextGroup].roomonly) {
			return this.sendReply('Group \'' + Config.groups[nextGroup].id + '\' does not exist as a global rank.');
>>>>>>> 75559362
		}
		if (!user.can('promote', nextGroup, room)) {
			return this.sendReply("/" + cmd + " - Access denied for giving " + groupName + ".");
		}

<<<<<<< HEAD
=======
		var isDemotion = (Config.groups[nextGroup].rank < Config.groups[currentGroup].rank);
>>>>>>> 75559362
		if (!Users.setOfflineGroup(name, nextGroup)) {
			return this.sendReply("/promote - WARNING: This user is offline and could be unregistered. Use /forcepromote if you're sure you want to risk it.");
		}
<<<<<<< HEAD

		if (config.groups.bySymbol[nextGroup].globalRank < config.groups.bySymbol[currentGroup].globalRank) {
			this.privateModCommand("(" + name + " was demoted to " + groupName + " by " + user.name + ".)");
			if (targetUser) targetUser.popup("You were demoted to " + groupName + " by " + user.name + ".");
=======
		var groupName = (Config.groups[nextGroup].name || nextGroup || '').trim() || 'a regular user';
		if (isDemotion) {
			this.privateModCommand('('+name+' was demoted to ' + groupName + ' by '+user.name+'.)');
			if (targetUser) {
				targetUser.popup('You were demoted to ' + groupName + ' by ' + user.name + '.');
			}
>>>>>>> 75559362
		} else {
			this.addModCommand(name + " was promoted to " + groupName + " by " + user.name + ".");
		}

		if (targetUser) targetUser.updateIdentity();
	},

	forcepromote: function(target, room, user) {
		// warning: never document this command in /help
		if (!this.can('forcepromote')) return false;
		target = this.splitTarget(target, true);
		var name = this.targetUsername;

		var nextGroupRank = config.groups.bySymbol[config.groups.default.global].globalRank + 1;
		var nextGroup = target || config.groups.globalByRank[nextGroupRank] || config.groups.globalByRank.slice(-1)[0];

		if (!Users.setOfflineGroup(name, nextGroup, true)) {
			return this.sendReply("/forcepromote - Don't forcepromote unless you have to.");
		}
<<<<<<< HEAD

		this.addModCommand(name + " was promoted to " + (config.groups.bySymbol[nextGroup].name || "regular user") + " by " + user.name + ".");
=======
		var groupName = Config.groups[nextGroup].name || nextGroup || '';
		this.addModCommand(''+name+' was promoted to ' + (groupName.trim()) + ' by '+user.name+'.');
>>>>>>> 75559362
	},

	deauth: function(target, room, user) {
		return this.parse('/demote ' + target + ', deauth');
	},

	modchat: function(target, room, user) {
<<<<<<< HEAD
		if (!target) return this.sendReply("Moderated chat is currently set to: " + room.modchat);
		if (!this.can('modchat', room)) return false;

		var roomType = room.auth ? room.type + 'Room' : 'global';
		if (room.modchat && config.groups[roomType][room.modchat] && config.groups.bySymbol[room.modchat][roomType + 'Rank'] > 1 && !user.can('modchatall', room)) {
			return this.sendReply("/modchat - Access denied for removing a setting higher than " + config.groups[roomType + 'ByRank'][1] + ".");
=======
		if (!target) {
			return this.sendReply('Moderated chat is currently set to: '+room.modchat);
		}
		if (!this.can('modchat', null, room)) return false;
		if (room.modchat && room.modchat.length <= 1 && Config.groupsranking.indexOf(room.modchat) > 1 && !user.can('modchatall', null, room)) {
			return this.sendReply('/modchat - Access denied for removing a setting higher than ' + Config.groupsranking[1] + '.');
>>>>>>> 75559362
		}

		target = target.toLowerCase();
		switch (target) {
		case 'off':
		case 'false':
		case 'no':
			room.modchat = false;
			break;
		case 'ac':
		case 'autoconfirmed':
			room.modchat = 'autoconfirmed';
			break;
		default:
<<<<<<< HEAD
			if (config.groups.byId[target]) target = config.groups.byId[target];
			if (!config.groups[roomType][target]) return this.parse('/help modchat');
			if (config.groups.bySymbol[target][roomType + 'Rank'] > 1 && !user.can('modchatall', room)) {
				return this.sendReply("/modchat - Access denied for setting higher than " + config.groups[roomType + 'ByRank'][1] + ".");
=======
			if (!Config.groups[target]) {
				return this.parse('/help modchat');
			}
			if (Config.groupsranking.indexOf(target) > 1 && !user.can('modchatall', null, room)) {
				return this.sendReply('/modchat - Access denied for setting higher than ' + Config.groupsranking[1] + '.');
>>>>>>> 75559362
			}
			room.modchat = target;
			break;
		}
		if (!room.modchat) {
			this.add("|raw|<div class=\"broadcast-blue\"><b>Moderated chat was disabled!</b><br />Anyone may talk now.</div>");
		} else {
			var modchat = sanitize(room.modchat);
			this.add("|raw|<div class=\"broadcast-red\"><b>Moderated chat was set to " + modchat + "!</b><br />Only users of rank " + modchat + " and higher can talk.</div>");
		}
		this.logModCommand(user.name + " set modchat to " + room.modchat);

		if (room.chatRoomData) {
			room.chatRoomData.modchat = room.modchat;
			Rooms.global.writeChatRoomData();
		}
	},

	declare: function(target, room, user) {
		if (!target) return this.parse('/help declare');
		if (!this.can('declare', room)) return false;

		if (!this.canTalk()) return;

		this.add('|raw|<div class="broadcast-blue"><b>' + target + '</b></div>');
		this.logModCommand(user.name + " declared " + target);
	},

	gdeclare: 'globaldeclare',
	globaldeclare: function(target, room, user) {
		if (!target) return this.parse('/help globaldeclare');
		if (!this.can('gdeclare')) return false;

		for (var id in Rooms.rooms) {
			if (id !== 'global') Rooms.rooms[id].addRaw('<div class="broadcast-blue"><b>' + target + '</b></div>');
		}
		this.logModCommand(user.name + " globally declared " + target);
	},

	cdeclare: 'chatdeclare',
	chatdeclare: function(target, room, user) {
		if (!target) return this.parse('/help chatdeclare');
		if (!this.can('gdeclare')) return false;

		for (var id in Rooms.rooms) {
			if (id !== 'global') if (Rooms.rooms[id].type !== 'battle') Rooms.rooms[id].addRaw('<div class="broadcast-blue"><b>' + target + '</b></div>');
		}
		this.logModCommand(user.name + " globally declared (chat level) " + target);
	},

	wall: 'announce',
	announce: function(target, room, user) {
		if (!target) return this.parse('/help announce');

		if (!this.can('announce', room)) return false;

		target = this.canTalk(target);
		if (!target) return;

		return '/announce ' + target;
	},

	fr: 'forcerename',
	forcerename: function(target, room, user) {
		if (!target) return this.parse('/help forcerename');
		target = this.splitTarget(target);
		var targetUser = this.targetUser;
		if (!targetUser) {
			return this.sendReply("User " + this.targetUsername + " not found.");
		}
		if (!this.can('forcerename', targetUser)) return false;

		if (targetUser.userid === toUserid(this.targetUser)) {
			var entry = targetUser.name + " was forced to choose a new name by " + user.name + (target ? ": " + target: "");
			this.privateModCommand("(" + entry + ")");
			Rooms.global.cancelSearch(targetUser);
			targetUser.resetName();
			targetUser.send("|nametaken||" + user.name + " has forced you to change your name. " + target);
		} else {
			this.sendReply("User " + targetUser.name + " is no longer using that name.");
		}
	},

	modlog: function(target, room, user, connection) {
		var lines = 0;
		// Specific case for modlog command. Room can be indicated with a comma, lines go after the comma.
		// Otherwise, the text is defaulted to text search in current room's modlog.
		var roomId = room.id;
		var roomLogs = {};

		if (target.indexOf(',') > -1) {
			var targets = target.split(',');
			target = targets[1].trim();
			roomId = toId(targets[0]) || room.id;
		}

		// Let's check the number of lines to retrieve or if it's a word instead
		if (!target.match('[^0-9]')) {
			lines = parseInt(target || 15, 10);
			if (lines > 100) lines = 100;
		}
		var wordSearch = (!lines || lines < 0);

		// Control if we really, really want to check all modlogs for a word.
		var roomNames = '';
		var filename = '';
		var command = '';
		if (roomId === 'all' && wordSearch) {
			if (!this.can('modlog')) return;
			roomNames = 'all rooms';
			// Get a list of all the rooms
			var fileList = fs.readdirSync('logs/modlog');
			for (var i=0; i<fileList.length; ++i) {
				filename += 'logs/modlog/' + fileList[i] + ' ';
			}
		} else {
			if (!this.can('modlog', Rooms.get(roomId))) return;
			roomNames = 'the room ' + roomId;
			filename = 'logs/modlog/modlog_' + roomId + '.txt';
		}

		// Seek for all input rooms for the lines or text
		command = 'tail -' + lines + ' ' + filename;
		var grepLimit = 100;
		if (wordSearch) { // searching for a word instead
			if (target.match(/^["']. + ["']$/)) target = target.substring(1,target.length-1);
			command = "awk '{print NR,$0}' " + filename + " | sort -nr | cut -d' ' -f2- | grep -m" + grepLimit + " -i '" + target.replace(/\\/g,'\\\\\\\\').replace(/["'`]/g,'\'\\$&\'').replace(/[\{\}\[\]\(\)\$\^\.\?\ + \-\*]/g,'[$&]') + "'";
		}

		// Execute the file search to see modlog
		require('child_process').exec(command, function(error, stdout, stderr) {
			if (error && stderr) {
				connection.popup("/modlog empty on " + roomNames + " or erred - modlog does not support Windows");
				console.log("/modlog error: " + error);
				return false;
			}
			if (lines) {
				if (!stdout) {
					connection.popup("The modlog is empty. (Weird.)");
				} else {
					connection.popup("Displaying the last " + lines + " lines of the Moderator Log of " + roomNames + ":\n\n" + stdout);
				}
			} else {
				if (!stdout) {
					connection.popup("No moderator actions containing '" + target + "' were found on " + roomNames + ".");
				} else {
					connection.popup("Displaying the last " + grepLimit + " logged actions containing '" + target + "' on " + roomNames + ":\n\n" + stdout);
				}
			}
		});
	},

	bw: 'banword',
	banword: function(target, room, user) {
		if (!this.can('banword')) return false;
		target = toId(target);
		if (!target) {
			return this.sendReply("Specify a word or phrase to ban.");
		}
		Users.addBannedWord(target);
		this.sendReply("Added '" + target + "' to the list of banned words.");
	},

	ubw: 'unbanword',
	unbanword: function(target, room, user) {
		if (!this.can('banword')) return false;
		target = toId(target);
		if (!target) {
			return this.sendReply("Specify a word or phrase to unban.");
		}
		Users.removeBannedWord(target);
		this.sendReply("Removed '" + target + "' from the list of banned words.");
	},

	/*********************************************************
	 * Server management commands
	 *********************************************************/

	hotpatch: function(target, room, user) {
		if (!target) return this.parse('/help hotpatch');
		if (!this.can('hotpatch')) return false;

		this.logEntry(user.name + " used /hotpatch " + target);

		if (target === 'chat' || target === 'commands') {

			try {
				CommandParser.uncacheTree('./command-parser.js');
				CommandParser = require('./command-parser.js');

				var runningTournaments = Tournaments.tournaments;
				CommandParser.uncacheTree('./tournaments/frontend.js');
				Tournaments = require('./tournaments/frontend.js');
				Tournaments.tournaments = runningTournaments;

				return this.sendReply("Chat commands have been hot-patched.");
			} catch (e) {
				return this.sendReply("Something failed while trying to hotpatch chat: \n" + e.stack);
			}

		} else if (target === 'tournaments') {

			try {
				var runningTournaments = Tournaments.tournaments;
				CommandParser.uncacheTree('./tournaments/frontend.js');
				Tournaments = require('./tournaments/frontend.js');
				Tournaments.tournaments = runningTournaments;
				return this.sendReply("Tournaments have been hot-patched.");
			} catch (e) {
				return this.sendReply("Something failed while trying to hotpatch tournaments: \n" + e.stack);
			}

		} else if (target === 'battles') {

			Simulator.SimulatorProcess.respawn();
			return this.sendReply("Battles have been hotpatched. Any battles started after now will use the new code; however, in-progress battles will continue to use the old code.");

		} else if (target === 'formats') {
			try {
				// uncache the tools.js dependency tree
				CommandParser.uncacheTree('./tools.js');
				// reload tools.js
				Tools = require('./tools.js'); // note: this will lock up the server for a few seconds
				// rebuild the formats list
				Rooms.global.formatListText = Rooms.global.getFormatListText();
				// respawn validator processes
				TeamValidator.ValidatorProcess.respawn();
				// respawn simulator processes
				Simulator.SimulatorProcess.respawn();
				// broadcast the new formats list to clients
				Rooms.global.send(Rooms.global.formatListText);

				return this.sendReply("Formats have been hotpatched.");
			} catch (e) {
				return this.sendReply("Something failed while trying to hotpatch formats: \n" + e.stack);
			}

		} else if (target === 'learnsets') {
			try {
				// uncache the tools.js dependency tree
				CommandParser.uncacheTree('./tools.js');
				// reload tools.js
				Tools = require('./tools.js'); // note: this will lock up the server for a few seconds

				return this.sendReply("Learnsets have been hotpatched.");
			} catch (e) {
				return this.sendReply("Something failed while trying to hotpatch learnsets: \n" + e.stack);
			}

		}
		this.sendReply("Your hot-patch command was unrecognized.");
	},

	savelearnsets: function(target, room, user) {
		if (!this.can('hotpatch')) return false;
		fs.writeFile('data/learnsets.js', 'exports.BattleLearnsets = ' + JSON.stringify(BattleLearnsets) + ";\n");
		this.sendReply("learnsets.js saved.");
	},

	disableladder: function(target, room, user) {
		if (!this.can('disableladder')) return false;
		if (LoginServer.disabled) {
			return this.sendReply("/disableladder - Ladder is already disabled.");
		}
		LoginServer.disabled = true;
		this.logModCommand("The ladder was disabled by " + user.name + ".");
		this.add("|raw|<div class=\"broadcast-red\"><b>Due to high server load, the ladder has been temporarily disabled</b><br />Rated games will no longer update the ladder. It will be back momentarily.</div>");
	},

	enableladder: function(target, room, user) {
		if (!this.can('disableladder')) return false;
		if (!LoginServer.disabled) {
			return this.sendReply("/enable - Ladder is already enabled.");
		}
		LoginServer.disabled = false;
		this.logModCommand("The ladder was enabled by " + user.name + ".");
		this.add("|raw|<div class=\"broadcast-green\"><b>The ladder is now back.</b><br />Rated games will update the ladder now.</div>");
	},

	lockdown: function(target, room, user) {
		if (!this.can('lockdown')) return false;

		Rooms.global.lockdown = true;
		for (var id in Rooms.rooms) {
			if (id !== 'global') Rooms.rooms[id].addRaw("<div class=\"broadcast-red\"><b>The server is restarting soon.</b><br />Please finish your battles quickly. No new battles can be started until the server resets in a few minutes.</div>");
			if (Rooms.rooms[id].requestKickInactive && !Rooms.rooms[id].battle.ended) Rooms.rooms[id].requestKickInactive(user, true);
		}

		this.logEntry(user.name + " used /lockdown");

	},

	endlockdown: function(target, room, user) {
		if (!this.can('lockdown')) return false;

		if (!Rooms.global.lockdown) {
			return this.sendReply("We're not under lockdown right now.");
		}
		Rooms.global.lockdown = false;
		for (var id in Rooms.rooms) {
			if (id !== 'global') Rooms.rooms[id].addRaw("<div class=\"broadcast-green\"><b>The server shutdown was canceled.</b></div>");
		}

		this.logEntry(user.name + " used /endlockdown");

	},

	emergency: function(target, room, user) {
		if (!this.can('lockdown')) return false;

		if (Config.emergency) {
			return this.sendReply("We're already in emergency mode.");
		}
		Config.emergency = true;
		for (var id in Rooms.rooms) {
			if (id !== 'global') Rooms.rooms[id].addRaw("<div class=\"broadcast-red\">The server has entered emergency mode. Some features might be disabled or limited.</div>");
		}

		this.logEntry(user.name + " used /emergency");
	},

	endemergency: function(target, room, user) {
		if (!this.can('lockdown')) return false;

		if (!Config.emergency) {
			return this.sendReply("We're not in emergency mode.");
		}
		Config.emergency = false;
		for (var id in Rooms.rooms) {
			if (id !== 'global') Rooms.rooms[id].addRaw("<div class=\"broadcast-green\"><b>The server is no longer in emergency mode.</b></div>");
		}

		this.logEntry(user.name + " used /endemergency");
	},

	kill: function(target, room, user) {
		if (!this.can('lockdown')) return false;

		if (!Rooms.global.lockdown) {
			return this.sendReply("For safety reasons, /kill can only be used during lockdown.");
		}

		if (CommandParser.updateServerLock) {
			return this.sendReply("Wait for /updateserver to finish before using /kill.");
		}

		for (var i in Sockets.workers) {
			Sockets.workers[i].kill();
		}

		if (!room.destroyLog) {
			process.exit();
			return;
		}
		room.destroyLog(function() {
			room.logEntry(user.name + " used /kill");
		}, function() {
			process.exit();
		});

		// Just in the case the above never terminates, kill the process
		// after 10 seconds.
		setTimeout(function() {
			process.exit();
		}, 10000);
	},

	loadbanlist: function(target, room, user, connection) {
		if (!this.can('hotpatch')) return false;

		connection.sendTo(room, "Loading ipbans.txt...");
		fs.readFile('config/ipbans.txt', function (err, data) {
			if (err) return;
			data = ('' + data).split('\n');
			var rangebans = [];
			for (var i=0; i<data.length; ++i) {
				var line = data[i].split('#')[0].trim();
				if (!line) continue;
				if (line.indexOf('/') >= 0) {
					rangebans.push(line);
				} else if (line && !Users.bannedIps[line]) {
					Users.bannedIps[line] = '#ipban';
				}
			}
			Users.checkRangeBanned = Cidr.checker(rangebans);
			connection.sendTo(room, "ibans.txt has been reloaded.");
		});
	},

	refreshpage: function(target, room, user) {
		if (!this.can('refreshpage')) return false;
		Rooms.global.send('|refresh|');
		this.logEntry(user.name + " used /refreshpage");
	},

	updateserver: function(target, room, user, connection) {
		if (!this.can('hotpatch')) return false;

		if (CommandParser.updateServerLock) {
			return this.sendReply("/updateserver - Another update is already in progress.");
		}

		CommandParser.updateServerLock = true;

		var logQueue = [];
		logQueue.push(user.name + " used /updateserver");

		connection.sendTo(room, "updating...");

		var exec = require('child_process').exec;
		exec('git diff-index --quiet HEAD --', function(error) {
			var cmd = 'git pull --rebase';
			if (error) {
				if (error.code === 1) {
					// The working directory or index have local changes.
					cmd = 'git stash && ' + cmd + ' && git stash pop';
				} else {
					// The most likely case here is that the user does not have
					// `git` on the PATH (which would be error.code === 127).
					connection.sendTo(room, "" + error);
					logQueue.push("" + error);
					logQueue.forEach(function(line) {
						room.logEntry(line);
					});
					CommandParser.updateServerLock = false;
					return;
				}
			}
			var entry = "Running `" + cmd + "`";
			connection.sendTo(room, entry);
			logQueue.push(entry);
			exec(cmd, function(error, stdout, stderr) {
				("" + stdout + stderr).split("\n").forEach(function(s) {
					connection.sendTo(room, s);
					logQueue.push(s);
				});
				logQueue.forEach(function(line) {
					room.logEntry(line);
				});
				CommandParser.updateServerLock = false;
			});
		});
	},

	crashfixed: function(target, room, user) {
		if (!Rooms.global.lockdown) {
			return this.sendReply('/crashfixed - There is no active crash.');
		}
		if (!this.can('hotpatch')) return false;

		Rooms.global.lockdown = false;
		if (Rooms.lobby) {
			Rooms.lobby.modchat = false;
			Rooms.lobby.addRaw("<div class=\"broadcast-green\"><b>We fixed the crash without restarting the server!</b><br />You may resume talking in the lobby and starting new battles.</div>");
		}
		this.logEntry(user.name + " used /crashfixed");
	},

	'memusage': 'memoryusage',
	memoryusage: function(target) {
		if (!this.can('hotpatch')) return false;
		target = toId(target) || 'all';
		if (target === 'all') {
			this.sendReply("Loading memory usage, this might take a while.");
		}
		if (target === 'all' || target === 'rooms' || target === 'room') {
			this.sendReply("Calculating Room size...");
			var roomSize = ResourceMonitor.sizeOfObject(Rooms);
			this.sendReply("Rooms are using " + roomSize + " bytes of memory.");
		}
		if (target === 'all' || target === 'config') {
<<<<<<< HEAD
			this.sendReply("Calculating config size...");
			var configSize = ResourceMonitor.sizeOfObject(config);
=======
			this.sendReply('Calculating config size...');
			var configSize = ResourceMonitor.sizeOfObject(Config);
>>>>>>> 75559362
			this.sendReply("Config is using " + configSize + " bytes of memory.");
		}
		if (target === 'all' || target === 'resourcemonitor' || target === 'rm') {
			this.sendReply("Calculating Resource Monitor size...");
			var rmSize = ResourceMonitor.sizeOfObject(ResourceMonitor);
			this.sendReply("The Resource Monitor is using " + rmSize + " bytes of memory.");
		}
		if (target === 'all' || target === 'cmdp' || target === 'cp' || target === 'commandparser') {
			this.sendReply("Calculating Command Parser size...");
			var cpSize = ResourceMonitor.sizeOfObject(CommandParser);
			this.sendReply("Command Parser is using " + cpSize + " bytes of memory.");
		}
		if (target === 'all' || target === 'sim' || target === 'simulator') {
			this.sendReply("Calculating Simulator size...");
			var simSize = ResourceMonitor.sizeOfObject(Simulator);
			this.sendReply("Simulator is using " + simSize + " bytes of memory.");
		}
		if (target === 'all' || target === 'users') {
			this.sendReply("Calculating Users size...");
			var usersSize = ResourceMonitor.sizeOfObject(Users);
			this.sendReply("Users is using " + usersSize + " bytes of memory.");
		}
		if (target === 'all' || target === 'tools') {
			this.sendReply("Calculating Tools size...");
			var toolsSize = ResourceMonitor.sizeOfObject(Tools);
			this.sendReply("Tools are using " + toolsSize + " bytes of memory.");
		}
		if (target === 'all' || target === 'v8') {
			this.sendReply("Retrieving V8 memory usage...");
			var o = process.memoryUsage();
			this.sendReply(
				"Resident set size: " + o.rss + ", " + o.heapUsed + " heap used of " + o.heapTotal  + " total heap. "
				 + (o.heapTotal - o.heapUsed) + " heap left."
			);
			delete o;
		}
		if (target === 'all') {
			this.sendReply("Calculating Total size...");
			var total = (roomSize + configSize + rmSize + appSize + cpSize + simSize + toolsSize + usersSize) || 0;
			var units = ["bytes", "K", "M", "G"];
			var converted = total;
			var unit = 0;
			while (converted > 1024) {
				converted /= 1024;
				++unit;
			}
			converted = Math.round(converted);
			this.sendReply("Total memory used: " + converted + units[unit] + " (" + total + " bytes).");
		}
		return;
	},

	bash: function(target, room, user, connection) {
		if (!user.hasConsoleAccess(connection)) {
			return this.sendReply("/bash - Access denied.");
		}

		var exec = require('child_process').exec;
		exec(target, function(error, stdout, stderr) {
			connection.sendTo(room, ("" + stdout + stderr));
		});
	},

	eval: function(target, room, user, connection, cmd, message) {
		if (!user.hasConsoleAccess(connection)) {
			return this.sendReply("/eval - Access denied.");
		}
		if (!this.canBroadcast()) return;

		if (!this.broadcasting) this.sendReply('||>> ' + target);
		try {
			var battle = room.battle;
			var me = user;
			this.sendReply('||<< ' + eval(target));
		} catch (e) {
			this.sendReply('||<< error: ' + e.message);
			var stack = '||' + ('' + e.stack).replace(/\n/g,'\n||');
			connection.sendTo(room, stack);
		}
	},

	evalbattle: function(target, room, user, connection, cmd, message) {
		if (!user.hasConsoleAccess(connection)) {
			return this.sendReply("/evalbattle - Access denied.");
		}
		if (!this.canBroadcast()) return;
		if (!room.battle) {
			return this.sendReply("/evalbattle - This isn't a battle room.");
		}

		room.battle.send('eval', target.replace(/\n/g, '\f'));
	},

	/*********************************************************
	 * Battle commands
	 *********************************************************/

	concede: 'forfeit',
	surrender: 'forfeit',
	forfeit: function(target, room, user) {
		if (!room.battle) {
			return this.sendReply("There's nothing to forfeit here.");
		}
		if (!room.forfeit(user)) {
			return this.sendReply("You can't forfeit this battle.");
		}
	},

	savereplay: function(target, room, user, connection) {
		if (!room || !room.battle) return;
		var logidx = 2; // spectator log (no exact HP)
		if (room.battle.ended) {
			// If the battle is finished when /savereplay is used, include
			// exact HP in the replay log.
			logidx = 3;
		}
		var data = room.getLog(logidx).join("\n");
		var datahash = crypto.createHash('md5').update(data.replace(/[^(\x20-\x7F)] + /g,'')).digest('hex');

		LoginServer.request('prepreplay', {
			id: room.id.substr(7),
			loghash: datahash,
			p1: room.p1.name,
			p2: room.p2.name,
			format: room.format
		}, function(success) {
			if (success && success.errorip) {
				connection.popup("This server's request IP " + success.errorip + " is not a registered server.");
				return;
			}
			connection.send('|queryresponse|savereplay|' + JSON.stringify({
				log: data,
				id: room.id.substr(7)
			}));
		});
	},

	mv: 'move',
	attack: 'move',
	move: function(target, room, user) {
		if (!room.decision) return this.sendReply("You can only do this in battle rooms.");

		room.decision(user, 'choose', 'move ' + target);
	},

	sw: 'switch',
	switch: function(target, room, user) {
		if (!room.decision) return this.sendReply("You can only do this in battle rooms.");

		room.decision(user, 'choose', 'switch ' + parseInt(target,10));
	},

	choose: function(target, room, user) {
		if (!room.decision) return this.sendReply("You can only do this in battle rooms.");

		room.decision(user, 'choose', target);
	},

	undo: function(target, room, user) {
		if (!room.decision) return this.sendReply("You can only do this in battle rooms.");

		room.decision(user, 'undo', target);
	},

	team: function(target, room, user) {
		if (!room.decision) return this.sendReply("You can only do this in battle rooms.");

		room.decision(user, 'choose', 'team ' + target);
	},

	joinbattle: function(target, room, user) {
		if (!room.joinBattle) return this.sendReply("You can only do this in battle rooms.");
		if (!user.can('joinbattle', room)) {
			var requiredGroupId = config.groups.bySymbol[Users.getGroupsThatCan('joinbattle', room)[0]].id;
			return this.popupReply("You must be a room" + requiredGroupId + " to join a battle you didn't start. Ask a player to use /room" + requiredGroupId + " on you to join this battle.");
		}

		room.joinBattle(user);
	},

	partbattle: 'leavebattle',
	leavebattle: function(target, room, user) {
		if (!room.leaveBattle) return this.sendReply("You can only do this in battle rooms.");

		room.leaveBattle(user);
	},

	kickbattle: function(target, room, user) {
		if (!room.leaveBattle) return this.sendReply("You can only do this in battle rooms.");

		target = this.splitTarget(target);
		var targetUser = this.targetUser;
		if (!targetUser || !targetUser.connected) {
			return this.sendReply("User " + this.targetUsername + " not found.");
		}
		if (!this.can('kick', targetUser)) return false;

		if (room.leaveBattle(targetUser)) {
			this.addModCommand(targetUser.name + " was kicked from a battle by " + user.name + (target ? " (" + target + ")" : ""));
		} else {
			this.sendReply("/kickbattle - User isn't in battle.");
		}
	},

	kickinactive: function(target, room, user) {
		if (room.requestKickInactive) {
			room.requestKickInactive(user);
		} else {
			this.sendReply("You can only kick inactive players from inside a room.");
		}
	},

	timer: function(target, room, user) {
		target = toId(target);
		if (room.requestKickInactive) {
			if (target === 'off' || target === 'false' || target === 'stop') {
				room.stopKickInactive(user, user.can('timer'));
			} else if (target === 'on' || target === 'true' || !target) {
				room.requestKickInactive(user, user.can('timer'));
			} else {
				this.sendReply("'" + target + "' is not a recognized timer state.");
			}
		} else {
			this.sendReply("You can only set the timer from inside a room.");
		}
	},

	autotimer: 'forcetimer',
	forcetimer: function(target, room, user) {
		target = toId(target);
		if (!this.can('autotimer')) return;
		if (target === 'off' || target === 'false' || target === 'stop') {
<<<<<<< HEAD
			config.forceTimer = false;
			this.addModCommand("Forcetimer is now OFF: The timer is now opt-in. (set by "+user.name+")");
		} else if (target === 'on' || target === 'true' || !target) {
			config.forceTimer = true;
=======
			Config.forcetimer = false;
			this.addModCommand("Forcetimer is now OFF: The timer is now opt-in. (set by "+user.name+")");
		} else if (target === 'on' || target === 'true' || !target) {
			Config.forcetimer = true;
>>>>>>> 75559362
			this.addModCommand("Forcetimer is now ON: All battles will be timed. (set by "+user.name+")");
		} else {
			this.sendReply("'" + target + "' is not a recognized forcetimer setting.");
		}
	},

	forcetie: 'forcewin',
	forcewin: function(target, room, user) {
		if (!this.can('forcewin')) return false;
		if (!room.battle) {
			this.sendReply("/forcewin - This is not a battle room.");
			return false;
		}

		room.battle.endType = 'forced';
		if (!target) {
			room.battle.tie();
			this.logModCommand(user.name + " forced a tie.");
			return false;
		}
		target = Users.get(target);
		if (target) target = target.userid;
		else target = '';

		if (target) {
			room.battle.win(target);
			this.logModCommand(user.name + " forced a win for " + target + ".");
		}

	},

	/*********************************************************
	 * Challenging and searching commands
	 *********************************************************/

	cancelsearch: 'search',
	search: function(target, room, user) {
		if (target) {
<<<<<<< HEAD
			if (config.modchat.pm) {
				var userGroup = user.group;
				if (config.groups.bySymbol[userGroup].globalRank < config.groups.bySymbol[config.modchat.pm].globalRank) {
					var groupName = config.groups.bySymbol[config.modchat.pm].name || config.modchat.pm;
					this.popupReply("Because moderated chat is set, you must be of rank " + groupName + " or higher to search for a battle.");
=======
			if (Config.pmmodchat) {
				var userGroup = user.group;
				if (Config.groupsranking.indexOf(userGroup) < Config.groupsranking.indexOf(Config.pmmodchat)) {
					var groupName = Config.groups[Config.pmmodchat].name;
					if (!groupName) groupName = Config.pmmodchat;
					this.popupReply('Because moderated chat is set, you must be of rank ' + groupName +' or higher to search for a battle.');
>>>>>>> 75559362
					return false;
				}
			}
			Rooms.global.searchBattle(user, target);
		} else {
			Rooms.global.cancelSearch(user);
		}
	},

	chall: 'challenge',
	challenge: function(target, room, user, connection) {
		target = this.splitTarget(target);
		var targetUser = this.targetUser;
		if (!targetUser || !targetUser.connected) {
			return this.popupReply("The user '" + this.targetUsername + "' was not found.");
		}
		if (targetUser.blockChallenges && !user.can('bypassblocks', targetUser)) {
			return this.popupReply("The user '" + this.targetUsername + "' is not accepting challenges right now.");
		}
<<<<<<< HEAD
		if (config.modchat.pm) {
			var userGroup = user.group;
			if (config.groups.bySymbol[userGroup].globalRank < config.groups.bySymbol[config.modchat.pm].globalRank) {
				var groupName = config.groups.bySymbol[config.modchat.pm].name || config.modchat.pm;
				this.popupReply("Because moderated chat is set, you must be of rank " + groupName + " or higher to challenge users.");
=======
		if (Config.pmmodchat) {
			var userGroup = user.group;
			if (Config.groupsranking.indexOf(userGroup) < Config.groupsranking.indexOf(Config.pmmodchat)) {
				var groupName = Config.groups[Config.pmmodchat].name;
				if (!groupName) groupName = Config.pmmodchat;
				this.popupReply('Because moderated chat is set, you must be of rank ' + groupName +' or higher to challenge users.');
>>>>>>> 75559362
				return false;
			}
		}
		user.prepBattle(target, 'challenge', connection, function (result) {
			if (result) user.makeChallenge(targetUser, target);
		});
	},

	away: 'blockchallenges',
	idle: 'blockchallenges',
	blockchallenges: function(target, room, user) {
		user.blockChallenges = true;
		this.sendReply("You are now blocking all incoming challenge requests.");
	},

	back: 'allowchallenges',
	allowchallenges: function(target, room, user) {
		user.blockChallenges = false;
		this.sendReply("You are available for challenges from now on.");
	},

	cchall: 'cancelChallenge',
	cancelchallenge: function(target, room, user) {
		user.cancelChallengeTo(target);
	},

	accept: function(target, room, user, connection) {
		var userid = toUserid(target);
		var format = '';
		if (user.challengesFrom[userid]) format = user.challengesFrom[userid].format;
		if (!format) {
			this.popupReply(target + " cancelled their challenge before you could accept it.");
			return false;
		}
		user.prepBattle(format, 'challenge', connection, function (result) {
			if (result) user.acceptChallengeFrom(userid);
		});
	},

	reject: function(target, room, user) {
		user.rejectChallengeFrom(toUserid(target));
	},

	saveteam: 'useteam',
	utm: 'useteam',
	useteam: function(target, room, user) {
		user.team = target;
	},

	/*********************************************************
	 * Low-level
	 *********************************************************/

	cmd: 'query',
	query: function(target, room, user, connection) {
		// Avoid guest users to use the cmd errors to ease the app-layer attacks in emergency mode
		var trustable = (!Config.emergency || (user.named && user.authenticated));
		if (Config.emergency && ResourceMonitor.countCmd(connection.ip, user.name)) return false;
		var spaceIndex = target.indexOf(' ');
		var cmd = target;
		if (spaceIndex > 0) {
			cmd = target.substr(0, spaceIndex);
			target = target.substr(spaceIndex + 1);
		} else {
			target = '';
		}
		if (cmd === 'userdetails') {

			var targetUser = Users.get(target);
			if (!trustable || !targetUser) {
				connection.send('|queryresponse|userdetails|' + JSON.stringify({
					userid: toId(target),
					rooms: false
				}));
				return false;
			}
			var roomList = {};
			for (var i in targetUser.roomCount) {
				if (i==='global') continue;
				var targetRoom = Rooms.get(i);
				if (!targetRoom || targetRoom.isPrivate) continue;
				var roomData = {};
				if (targetRoom.battle) {
					var battle = targetRoom.battle;
					roomData.p1 = battle.p1?' ' + battle.p1:'';
					roomData.p2 = battle.p2?' ' + battle.p2:'';
				}
				roomList[i] = roomData;
			}
			if (!targetUser.roomCount['global']) roomList = false;
			var userdetails = {
				userid: targetUser.userid,
				avatar: targetUser.avatar,
				rooms: roomList
			};
			if (user.can('ip', targetUser)) {
				var ips = Object.keys(targetUser.ips);
				if (ips.length === 1) {
					userdetails.ip = ips[0];
				} else {
					userdetails.ips = ips;
				}
			}
			connection.send('|queryresponse|userdetails|' + JSON.stringify(userdetails));

		} else if (cmd === 'roomlist') {
			if (!trustable) return false;
			connection.send('|queryresponse|roomlist|' + JSON.stringify({
				rooms: Rooms.global.getRoomList(true)
			}));

		} else if (cmd === 'rooms') {
			if (!trustable) return false;
			connection.send('|queryresponse|rooms|' + JSON.stringify(
				Rooms.global.getRooms()
			));

		}
	},

	trn: function(target, room, user, connection) {
		var commaIndex = target.indexOf(',');
		var targetName = target;
		var targetAuth = false;
		var targetToken = '';
		if (commaIndex >= 0) {
			targetName = target.substr(0,commaIndex);
			target = target.substr(commaIndex + 1);
			commaIndex = target.indexOf(',');
			targetAuth = target;
			if (commaIndex >= 0) {
				targetAuth = !!parseInt(target.substr(0,commaIndex),10);
				targetToken = target.substr(commaIndex + 1);
			}
		}
		user.rename(targetName, targetToken, targetAuth, connection);
	},

};<|MERGE_RESOLUTION|>--- conflicted
+++ resolved
@@ -91,20 +91,11 @@
 			return this.parse('/help msg');
 		}
 
-<<<<<<< HEAD
-		if (config.modchat.pm) {
+		if (Config.modchat.pm) {
 			var userGroup = user.group;
-			if (config.groups.bySymbol[userGroup].globalRank < config.groups.bySymbol[config.modchat.pm].globalRank) {
-				var groupName = config.groups.bySymbol[config.modchat.pm].name || config.modchat.pm;
+			if (Config.groups.bySymbol[userGroup].globalRank < Config.groups.bySymbol[Config.modchat.pm].globalRank) {
+				var groupName = Config.groups.bySymbol[Config.modchat.pm].name || Config.modchat.pm;
 				this.popupReply("Because moderated chat is set, you must be of rank " + groupName + " or higher to PM users.");
-=======
-		if (Config.pmmodchat) {
-			var userGroup = user.group;
-			if (Config.groupsranking.indexOf(userGroup) < Config.groupsranking.indexOf(Config.pmmodchat)) {
-				var groupName = Config.groups[Config.pmmodchat].name;
-				if (!groupName) groupName = Config.pmmodchat;
-				this.popupReply('Because moderated chat is set, you must be of rank ' + groupName +' or higher to PM users.');
->>>>>>> 75559362
 				return false;
 			}
 		}
@@ -119,7 +110,7 @@
 			if (!targetUser.can('lock')) {
 				return this.popupReply("This user is blocking Private Messages right now.");
 			} else if (targetUser.can('hotpatch')) {
-				return this.popupReply("This " + (config.groups.bySymbol[targetUser.group].name || "Administrator") + " is too busy to answer Private Messages right now. Please contact a different staff member.");
+				return this.popupReply("This " + (Config.groups.bySymbol[targetUser.group].name || "Administrator") + " is too busy to answer Private Messages right now. Please contact a different staff member.");
 			}
 		}
 
@@ -264,67 +255,41 @@
 		var userid = toUserid(this.targetUsername);
 		var name = targetUser ? targetUser.name : this.targetUsername;
 
-<<<<<<< HEAD
 		if (!userid) return this.parse('/help roompromote');
 		if (!targetUser && (!room.auth || !room.auth[userid])) {
 			return this.sendReply("User '" + name + "' is offline and unauthed, and so can't be promoted.");
-=======
-		if (!userid) {
-			if (target && Config.groups[target]) {
-				var groupid = Config.groups[target].id;
-				return this.sendReply("/room"+groupid+" [username] - Promote a user to "+groupid+" in this room only");
-			}
-			return this.parse("/help roompromote");
->>>>>>> 75559362
 		}
 
 		var currentGroup = room.auth && room.auth[userid];
-		if (!config.groups[room.type + 'Room'][currentGroup]) {
-			currentGroup = config.groups.default[room.type + 'Room'];
-		}
-
-<<<<<<< HEAD
-		var nextGroup = config.groups.default[room.type + 'Room'];
+		if (!Config.groups[room.type + 'Room'][currentGroup]) {
+			currentGroup = Config.groups.default[room.type + 'Room'];
+		}
+
+		var nextGroup = Config.groups.default[room.type + 'Room'];
 		if (target !== 'deauth') {
 			var isDemote = cmd === 'roomdemote';
-			var nextGroupRank = config.groups.bySymbol[currentGroup][room.type + 'RoomRank'] + (isDemote ? -1 : 1);
-			nextGroup = target || config.groups[room.type + 'RoomByRank'][nextGroupRank] || (isDemote ? config.groups.default[room.type + 'Room'] : config.groups[room.type + 'RoomByRank'].slice(-1)[0]);
-		}
-		if (!config.groups.bySymbol[nextGroup]) {
+			var nextGroupRank = Config.groups.bySymbol[currentGroup][room.type + 'RoomRank'] + (isDemote ? -1 : 1);
+			nextGroup = target || Config.groups[room.type + 'RoomByRank'][nextGroupRank] || (isDemote ? Config.groups.default[room.type + 'Room'] : Config.groups[room.type + 'RoomByRank'].slice(-1)[0]);
+		}
+		if (!Config.groups.bySymbol[nextGroup]) {
 			return this.sendReply("Group '" + nextGroup + "' does not exist.");
 		}
-		if (!config.groups[room.type + 'Room'][nextGroup]) {
+		if (!Config.groups[room.type + 'Room'][nextGroup]) {
 			return this.sendReply("Group '" + nextGroup + "' does not exist as a room rank.");
 		}
 
-		if (!room.auth && nextGroup !== config.groups[room.type + 'RoomByRank'].slice(-1)[0]) {
+		if (!room.auth && nextGroup !== Config.groups[room.type + 'RoomByRank'].slice(-1)[0]) {
 			this.sendReply("/roompromote - This room isn't designed for per-room moderation");
-			return this.sendReply("Before setting room auth, you need to set it up with /room" + config.groups.bySymbol[config.groups[room.type + 'RoomByRank'].slice(-1)[0]].id);
-=======
-		var nextGroup = target || Users.getNextGroupSymbol(currentGroup, cmd === 'roomdemote', true);
-		if (target === 'deauth') nextGroup = Config.groupsranking[0];
-		if (!Config.groups[nextGroup]) {
-			return this.sendReply('Group \'' + nextGroup + '\' does not exist.');
-		}
-		if (Config.groups[nextGroup].globalonly) {
-			return this.sendReply('Group \'room' + Config.groups[nextGroup].id + '\' does not exist as a room rank.');
-		}
-		if (currentGroup !== ' ' && !user.can('room'+Config.groups[currentGroup].id, null, room)) {
-			return this.sendReply('/' + cmd + ' - Access denied for promoting from '+Config.groups[currentGroup].name+'.');
-		}
-		if (nextGroup !== ' ' && !user.can('room'+Config.groups[nextGroup].id, null, room)) {
-			return this.sendReply('/' + cmd + ' - Access denied for promoting to '+Config.groups[nextGroup].name+'.');
->>>>>>> 75559362
-		}
-
-		var groupName = config.groups.bySymbol[nextGroup].name || "regular user";
+			return this.sendReply("Before setting room auth, you need to set it up with /room" + Config.groups.bySymbol[Config.groups[room.type + 'RoomByRank'].slice(-1)[0]].id);
+		}
+
+		var groupName = Config.groups.bySymbol[nextGroup].name || "regular user";
 		if (currentGroup === nextGroup) {
-<<<<<<< HEAD
 			return this.sendReply("User '" + name + "' is already a " + groupName + " in this room.");
 		}
 		if (!user.can('makeroom')) {
 			if (!user.can('roompromote', currentGroup, room)) {
-				return this.sendReply("/" + cmd + " - Access denied for removing " + (config.groups.bySymbol[currentGroup].name || "regular user") + ".");
+				return this.sendReply("/" + cmd + " - Access denied for removing " + (Config.groups.bySymbol[currentGroup].name || "regular user") + ".");
 			}
 			if (!user.can('roompromote', nextGroup, room)) {
 				return this.sendReply("/" + cmd + " - Access denied for giving " + groupName + ".");
@@ -332,25 +297,13 @@
 		}
 
 		if (!room.auth) room.auth = room.chatRoomData.auth = {};
-		if (nextGroup === config.groups.default[room.type + 'Room']) {
-=======
-			return this.sendReply("User '"+this.targetUsername+"' is already a "+(Config.groups[nextGroup].name || 'regular user')+" in this room.");
-		}
-		if (Config.groups[nextGroup].globalonly) {
-			return this.sendReply("The rank of "+Config.groups[nextGroup].name+" is global-only and can't be room-promoted to.");
-		}
-
-		var isDemotion = (Config.groups[nextGroup].rank < Config.groups[currentGroup].rank);
-		var groupName = (Config.groups[nextGroup].name || nextGroup || '').trim() || 'a regular user';
-
-		if (nextGroup === ' ') {
->>>>>>> 75559362
+		if (nextGroup === Config.groups.default[room.type + 'Room']) {
 			delete room.auth[userid];
 		} else {
 			room.auth[userid] = nextGroup;
 		}
 
-		if (config.groups.bySymbol[nextGroup][room.type + 'RoomRank'] < config.groups.bySymbol[currentGroup][room.type + 'RoomRank']) {
+		if (Config.groups.bySymbol[nextGroup][room.type + 'RoomRank'] < Config.groups.bySymbol[currentGroup][room.type + 'RoomRank']) {
 			this.privateModCommand("(" + name + " was demoted to Room " + groupName + " by " + user.name + ".)");
 			if (targetUser) targetUser.popup("You were demoted to Room " + groupName + " by " + user.name + ".");
 		} else {
@@ -375,15 +328,10 @@
 			if (targetRoom.modjoin) {
 				var userGroup = user.group;
 				if (targetRoom.auth) {
-					userGroup = targetRoom.auth[user.userid] || config.groups.default[room.type + 'Room'];
+					userGroup = targetRoom.auth[user.userid] || Config.groups.default[room.type + 'Room'];
 				}
-<<<<<<< HEAD
-				if (config.groups.bySymbol[userGroup].rank < config.groups.bySymbol[targetRoom.modchat].rank) {
+				if (Config.groups.bySymbol[userGroup].rank < Config.groups.bySymbol[targetRoom.modchat].rank) {
 					return connection.sendTo(target, "|noinit|nonexistent|The room '" + target + "' does not exist.");
-=======
-				if (Config.groupsranking.indexOf(userGroup) < Config.groupsranking.indexOf(targetRoom.modchat)) {
-					return connection.sendTo(target, "|noinit|nonexistent|The room '"+target+"' does not exist.");
->>>>>>> 75559362
 				}
 			}
 			if (!user.named) {
@@ -674,11 +622,7 @@
 			return this.privateModCommand("(" + targetUser.name + " would be banned by " + user.name + problem + ".)");
 		}
 
-<<<<<<< HEAD
-		targetUser.popup(user.name + " has banned you." + (config.appealUri ? (" If you feel that your banning was unjustified you can appeal the ban:\n" + config.appealUri) : "") + "\n\n" + target);
-=======
-		targetUser.popup(user.name+" has banned you." + (Config.appealurl ? ("  If you feel that your banning was unjustified you can appeal the ban:\n" + Config.appealurl) : "") + "\n\n"+target);
->>>>>>> 75559362
+		targetUser.popup(user.name + " has banned you." + (Config.appealUri ? (" If you feel that your banning was unjustified you can appeal the ban:\n" + Config.appealUri) : "") + "\n\n" + target);
 
 		this.addModCommand(targetUser.name + " was banned by " + user.name + "." + (target ? " (" + target + ")" : ""), " (" + targetUser.latestIp + ")");
 		var alts = targetUser.getAlts();
@@ -764,76 +708,44 @@
 		var userid = toUserid(this.targetUsername);
 		var name = targetUser ? targetUser.name : this.targetUsername;
 
-<<<<<<< HEAD
 		if (!userid) return this.parse('/help promote');
 
 		var currentGroup = (targetUser && targetUser.group) || Users.usergroups[userid];
-		if (!config.groups.global[currentGroup]) {
-			currentGroup = config.groups.default.global;
-=======
-		if (!userid) {
-			if (target && Config.groups[target]) {
-				var groupid = Config.groups[target].id;
-				return this.sendReply("/"+groupid+" [username] - Promote a user to "+groupid+" globally");
-			}
-			return this.parse("/help promote");
->>>>>>> 75559362
-		}
-
-		var nextGroup = config.groups.default.global;
+		if (!Config.groups.global[currentGroup]) {
+			currentGroup = Config.groups.default.global;
+		}
+
+		var nextGroup = Config.groups.default.global;
 		if (target !== 'deauth') {
 			var isDemote = cmd === 'demote';
-			var nextGroupRank = config.groups.bySymbol[currentGroup].globalRank + (isDemote ? -1 : 1);
-			nextGroup = target || config.groups.globalByRank[nextGroupRank] || (isDemote ? config.groups.default.global : config.groups.globalByRank.slice(-1)[0]);
-		}
-		if (!config.groups.bySymbol[nextGroup]) {
+			var nextGroupRank = Config.groups.bySymbol[currentGroup].globalRank + (isDemote ? -1 : 1);
+			nextGroup = target || Config.groups.globalByRank[nextGroupRank] || (isDemote ? Config.groups.default.global : Config.groups.globalByRank.slice(-1)[0]);
+		}
+		if (!Config.groups.bySymbol[nextGroup]) {
 			return this.sendReply("Group '" + nextGroup + "' does not exist.");
 		}
-		if (!config.groups.global[nextGroup]) {
+		if (!Config.groups.global[nextGroup]) {
 			return this.sendReply("Group '" + nextGroup + "' does not exist as a global rank.");
 		}
 
-<<<<<<< HEAD
-		var groupName = config.groups.bySymbol[nextGroup].name || "regular user";
+		var groupName = Config.groups.bySymbol[nextGroup].name || "regular user";
 		if (currentGroup === nextGroup) {
 			return this.sendReply("User '" + name + "' is already a " + groupName);
 		}
 		if (!user.can('promote', currentGroup, room)) {
-			return this.sendReply("/" + cmd + " - Access denied for removing " + (config.groups.bySymbol[currentGroup].name || "regular user") + ".");
-=======
-		var nextGroup = target ? target : Users.getNextGroupSymbol(currentGroup, cmd === 'demote', true);
-		if (target === 'deauth') nextGroup = Config.groupsranking[0];
-		if (!Config.groups[nextGroup]) {
-			return this.sendReply('Group \'' + nextGroup + '\' does not exist.');
-		}
-		if (Config.groups[nextGroup].roomonly) {
-			return this.sendReply('Group \'' + Config.groups[nextGroup].id + '\' does not exist as a global rank.');
->>>>>>> 75559362
+			return this.sendReply("/" + cmd + " - Access denied for removing " + (Config.groups.bySymbol[currentGroup].name || "regular user") + ".");
 		}
 		if (!user.can('promote', nextGroup, room)) {
 			return this.sendReply("/" + cmd + " - Access denied for giving " + groupName + ".");
 		}
 
-<<<<<<< HEAD
-=======
-		var isDemotion = (Config.groups[nextGroup].rank < Config.groups[currentGroup].rank);
->>>>>>> 75559362
 		if (!Users.setOfflineGroup(name, nextGroup)) {
 			return this.sendReply("/promote - WARNING: This user is offline and could be unregistered. Use /forcepromote if you're sure you want to risk it.");
 		}
-<<<<<<< HEAD
-
-		if (config.groups.bySymbol[nextGroup].globalRank < config.groups.bySymbol[currentGroup].globalRank) {
+
+		if (Config.groups.bySymbol[nextGroup].globalRank < Config.groups.bySymbol[currentGroup].globalRank) {
 			this.privateModCommand("(" + name + " was demoted to " + groupName + " by " + user.name + ".)");
 			if (targetUser) targetUser.popup("You were demoted to " + groupName + " by " + user.name + ".");
-=======
-		var groupName = (Config.groups[nextGroup].name || nextGroup || '').trim() || 'a regular user';
-		if (isDemotion) {
-			this.privateModCommand('('+name+' was demoted to ' + groupName + ' by '+user.name+'.)');
-			if (targetUser) {
-				targetUser.popup('You were demoted to ' + groupName + ' by ' + user.name + '.');
-			}
->>>>>>> 75559362
 		} else {
 			this.addModCommand(name + " was promoted to " + groupName + " by " + user.name + ".");
 		}
@@ -847,19 +759,14 @@
 		target = this.splitTarget(target, true);
 		var name = this.targetUsername;
 
-		var nextGroupRank = config.groups.bySymbol[config.groups.default.global].globalRank + 1;
-		var nextGroup = target || config.groups.globalByRank[nextGroupRank] || config.groups.globalByRank.slice(-1)[0];
+		var nextGroupRank = Config.groups.bySymbol[Config.groups.default.global].globalRank + 1;
+		var nextGroup = target || Config.groups.globalByRank[nextGroupRank] || Config.groups.globalByRank.slice(-1)[0];
 
 		if (!Users.setOfflineGroup(name, nextGroup, true)) {
 			return this.sendReply("/forcepromote - Don't forcepromote unless you have to.");
 		}
-<<<<<<< HEAD
-
-		this.addModCommand(name + " was promoted to " + (config.groups.bySymbol[nextGroup].name || "regular user") + " by " + user.name + ".");
-=======
-		var groupName = Config.groups[nextGroup].name || nextGroup || '';
-		this.addModCommand(''+name+' was promoted to ' + (groupName.trim()) + ' by '+user.name+'.');
->>>>>>> 75559362
+
+		this.addModCommand(name + " was promoted to " + (Config.groups.bySymbol[nextGroup].name || "regular user") + " by " + user.name + ".");
 	},
 
 	deauth: function(target, room, user) {
@@ -867,21 +774,12 @@
 	},
 
 	modchat: function(target, room, user) {
-<<<<<<< HEAD
 		if (!target) return this.sendReply("Moderated chat is currently set to: " + room.modchat);
 		if (!this.can('modchat', room)) return false;
 
 		var roomType = room.auth ? room.type + 'Room' : 'global';
-		if (room.modchat && config.groups[roomType][room.modchat] && config.groups.bySymbol[room.modchat][roomType + 'Rank'] > 1 && !user.can('modchatall', room)) {
-			return this.sendReply("/modchat - Access denied for removing a setting higher than " + config.groups[roomType + 'ByRank'][1] + ".");
-=======
-		if (!target) {
-			return this.sendReply('Moderated chat is currently set to: '+room.modchat);
-		}
-		if (!this.can('modchat', null, room)) return false;
-		if (room.modchat && room.modchat.length <= 1 && Config.groupsranking.indexOf(room.modchat) > 1 && !user.can('modchatall', null, room)) {
-			return this.sendReply('/modchat - Access denied for removing a setting higher than ' + Config.groupsranking[1] + '.');
->>>>>>> 75559362
+		if (room.modchat && Config.groups[roomType][room.modchat] && Config.groups.bySymbol[room.modchat][roomType + 'Rank'] > 1 && !user.can('modchatall', room)) {
+			return this.sendReply("/modchat - Access denied for removing a setting higher than " + Config.groups[roomType + 'ByRank'][1] + ".");
 		}
 
 		target = target.toLowerCase();
@@ -896,18 +794,10 @@
 			room.modchat = 'autoconfirmed';
 			break;
 		default:
-<<<<<<< HEAD
-			if (config.groups.byId[target]) target = config.groups.byId[target];
-			if (!config.groups[roomType][target]) return this.parse('/help modchat');
-			if (config.groups.bySymbol[target][roomType + 'Rank'] > 1 && !user.can('modchatall', room)) {
-				return this.sendReply("/modchat - Access denied for setting higher than " + config.groups[roomType + 'ByRank'][1] + ".");
-=======
-			if (!Config.groups[target]) {
-				return this.parse('/help modchat');
-			}
-			if (Config.groupsranking.indexOf(target) > 1 && !user.can('modchatall', null, room)) {
-				return this.sendReply('/modchat - Access denied for setting higher than ' + Config.groupsranking[1] + '.');
->>>>>>> 75559362
+			if (Config.groups.byId[target]) target = Config.groups.byId[target];
+			if (!Config.groups[roomType][target]) return this.parse('/help modchat');
+			if (Config.groups.bySymbol[target][roomType + 'Rank'] > 1 && !user.can('modchatall', room)) {
+				return this.sendReply("/modchat - Access denied for setting higher than " + Config.groups[roomType + 'ByRank'][1] + ".");
 			}
 			room.modchat = target;
 			break;
@@ -1379,13 +1269,8 @@
 			this.sendReply("Rooms are using " + roomSize + " bytes of memory.");
 		}
 		if (target === 'all' || target === 'config') {
-<<<<<<< HEAD
 			this.sendReply("Calculating config size...");
-			var configSize = ResourceMonitor.sizeOfObject(config);
-=======
-			this.sendReply('Calculating config size...');
 			var configSize = ResourceMonitor.sizeOfObject(Config);
->>>>>>> 75559362
 			this.sendReply("Config is using " + configSize + " bytes of memory.");
 		}
 		if (target === 'all' || target === 'resourcemonitor' || target === 'rm') {
@@ -1559,7 +1444,7 @@
 	joinbattle: function(target, room, user) {
 		if (!room.joinBattle) return this.sendReply("You can only do this in battle rooms.");
 		if (!user.can('joinbattle', room)) {
-			var requiredGroupId = config.groups.bySymbol[Users.getGroupsThatCan('joinbattle', room)[0]].id;
+			var requiredGroupId = Config.groups.bySymbol[Users.getGroupsThatCan('joinbattle', room)[0]].id;
 			return this.popupReply("You must be a room" + requiredGroupId + " to join a battle you didn't start. Ask a player to use /room" + requiredGroupId + " on you to join this battle.");
 		}
 
@@ -1618,17 +1503,10 @@
 		target = toId(target);
 		if (!this.can('autotimer')) return;
 		if (target === 'off' || target === 'false' || target === 'stop') {
-<<<<<<< HEAD
-			config.forceTimer = false;
+			Config.forceTimer = false;
 			this.addModCommand("Forcetimer is now OFF: The timer is now opt-in. (set by "+user.name+")");
 		} else if (target === 'on' || target === 'true' || !target) {
-			config.forceTimer = true;
-=======
-			Config.forcetimer = false;
-			this.addModCommand("Forcetimer is now OFF: The timer is now opt-in. (set by "+user.name+")");
-		} else if (target === 'on' || target === 'true' || !target) {
-			Config.forcetimer = true;
->>>>>>> 75559362
+			Config.forceTimer = true;
 			this.addModCommand("Forcetimer is now ON: All battles will be timed. (set by "+user.name+")");
 		} else {
 			this.sendReply("'" + target + "' is not a recognized forcetimer setting.");
@@ -1667,20 +1545,11 @@
 	cancelsearch: 'search',
 	search: function(target, room, user) {
 		if (target) {
-<<<<<<< HEAD
-			if (config.modchat.pm) {
+			if (Config.modchat.pm) {
 				var userGroup = user.group;
-				if (config.groups.bySymbol[userGroup].globalRank < config.groups.bySymbol[config.modchat.pm].globalRank) {
-					var groupName = config.groups.bySymbol[config.modchat.pm].name || config.modchat.pm;
+				if (Config.groups.bySymbol[userGroup].globalRank < Config.groups.bySymbol[Config.modchat.pm].globalRank) {
+					var groupName = Config.groups.bySymbol[Config.modchat.pm].name || Config.modchat.pm;
 					this.popupReply("Because moderated chat is set, you must be of rank " + groupName + " or higher to search for a battle.");
-=======
-			if (Config.pmmodchat) {
-				var userGroup = user.group;
-				if (Config.groupsranking.indexOf(userGroup) < Config.groupsranking.indexOf(Config.pmmodchat)) {
-					var groupName = Config.groups[Config.pmmodchat].name;
-					if (!groupName) groupName = Config.pmmodchat;
-					this.popupReply('Because moderated chat is set, you must be of rank ' + groupName +' or higher to search for a battle.');
->>>>>>> 75559362
 					return false;
 				}
 			}
@@ -1700,20 +1569,11 @@
 		if (targetUser.blockChallenges && !user.can('bypassblocks', targetUser)) {
 			return this.popupReply("The user '" + this.targetUsername + "' is not accepting challenges right now.");
 		}
-<<<<<<< HEAD
-		if (config.modchat.pm) {
+		if (Config.modchat.pm) {
 			var userGroup = user.group;
-			if (config.groups.bySymbol[userGroup].globalRank < config.groups.bySymbol[config.modchat.pm].globalRank) {
-				var groupName = config.groups.bySymbol[config.modchat.pm].name || config.modchat.pm;
+			if (Config.groups.bySymbol[userGroup].globalRank < Config.groups.bySymbol[Config.modchat.pm].globalRank) {
+				var groupName = Config.groups.bySymbol[Config.modchat.pm].name || Config.modchat.pm;
 				this.popupReply("Because moderated chat is set, you must be of rank " + groupName + " or higher to challenge users.");
-=======
-		if (Config.pmmodchat) {
-			var userGroup = user.group;
-			if (Config.groupsranking.indexOf(userGroup) < Config.groupsranking.indexOf(Config.pmmodchat)) {
-				var groupName = Config.groups[Config.pmmodchat].name;
-				if (!groupName) groupName = Config.pmmodchat;
-				this.popupReply('Because moderated chat is set, you must be of rank ' + groupName +' or higher to challenge users.');
->>>>>>> 75559362
 				return false;
 			}
 		}
