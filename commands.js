/**
 * System commands
 * Pokemon Showdown - http://pokemonshowdown.com/
 *
 * These are system commands - commands required for Pokemon Showdown
 * to run. A lot of these are sent by the client.
 *
 * If you'd like to modify commands, please go to config/commands.js,
 * which also teaches you how to use commands.
 *
 * @license MIT license
 */

var crypto = require('crypto');
var fs = require('fs');

const MAX_REASON_LENGTH = 300;

if (typeof tells === 'undefined') {
        tells = {};
}

if (!Users.User.prototype._getIdentity_away) Users.User.prototype._getIdentity_away = Users.User.prototype.getIdentity;
Users.User.prototype.getIdentity = function (roomid) {
	var name = this._getIdentity_away(roomid);
	if (this.isAway) name += " - \u0410\u051d\u0430\u0443";
	return name;
};

var commands = exports.commands = {

	version: function (target, room, user) {
		if (!this.canBroadcast()) return;
		this.sendReplyBox("Server version: <b>" + CommandParser.package.version + "</b>");
	},

	me: function (target, room, user, connection) {
		// By default, /me allows a blank message
		if (target) target = this.canTalk(target);
		if (!target) return;

		return '/me ' + target;
	},

	mee: function (target, room, user, connection) {
		// By default, /mee allows a blank message
		if (target) target = this.canTalk(target);
		if (!target) return;

		return '/mee ' + target;
	},

	avatar: function (target, room, user) {
		if (!target) return this.parse('/avatars');
		var parts = target.split(',');
		var avatar = parseInt(parts[0]);
		if (!avatar || avatar > 294 || avatar < 1) {
			if (!parts[1]) {
				this.sendReply("Invalid avatar.");
			}
			return false;
		}

		user.avatar = avatar;
		if (!parts[1]) {
			this.sendReply("Avatar changed to:\n" +
				'|raw|<img src="//play.pokemonshowdown.com/sprites/trainers/' + avatar + '.png" alt="" width="80" height="80" />');
		}
	},

	logout: function (target, room, user) {
		user.resetName();
	},

	requesthelp: 'report',
	report: function (target, room, user) {
		this.sendReply("Use the Help room.");
	},

	r: 'reply',
	reply: function (target, room, user) {
		if (!target) return this.parse('/help reply');
		if (!user.lastPM) {
			return this.sendReply("No one has PMed you yet.");
		}
		return this.parse('/msg ' + (user.lastPM || '') + ', ' + target);
	},

	pm: 'msg',
	whisper: 'msg',
	w: 'msg',
	msg: function (target, room, user, connection) {
		if (!target) return this.parse('/help msg');
		target = this.splitTarget(target);
		var targetUser = this.targetUser;
		if (!target) {
			this.sendReply("You forgot the comma.");
			return this.parse('/help msg');
		}
		if (!targetUser || !targetUser.connected) {
			if (targetUser && !targetUser.connected) {
				this.popupReply("User " + this.targetUsername + " is offline.");
			} else {
				this.popupReply("User "  + this.targetUsername + " not found. Did you misspell their name?");
			}
			return this.parse('/help msg');
		}

		if (Config.pmmodchat) {
			var userGroup = user.group;
			if (Config.groupsranking.indexOf(userGroup) < Config.groupsranking.indexOf(Config.pmmodchat)) {
				var groupName = Config.groups[Config.pmmodchat].name || Config.pmmodchat;
				this.popupReply("Because moderated chat is set, you must be of rank " + groupName + " or higher to PM users.");
				return false;
			}
		}

		if (user.locked && !targetUser.can('lock')) {
			return this.popupReply("You can only private message members of the moderation team (users marked by %, @, &, or ~) when locked.");
		}
		if (targetUser.locked && !user.can('lock')) {
			return this.popupReply("This user is locked and cannot PM.");
		}
		if (targetUser.ignorePMs && targetUser.ignorePMs !== user.group && !user.can('lock')) {
			if (!targetUser.can('lock')) {
				return this.popupReply("This user is blocking private messages right now.");
			} else if (targetUser.can('bypassall')) {
				return this.popupReply("This admin is too busy to answer private messages right now. Please contact a different staff member.");
			}
		}
		if (user.ignorePMs && user.ignorePMs !== targetUser.group && !targetUser.can('lock')) {
			return this.popupReply("You are blocking private messages right now.");
		}

		target = this.canTalk(target, null);
		if (!target) return false;

		if (target.charAt(0) === '/' && target.charAt(1) !== '/') {
			// PM command
			var innerCmdIndex = target.indexOf(' ');
			var innerCmd = (innerCmdIndex >= 0 ? target.slice(1, innerCmdIndex) : target.slice(1));
			var innerTarget = (innerCmdIndex >= 0 ? target.slice(innerCmdIndex + 1) : '');
			switch (innerCmd) {
			case 'me':
			case 'mee':
			case 'announce':
				break;
			case 'invite':
			case 'inv':
				var targetRoom = Rooms.search(innerTarget);
				if (!targetRoom || targetRoom === Rooms.global) return connection.send('|pm|' + user.getIdentity() + '|' + targetUser.getIdentity() + '|/text The room "' + innerTarget + '" does not exist.');
				if (targetRoom.staffRoom && !targetUser.isStaff) return connection.send('|pm|' + user.getIdentity() + '|' + targetUser.getIdentity() + '|/text User "' + this.targetUsername + '" requires global auth to join room "' + targetRoom.id + '".');
				if (targetRoom.isPrivate === true && targetRoom.modjoin && targetRoom.auth) {
					if (Config.groupsranking.indexOf(targetRoom.auth[targetUser.userid] || ' ') < Config.groupsranking.indexOf(targetRoom.modjoin) && !targetUser.can('bypassall')) {
						return connection.send('|pm|' + user.getIdentity() + '|' + targetUser.getIdentity() + '|/text The room "' + innerTarget + '" does not exist.');
					}
				}

				target = '/invite ' + targetRoom.id;
				break;
			default:
				return connection.send('|pm|' + user.getIdentity() + '|' + targetUser.getIdentity() + "|/text The command '/" + innerCmd + "' was unrecognized or unavailable in private messages. To send a message starting with '/" + innerCmd + "', type '//" + innerCmd + "'.");
			}
		}

		var message = '|pm|' + user.getIdentity() + '|' + targetUser.getIdentity() + '|' + target;
		user.send(message);
		if (targetUser !== user) targetUser.send(message);
		targetUser.lastPM = user.userid;
		user.lastPM = targetUser.userid;
	},

	blockpm: 'ignorepms',
	blockpms: 'ignorepms',
	ignorepm: 'ignorepms',
	ignorepms: function (target, room, user) {
		if (user.ignorePMs === (target || true)) return this.sendReply("You are already blocking private messages!");
		if (user.can('lock') && !user.can('bypassall')) return this.sendReply("You are not allowed to block private messages.");
		user.ignorePMs = true;
		if (target in Config.groups) {
			user.ignorePMs = target;
			return this.sendReply("You are now blocking private messages, except from staff and " + target + ".");
		}
		return this.sendReply("You are now blocking private messages, except from staff.");
	},

	unblockpm: 'unignorepms',
	unblockpms: 'unignorepms',
	unignorepm: 'unignorepms',
	unignorepms: function (target, room, user) {
		if (!user.ignorePMs) return this.sendReply("You are not blocking private messages!");
		user.ignorePMs = false;
		return this.sendReply("You are no longer blocking private messages.");
	},

<<<<<<< HEAD
=======
	idle: 'away',
	away: function (target, room, user) {
		this.parse('/blockchallenges');
		this.parse('/blockpms ' + target);
	},

	unaway: 'back',
	back: function () {
		this.parse('/unblockpms');
		this.parse('/unblockchallenges');
	},

>>>>>>> 73616603
	makechatroom: function (target, room, user) {
		if (!this.can('makeroom')) return;

		// `,` is a delimiter used by a lot of /commands
		// `|` and `[` are delimiters used by the protocol
		// `-` has special meaning in roomids
		if (target.indexOf(',') >= 0 || target.indexOf('|') >= 0 || target.indexOf('[') >= 0 || target.indexOf('-') >= 0) {
			return this.sendReply("Room titles can't contain any of: ,|[-");
		}

		var id = toId(target);
		if (!id) return this.parse('/help makechatroom');
		if (Rooms.rooms[id]) return this.sendReply("The room '" + target + "' already exists.");
		if (Rooms.global.addChatRoom(target)) {
			return this.sendReply("The room '" + target + "' was created.");
		}
		return this.sendReply("An error occurred while trying to create the room '" + target + "'.");
	},

	deregisterchatroom: function (target, room, user) {
		if (!this.can('makeroom')) return;
		var id = toId(target);
		if (!id) return this.parse('/help deregisterchatroom');
		var targetRoom = Rooms.search(id);
		if (!targetRoom) return this.sendReply("The room '" + target + "' doesn't exist.");
		target = targetRoom.title || targetRoom.id;
		if (Rooms.global.deregisterChatRoom(id)) {
			this.sendReply("The room '" + target + "' was deregistered.");
			this.sendReply("It will be deleted as of the next server restart.");
			return;
		}
		return this.sendReply("The room '" + target + "' isn't registered.");
	},

	hideroom: 'privateroom',
	hiddenroom: 'privateroom',
	privateroom: function (target, room, user, connection, cmd) {
		var setting;
		switch (cmd) {
		case 'privateroom':
			if (!this.can('makeroom')) return;
			setting = true;
			break;
		default:
			if (!this.can('privateroom', null, room)) return;
			if (room.isPrivate === true) {
				if (this.can('makeroom'))
					this.sendReply("This room is a secret room. Use /privateroom to toggle instead.");
				return;
			}
			setting = 'hidden';
			break;
		}

		if (target === 'off') {
			delete room.isPrivate;
			this.addModCommand("" + user.name + " made this room public.");
			if (room.chatRoomData) {
				delete room.chatRoomData.isPrivate;
				Rooms.global.writeChatRoomData();
			}
		} else {
			room.isPrivate = setting;
			this.addModCommand("" + user.name + " made this room " + (setting === true ? 'secret' : setting) + ".");
			if (room.chatRoomData) {
				room.chatRoomData.isPrivate = setting;
				Rooms.global.writeChatRoomData();
			}
		}
	},

	modjoin: function (target, room, user) {
		if (!this.can('privateroom', null, room)) return;
		if (target === 'off' || target === 'false') {
			delete room.modjoin;
			this.addModCommand("" + user.name + " turned off modjoin.");
			if (room.chatRoomData) {
				delete room.chatRoomData.modjoin;
				Rooms.global.writeChatRoomData();
			}
		} else {
			if ((target === 'on' || target === 'true' || !target) || !user.can('privateroom')) {
				room.modjoin = true;
				this.addModCommand("" + user.name + " turned on modjoin.");
			} else if (target in Config.groups) {
				room.modjoin = target;
				this.addModCommand("" + user.name + " set modjoin to " + target + ".");
			} else {
				this.sendReply("Unrecognized modjoin setting.");
				return false;
			}
			if (room.chatRoomData) {
				room.chatRoomData.modjoin = room.modjoin;
				Rooms.global.writeChatRoomData();
			}
			if (!room.modchat) this.parse('/modchat ' + Config.groupsranking[1]);
			if (!room.isPrivate) this.parse('/hiddenroom');
		}
	},

	officialchatroom: 'officialroom',
	officialroom: function (target, room, user) {
		if (!this.can('makeroom')) return;
		if (!room.chatRoomData) {
			return this.sendReply("/officialroom - This room can't be made official");
		}
		if (target === 'off') {
			delete room.isOfficial;
			this.addModCommand("" + user.name + " made this chat room unofficial.");
			delete room.chatRoomData.isOfficial;
			Rooms.global.writeChatRoomData();
		} else {
			room.isOfficial = true;
			this.addModCommand("" + user.name + " made this chat room official.");
			room.chatRoomData.isOfficial = true;
			Rooms.global.writeChatRoomData();
		}
	},

	autojoinroom: function (target, room, user) {
		if (!this.can('makeroom')) return;
		if (target === 'off') {
			delete room.autojoin;
			this.addModCommand("" + user.name + " removed this room from the autojoin list.");
			delete room.chatRoomData.autojoin;
			Rooms.global.writeChatRoomData();
		} else {
			room.autojoin = true;
			this.addModCommand("" + user.name + " added this room to the autojoin list.");
			room.chatRoomData.autojoin = true;
			Rooms.global.writeChatRoomData();
		}
	},

	roomdesc: function (target, room, user) {
		if (!target) {
			if (!this.canBroadcast()) return;
			var re = /(https?:\/\/(([-\w\.]+)+(:\d+)?(\/([\w/_\.]*(\?\S+)?)?)?))/g;
			if (!room.desc) return this.sendReply("This room does not have a description set.");
			this.sendReplyBox("The room description is: " + room.desc.replace(re, '<a href="$1">$1</a>'));
			return;
		}
		if (!this.can('roommod', null, room)) return false;
		if (target.length > 80) return this.sendReply("Error: Room description is too long (must be at most 80 characters).");
		var normalizedTarget = ' ' + target.toLowerCase().replace('[^a-zA-Z0-9]+', ' ').trim() + ' ';

		if (normalizedTarget.indexOf(' welcome ') >= 0) {
			return this.sendReply("Error: Room description must not contain the word 'welcome'.");
		}
		if (normalizedTarget.slice(0, 9) === ' discuss ') {
			return this.sendReply("Error: Room description must not start with the word 'discuss'.");
		}
		if (normalizedTarget.slice(0, 12) === ' talk about ' || normalizedTarget.slice(0, 17) === ' talk here about ') {
			return this.sendReply("Error: Room description must not start with the phrase 'talk about'.");
		}

		room.desc = target;
		this.sendReply("(The room description is now: " + target + ")");

		this.privateModCommand("(" + user.name + " changed the roomdesc to: \"" + target + "\".)");

		if (room.chatRoomData) {
			room.chatRoomData.desc = room.desc;
			Rooms.global.writeChatRoomData();
		}
	},

	topic: 'roomintro',
	roomintro: function (target, room, user) {
		if (!target) {
			if (!this.canBroadcast()) return;
			if (!room.introMessage) return this.sendReply("This room does not have an introduction set.");
			this.sendReplyBox(room.introMessage);
			if (!this.broadcasting && user.can('declare', null, room)) {
				this.sendReply('Source:');
				this.sendReplyBox('<code>' + Tools.escapeHTML(room.introMessage) + '</code>');
			}
			return;
		}
		if (!this.can('roommod', null, room)) return false;
		if (!this.canHTML(target)) return;
		if (!/</.test(target)) {
			// not HTML, do some simple URL linking
			var re = /(https?:\/\/(([-\w\.]+)+(:\d+)?(\/([\w/_\.]*(\?\S+)?)?)?))/g;
			target = target.replace(re, '<a href="$1">$1</a>');
		}

		if (!target.trim()) target = '';
		room.introMessage = target;
		this.sendReply("(The room introduction has been changed to:)");
		this.sendReplyBox(target);

		this.privateModCommand("(" + user.name + " changed the roomintro.)");

		if (room.chatRoomData) {
			room.chatRoomData.introMessage = room.introMessage;
			Rooms.global.writeChatRoomData();
		}
	},

	roomalias: function (target, room, user) {
		if (!room.chatRoomData) return this.sendReply("This room isn't designed for aliases.");
		if (!target) {
			if (!room.chatRoomData.aliases || !room.chatRoomData.aliases.length) return this.sendReplyBox("This room does not have any aliases.");
			return this.sendReplyBox("This room has the following aliases: " + room.chatRoomData.aliases.join(", ") + "");
		}
		if (!this.can('setalias')) return false;
		var alias = toId(target);
		if (!alias.length) return this.sendReply("Only alphanumeric characters are valid in an alias.");
		if (Rooms.get(alias) || Rooms.aliases[alias]) return this.sendReply("You cannot set an alias to an existing room or alias.");

		this.privateModCommand("(" + user.name + " added the room alias '" + target + "'.)");

		if (!room.chatRoomData.aliases) room.chatRoomData.aliases = [];
		room.chatRoomData.aliases.push(alias);
		Rooms.aliases[alias] = room;
		Rooms.global.writeChatRoomData();
	},

	removeroomalias: function (target, room, user) {
		if (!room.chatRoomData) return this.sendReply("This room isn't designed for aliases.");
		if (!room.chatRoomData.aliases) return this.sendReply("This room does not have any aliases.");
		if (!this.can('setalias')) return false;
		var alias = toId(target);
		if (!alias.length || !Rooms.aliases[alias]) return this.sendReply("Please specify an existing alias.");
		if (Rooms.aliases[alias] !== room) return this.sendReply("You may only remove an alias from the current room.");

		this.privateModCommand("(" + user.name + " removed the room alias '" + target + "'.)");

		var aliasIndex = room.chatRoomData.aliases.indexOf(alias);
		if (aliasIndex >= 0) {
			room.chatRoomData.aliases.splice(aliasIndex, 1);
			delete Rooms.aliases[alias];
			Rooms.global.writeChatRoomData();
		}
	},

	roomowner: function (target, room, user) {
		if (!room.chatRoomData) {
			return this.sendReply("/roomowner - This room isn't designed for per-room moderation to be added");
		}
		target = this.splitTarget(target, true);
		var targetUser = this.targetUser;
		var name = this.targetUsername;
		var userid = toId(name);

		if (!this.can('makeroom', null, room)) return false;

		if (!room.auth) room.auth = room.chatRoomData.auth = {};

		room.auth[userid] = '#';
		this.addModCommand("" + name + " was appointed Room Owner by " + user.name + ".");
		if (targetUser) targetUser.updateIdentity();
		if (room.chatRoomData) {
			Rooms.global.writeChatRoomData();
		}
	},

	roomdeowner: 'deroomowner',
	deroomowner: function (target, room, user) {
		if (!room.auth) {
			return this.sendReply("/roomdeowner - This room isn't designed for per-room moderation");
		}
		target = this.splitTarget(target, true);
		var targetUser = this.targetUser;
		var name = this.targetUsername;
		var userid = toId(name);
		if (!userid || userid === '') return this.sendReply("User '" + name + "' does not exist.");

		if (room.auth[userid] !== '#') return this.sendReply("User '" + name + "' is not a room owner.");
		if (!this.can('makeroom', null, room)) return false;

		delete room.auth[userid];
		this.sendReply("(" + name + " is no longer Room Owner.)");
		if (targetUser) targetUser.updateIdentity();
		if (room.chatRoomData) {
			Rooms.global.writeChatRoomData();
		}
	},

	roomdemote: 'roompromote',
	roompromote: function (target, room, user, connection, cmd) {
		if (!room.auth) {
			this.sendReply("/roompromote - This room isn't designed for per-room moderation");
			return this.sendReply("Before setting room mods, you need to set it up with /roomowner");
		}
		if (!target) return this.parse('/help roompromote');

		target = this.splitTarget(target, true);
		var targetUser = this.targetUser;
		var userid = toId(this.targetUsername);
		var name = targetUser ? targetUser.name : this.targetUsername;

		if (!userid) return this.parse('/help roompromote');
		if (!targetUser && (!room.auth || !room.auth[userid])) {
			return this.sendReply("User '" + name + "' is offline and unauthed, and so can't be promoted.");
		}

		var currentGroup = ((room.auth && room.auth[userid]) || ' ')[0];
		var nextGroup = target || Users.getNextGroupSymbol(currentGroup, cmd === 'roomdemote', true);
		if (target === 'deauth') nextGroup = Config.groupsranking[0];
		if (!Config.groups[nextGroup]) {
			return this.sendReply("Group '" + nextGroup + "' does not exist.");
		}

		if (Config.groups[nextGroup].globalonly) {
			return this.sendReply("Group 'room" + Config.groups[nextGroup].id + "' does not exist as a room rank.");
		}

		var groupName = Config.groups[nextGroup].name || "regular user";
		if (currentGroup === nextGroup) {
			return this.sendReply("User '" + name + "' is already a " + groupName + " in this room.");
		}
		if (currentGroup !== ' ' && !user.can('room' + (Config.groups[currentGroup] ? Config.groups[currentGroup].id : 'voice'), null, room)) {
			return this.sendReply("/" + cmd + " - Access denied for promoting from " + (Config.groups[currentGroup] ? Config.groups[currentGroup].name : "an undefined group") + ".");
		}
		if (nextGroup !== ' ' && !user.can('room' + Config.groups[nextGroup].id, null, room)) {
			return this.sendReply("/" + cmd + " - Access denied for promoting to " + Config.groups[nextGroup].name + ".");
		}

		if (nextGroup === ' ') {
			delete room.auth[userid];
		} else {
			room.auth[userid] = nextGroup;
		}

		if (Config.groups[nextGroup].rank < Config.groups[currentGroup].rank) {
			this.privateModCommand("(" + name + " was demoted to Room " + groupName + " by " + user.name + ".)");
			if (targetUser && Rooms.rooms[room.id].users[targetUser.userid]) targetUser.popup("You were demoted to Room " + groupName + " by " + user.name + ".");
		} else if (nextGroup === '#') {
			this.addModCommand("" + name + " was promoted to " + groupName + " by " + user.name + ".");
		} else {
			this.addModCommand("" + name + " was promoted to Room " + groupName + " by " + user.name + ".");
		}

		if (targetUser) targetUser.updateIdentity(room.id);
		if (room.chatRoomData) Rooms.global.writeChatRoomData();
	},

	roomauth: function (target, room, user, connection) {
		var targetRoom = room;
		if (target) targetRoom = Rooms.search(target);
		if (!targetRoom || (targetRoom !== room && targetRoom.modjoin && !user.can('bypassall'))) return this.sendReply("The room '" + target + "' does not exist.");
		if (!targetRoom.auth) return this.sendReply("/roomauth - The room '" + (targetRoom.title ? targetRoom.title : target) + "' isn't designed for per-room moderation and therefore has no auth list.");

		var rankLists = {};
		for (var u in targetRoom.auth) {
			if (!rankLists[targetRoom.auth[u]]) rankLists[targetRoom.auth[u]] = [];
			rankLists[targetRoom.auth[u]].push(u);
		}

		var buffer = [];
		Object.keys(rankLists).sort(function (a, b) {
			return (Config.groups[b] || {rank:0}).rank - (Config.groups[a] || {rank:0}).rank;
		}).forEach(function (r) {
			buffer.push((Config.groups[r] ? Config.groups[r] .name + "s (" + r + ")" : r) + ":\n" + rankLists[r].sort().join(", "));
		});

		if (!buffer.length) {
			connection.popup("The room '" + targetRoom.title + "' has no auth.");
			return;
		}
		if (targetRoom !== room) buffer.unshift("" + targetRoom.title + " room auth:");
		connection.popup(buffer.join("\n\n"));
	},

	userauth: function (target, room, user, connection) {
		var targetId = toId(target) || user.userid;
		var targetUser = Users.getExact(targetId);
		var targetUsername = (targetUser ? targetUser.name : target);

		var buffer = [];
		var innerBuffer = [];
		var group = Users.usergroups[targetId];
		if (group) {
			buffer.push('Global auth: ' + group.charAt(0));
		}
		for (var i = 0; i < Rooms.global.chatRooms.length; i++) {
			var curRoom = Rooms.global.chatRooms[i];
			if (!curRoom.auth || curRoom.isPrivate) continue;
			group = curRoom.auth[targetId];
			if (!group) continue;
			innerBuffer.push(group + curRoom.id);
		}
		if (innerBuffer.length) {
			buffer.push('Room auth: ' + innerBuffer.join(', '));
		}
		if (targetId === user.userid || user.can('makeroom')) {
			innerBuffer = [];
			for (var i = 0; i < Rooms.global.chatRooms.length; i++) {
				var curRoom = Rooms.global.chatRooms[i];
				if (!curRoom.auth || !curRoom.isPrivate) continue;
				var auth = curRoom.auth[targetId];
				if (!auth) continue;
				innerBuffer.push(auth + curRoom.id);
			}
			if (innerBuffer.length) {
				buffer.push('Private room auth: ' + innerBuffer.join(', '));
			}
		}
		if (!buffer.length) {
			buffer.push("No global or room auth.");
		}

		buffer.unshift("" + targetUsername + " user auth:");
		connection.popup(buffer.join("\n\n"));
	},

	rb: 'roomban',
	roomban: function (target, room, user, connection) {
		if (!target) return this.parse('/help roomban');
		if ((user.locked || user.mutedRooms[room.id]) && !user.can('bypassall')) return this.sendReply("You cannot do this while unable to talk.");

		target = this.splitTarget(target, true);
		var targetUser = this.targetUser;
		var name = this.targetUsername;
		var userid = toId(name);

		if (!userid || !targetUser) return this.sendReply("User '" + name + "' does not exist.");
		if (!this.can('ban', targetUser, room)) return false;
		if (!room.bannedUsers || !room.bannedIps) {
			return this.sendReply("Room bans are not meant to be used in room " + room.id + ".");
		}
		if (room.bannedUsers[userid] && room.bannedIps[targetUser.latestIp]) return this.sendReply("User " + targetUser.name + " is already banned from room " + room.id + ".");
		targetUser.popup("" + user.name + " has banned you from the room " + room.id + "." + (target ? "\n\nReason: " + target + ""  : "") + "\n\nTo appeal the ban, PM the staff member that banned you or a room owner. If you are unsure who the room owners are, type this into any room: /roomauth " + room.id);
		this.addModCommand("" + targetUser.name + " was banned from room " + room.id + " by " + user.name + "." + (target ? " (" + target + ")" : ""));
		var alts = room.roomBan(targetUser);
		if (alts.length) {
			this.privateModCommand("(" + targetUser.name + "'s alts were also banned from room " + room.id + ": " + alts.join(", ") + ")");
			for (var i = 0; i < alts.length; ++i) {
				this.add('|unlink|' + toId(alts[i]));
			}
		}
		this.add('|unlink|' + this.getLastIdOf(targetUser));
	},

	unroomban: 'roomunban',
	roomunban: function (target, room, user, connection) {
		if (!target) return this.parse('/help roomunban');
		if (!room.bannedUsers || !room.bannedIps) {
			return this.sendReply("Room bans are not meant to be used in room " + room.id + ".");
		}
		if ((user.locked || user.mutedRooms[room.id]) && !user.can('bypassall')) return this.sendReply("You cannot do this while unable to talk.");

		this.splitTarget(target, true);
		var targetUser = this.targetUser;
		var userid = room.isRoomBanned(targetUser) || toId(target);

		if (!userid) return this.sendReply("User '" + target + "' is an invalid username.");
		if (!this.can('ban', targetUser, room)) return false;
		var unbannedUserid = room.unRoomBan(userid);
		if (!unbannedUserid) return this.sendReply("User " + userid + " is not banned from room " + room.id + ".");

		if (targetUser) targetUser.popup("" + user.name + " has unbanned you from the room " + room.id + ".");
		this.addModCommand("" + unbannedUserid + " was unbanned from room " + room.id + " by " + user.name + ".");
	},

	autojoin: function (target, room, user, connection) {
		Rooms.global.autojoinRooms(user, connection);
	},

	joim: 'join',
	join: function (target, room, user, connection) {
		if (!target) return false;
		var targetRoom = Rooms.search(target);
		if (!targetRoom) {
			return connection.sendTo(target, "|noinit|nonexistent|The room '" + target + "' does not exist.");
		}
		if (targetRoom.modjoin && !user.can('bypassall')) {
			var userGroup = user.group;
			if (targetRoom.auth) {
				if (targetRoom.isPrivate === true) {
					userGroup = ' ';
				}
				userGroup = targetRoom.auth[user.userid] || userGroup;
			}
			if (Config.groupsranking.indexOf(userGroup) < Config.groupsranking.indexOf(targetRoom.modjoin !== true ? targetRoom.modjoin : targetRoom.modchat)) {
				return connection.sendTo(target, "|noinit|nonexistent|The room '" + target + "' does not exist.");
			}
		}
		if (targetRoom.isPrivate) {
			if (!user.named) {
				return connection.sendTo(target, "|noinit|namerequired|You must have a name in order to join the room '" + target + "'.");
			}
		}

		var joinResult = user.joinRoom(targetRoom, connection);
		if (!joinResult) {
			if (joinResult === null) {
				return connection.sendTo(target, "|noinit|joinfailed|You are banned from the room '" + target + "'.");
			}
			return connection.sendTo(target, "|noinit|joinfailed|You do not have permission to join '" + target + "'.");
		}
	},

	leave: 'part',
	part: function (target, room, user, connection) {
		if (room.id === 'global') return false;
		var targetRoom = Rooms.search(target);
		if (target && !targetRoom) {
			return this.sendReply("The room '" + target + "' does not exist.");
		}
		user.leaveRoom(targetRoom || room, connection);
	},
	
	tell: function(target, room, user) {
		if (user.locked) return this.sendReply('You cannot use this command while locked.');
		if (user.forceRenamed) return this.sendReply('You cannot use this command while under a name that you have been forcerenamed to.');
		if (!target) return this.parse('/help tell');

		var commaIndex = target.indexOf(',');
		if (commaIndex < 0) return this.sendReply('You forgot the comma.');
		var targetUser = toId(target.slice(0, commaIndex));
		var message = target.slice(commaIndex + 1).trim();

		if (targetUser.length > 18) {
			return this.sendReply('The name of user "' + targetUser + '" is too long.');
		}

		if (!tells[targetUser]) tells[targetUser] = [];
		if (tells[targetUser].length === 5) return this.sendReply('User ' + targetUser + ' has too many tells queued.');

		var date = Date();
		var messageToSend = '|raw|' + date.slice(0, date.indexOf('GMT') - 1) + ' - <b>' + user.getIdentity() + '</b> said: ' + message;
		tells[targetUser].add(messageToSend);

		return this.sendReply('Message "' + message + '" sent to ' + targetUser + '.');
	},

	back: 'away',
	idle: 'away',
	away: function (target, room, user) {
		if (!user.isAway) {
			user.blockChallenges = true;
		} else {
			user.blockChallenges = false;
		}
		user.isAway = !user.isAway;
		user.updateIdentity();
		this.sendReply("You are " + (user.isAway ? "now" : "no longer") + " away and blocking challenges.");
	},

	/*********************************************************
	 * Moderating: Punishments
	 *********************************************************/

	k: 'kick',
	kick: function (target, room, user) {
		if (!target) return;
		target = this.splitTarget(target);
		var targetUser = this.targetUser;
		if (!targetUser || !targetUser.connected) {
			return this.sendReply("User " + this.targetUsername + " not found.");
		}
		if (!this.can('kick', targetUser, room)) return false;
		var msg = "kicked by " + user.name + (target ? " (" + target + ")" : "") + ".";
		this.addModCommand("" + targetUser.name + " was " + msg);
		targetUser.popup("You have been " + msg);
		targetUser.leaveRoom(room);
	},

	ck: 'customkick',
	ckick: 'customkick',
	customkick: function (target, room, user) {
		if (!this.can('kick', targetUser, room)) return false;
		if (!target) return;
		target = this.splitTarget(target);
		var targetUser = this.targetUser;
		if (targetUser.userid === user.userid) return this.sendReply('Please buy a poof from the "/shop" instead.');
		if (!targetUser || !targetUser.connected) {
			return this.sendReply("User " + this.targetUsername + " not found.");
		}
		var msg = (target ? " " + target + "" : "");
		this.add(targetUser.name + msg);
		this.logModCommand("" + targetUser.name + " was kicked by " + user.name + ".");
		targetUser.popup(targetUser.name + msg);
		targetUser.leaveRoom(room);
	},

	warn: function (target, room, user) {
		if (!target) return this.parse('/help warn');
		if ((user.locked || user.mutedRooms[room.id]) && !user.can('bypassall')) return this.sendReply("You cannot do this while unable to talk.");

		target = this.splitTarget(target);
		var targetUser = this.targetUser;
		if (!targetUser || !targetUser.connected) return this.sendReply("User '" + this.targetUsername + "' does not exist.");
		if (room.isPrivate === true && room.auth) {
			return this.sendReply("You can't warn here: This is a privately-owned room not subject to global rules.");
		}
		if (!Rooms.rooms[room.id].users[targetUser.userid]) {
			return this.sendReply("User " + this.targetUsername + " is not in the room " + room.id + ".");
		}
		if (target.length > MAX_REASON_LENGTH) {
			return this.sendReply("The reason is too long. It cannot exceed " + MAX_REASON_LENGTH + " characters.");
		}
		if (!this.can('warn', targetUser, room)) return false;

		this.addModCommand("|raw|" + targetUser.name + " was warned by " + user.name + ". <a href=http://www.pokecommunity.com/showthread.php?t=289012#rules>Please follow the PC Battle Server rules</a>, and not those in the pop-up." + (target ? " (" + target + ")" : ""));
		targetUser.send('|c|~|/warn ' + target);
		this.add('|unlink|' + this.getLastIdOf(targetUser));
	},

	redirect: 'redir',
	redir: function (target, room, user, connection) {
		if (!target) return this.parse('/help redirect');
		if ((user.locked || user.mutedRooms[room.id]) && !user.can('bypassall')) return this.sendReply("You cannot do this while unable to talk.");
		target = this.splitTarget(target);
		var targetUser = this.targetUser;
		var targetRoom = Rooms.search(target);
		if (!targetRoom) {
			return this.sendReply("The room '" + target + "' does not exist.");
		}
		if (!this.can('warn', targetUser, room) || !this.can('warn', targetUser, targetRoom)) return false;
		if (!targetUser || !targetUser.connected) {
			return this.sendReply("User " + this.targetUsername + " not found.");
		}
		if (targetRoom.id === "global") return this.sendReply("Users cannot be redirected to the global room.");
		if (Rooms.rooms[targetRoom.id].users[targetUser.userid]) {
			return this.sendReply("User " + targetUser.name + " is already in the room " + targetRoom.title + "!");
		}
		if (!Rooms.rooms[room.id].users[targetUser.userid]) {
			return this.sendReply("User " + this.targetUsername + " is not in the room " + room.id + ".");
		}
		if (targetUser.joinRoom(targetRoom.id) === false) return this.sendReply("User " + targetUser.name + " could not be joined to room " + targetRoom.title + ". They could be banned from the room.");
		var roomName = (targetRoom.isPrivate) ? "a private room" : "room " + targetRoom.title;
		this.addModCommand("" + targetUser.name + " was redirected to " + roomName + " by " + user.name + ".");
		targetUser.leaveRoom(room);
	},

	m: 'mute',
	mute: function (target, room, user) {
		if (!target) return this.parse('/help mute');
		if ((user.locked || user.mutedRooms[room.id]) && !user.can('bypassall')) return this.sendReply("You cannot do this while unable to talk.");

		target = this.splitTarget(target);
		var targetUser = this.targetUser;
		if (!targetUser) return this.sendReply("User '" + this.targetUsername + "' does not exist.");
		if (target.length > MAX_REASON_LENGTH) {
			return this.sendReply("The reason is too long. It cannot exceed " + MAX_REASON_LENGTH + " characters.");
		}
		if (!this.can('mute', targetUser, room)) return false;
		if (targetUser.mutedRooms[room.id] || targetUser.locked || !targetUser.connected) {
			var problem = " but was already " + (!targetUser.connected ? "offline" : targetUser.locked ? "locked" : "muted");
			if (!target) {
				return this.privateModCommand("(" + targetUser.name + " would be muted by " + user.name + problem + ".)");
			}
			return this.addModCommand("" + targetUser.name + " would be muted by " + user.name + problem + "." + (target ? " (" + target + ")" : ""));
		}

		targetUser.popup("" + user.name + " has muted you for 7 minutes. " + (target ? "\n\nReason: " + target : ""));
		this.addModCommand("" + targetUser.name + " was muted by " + user.name + " for 7 minutes." + (target ? " (" + target + ")" : ""));
		var alts = targetUser.getAlts();
		if (alts.length) this.privateModCommand("(" + targetUser.name + "'s alts were also muted: " + alts.join(", ") + ")");
		this.add('|unlink|' + this.getLastIdOf(targetUser));

		targetUser.mute(room.id, 7 * 60 * 1000);
	},

	hm: 'hourmute',
	hourmute: function (target, room, user) {
		if (!target) return this.parse('/help hourmute');
		if ((user.locked || user.mutedRooms[room.id]) && !user.can('bypassall')) return this.sendReply("You cannot do this while unable to talk.");

		target = this.splitTarget(target);
		var targetUser = this.targetUser;
		if (!targetUser) return this.sendReply("User '" + this.targetUsername + "' does not exist.");
		if (target.length > MAX_REASON_LENGTH) {
			return this.sendReply("The reason is too long. It cannot exceed " + MAX_REASON_LENGTH + " characters.");
		}
		if (!this.can('mute', targetUser, room)) return false;

		if (((targetUser.mutedRooms[room.id] && (targetUser.muteDuration[room.id] || 0) >= 50 * 60 * 1000) || targetUser.locked) && !target) {
			var problem = " but was already " + (!targetUser.connected ? "offline" : targetUser.locked ? "locked" : "muted");
			return this.privateModCommand("(" + targetUser.name + " would be muted by " + user.name + problem + ".)");
		}

		targetUser.popup("" + user.name + " has muted you for 60 minutes. " + (target ? "\n\nReason: " + target : ""));
		this.addModCommand("" + targetUser.name + " was muted by " + user.name + " for 60 minutes." + (target ? " (" + target + ")" : ""));
		var alts = targetUser.getAlts();
		if (alts.length) this.privateModCommand("(" + targetUser.name + "'s alts were also muted: " + alts.join(", ") + ")");
		this.add('|unlink|' + this.getLastIdOf(targetUser));

		targetUser.mute(room.id, 60 * 60 * 1000, true);
	},

	um: 'unmute',
	unmute: function (target, room, user) {
		if (!target) return this.parse('/help unmute');
		if ((user.locked || user.mutedRooms[room.id]) && !user.can('bypassall')) return this.sendReply("You cannot do this while unable to talk.");
		var targetUser = Users.get(target);
		if (!targetUser) return this.sendReply("User '" + target + "' does not exist.");
		if (!this.can('mute', targetUser, room)) return false;

		if (!targetUser.mutedRooms[room.id]) {
			return this.sendReply("" + targetUser.name + " is not muted.");
		}

		this.addModCommand("" + targetUser.name + " was unmuted by " + user.name + ".");

		targetUser.unmute(room.id);
	},

	l: 'lock',
	ipmute: 'lock',
	lock: function (target, room, user) {
		if (!target) return this.parse('/help lock');
		if ((user.locked || user.mutedRooms[room.id]) && !user.can('bypassall')) return this.sendReply("You cannot do this while unable to talk.");

		target = this.splitTarget(target);
		var targetUser = this.targetUser;
		if (!targetUser) return this.sendReply("User '" + this.targetUsername + "' does not exist.");
		if (target.length > MAX_REASON_LENGTH) {
			return this.sendReply("The reason is too long. It cannot exceed " + MAX_REASON_LENGTH + " characters.");
		}
		if (!this.can('lock', targetUser)) return false;

		if ((targetUser.locked || Users.checkBanned(targetUser.latestIp)) && !target) {
			var problem = " but was already " + (targetUser.locked ? "locked" : "banned");
			return this.privateModCommand("(" + targetUser.name + " would be locked by " + user.name + problem + ".)");
		}

		if (targetUser.confirmed) {
			var from = targetUser.deconfirm();
			ResourceMonitor.log("[CrisisMonitor] " + targetUser.name + " was locked by " + user.name + " and demoted from " + from.join(", ") + ".");
		}

		targetUser.popup("" + user.name + " has locked you from talking in chats, battles, and PMing regular users." + (target ? "\n\nReason: " + target : "") + "\n\nIf you feel that your lock was unjustified, you can still PM staff members (%, @, &, and ~) to discuss it" + (Config.appealurl ? " or you can appeal:\n" + Config.appealurl : ".") + "\n\nYour lock will expire in a few days.");

		this.addModCommand("" + targetUser.name + " was locked from talking by " + user.name + "." + (target ? " (" + target + ")" : ""));
		var alts = targetUser.getAlts();
		var acAccount = (targetUser.autoconfirmed !== targetUser.userid && targetUser.autoconfirmed);
		if (alts.length) {
			this.privateModCommand("(" + targetUser.name + "'s " + (acAccount ? " ac account: " + acAccount + ", " : "") + "locked alts: " + alts.join(", ") + ")");
		} else if (acAccount) {
			this.privateModCommand("(" + targetUser.name + "'s ac account: " + acAccount + ")");
		}
		this.add('|unlink|hide|' + this.getLastIdOf(targetUser));

		targetUser.lock();
	},

	unlock: function (target, room, user) {
		if (!target) return this.parse('/help unlock');
		if ((user.locked || user.mutedRooms[room.id]) && !user.can('bypassall')) return this.sendReply("You cannot do this while unable to talk.");
		if (!this.can('lock')) return false;

		var unlocked = Users.unlock(target);

		if (unlocked) {
			var names = Object.keys(unlocked);
			this.addModCommand(names.join(", ") + " " +
				((names.length > 1) ? "were" : "was") +
				" unlocked by " + user.name + ".");
		} else {
			this.sendReply("User '" + target + "' is not locked.");
		}
	},

	b: 'ban',
	ban: function (target, room, user) {
		if (!target) return this.parse('/help ban');
		if ((user.locked || user.mutedRooms[room.id]) && !user.can('bypassall')) return this.sendReply("You cannot do this while unable to talk.");

		target = this.splitTarget(target);
		var targetUser = this.targetUser;
		if (!targetUser) return this.sendReply("User '" + this.targetUsername + "' does not exist.");
		if (target.length > MAX_REASON_LENGTH) {
			return this.sendReply("The reason is too long. It cannot exceed " + MAX_REASON_LENGTH + " characters.");
		}
		if (!this.can('ban', targetUser)) return false;

		if (Users.checkBanned(targetUser.latestIp) && !target && !targetUser.connected) {
			var problem = " but was already banned";
			return this.privateModCommand("(" + targetUser.name + " would be banned by " + user.name + problem + ".)");
		}

		if (targetUser.confirmed) {
			var from = targetUser.deconfirm();
			ResourceMonitor.log("[CrisisMonitor] " + targetUser.name + " was banned by " + user.name + " and demoted from " + from.join(", ") + ".");
		}

		targetUser.popup("" + user.name + " has banned you." + (target ? "\n\nReason: " + target : "") + (Config.appealurl ? "\n\nIf you feel that your ban was unjustified, you can appeal:\n" + Config.appealurl : "") + "\n\nYour ban will expire in a few days.");

		this.addModCommand("" + targetUser.name + " was banned by " + user.name + "." + (target ? " (" + target + ")" : ""), " (" + targetUser.latestIp + ")");
		var alts = targetUser.getAlts();
		var acAccount = (targetUser.autoconfirmed !== targetUser.userid && targetUser.autoconfirmed);
		if (alts.length) {
			this.privateModCommand("(" + targetUser.name + "'s " + (acAccount ? " ac account: " + acAccount + ", " : "") + "banned alts: " + alts.join(", ") + ")");
			for (var i = 0; i < alts.length; ++i) {
				this.add('|unlink|' + toId(alts[i]));
			}
		} else if (acAccount) {
			this.privateModCommand("(" + targetUser.name + "'s ac account: " + acAccount + ")");
		}

		this.add('|unlink|hide|' + this.getLastIdOf(targetUser));
		targetUser.ban();
	},

	unban: function (target, room, user) {
		if (!target) return this.parse('/help unban');
		if ((user.locked || user.mutedRooms[room.id]) && !user.can('bypassall')) return this.sendReply("You cannot do this while unable to talk.");
		if (!this.can('ban')) return false;

		var name = Users.unban(target);

		if (name) {
			this.addModCommand("" + name + " was unbanned by " + user.name + ".");
		} else {
			this.sendReply("User '" + target + "' is not banned.");
		}
	},

	unbanall: function (target, room, user) {
		if (!this.can('rangeban')) return false;
		if ((user.locked || user.mutedRooms[room.id]) && !user.can('bypassall')) return this.sendReply("You cannot do this while unable to talk.");
		// we have to do this the hard way since it's no longer a global
		for (var i in Users.bannedIps) {
			delete Users.bannedIps[i];
		}
		for (var i in Users.lockedIps) {
			delete Users.lockedIps[i];
		}
		this.addModCommand("All bans and locks have been lifted by " + user.name + ".");
	},

	banip: function (target, room, user) {
		if ((user.locked || user.mutedRooms[room.id]) && !user.can('bypassall')) return this.sendReply("You cannot do this while unable to talk.");
		target = target.trim();
		if (!target) {
			return this.parse('/help banip');
		}
		if (!this.can('rangeban')) return false;
		if (Users.bannedIps[target] === '#ipban') return this.sendReply("The IP " + (target.charAt(target.length - 1) === '*' ? "range " : "") + target + " has already been temporarily banned.");

		Users.bannedIps[target] = '#ipban';
		this.addModCommand("" + user.name + " temporarily banned the " + (target.charAt(target.length - 1) === '*' ? "IP range" : "IP") + ": " + target);
	},

	unbanip: function (target, room, user) {
		if ((user.locked || user.mutedRooms[room.id]) && !user.can('bypassall')) return this.sendReply("You cannot do this while unable to talk.");
		target = target.trim();
		if (!target) {
			return this.parse('/help unbanip');
		}
		if (!this.can('rangeban')) return false;
		if (!Users.bannedIps[target]) {
			return this.sendReply("" + target + " is not a banned IP or IP range.");
		}
		delete Users.bannedIps[target];
		this.addModCommand("" + user.name + " unbanned the " + (target.charAt(target.length - 1) === '*' ? "IP range" : "IP") + ": " + target);
	},

	rangelock: function (target, room, user) {
		if ((user.locked || user.mutedRooms[room.id]) && !user.can('bypassall')) return this.sendReply("You cannot do this while unable to talk.");
		if (!target) return this.sendReply("Please specify a range to lock.");
		if (!this.can('rangeban')) return false;

		var isIp = (target.slice(-1) === '*' ? true : false);
		var range = (isIp ? target : Users.shortenHost(target));
		if (Users.lockedRanges[range]) return this.sendReply("The range " + range + " has already been temporarily locked.");

		Users.lockRange(range, isIp);
		this.addModCommand("" + user.name + " temporarily locked the range " + range + ".");
	},

	unrangelock: 'rangeunlock',
	rangeunlock: function (target, room, user) {
		if ((user.locked || user.mutedRooms[room.id]) && !user.can('bypassall')) return this.sendReply("You cannot do this while unable to talk.");
		if (!target) return this.sendReply("Please specify a range to unlock.");
		if (!this.can('rangeban')) return false;

		var range = (target.slice(-1) === '*' ? target : Users.shortenHost(target));
		if (!Users.lockedRanges[range]) return this.sendReply("The range " + range + " is not locked.");

		Users.unlockRange(range);
		this.addModCommand("" + user.name + " unlocked the range " + range + ".");
	},

	/*********************************************************
	 * Moderating: Other
	 *********************************************************/

	mn: 'modnote',
	modnote: function (target, room, user, connection) {
		if (!target) return this.parse('/help modnote');
		if ((user.locked || user.mutedRooms[room.id]) && !user.can('bypassall')) return this.sendReply("You cannot do this while unable to talk.");

		if (target.length > MAX_REASON_LENGTH) {
			return this.sendReply("The note is too long. It cannot exceed " + MAX_REASON_LENGTH + " characters.");
		}
		if (!this.can('receiveauthmessages', null, room)) return false;
		return this.privateModCommand("(" + user.name + " notes: " + target + ")");
	},

	globaldemote: 'promote',
	globalpromote: 'promote',
	demote: 'promote',
	promote: function (target, room, user, connection, cmd) {
		if (!target) return this.parse('/help promote');

		target = this.splitTarget(target, true);
		var targetUser = this.targetUser;
		var userid = toId(this.targetUsername);
		var name = targetUser ? targetUser.name : this.targetUsername;

		if (!userid) return this.parse('/help promote');

		var currentGroup = ((targetUser && targetUser.group) || Users.usergroups[userid] || ' ')[0];
		var nextGroup = target ? target : Users.getNextGroupSymbol(currentGroup, cmd === 'demote', true);
		if (target === 'deauth') nextGroup = Config.groupsranking[0];
		if (!Config.groups[nextGroup]) {
			return this.sendReply("Group '" + nextGroup + "' does not exist.");
		}
		if (Config.groups[nextGroup].roomonly) {
			return this.sendReply("Group '" + nextGroup + "' does not exist as a global rank.");
		}

		var groupName = Config.groups[nextGroup].name || "regular user";
		if (currentGroup === nextGroup) {
			return this.sendReply("User '" + name + "' is already a " + groupName);
		}
		if (!user.canPromote(currentGroup, nextGroup)) {
			return this.sendReply("/" + cmd + " - Access denied.");
		}

		if (!Users.setOfflineGroup(name, nextGroup)) {
			return this.sendReply("/promote - WARNING: This user is offline and could be unregistered. Use /forcepromote if you're sure you want to risk it.");
		}
		if (Config.groups[nextGroup].rank < Config.groups[currentGroup].rank) {
			this.privateModCommand("(" + name + " was demoted to " + groupName + " by " + user.name + ".)");
			if (targetUser) targetUser.popup("You were demoted to " + groupName + " by " + user.name + ".");
		} else {
			this.addModCommand("" + name + " was promoted to " + groupName + " by " + user.name + ".");
		}

		if (targetUser) targetUser.updateIdentity();
	},

	forcepromote: function (target, room, user) {
		// warning: never document this command in /help
		if (!this.can('forcepromote')) return false;
		target = this.splitTarget(target, true);
		var name = this.targetUsername;
		var nextGroup = target || Users.getNextGroupSymbol(' ', false);
		if (!Config.groups[nextGroup]) return this.sendReply("Group '" + nextGroup + "' does not exist.");

		if (!Users.setOfflineGroup(name, nextGroup, true)) {
			return this.sendReply("/forcepromote - Don't forcepromote unless you have to.");
		}

		this.addModCommand("" + name + " was promoted to " + (Config.groups[nextGroup].name || "regular user") + " by " + user.name + ".");
	},

	deauth: function (target, room, user) {
		return this.parse('/demote ' + target + ', deauth');
	},

	deroomauth: 'roomdeauth',
	roomdeauth: function (target, room, user) {
		return this.parse('/roomdemote ' + target + ', deauth');
	},

	mc: 'modchat',
	modchat: function (target, room, user) {
		if (!target) return this.sendReply("Moderated chat is currently set to: " + room.modchat);
		if ((user.locked || user.mutedRooms[room.id]) && !user.can('bypassall')) return this.sendReply("You cannot do this while unable to talk.");
		if (!this.can('modchat', null, room)) return false;

		if (room.modchat && room.modchat.length <= 1 && Config.groupsranking.indexOf(room.modchat) > 1 && !user.can('modchatall', null, room)) {
			return this.sendReply("/modchat - Access denied for removing a setting higher than " + Config.groupsranking[1] + ".");
		}

		target = target.toLowerCase();
		var currentModchat = room.modchat;
		switch (target) {
		case 'off':
		case 'false':
		case 'no':
		case ' ':
			room.modchat = false;
			break;
		case 'ac':
		case 'autoconfirmed':
			room.modchat = 'autoconfirmed';
			break;
		case '*':
		case 'player':
			target = '\u2605';
			/* falls through */
		default:
			if (!Config.groups[target]) {
				return this.parse('/help modchat');
			}
			if (Config.groupsranking.indexOf(target) > 1 && !user.can('modchatall', null, room)) {
				return this.sendReply("/modchat - Access denied for setting higher than " + Config.groupsranking[1] + ".");
			}
			room.modchat = target;
			break;
		}
		if (currentModchat === room.modchat) {
			return this.sendReply("Modchat is already set to " + currentModchat + ".");
		}
		if (!room.modchat) {
			this.add("|raw|<div class=\"broadcast-blue\"><b>Moderated chat was disabled!</b><br />Anyone may talk now.</div>");
		} else {
			var modchat = Tools.escapeHTML(room.modchat);
			this.add("|raw|<div class=\"broadcast-red\"><b>Moderated chat was set to " + modchat + "!</b><br />Only users of rank " + modchat + " and higher can talk.</div>");
		}
		this.logModCommand(user.name + " set modchat to " + room.modchat);

		if (room.chatRoomData) {
			room.chatRoomData.modchat = room.modchat;
			Rooms.global.writeChatRoomData();
		}
	},

	declare: function (target, room, user) {
		if (!target) return this.parse('/help declare');
		if (!this.can('declare', null, room)) return false;

		if (!this.canTalk()) return;

		this.add('|raw|<div class="broadcast-blue"><b>' + Tools.escapeHTML(target) + '</b></div>');
		this.logModCommand(user.name + " declared " + target);
	},
	
	htmldeclare: 'html',
	html: function(target, room, user) {
		if (!target) return this.parse('/help declare');
		if (!this.can('declare', null, room)) return false;

		if (!this.canTalk()) return;

		this.add('|raw|<b>'+target+'</b>');
		this.logModCommand(user.name+' declared '+target);
	},

	gdeclare: 'globaldeclare',
	globaldeclare: function (target, room, user) {
		if (!target) return this.parse('/help globaldeclare');
		if (!this.can('gdeclare')) return false;

		for (var id in Rooms.rooms) {
			if (id !== 'global') Rooms.rooms[id].addRaw('<div class="broadcast-blue"><b>' + target + '</b></div>');
		}
		this.logModCommand(user.name + " globally declared " + target);
	},

	cdeclare: 'chatdeclare',
	chatdeclare: function (target, room, user) {
		if (!target) return this.parse('/help chatdeclare');
		if (!this.can('gdeclare')) return false;

		for (var id in Rooms.rooms) {
			if (id !== 'global') if (Rooms.rooms[id].type !== 'battle') Rooms.rooms[id].addRaw('<div class="broadcast-blue"><b>' + target + '</b></div>');
		}
		this.logModCommand(user.name + " globally declared (chat level) " + target);
	},

	wall: 'announce',
	announce: function (target, room, user) {
		if (!target) return this.parse('/help announce');

		if (!this.can('announce', null, room)) return false;

		target = this.canTalk(target);
		if (!target) return;

		return '/announce ' + target;
	},

	fr: 'forcerename',
	forcerename: function (target, room, user) {
		if (!target) return this.parse('/help forcerename');
		if ((user.locked || user.mutedRooms[room.id]) && !user.can('bypassall')) return this.sendReply("You cannot do this while unable to talk.");
		var commaIndex = target.indexOf(',');
		var targetUser, reason;
		if (commaIndex !== -1) {
			reason = target.substr(commaIndex + 1).trim();
			target = target.substr(0, commaIndex).trim();
		}
		targetUser = Users.get(target);
		if (!targetUser) return this.sendReply("User '" + target + "' not found.");
		if (!this.can('forcerename', targetUser)) return false;

		if (targetUser.userid !== toId(target)) {
			return this.sendReply("User '" + target + "' had already changed its name to '" + targetUser.name + "'.");
		}

		var entry = targetUser.name + " was forced to choose a new name by " + user.name + (reason ? ": " + reason : "");
		this.privateModCommand("(" + entry + ")");
		Rooms.global.cancelSearch(targetUser);
		targetUser.resetName();
		targetUser.send("|nametaken||" + user.name + " considers your name inappropriate" + (reason ? ": " + reason : "."));
	},

	modlog: function (target, room, user, connection) {
		var lines = 0;
		// Specific case for modlog command. Room can be indicated with a comma, lines go after the comma.
		// Otherwise, the text is defaulted to text search in current room's modlog.
		var roomId = room.id;
		var hideIps = !user.can('ban');
		var path = require('path');
		var isWin = process.platform === 'win32';
		var logPath = 'logs/modlog/';

		if (target.indexOf(',') > -1) {
			var targets = target.split(',');
			target = targets[1].trim();
			roomId = toId(targets[0]) || room.id;
		}

		// Let's check the number of lines to retrieve or if it's a word instead
		if (!target.match('[^0-9]')) {
			lines = parseInt(target || 15, 10);
			if (lines > 100) lines = 100;
		}
		var wordSearch = (!lines || lines < 0);

		// Control if we really, really want to check all modlogs for a word.
		var roomNames = '';
		var filename = '';
		var command = '';
		if (roomId === 'all' && wordSearch) {
			if (!this.can('modlog')) return;
			roomNames = "all rooms";
			// Get a list of all the rooms
			var fileList = fs.readdirSync('logs/modlog');
			for (var i = 0; i < fileList.length; ++i) {
				filename += path.normalize(__dirname + '/' + logPath + fileList[i]) + ' ';
			}
		} else {
			if (!this.can('modlog', null, Rooms.get(roomId))) return;
			roomNames = "the room " + roomId;
			filename = path.normalize(__dirname + '/' + logPath + 'modlog_' + roomId + '.txt');
		}

		// Seek for all input rooms for the lines or text
		if (isWin) {
			command = path.normalize(__dirname + '/lib/winmodlog') + ' tail ' + lines + ' ' + filename;
		} else {
			command = 'tail -' + lines + ' ' + filename;
		}
		var grepLimit = 100;
		if (wordSearch) { // searching for a word instead
			if (target.match(/^["'].+["']$/)) target = target.substring(1, target.length - 1);
			if (isWin) {
				command = path.normalize(__dirname + '/lib/winmodlog') + ' ws ' + grepLimit + ' "' + target.replace(/%/g, "%%").replace(/([\^"&<>\|])/g, "^$1") + '" ' + filename;
			} else {
				command = "awk '{print NR,$0}' " + filename + " | sort -nr | cut -d' ' -f2- | grep -m" + grepLimit + " -i '" + target.replace(/\\/g, '\\\\\\\\').replace(/["'`]/g, '\'\\$&\'').replace(/[\{\}\[\]\(\)\$\^\.\?\+\-\*]/g, '[$&]') + "'";
			}
		}

		// Execute the file search to see modlog
		require('child_process').exec(command, function (error, stdout, stderr) {
			if (error && stderr) {
				connection.popup("/modlog empty on " + roomNames + " or erred");
				console.log("/modlog error: " + error);
				return false;
			}
			if (stdout && hideIps) {
				stdout = stdout.replace(/\([0-9]+\.[0-9]+\.[0-9]+\.[0-9]+\)/g, '');
			}
			if (lines) {
				if (!stdout) {
					connection.popup("The modlog is empty. (Weird.)");
				} else {
					connection.popup("Displaying the last " + lines + " lines of the Moderator Log of " + roomNames + ":\n\n" + stdout);
				}
			} else {
				if (!stdout) {
					connection.popup("No moderator actions containing '" + target + "' were found on " + roomNames + ".");
				} else {
					connection.popup("Displaying the last " + grepLimit + " logged actions containing '" + target + "' on " + roomNames + ":\n\n" + stdout);
				}
			}
		});
	},

	/*********************************************************
	 * Server management commands
	 *********************************************************/

	hotpatch: function (target, room, user) {
		if (!target) return this.parse('/help hotpatch');
		if (!this.can('hotpatch')) return false;

		this.logEntry(user.name + " used /hotpatch " + target);

		if (target === 'chat' || target === 'commands') {
			try {
				CommandParser.uncacheTree('./command-parser.js');
				global.CommandParser = require('./command-parser.js');

				var runningTournaments = Tournaments.tournaments;
				CommandParser.uncacheTree('./tournaments');
				global.Tournaments = require('./tournaments');
				Tournaments.tournaments = runningTournaments;

				return this.sendReply("Chat commands have been hot-patched.");
			} catch (e) {
				return this.sendReply("Something failed while trying to hotpatch chat: \n" + e.stack);
			}
		} else if (target === 'tournaments') {
			try {
				var runningTournaments = Tournaments.tournaments;
				CommandParser.uncacheTree('./tournaments');
				global.Tournaments = require('./tournaments');
				Tournaments.tournaments = runningTournaments;
				return this.sendReply("Tournaments have been hot-patched.");
			} catch (e) {
				return this.sendReply("Something failed while trying to hotpatch tournaments: \n" + e.stack);
			}
		} else if (target === 'battles') {
			Simulator.SimulatorProcess.respawn();
			return this.sendReply("Battles have been hotpatched. Any battles started after now will use the new code; however, in-progress battles will continue to use the old code.");
		} else if (target === 'formats') {
			try {
				// uncache the tools.js dependency tree
				CommandParser.uncacheTree('./tools.js');
				// reload tools.js
				global.Tools = require('./tools.js'); // note: this will lock up the server for a few seconds
				// rebuild the formats list
				Rooms.global.formatListText = Rooms.global.getFormatListText();
				// respawn validator processes
				TeamValidator.ValidatorProcess.respawn();
				// respawn simulator processes
				Simulator.SimulatorProcess.respawn();
				// broadcast the new formats list to clients
				Rooms.global.send(Rooms.global.formatListText);

				return this.sendReply("Formats have been hotpatched.");
			} catch (e) {
				return this.sendReply("Something failed while trying to hotpatch formats: \n" + e.stack);
			}
		} else if (target === 'learnsets') {
			try {
				// uncache the tools.js dependency tree
				CommandParser.uncacheTree('./tools.js');
				// reload tools.js
				global.Tools = require('./tools.js'); // note: this will lock up the server for a few seconds

				return this.sendReply("Learnsets have been hotpatched.");
			} catch (e) {
				return this.sendReply("Something failed while trying to hotpatch learnsets: \n" + e.stack);
			}
		}
		this.sendReply("Your hot-patch command was unrecognized.");
	},

	savelearnsets: function (target, room, user) {
		if (!this.can('hotpatch')) return false;
		fs.writeFile('data/learnsets.js', 'exports.BattleLearnsets = ' + JSON.stringify(Tools.data.Learnsets) + ";\n");
		this.sendReply("learnsets.js saved.");
	},

	disableladder: function (target, room, user) {
		if (!this.can('disableladder')) return false;
		if (LoginServer.disabled) {
			return this.sendReply("/disableladder - Ladder is already disabled.");
		}
		LoginServer.disabled = true;
		this.logModCommand("The ladder was disabled by " + user.name + ".");
		this.add("|raw|<div class=\"broadcast-red\"><b>Due to high server load, the ladder has been temporarily disabled</b><br />Rated games will no longer update the ladder. It will be back momentarily.</div>");
	},

	enableladder: function (target, room, user) {
		if (!this.can('disableladder')) return false;
		if (!LoginServer.disabled) {
			return this.sendReply("/enable - Ladder is already enabled.");
		}
		LoginServer.disabled = false;
		this.logModCommand("The ladder was enabled by " + user.name + ".");
		this.add("|raw|<div class=\"broadcast-green\"><b>The ladder is now back.</b><br />Rated games will update the ladder now.</div>");
	},

	lockdown: function (target, room, user) {
		if (!this.can('lockdown')) return false;

		Rooms.global.lockdown = true;
		for (var id in Rooms.rooms) {
			if (id === 'global') continue;
			var curRoom = Rooms.rooms[id];
			curRoom.addRaw("<div class=\"broadcast-red\"><b>The server is restarting soon.</b><br />Please finish your battles quickly. No new battles can be started until the server resets in a few minutes.</div>");
			if (curRoom.requestKickInactive && !curRoom.battle.ended) {
				curRoom.requestKickInactive(user, true);
				if (curRoom.modchat !== '+') {
					curRoom.modchat = '+';
					curRoom.addRaw("<div class=\"broadcast-red\"><b>Moderated chat was set to +!</b><br />Only users of rank + and higher can talk.</div>");
				}
			}
		}

		this.logEntry(user.name + " used /lockdown");
	},

	prelockdown: function (target, room, user) {
		if (!this.can('lockdown')) return false;
		Rooms.global.lockdown = 'pre';
		this.sendReply("Tournaments have been disabled in preparation for the server restart.");
		this.logEntry(user.name + " used /prelockdown");
	},

	slowlockdown: function (target, room, user) {
		if (!this.can('lockdown')) return false;

		Rooms.global.lockdown = true;
		for (var id in Rooms.rooms) {
			if (id === 'global') continue;
			var curRoom = Rooms.rooms[id];
			if (curRoom.battle) continue;
			curRoom.addRaw("<div class=\"broadcast-red\"><b>The server is restarting soon.</b><br />Please finish your battles quickly. No new battles can be started until the server resets in a few minutes.</div>");
		}

		this.logEntry(user.name + " used /slowlockdown");
	},

	endlockdown: function (target, room, user) {
		if (!this.can('lockdown')) return false;

		if (!Rooms.global.lockdown) {
			return this.sendReply("We're not under lockdown right now.");
		}
		if (Rooms.global.lockdown === true) {
			for (var id in Rooms.rooms) {
				if (id !== 'global') Rooms.rooms[id].addRaw("<div class=\"broadcast-green\"><b>The server shutdown was canceled.</b></div>");
			}
		} else {
			this.sendReply("Preparation for the server shutdown was canceled.");
		}
		Rooms.global.lockdown = false;

		this.logEntry(user.name + " used /endlockdown");
	},

	emergency: function (target, room, user) {
		if (!this.can('lockdown')) return false;

		if (Config.emergency) {
			return this.sendReply("We're already in emergency mode.");
		}
		Config.emergency = true;
		for (var id in Rooms.rooms) {
			if (id !== 'global') Rooms.rooms[id].addRaw("<div class=\"broadcast-red\">The server has entered emergency mode. Some features might be disabled or limited.</div>");
		}

		this.logEntry(user.name + " used /emergency");
	},

	endemergency: function (target, room, user) {
		if (!this.can('lockdown')) return false;

		if (!Config.emergency) {
			return this.sendReply("We're not in emergency mode.");
		}
		Config.emergency = false;
		for (var id in Rooms.rooms) {
			if (id !== 'global') Rooms.rooms[id].addRaw("<div class=\"broadcast-green\"><b>The server is no longer in emergency mode.</b></div>");
		}

		this.logEntry(user.name + " used /endemergency");
	},

	kill: function (target, room, user) {
		if (!this.can('lockdown')) return false;

		if (Rooms.global.lockdown !== true) {
			return this.sendReply("For safety reasons, /kill can only be used during lockdown.");
		}

		if (CommandParser.updateServerLock) {
			return this.sendReply("Wait for /updateserver to finish before using /kill.");
		}

		for (var i in Sockets.workers) {
			Sockets.workers[i].kill();
		}

		if (!room.destroyLog) {
			process.exit();
			return;
		}
		room.destroyLog(function () {
			room.logEntry(user.name + " used /kill");
		}, function () {
			process.exit();
		});

		// Just in the case the above never terminates, kill the process
		// after 10 seconds.
		setTimeout(function () {
			process.exit();
		}, 10000);
	},

	loadbanlist: function (target, room, user, connection) {
		if (!this.can('hotpatch')) return false;

		connection.sendTo(room, "Loading ipbans.txt...");
		fs.readFile('config/ipbans.txt', function (err, data) {
			if (err) return;
			data = ('' + data).split('\n');
			var rangebans = [];
			for (var i = 0; i < data.length; ++i) {
				var line = data[i].split('#')[0].trim();
				if (!line) continue;
				if (line.indexOf('/') >= 0) {
					rangebans.push(line);
				} else if (line && !Users.bannedIps[line]) {
					Users.bannedIps[line] = '#ipban';
				}
			}
			Users.checkRangeBanned = Cidr.checker(rangebans);
			connection.sendTo(room, "ipbans.txt has been reloaded.");
		});
	},

	refreshpage: function (target, room, user) {
		if (!this.can('hotpatch')) return false;
		Rooms.global.send('|refresh|');
		this.logEntry(user.name + " used /refreshpage");
	},

	updateserver: function (target, room, user, connection) {
		if (!user.hasConsoleAccess(connection)) {
			return this.sendReply("/updateserver - Access denied.");
		}

		if (CommandParser.updateServerLock) {
			return this.sendReply("/updateserver - Another update is already in progress.");
		}

		CommandParser.updateServerLock = true;

		var logQueue = [];
		logQueue.push(user.name + " used /updateserver");

		connection.sendTo(room, "updating...");

		var exec = require('child_process').exec;
		exec('git diff-index --quiet HEAD --', function (error) {
			var cmd = 'git pull --rebase';
			if (error) {
				if (error.code === 1) {
					// The working directory or index have local changes.
					cmd = 'git stash && ' + cmd + ' && git stash pop';
				} else {
					// The most likely case here is that the user does not have
					// `git` on the PATH (which would be error.code === 127).
					connection.sendTo(room, "" + error);
					logQueue.push("" + error);
					logQueue.forEach(function (line) {
						room.logEntry(line);
					});
					CommandParser.updateServerLock = false;
					return;
				}
			}
			var entry = "Running `" + cmd + "`";
			connection.sendTo(room, entry);
			logQueue.push(entry);
			exec(cmd, function (error, stdout, stderr) {
				("" + stdout + stderr).split("\n").forEach(function (s) {
					connection.sendTo(room, s);
					logQueue.push(s);
				});
				logQueue.forEach(function (line) {
					room.logEntry(line);
				});
				CommandParser.updateServerLock = false;
			});
		});
	},

	crashfixed: function (target, room, user) {
		if (Rooms.global.lockdown !== true) {
			return this.sendReply('/crashfixed - There is no active crash.');
		}
		if (!this.can('hotpatch')) return false;

		Rooms.global.lockdown = false;
		if (Rooms.lobby) {
			Rooms.lobby.modchat = false;
			Rooms.lobby.addRaw("<div class=\"broadcast-green\"><b>We fixed the crash without restarting the server!</b><br />You may resume talking in the lobby and starting new battles.</div>");
		}
		this.logEntry(user.name + " used /crashfixed");
	},

	'memusage': 'memoryusage',
	memoryusage: function (target) {
		if (!this.can('hotpatch')) return false;
		target = toId(target) || 'all';
		if (target === 'all') {
			this.sendReply("Loading memory usage, this might take a while.");
		}
		var roomSize, configSize, rmSize, cpSize, simSize, usersSize, toolsSize;
		if (target === 'all' || target === 'rooms' || target === 'room') {
			this.sendReply("Calculating Room size...");
			roomSize = ResourceMonitor.sizeOfObject(Rooms);
			this.sendReply("Rooms are using " + roomSize + " bytes of memory.");
		}
		if (target === 'all' || target === 'config') {
			this.sendReply("Calculating config size...");
			configSize = ResourceMonitor.sizeOfObject(Config);
			this.sendReply("Config is using " + configSize + " bytes of memory.");
		}
		if (target === 'all' || target === 'resourcemonitor' || target === 'rm') {
			this.sendReply("Calculating Resource Monitor size...");
			rmSize = ResourceMonitor.sizeOfObject(ResourceMonitor);
			this.sendReply("The Resource Monitor is using " + rmSize + " bytes of memory.");
		}
		if (target === 'all' || target === 'cmdp' || target === 'cp' || target === 'commandparser') {
			this.sendReply("Calculating Command Parser size...");
			cpSize = ResourceMonitor.sizeOfObject(CommandParser);
			this.sendReply("Command Parser is using " + cpSize + " bytes of memory.");
		}
		if (target === 'all' || target === 'sim' || target === 'simulator') {
			this.sendReply("Calculating Simulator size...");
			simSize = ResourceMonitor.sizeOfObject(Simulator);
			this.sendReply("Simulator is using " + simSize + " bytes of memory.");
		}
		if (target === 'all' || target === 'users') {
			this.sendReply("Calculating Users size...");
			usersSize = ResourceMonitor.sizeOfObject(Users);
			this.sendReply("Users is using " + usersSize + " bytes of memory.");
		}
		if (target === 'all' || target === 'tools') {
			this.sendReply("Calculating Tools size...");
			toolsSize = ResourceMonitor.sizeOfObject(Tools);
			this.sendReply("Tools are using " + toolsSize + " bytes of memory.");
		}
		if (target === 'all' || target === 'v8') {
			this.sendReply("Retrieving V8 memory usage...");
			var o = process.memoryUsage();
			this.sendReply("Resident set size: " + o.rss + ", " + o.heapUsed + " heap used of " + o.heapTotal  + " total heap. " + (o.heapTotal - o.heapUsed) + " heap left.");
		}
		if (target === 'all') {
			this.sendReply("Calculating Total size...");
			var total = (roomSize + configSize + rmSize + cpSize + simSize + usersSize + toolsSize) || 0;
			var units = ["bytes", "K", "M", "G"];
			var converted = total;
			var unit = 0;
			while (converted > 1024) {
				converted /= 1024;
				++unit;
			}
			converted = Math.round(converted);
			this.sendReply("Total memory used: " + converted + units[unit] + " (" + total + " bytes).");
		}
		return;
	},

	bash: function (target, room, user, connection) {
		if (!user.hasConsoleAccess(connection)) {
			return this.sendReply("/bash - Access denied.");
		}

		var exec = require('child_process').exec;
		exec(target, function (error, stdout, stderr) {
			connection.sendTo(room, ("" + stdout + stderr));
		});
	},

	eval: function (target, room, user, connection) {
		if (!user.hasConsoleAccess(connection)) {
			return this.sendReply("/eval - Access denied.");
		}
		if (!this.canBroadcast()) return;

		if (!this.broadcasting) this.sendReply('||>> ' + target);
		try {
			var battle = room.battle;
			var me = user;
			this.sendReply('||<< ' + eval(target));
		} catch (e) {
			this.sendReply('||<< error: ' + e.message);
			var stack = '||' + ('' + e.stack).replace(/\n/g, '\n||');
			connection.sendTo(room, stack);
		}
	},

	evalbattle: function (target, room, user, connection) {
		if (!user.hasConsoleAccess(connection)) {
			return this.sendReply("/evalbattle - Access denied.");
		}
		if (!this.canBroadcast()) return;
		if (!room.battle) {
			return this.sendReply("/evalbattle - This isn't a battle room.");
		}

		room.battle.send('eval', target.replace(/\n/g, '\f'));
	},

	/*********************************************************
	 * Battle commands
	 *********************************************************/

	forfeit: function (target, room, user) {
		if (!room.battle) {
			return this.sendReply("There's nothing to forfeit here.");
		}
		if (!room.forfeit(user)) {
			return this.sendReply("You can't forfeit this battle.");
		}
	},

	savereplay: function (target, room, user, connection) {
		if (!room || !room.battle) return;
		var logidx = 2; // spectator log (no exact HP)
		if (room.battle.ended) {
			// If the battle is finished when /savereplay is used, include
			// exact HP in the replay log.
			logidx = 3;
		}
		var data = room.getLog(logidx).join("\n");
		var datahash = crypto.createHash('md5').update(data.replace(/[^(\x20-\x7F)]+/g, '')).digest('hex');

		LoginServer.request('prepreplay', {
			id: room.id.substr(7),
			loghash: datahash,
			p1: room.p1.name,
			p2: room.p2.name,
			format: room.format
		}, function (success) {
			if (success && success.errorip) {
				connection.popup("This server's request IP " + success.errorip + " is not a registered server.");
				return;
			}
			connection.send('|queryresponse|savereplay|' + JSON.stringify({
				log: data,
				id: room.id.substr(7)
			}));
		});
	},

	mv: 'move',
	attack: 'move',
	move: function (target, room, user) {
		if (!room.decision) return this.sendReply("You can only do this in battle rooms.");

		room.decision(user, 'choose', 'move ' + target);
	},

	sw: 'switch',
	switch: function (target, room, user) {
		if (!room.decision) return this.sendReply("You can only do this in battle rooms.");

		room.decision(user, 'choose', 'switch ' + parseInt(target, 10));
	},

	choose: function (target, room, user) {
		if (!room.decision) return this.sendReply("You can only do this in battle rooms.");

		room.decision(user, 'choose', target);
	},

	undo: function (target, room, user) {
		if (!room.decision) return this.sendReply("You can only do this in battle rooms.");

		room.decision(user, 'undo', target);
	},

	team: function (target, room, user) {
		if (!room.decision) return this.sendReply("You can only do this in battle rooms.");

		room.decision(user, 'choose', 'team ' + target);
	},

	addplayer: function (target, room, user) {
		if (!target) return this.parse('/help addplayer');

		target = this.splitTarget(target, true);
		var userid = toId(this.targetUsername);
		var targetUser = this.targetUser;
		var name = this.targetUsername;

		if (!targetUser) return this.sendReply("User " + name + " not found.");
		if (!room.joinBattle) return this.sendReply("You can only do this in battle rooms.");
		if (targetUser.can('joinbattle', null, room)) {
			return this.sendReply("" + name + " can already join battles as a Player.");
		}
		if (!this.can('joinbattle', null, room)) return;

		room.auth[targetUser.userid] = '\u2605';
		this.addModCommand("" + name  + " was promoted to Player by " + user.name + ".");
	},

	joinbattle: function (target, room, user) {
		if (!room.joinBattle) return this.sendReply("You can only do this in battle rooms.");
		if (!user.can('joinbattle', null, room)) return this.popupReply("You must be a set as a player to join a battle you didn't start. Ask a player to use /addplayer on you to join this battle.");

		room.joinBattle(user);
	},

	partbattle: 'leavebattle',
	leavebattle: function (target, room, user) {
		if (!room.leaveBattle) return this.sendReply("You can only do this in battle rooms.");

		room.leaveBattle(user);
	},

	kickbattle: function (target, room, user) {
		if (!room.leaveBattle) return this.sendReply("You can only do this in battle rooms.");

		target = this.splitTarget(target);
		var targetUser = this.targetUser;
		if (!targetUser || !targetUser.connected) {
			return this.sendReply("User " + this.targetUsername + " not found.");
		}
		if (!this.can('kick', targetUser)) return false;

		if (room.leaveBattle(targetUser)) {
			this.addModCommand("" + targetUser.name + " was kicked from a battle by " + user.name + (target ? " (" + target + ")" : ""));
		} else {
			this.sendReply("/kickbattle - User isn't in battle.");
		}
	},

	kickinactive: function (target, room, user) {
		if (room.requestKickInactive) {
			room.requestKickInactive(user);
		} else {
			this.sendReply("You can only kick inactive players from inside a room.");
		}
	},

	timer: function (target, room, user) {
		target = toId(target);
		if (room.requestKickInactive) {
			if (target === 'off' || target === 'false' || target === 'stop') {
				room.stopKickInactive(user, user.can('timer'));
			} else if (target === 'on' || target === 'true' || !target) {
				room.requestKickInactive(user, user.can('timer'));
			} else {
				this.sendReply("'" + target + "' is not a recognized timer state.");
			}
		} else {
			this.sendReply("You can only set the timer from inside a room.");
		}
	},

	autotimer: 'forcetimer',
	forcetimer: function (target, room, user) {
		target = toId(target);
		if (!this.can('autotimer')) return;
		if (target === 'off' || target === 'false' || target === 'stop') {
			Config.forcetimer = false;
			this.addModCommand("Forcetimer is now OFF: The timer is now opt-in. (set by " + user.name + ")");
		} else if (target === 'on' || target === 'true' || !target) {
			Config.forcetimer = true;
			this.addModCommand("Forcetimer is now ON: All battles will be timed. (set by " + user.name + ")");
		} else {
			this.sendReply("'" + target + "' is not a recognized forcetimer setting.");
		}
	},

	forcetie: 'forcewin',
	forcewin: function (target, room, user) {
		if (!this.can('forcewin')) return false;
		if (!room.battle) {
			this.sendReply("/forcewin - This is not a battle room.");
			return false;
		}

		room.battle.endType = 'forced';
		if (!target) {
			room.battle.tie();
			this.logModCommand(user.name + " forced a tie.");
			return false;
		}
		target = Users.get(target);
		if (target) target = target.userid;
		else target = '';

		if (target) {
			room.battle.win(target);
			this.logModCommand(user.name + " forced a win for " + target + ".");
		}
	},

	/*********************************************************
	 * Challenging and searching commands
	 *********************************************************/

	cancelsearch: 'search',
	search: function (target, room, user) {
		if (target) {
			if (Config.pmmodchat) {
				var userGroup = user.group;
				if (Config.groupsranking.indexOf(userGroup) < Config.groupsranking.indexOf(Config.pmmodchat)) {
					var groupName = Config.groups[Config.pmmodchat].name || Config.pmmodchat;
					this.popupReply("Because moderated chat is set, you must be of rank " + groupName + " or higher to search for a battle.");
					return false;
				}
			}
			Rooms.global.searchBattle(user, target);
		} else {
			Rooms.global.cancelSearch(user);
		}
	},

	chall: 'challenge',
	challenge: function (target, room, user, connection) {
		target = this.splitTarget(target);
		var targetUser = this.targetUser;
		if (!targetUser || !targetUser.connected) {
			return this.popupReply("The user '" + this.targetUsername + "' was not found.");
		}
		if (targetUser.blockChallenges && !user.can('bypassblocks', targetUser)) {
			return this.popupReply("The user '" + this.targetUsername + "' is not accepting challenges right now.");
		}
		if (Config.pmmodchat) {
			var userGroup = user.group;
			if (Config.groupsranking.indexOf(userGroup) < Config.groupsranking.indexOf(Config.pmmodchat)) {
				var groupName = Config.groups[Config.pmmodchat].name || Config.pmmodchat;
				this.popupReply("Because moderated chat is set, you must be of rank " + groupName + " or higher to challenge users.");
				return false;
			}
		}
		user.prepBattle(target, 'challenge', connection, function (result) {
			if (result) user.makeChallenge(targetUser, target);
		});
	},

	bch: 'blockchallenges',
	blockchall: 'blockchallenges',
	blockchalls: 'blockchallenges',
	blockchallenges: function (target, room, user) {
		if (user.blockChallenges) return this.sendReply("You are already blocking challenges!");
		user.blockChallenges = true;
		this.sendReply("You are now blocking all incoming challenge requests.");
	},

	unbch: 'allowchallenges',
	unblockchall: 'allowchallenges',
	unblockchalls: 'allowchallenges',
	unblockchallenges: 'allowchallenges',
	unblockchall: 'allowchallenges',
	allowchall: 'allowchallenges',
	allowchallenges: function (target, room, user) {
		if (!user.blockChallenges) return this.sendReply("You are already available for challenges!");
		user.blockChallenges = false;
		this.sendReply("You are available for challenges from now on.");
	},

	cchall: 'cancelChallenge',
	cancelchallenge: function (target, room, user) {
		user.cancelChallengeTo(target);
	},

	accept: function (target, room, user, connection) {
		var userid = toId(target);
		var format = '';
		if (user.challengesFrom[userid]) format = user.challengesFrom[userid].format;
		if (!format) {
			this.popupReply(target + " cancelled their challenge before you could accept it.");
			return false;
		}
		user.prepBattle(format, 'challenge', connection, function (result) {
			if (result) user.acceptChallengeFrom(userid);
		});
	},

	reject: function (target, room, user) {
		user.rejectChallengeFrom(toId(target));
	},

	saveteam: 'useteam',
	utm: 'useteam',
	useteam: function (target, room, user) {
		user.team = target;
	},

	/*********************************************************
	 * Low-level
	 *********************************************************/

	cmd: 'query',
	query: function (target, room, user, connection) {
		// Avoid guest users to use the cmd errors to ease the app-layer attacks in emergency mode
		var trustable = (!Config.emergency || (user.named && user.registered));
		if (Config.emergency && ResourceMonitor.countCmd(connection.ip, user.name)) return false;
		var spaceIndex = target.indexOf(' ');
		var cmd = target;
		if (spaceIndex > 0) {
			cmd = target.substr(0, spaceIndex);
			target = target.substr(spaceIndex + 1);
		} else {
			target = '';
		}
		if (cmd === 'userdetails') {
			var targetUser = Users.get(target);
			if (!trustable || !targetUser) {
				connection.send('|queryresponse|userdetails|' + JSON.stringify({
					userid: toId(target),
					rooms: false
				}));
				return false;
			}
			var roomList = {};
			for (var i in targetUser.roomCount) {
				if (i === 'global') continue;
				var targetRoom = Rooms.get(i);
				if (!targetRoom || targetRoom.isPrivate) continue;
				var roomData = {};
				if (targetRoom.battle) {
					var battle = targetRoom.battle;
					roomData.p1 = battle.p1 ? ' ' + battle.p1 : '';
					roomData.p2 = battle.p2 ? ' ' + battle.p2 : '';
				}
				roomList[i] = roomData;
			}
			if (!targetUser.roomCount['global']) roomList = false;
			var userdetails = {
				userid: targetUser.userid,
				avatar: targetUser.avatar,
				rooms: roomList
			};
			connection.send('|queryresponse|userdetails|' + JSON.stringify(userdetails));
		} else if (cmd === 'roomlist') {
			if (!trustable) return false;
			connection.send('|queryresponse|roomlist|' + JSON.stringify({
				rooms: Rooms.global.getRoomList(target)
			}));
		} else if (cmd === 'rooms') {
			if (!trustable) return false;
			connection.send('|queryresponse|rooms|' + JSON.stringify(
				Rooms.global.getRooms(user)
			));
		}
	},

	trn: function (target, room, user, connection) {
		var commaIndex = target.indexOf(',');
		var targetName = target;
		var targetAuth = false;
		var targetToken = '';
		if (commaIndex >= 0) {
			targetName = target.substr(0, commaIndex);
			target = target.substr(commaIndex + 1);
			commaIndex = target.indexOf(',');
			targetAuth = target;
			if (commaIndex >= 0) {
				targetAuth = !!parseInt(target.substr(0, commaIndex), 10);
				targetToken = target.substr(commaIndex + 1);
			}
		}
		user.rename(targetName, targetToken, targetAuth, connection);
	}

};<|MERGE_RESOLUTION|>--- conflicted
+++ resolved
@@ -193,21 +193,6 @@
 		return this.sendReply("You are no longer blocking private messages.");
 	},
 
-<<<<<<< HEAD
-=======
-	idle: 'away',
-	away: function (target, room, user) {
-		this.parse('/blockchallenges');
-		this.parse('/blockpms ' + target);
-	},
-
-	unaway: 'back',
-	back: function () {
-		this.parse('/unblockpms');
-		this.parse('/unblockchallenges');
-	},
-
->>>>>>> 73616603
 	makechatroom: function (target, room, user) {
 		if (!this.can('makeroom')) return;
 
