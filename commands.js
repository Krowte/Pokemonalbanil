/**
 * System commands
 * Pokemon Showdown - http://pokemonshowdown.com/
 *
 * These are system commands - commands required for Pokemon Showdown
 * to run. A lot of these are sent by the client.
 *
 * If you'd like to modify commands, please go to config/commands.js,
 * which also teaches you how to use commands.
 *
 * @license MIT license
 */

var crypto = require('crypto');
var fs = require('fs');

const MAX_REASON_LENGTH = 300;

var commands = exports.commands = {

	version: function (target, room, user) {
		if (!this.canBroadcast()) return;
		this.sendReplyBox("Server version: <b>" + CommandParser.package.version + "</b>");
	},

	me: function (target, room, user, connection) {
		// By default, /me allows a blank message
		if (target) target = this.canTalk(target);
		if (!target) return;

		return '/me ' + target;
	},

	mee: function (target, room, user, connection) {
		// By default, /mee allows a blank message
		if (target) target = this.canTalk(target);
		if (!target) return;

		return '/mee ' + target;
	},

	avatar: function (target, room, user) {
		if (!target) return this.parse('/avatars');
		var parts = target.split(',');
		var avatar = parseInt(parts[0]);
		if (!avatar || avatar > 294 || avatar < 1) {
			if (!parts[1]) {
				this.sendReply("Invalid avatar.");
			}
			return false;
		}

		user.avatar = avatar;
		if (!parts[1]) {
			this.sendReply("Avatar changed to:\n" +
				'|raw|<img src="//play.pokemonshowdown.com/sprites/trainers/' + avatar + '.png" alt="" width="80" height="80" />');
		}
	},

	logout: function (target, room, user) {
		user.resetName();
	},

	requesthelp: 'report',
	report: function (target, room, user) {
		this.sendReply("Use the Help room.");
	},

	r: 'reply',
	reply: function (target, room, user) {
		if (!target) return this.parse('/help reply');
		if (!user.lastPM) {
			return this.sendReply("No one has PMed you yet.");
		}
		return this.parse('/msg ' + (user.lastPM || '') + ', ' + target);
	},

	pm: 'msg',
	whisper: 'msg',
	w: 'msg',
	msg: function (target, room, user, connection) {
		if (!target) return this.parse('/help msg');
		target = this.splitTarget(target);
		var targetUser = this.targetUser;
		if (!target) {
			this.sendReply("You forgot the comma.");
			return this.parse('/help msg');
		}
		if (!targetUser || !targetUser.connected) {
			if (targetUser && !targetUser.connected) {
				this.popupReply("User " + this.targetUsername + " is offline.");
			} else if (!target) {
				this.popupReply("User " + this.targetUsername + " not found. Did you forget a comma?");
			} else {
				this.popupReply("User "  + this.targetUsername + " not found. Did you misspell their name?");
			}
			return this.parse('/help msg');
		}

		if (Config.modchat.pm) {
			var userGroup = user.group;
			if (Config.groups.bySymbol[userGroup].rank < Config.groups.bySymbol[Config.modchat.pm].rank) {
				var groupName = Config.groups.bySymbol[Config.modchat.pm].name || Config.modchat.pm;
				this.popupReply("Because moderated chat is set, you must be of rank " + groupName + " or higher to PM users.");
				return false;
			}
		}

		if (user.locked && !targetUser.can('lock')) {
			return this.popupReply("You can only private message members of the moderation team (users marked by " + Users.getGroupsThatCan('lock').join(", ") + ") when locked.");
		}
		if (targetUser.locked && !user.can('lock')) {
			return this.popupReply("This user is locked and cannot PM.");
		}
		if (targetUser.ignorePMs && !user.can('lock')) {
			if (!targetUser.can('lock')) {
				return this.popupReply("This user is blocking Private Messages right now.");
			} else if (targetUser.can('bypassall')) {
				return this.popupReply("This " + (Config.groups.bySymbol[targetUser.group].name || "Administrator") + " is too busy to answer Private Messages right now. Please contact a different staff member.");
			}
		}

		target = this.canTalk(target, null);
		if (!target) return false;

		if (target.charAt(0) === '/' && target.charAt(1) !== '/') {
			// PM command
			var innerCmdIndex = target.indexOf(' ');
			var innerCmd = (innerCmdIndex >= 0 ? target.slice(1, innerCmdIndex) : target.slice(1));
			var innerTarget = (innerCmdIndex >= 0 ? target.slice(innerCmdIndex + 1) : '');
			switch (innerCmd) {
			case 'me':
			case 'announce':
				break;
			case 'invite':
<<<<<<< HEAD
				var targetRoomid = toId(target.substr(8));
				if (targetRoomid === 'global') return false;

				var targetRoom = Rooms.search(targetRoomid);
				if (!targetRoom) return connection.send('|pm|' + user.getIdentity() + '|' + targetUser.getIdentity() + '|/text The room "' + targetRoomid + '" does not exist.');
				if (targetRoom.staffRoom && !targetUser.can('staff')) return connection.send('|pm|' + user.getIdentity() + '|' + targetUser.getIdentity() + '|/text User "' + this.targetUsername + '" requires global auth to join room "' + targetRoom.id + '".');
				if (targetRoom.isPrivate && targetRoom.modjoin && targetRoom.auth) {
					if (Config.groups.bySymbol[targetRoom.auth[targetUser.userid] || Config.groups.default[targetRoom.type + 'Room']].rank < Config.groups.bySymbol[targetRoom.modjoin].rank || !targetUser.can('bypassall')) {
						return connection.send('|pm|' + user.getIdentity() + '|' + targetUser.getIdentity() + '|/text The room "' + targetRoomid + '" does not exist.');
=======
				var targetRoom = Rooms.search(innerTarget);
				if (!targetRoom || targetRoom === Rooms.global) return connection.send('|pm|' + user.getIdentity() + '|' + targetUser.getIdentity() + '|/text The room "' + innerTarget + '" does not exist.');
				if (targetRoom.staffRoom && !targetUser.isStaff) return connection.send('|pm|' + user.getIdentity() + '|' + targetUser.getIdentity() + '|/text User "' + this.targetUsername + '" requires global auth to join room "' + targetRoom.id + '".');
				if (targetRoom.isPrivate === true && targetRoom.modjoin && targetRoom.auth) {
					if (Config.groupsranking.indexOf(targetRoom.auth[targetUser.userid] || ' ') < Config.groupsranking.indexOf(targetRoom.modjoin) && !targetUser.can('bypassall')) {
						return connection.send('|pm|' + user.getIdentity() + '|' + targetUser.getIdentity() + '|/text The room "' + innerTarget + '" does not exist.');
>>>>>>> 49936405
					}
				}

				target = '/invite ' + targetRoom.id;
				break;
			default:
				return connection.send('|pm|' + user.getIdentity() + '|' + targetUser.getIdentity() + "|/text The command '/" + innerCmd + "' was unrecognized or unavailable in private messages. To send a message starting with '/" + innerCmd + "', type '//" + innerCmd + "'.");
			}
		}

		var message = '|pm|' + user.getIdentity() + '|' + targetUser.getIdentity() + '|' + target;
		user.send(message);
		if (targetUser !== user) targetUser.send(message);
		targetUser.lastPM = user.userid;
		user.lastPM = targetUser.userid;
	},

	blockpm: 'ignorepms',
	blockpms: 'ignorepms',
	ignorepm: 'ignorepms',
	ignorepms: function (target, room, user) {
		if (user.ignorePMs) return this.sendReply("You are already blocking Private Messages!");
		if (user.can('lock') && !user.can('bypassall')) return this.sendReply("You are not allowed to block Private Messages.");
		user.ignorePMs = true;
		return this.sendReply("You are now blocking Private Messages.");
	},

	unblockpm: 'unignorepms',
	unblockpms: 'unignorepms',
	unignorepm: 'unignorepms',
	unignorepms: function (target, room, user) {
		if (!user.ignorePMs) return this.sendReply("You are not blocking Private Messages!");
		user.ignorePMs = false;
		return this.sendReply("You are no longer blocking Private Messages.");
	},

	makechatroom: function (target, room, user) {
		if (!this.can('makeroom')) return;
		var id = toId(target);
		if (!id) return this.parse('/help makechatroom');
		if (Rooms.rooms[id]) return this.sendReply("The room '" + target + "' already exists.");
		if (Rooms.global.addChatRoom(target)) {
			return this.sendReply("The room '" + target + "' was created.");
		}
		return this.sendReply("An error occurred while trying to create the room '" + target + "'.");
	},

	deregisterchatroom: function (target, room, user) {
		if (!this.can('makeroom')) return;
		var id = toId(target);
		if (!id) return this.parse('/help deregisterchatroom');
		var targetRoom = Rooms.search(id);
		if (!targetRoom) return this.sendReply("The room '" + target + "' doesn't exist.");
		target = targetRoom.title || targetRoom.id;
		if (Rooms.global.deregisterChatRoom(id)) {
			this.sendReply("The room '" + target + "' was deregistered.");
			this.sendReply("It will be deleted as of the next server restart.");
			return;
		}
		return this.sendReply("The room '" + target + "' isn't registered.");
	},

	hideroom: 'privateroom',
	hiddenroom: 'privateroom',
	privateroom: function (target, room, user, connection, cmd) {
		var setting;
		switch (cmd) {
		case 'privateroom':
			if (!this.can('makeroom')) return;
			setting = true;
			break;
		default:
			if (!this.can('privateroom', room)) return;
			if (room.isPrivate === true) {
				if (this.can('makeroom'))
					this.sendReply("This room is a secret room. Use /privateroom to toggle instead.");
				return;
			}
			setting = 'hidden';
			break;
		}

		if (target === 'off') {
			delete room.isPrivate;
			this.addModCommand("" + user.name + " made this room public.");
			if (room.chatRoomData) {
				delete room.chatRoomData.isPrivate;
				Rooms.global.writeChatRoomData();
			}
		} else {
			room.isPrivate = setting;
			this.addModCommand("" + user.name + " made this room " + (setting === true ? 'secret' : setting) + ".");
			if (room.chatRoomData) {
				room.chatRoomData.isPrivate = setting;
				Rooms.global.writeChatRoomData();
			}
		}
	},

	modjoin: function (target, room, user) {
		if (!this.can('privateroom', room)) return;
		if (target === 'off' || target === 'false') {
			delete room.modjoin;
			this.addModCommand("" + user.name + " turned off modjoin.");
			if (room.chatRoomData) {
				delete room.chatRoomData.modjoin;
				Rooms.global.writeChatRoomData();
			}
		} else {
<<<<<<< HEAD
			if (Config.groups[room.auth ? room.type + 'Room' : 'global'][target]) {
				room.modjoin = target;
				this.addModCommand("" + user.name + " set modjoin to " + target + ".");
			} else if (target === 'on' || target === 'true' || !target) {
=======
			if ((target === 'on' || target === 'true' || !target) || !user.can('privateroom')) {
>>>>>>> 49936405
				room.modjoin = true;
				this.addModCommand("" + user.name + " turned on modjoin.");
			} else if (target in Config.groups) {
				room.modjoin = target;
				this.addModCommand("" + user.name + " set modjoin to " + target + ".");
			} else {
				this.sendReply("Unrecognized modjoin setting.");
				return false;
			}
			if (room.chatRoomData) {
				room.chatRoomData.modjoin = room.modjoin;
				Rooms.global.writeChatRoomData();
			}
			if (!room.modchat) this.parse('/modchat ' + Config.groups.default[room.type + 'Room']);
			if (!room.isPrivate) this.parse('/hiddenroom');
		}
	},

	officialchatroom: 'officialroom',
	officialroom: function (target, room, user) {
		if (!this.can('makeroom')) return;
		if (!room.chatRoomData) {
			return this.sendReply("/officialroom - This room can't be made official");
		}
		if (target === 'off') {
			delete room.isOfficial;
			this.addModCommand("" + user.name + " made this chat room unofficial.");
			delete room.chatRoomData.isOfficial;
			Rooms.global.writeChatRoomData();
		} else {
			room.isOfficial = true;
			this.addModCommand("" + user.name + " made this chat room official.");
			room.chatRoomData.isOfficial = true;
			Rooms.global.writeChatRoomData();
		}
	},

	roomdesc: function (target, room, user) {
		if (!target) {
			if (!this.canBroadcast()) return;
			var re = /(https?:\/\/(([-\w\.]+)+(:\d+)?(\/([\w/_\.]*(\?\S+)?)?)?))/g;
			if (!room.desc) return this.sendReply("This room does not have a description set.");
			this.sendReplyBox("The room description is: " + room.desc.replace(re, '<a href="$1">$1</a>'));
			return;
		}
		if (!this.can('roomdesc', room)) return false;
		if (target.length > 80) return this.sendReply("Error: Room description is too long (must be at most 80 characters).");
		var normalizedTarget = ' ' + target.toLowerCase().replace('[^a-zA-Z0-9]+', ' ').trim() + ' ';

		if (normalizedTarget.indexOf(' welcome ') >= 0) {
			return this.sendReply("Error: Room description must not contain the word 'welcome'.");
		}
		if (normalizedTarget.slice(0, 9) === ' discuss ') {
			return this.sendReply("Error: Room description must not start with the word 'discuss'.");
		}
		if (normalizedTarget.slice(0, 12) === ' talk about ' || normalizedTarget.slice(0, 17) === ' talk here about ') {
			return this.sendReply("Error: Room description must not start with the phrase 'talk about'.");
		}

		room.desc = target;
		this.sendReply("(The room description is now: " + target + ")");

		this.privateModCommand("(" + user.name + " changed the roomdesc to: \"" + target + "\".)");

		if (room.chatRoomData) {
			room.chatRoomData.desc = room.desc;
			Rooms.global.writeChatRoomData();
		}
	},

	roomintro: function (target, room, user) {
		if (!target) {
			if (!this.canBroadcast()) return;
			if (!room.introMessage) return this.sendReply("This room does not have an introduction set.");
			this.sendReplyBox(room.introMessage);
			if (!this.broadcasting && user.can('roomintro', room)) {
				this.sendReply("Source:");
				this.sendReplyBox('<code>' + Tools.escapeHTML(room.introMessage) + '</code>');
			}
			return;
		}
		if (!this.can('roomintro', room)) return false;
		if (!this.canHTML(target)) return;
		if (!/</.test(target)) {
			// not HTML, do some simple URL linking
			var re = /(https?:\/\/(([-\w\.]+)+(:\d+)?(\/([\w/_\.]*(\?\S+)?)?)?))/g;
			target = target.replace(re, '<a href="$1">$1</a>');
		}

		if (!target.trim()) target = '';
		room.introMessage = target;
		this.sendReply("(The room introduction has been changed to:)");
		this.sendReplyBox(target);

		this.privateModCommand("(" + user.name + " changed the roomintro.)");

		if (room.chatRoomData) {
			room.chatRoomData.introMessage = room.introMessage;
			Rooms.global.writeChatRoomData();
		}
	},

	roomalias: function (target, room, user) {
		if (!room.chatRoomData) return this.sendReply("This room isn't designed for aliases.");
		if (!target) {
			if (!room.chatRoomData.aliases || !room.chatRoomData.aliases.length) return this.sendReplyBox("This room does not have any aliases.");
			return this.sendReplyBox("This room has the following aliases: " + room.chatRoomData.aliases.join(", ") + "");
		}
		if (!this.can('setalias')) return false;
		var alias = toId(target);
		if (!alias.length) return this.sendReply("Only alphanumeric characters are valid in an alias.");
		if (Rooms.get(alias) || Rooms.aliases[alias]) return this.sendReply("You cannot set an alias to an existing room or alias.");

		this.privateModCommand("(" + user.name + " added the room alias '" + target + "'.)");

		if (!room.chatRoomData.aliases) room.chatRoomData.aliases = [];
		room.chatRoomData.aliases.push(alias);
		Rooms.aliases[alias] = room;
		Rooms.global.writeChatRoomData();
	},

	removeroomalias: function (target, room, user) {
		if (!room.chatRoomData) return this.sendReply("This room isn't designed for aliases.");
		if (!room.chatRoomData.aliases) return this.sendReply("This room does not have any aliases.");
		if (!this.can('setalias')) return false;
		var alias = toId(target);
		if (!alias.length || !Rooms.aliases[alias]) return this.sendReply("Please specify an existing alias.");
		if (Rooms.aliases[alias] !== room) return this.sendReply("You may only remove an alias from the current room.");

		this.privateModCommand("(" + user.name + " removed the room alias '" + target + "'.)");

		var aliasIndex = room.chatRoomData.aliases.indexOf(alias);
		if (aliasIndex >= 0) {
			room.chatRoomData.aliases.splice(aliasIndex, 1);
			delete Rooms.aliases[alias];
			Rooms.global.writeChatRoomData();
		}
	},

	roomdemote: 'roompromote',
	roompromote: function (target, room, user, connection, cmd) {
		if (!target) return this.parse('/help roompromote');

		target = this.splitTarget(target, true);
		var targetUser = this.targetUser;
		var userid = toId(this.targetUsername);
		var name = targetUser ? targetUser.name : this.targetUsername;

		if (!userid) return this.parse('/help roompromote');
		if (!targetUser && (!room.auth || !room.auth[userid])) {
			return this.sendReply("User '" + name + "' is offline and unauthed, and so can't be promoted.");
		}

		var currentGroup = ((room.auth && room.auth[userid]) || Config.groups.default[room.type + 'Room'])[0];
		var nextGroup = Config.groups.default[room.type + 'Room'];
		if (target !== 'deauth') {
			var isDemote = cmd === 'roomdemote';
			var nextGroupRank = Config.groups.bySymbol[currentGroup][room.type + 'RoomRank'] + (isDemote ? -1 : 1);
			nextGroup = target || Config.groups[room.type + 'RoomByRank'][nextGroupRank] || (isDemote ? Config.groups.default[room.type + 'Room'] : Config.groups[room.type + 'RoomByRank'].slice(-1)[0]);
		}
		if (!Config.groups.bySymbol[nextGroup]) {
			return this.sendReply("Group '" + nextGroup + "' does not exist.");
		}
		if (!Config.groups[room.type + 'Room'][nextGroup]) {
			return this.sendReply("Group '" + nextGroup + "' does not exist as a room rank.");
		}

		if (!room.auth && nextGroup !== Config.groups[room.type + 'RoomByRank'].slice(-1)[0]) {
			this.sendReply("/roompromote - This room isn't designed for per-room moderation");
			return this.sendReply("Before setting room auth, you need to set it up with /room" + Config.groups.bySymbol[Config.groups[room.type + 'RoomByRank'].slice(-1)[0]].id);
		}

		var groupName = Config.groups.bySymbol[nextGroup].name || "regular user";
		if (currentGroup === nextGroup) {
			return this.sendReply("User '" + name + "' is already a " + groupName + " in this room.");
		}
		if (!user.can('makeroom')) {
			if (!user.can('roompromote', currentGroup, room)) {
				return this.sendReply("/" + cmd + " - Access denied for removing " + ((Config.groups.bySymbol[currentGroup] ? Config.groups.bySymbol[currentGroup].name : "an undefined group") || "regular user") + ".");
			}
			if (!user.can('roompromote', nextGroup, room)) {
				return this.sendReply("/" + cmd + " - Access denied for giving " + groupName + ".");
			}
		}

		if (!room.auth) room.auth = room.chatRoomData.auth = {};
		if (nextGroup === Config.groups.default[room.type + 'Room']) {
			delete room.auth[userid];
		} else {
			room.auth[userid] = nextGroup;
		}

		if (Config.groups.bySymbol[nextGroup].rank < Config.groups.bySymbol[currentGroup].rank) {
			this.privateModCommand("(" + name + " was demoted to Room " + groupName + " by " + user.name + ".)");
			if (targetUser && Rooms.rooms[room.id].users[targetUser.userid]) targetUser.popup("You were demoted to Room " + groupName + " by " + user.name + ".");
		} else if (nextGroup === '#') {
			this.addModCommand("" + name + " was promoted to " + groupName + " by " + user.name + ".");
		} else {
			this.addModCommand("" + name + " was promoted to Room " + groupName + " by " + user.name + ".");
		}

		if (targetUser) targetUser.updateIdentity();
		if (room.chatRoomData) Rooms.global.writeChatRoomData();
	},

	roomauth: function (target, room, user, connection) {
		var targetRoom = room;
		if (target) targetRoom = Rooms.search(target);
		if (!targetRoom || (targetRoom !== room && targetRoom.modjoin && !user.can('bypassall'))) return this.sendReply("The room '" + target + "' does not exist.");
		if (!targetRoom.auth) return this.sendReply("/roomauth - The room '" + (targetRoom.title ? targetRoom.title : target) + "' isn't designed for per-room moderation and therefore has no auth list.");

		var rankLists = {};
		for (var u in targetRoom.auth) {
			if (!rankLists[targetRoom.auth[u]]) rankLists[targetRoom.auth[u]] = [];
			rankLists[targetRoom.auth[u]].push(u);
		}

		var buffer = [];
		Object.keys(rankLists).sort(function (a, b) {
			return (Config.groups.bySymbol[b] || {rank: 0}).rank - (Config.groups.bySymbol[a] || {rank: 0}).rank;
		}).forEach(function (r) {
			buffer.push((Config.groups.bySymbol[r] ? Config.groups.bySymbol[r].name + "s (" + r + ")" : r) + ":\n" + rankLists[r].sort().join(", "));
		});

		if (!buffer.length) {
			connection.popup("The room '" + targetRoom.title + "' has no auth.");
			return;
		}
		if (targetRoom !== room) buffer.unshift("" + targetRoom.title + " room auth:");
		connection.popup(buffer.join("\n\n"));
	},

	userauth: function (target, room, user, connection) {
		var targetId = toId(target) || user.userid;
		var targetUser = Users.getExact(targetId);
		var targetUsername = (targetUser ? targetUser.name : target);

		var buffer = [];
		var innerBuffer = [];
		var group = Users.usergroups[targetId];
		if (group) {
			buffer.push('Global auth: ' + group.charAt(0));
		}
		for (var i = 0; i < Rooms.global.chatRooms.length; i++) {
			var curRoom = Rooms.global.chatRooms[i];
			if (!curRoom.auth || curRoom.isPrivate) continue;
			group = curRoom.auth[targetId];
			if (!group) continue;
			innerBuffer.push(group + curRoom.id);
		}
		if (innerBuffer.length) {
			buffer.push('Room auth: ' + innerBuffer.join(', '));
		}
		if (targetId === user.userid || user.can('makeroom')) {
			innerBuffer = [];
			for (var i = 0; i < Rooms.global.chatRooms.length; i++) {
				var curRoom = Rooms.global.chatRooms[i];
				if (!curRoom.auth || !curRoom.isPrivate) continue;
				var auth = curRoom.auth[targetId];
				if (!auth) continue;
				innerBuffer.push(auth + curRoom.id);
			}
			if (innerBuffer.length) {
				buffer.push('Private room auth: ' + innerBuffer.join(', '));
			}
		}
		if (!buffer.length) {
			buffer.push("No global or room auth.");
		}

		buffer.unshift("" + targetUsername + " user auth:");
		connection.popup(buffer.join("\n\n"));
	},

	rb: 'roomban',
	roomban: function (target, room, user, connection) {
		if (!target) return this.parse('/help roomban');
		if ((user.locked || user.mutedRooms[room.id]) && !user.can('bypassall')) return this.sendReply("You cannot do this while unable to talk.");

		target = this.splitTarget(target, true);
		var targetUser = this.targetUser;
		var name = this.targetUsername;
		var userid = toId(name);

		if (!userid || !targetUser) return this.sendReply("User '" + name + "' does not exist.");
		if (!this.can('ban', targetUser, room)) return false;
		if (!room.bannedUsers || !room.bannedIps) {
			return this.sendReply("Room bans are not meant to be used in room " + room.id + ".");
		}
		if (room.bannedUsers[userid] || room.bannedIps[targetUser.latestIp]) return this.sendReply("User " + targetUser.name + " is already banned from room " + room.id + ".");
		room.bannedUsers[userid] = true;
		for (var ip in targetUser.ips) {
			room.bannedIps[ip] = true;
		}
		targetUser.popup("" + user.name + " has banned you from the room " + room.id + "." + (target ? "\n\nReason: " + target + ""  : "") + "\n\nTo appeal the ban, PM the staff member that banned you or a room owner. If you are unsure who the room owners are, type this into any room: /roomauth " + room.id);
		this.addModCommand("" + targetUser.name + " was banned from room " + room.id + " by " + user.name + "." + (target ? " (" + target + ")" : ""));
		var alts = targetUser.getAlts();
		if (alts.length) {
			this.privateModCommand("(" + targetUser.name + "'s alts were also banned from room " + room.id + ": " + alts.join(", ") + ")");
			for (var i = 0; i < alts.length; ++i) {
				var altId = toId(alts[i]);
				this.add('|unlink|' + altId);
				room.bannedUsers[altId] = true;
				Users.getExact(altId).leaveRoom(room.id);
			}
		}
		this.add('|unlink|' + this.getLastIdOf(targetUser));
		if (!targetUser.can('bypassall')) targetUser.leaveRoom(room.id);
	},

	unroomban: 'roomunban',
	roomunban: function (target, room, user, connection) {
		if (!target) return this.parse('/help roomunban');
		if ((user.locked || user.mutedRooms[room.id]) && !user.can('bypassall')) return this.sendReply("You cannot do this while unable to talk.");

		target = this.splitTarget(target, true);
		var targetUser = this.targetUser;
		var name = this.targetUsername;
		var userid = toId(name);
		var success;

		if (!userid || !targetUser) return this.sendReply("User '" + name + "' does not exist.");
		if (!this.can('ban', targetUser, room)) return false;
		if (!room.bannedUsers || !room.bannedIps) {
			return this.sendReply("Room bans are not meant to be used in room " + room.id + ".");
		}
		if (room.bannedUsers[userid]) {
			delete room.bannedUsers[userid];
			success = true;
		}
		for (var ip in targetUser.ips) {
			if (room.bannedIps[ip]) {
				delete room.bannedIps[ip];
				success = true;
			}
		}
		if (!success) return this.sendReply("User " + targetUser.name + " is not banned from room " + room.id + ".");

		targetUser.popup("" + user.name + " has unbanned you from the room " + room.id + ".");
		this.addModCommand("" + targetUser.name + " was unbanned from room " + room.id + " by " + user.name + ".");
		var alts = targetUser.getAlts();
		if (!alts.length) return;
		for (var i = 0; i < alts.length; ++i) {
			var altId = toId(alts[i]);
			if (room.bannedUsers[altId]) delete room.bannedUsers[altId];
		}
		this.privateModCommand("(" + targetUser.name + "'s alts were also unbanned from room " + room.id + ": " + alts.join(", ") + ")");
	},

	autojoin: function (target, room, user, connection) {
		Rooms.global.autojoinRooms(user, connection);
	},

	joim: 'join',
	join: function (target, room, user, connection) {
		if (!target) return false;
		var targetRoom = Rooms.search(target);
		if (!targetRoom) {
			return connection.sendTo(target, "|noinit|nonexistent|The room '" + target + "' does not exist.");
		}
		if (targetRoom.isPrivate) {
			if (targetRoom.modjoin && !user.can('bypassall')) {
				var userGroup = user.group;
				if (targetRoom.auth) {
					if (targetRoom.isPrivate === true) {
						userGroup = Config.groups.default[room.type + 'Room'];
					}
					userGroup = targetRoom.auth[user.userid] || userGroup;
				}
				var modjoinLevel = targetRoom.modjoin !== true ? targetRoom.modjoin : targetRoom.modchat;
				if (modjoinLevel && Config.groups.bySymbol[userGroup].rank < Config.groups.bySymbol[modjoinLevel].rank) {
					return connection.sendTo(target, "|noinit|nonexistent|The room '" + target + "' does not exist.");
				}
			}
			if (!user.named) {
				return connection.sendTo(target, "|noinit|namerequired|You must have a name in order to join the room '" + target + "'.");
			}
		}

		var joinResult = user.joinRoom(targetRoom, connection);
		if (!joinResult) {
			if (joinResult === null) {
				return connection.sendTo(target, "|noinit|joinfailed|You are banned from the room '" + target + "'.");
			}
			return connection.sendTo(target, "|noinit|joinfailed|You do not have permission to join '" + target + "'.");
		}
	},

	leave: 'part',
	part: function (target, room, user, connection) {
		if (room.id === 'global') return false;
		var targetRoom = Rooms.search(target);
		if (target && !targetRoom) {
			return this.sendReply("The room '" + target + "' does not exist.");
		}
		user.leaveRoom(targetRoom || room, connection);
	},

	/*********************************************************
	 * Moderating: Punishments
	 *********************************************************/

	kick: 'warn',
	k: 'warn',
	warn: function (target, room, user) {
		if (!target) return this.parse('/help warn');
		if ((user.locked || user.mutedRooms[room.id]) && !user.can('bypassall')) return this.sendReply("You cannot do this while unable to talk.");

		target = this.splitTarget(target);
		var targetUser = this.targetUser;
		if (!targetUser || !targetUser.connected) return this.sendReply("User '" + this.targetUsername + "' does not exist.");
		if (room.isPrivate === true && room.auth) {
			return this.sendReply("You can't warn here: This is a privately-owned room not subject to global rules.");
		}
		if (!Rooms.rooms[room.id].users[targetUser.userid]) {
			return this.sendReply("User " + this.targetUsername + " is not in the room " + room.id + ".");
		}
		if (target.length > MAX_REASON_LENGTH) {
			return this.sendReply("The reason is too long. It cannot exceed " + MAX_REASON_LENGTH + " characters.");
		}
		if (!this.can('warn', targetUser, room)) return false;

		this.addModCommand("" + targetUser.name + " was warned by " + user.name + "." + (target ? " (" + target + ")" : ""));
		targetUser.send('|c|~|/warn ' + target);
		this.add('|unlink|' + this.getLastIdOf(targetUser));
	},

	redirect: 'redir',
	redir: function (target, room, user, connection) {
		if (!target) return this.parse('/help redirect');
		if ((user.locked || user.mutedRooms[room.id]) && !user.can('bypassall')) return this.sendReply("You cannot do this while unable to talk.");
		target = this.splitTarget(target);
		var targetUser = this.targetUser;
		var targetRoom = Rooms.search(target);
		if (!targetRoom) {
			return this.sendReply("The room '" + target + "' does not exist.");
		}
		if (!this.can('redirect', targetUser, room) || !this.can('redirect', targetUser, targetRoom)) return false;
		if (!targetUser || !targetUser.connected) {
			return this.sendReply("User " + this.targetUsername + " not found.");
		}
		if (Rooms.rooms[targetRoom.id].users[targetUser.userid]) {
			return this.sendReply("User " + targetUser.name + " is already in the room " + targetRoom.title + "!");
		}
		if (!Rooms.rooms[room.id].users[targetUser.userid]) {
			return this.sendReply("User " + this.targetUsername + " is not in the room " + room.id + ".");
		}
		if (targetUser.joinRoom(targetRoom.id) === false) return this.sendReply("User " + targetUser.name + " could not be joined to room " + targetRoom.title + ". They could be banned from the room.");
		var roomName = (targetRoom.isPrivate) ? "a private room" : "room " + targetRoom.title;
		this.addModCommand("" + targetUser.name + " was redirected to " + roomName + " by " + user.name + ".");
		targetUser.leaveRoom(room);
	},

	m: 'mute',
	mute: function (target, room, user) {
		if (!target) return this.parse('/help mute');
		if ((user.locked || user.mutedRooms[room.id]) && !user.can('bypassall')) return this.sendReply("You cannot do this while unable to talk.");

		target = this.splitTarget(target);
		var targetUser = this.targetUser;
		if (!targetUser) return this.sendReply("User '" + this.targetUsername + "' does not exist.");
		if (target.length > MAX_REASON_LENGTH) {
			return this.sendReply("The reason is too long. It cannot exceed " + MAX_REASON_LENGTH + " characters.");
		}
		if (!this.can('mute', targetUser, room)) return false;
		if (targetUser.mutedRooms[room.id] || targetUser.locked || !targetUser.connected) {
			var problem = " but was already " + (!targetUser.connected ? "offline" : targetUser.locked ? "locked" : "muted");
			if (!target) {
				return this.privateModCommand("(" + targetUser.name + " would be muted by " + user.name + problem + ".)");
			}
			return this.addModCommand("" + targetUser.name + " would be muted by " + user.name + problem + "." + (target ? " (" + target + ")" : ""));
		}

		targetUser.popup("" + user.name + " has muted you for 7 minutes. " + (target ? "\n\nReason: " + target : ""));
		this.addModCommand("" + targetUser.name + " was muted by " + user.name + " for 7 minutes." + (target ? " (" + target + ")" : ""));
		var alts = targetUser.getAlts();
		if (alts.length) this.privateModCommand("(" + targetUser.name + "'s alts were also muted: " + alts.join(", ") + ")");
		this.add('|unlink|' + this.getLastIdOf(targetUser));

		targetUser.mute(room.id, 7 * 60 * 1000);
	},

	hm: 'hourmute',
	hourmute: function (target, room, user) {
		if (!target) return this.parse('/help hourmute');
		if ((user.locked || user.mutedRooms[room.id]) && !user.can('bypassall')) return this.sendReply("You cannot do this while unable to talk.");

		target = this.splitTarget(target);
		var targetUser = this.targetUser;
		if (!targetUser) return this.sendReply("User '" + this.targetUsername + "' does not exist.");
		if (target.length > MAX_REASON_LENGTH) {
			return this.sendReply("The reason is too long. It cannot exceed " + MAX_REASON_LENGTH + " characters.");
		}
		if (!this.can('mute', targetUser, room)) return false;

		if (((targetUser.mutedRooms[room.id] && (targetUser.muteDuration[room.id] || 0) >= 50 * 60 * 1000) || targetUser.locked) && !target) {
			var problem = " but was already " + (!targetUser.connected ? "offline" : targetUser.locked ? "locked" : "muted");
			return this.privateModCommand("(" + targetUser.name + " would be muted by " + user.name + problem + ".)");
		}

		targetUser.popup("" + user.name + " has muted you for 60 minutes. " + (target ? "\n\nReason: " + target : ""));
		this.addModCommand("" + targetUser.name + " was muted by " + user.name + " for 60 minutes." + (target ? " (" + target + ")" : ""));
		var alts = targetUser.getAlts();
		if (alts.length) this.privateModCommand("(" + targetUser.name + "'s alts were also muted: " + alts.join(", ") + ")");
		this.add('|unlink|' + this.getLastIdOf(targetUser));

		targetUser.mute(room.id, 60 * 60 * 1000, true);
	},

	um: 'unmute',
	unmute: function (target, room, user) {
		if (!target) return this.parse('/help unmute');
		if ((user.locked || user.mutedRooms[room.id]) && !user.can('bypassall')) return this.sendReply("You cannot do this while unable to talk.");
		var targetUser = Users.get(target);
		if (!targetUser) return this.sendReply("User '" + target + "' does not exist.");
		if (!this.can('mute', targetUser, room)) return false;

		if (!targetUser.mutedRooms[room.id]) {
			return this.sendReply("" + targetUser.name + " is not muted.");
		}

		this.addModCommand("" + targetUser.name + " was unmuted by " + user.name + ".");

		targetUser.unmute(room.id);
	},

	l: 'lock',
	ipmute: 'lock',
	lock: function (target, room, user) {
		if (!target) return this.parse('/help lock');
		if ((user.locked || user.mutedRooms[room.id]) && !user.can('bypassall')) return this.sendReply("You cannot do this while unable to talk.");

		target = this.splitTarget(target);
		var targetUser = this.targetUser;
		if (!targetUser) return this.sendReply("User '" + this.targetUsername + "' does not exist.");
		if (target.length > MAX_REASON_LENGTH) {
			return this.sendReply("The reason is too long. It cannot exceed " + MAX_REASON_LENGTH + " characters.");
		}
		if (!this.can('lock', targetUser)) return false;

		if ((targetUser.locked || Users.checkBanned(targetUser.latestIp)) && !target) {
			var problem = " but was already " + (targetUser.locked ? "locked" : "banned");
			return this.privateModCommand("(" + targetUser.name + " would be locked by " + user.name + problem + ".)");
		}

		targetUser.popup("" + user.name + " has locked you from talking in chats, battles, and PMing regular users." + (target ? "\n\nReason: " + target : "") + "\n\nIf you feel that your lock was unjustified, you can still PM staff members (" + Users.getGroupsThatCan('lock', user).join(", ") + ") to discuss it" + (Config.appealUri ? " or you can appeal:\n" + Config.appealUri : ".") + "\n\nYour lock will expire in a few days.");

		this.addModCommand("" + targetUser.name + " was locked from talking by " + user.name + "." + (target ? " (" + target + ")" : ""));
		var alts = targetUser.getAlts();
		var acAccount = (targetUser.autoconfirmed !== targetUser.userid && targetUser.autoconfirmed);
		if (alts.length) {
			this.privateModCommand("(" + targetUser.name + "'s " + (acAccount ? " ac account: " + acAccount + ", " : "") + "locked alts: " + alts.join(", ") + ")");
		} else if (acAccount) {
			this.privateModCommand("(" + targetUser.name + "'s ac account: " + acAccount + ")");
		}
		this.add('|unlink|hide|' + this.getLastIdOf(targetUser));

		targetUser.lock();
	},

	unlock: function (target, room, user) {
		if (!target) return this.parse('/help unlock');
		if ((user.locked || user.mutedRooms[room.id]) && !user.can('bypassall')) return this.sendReply("You cannot do this while unable to talk.");
		if (!this.can('lock')) return false;

		var unlocked = Users.unlock(target);

		if (unlocked) {
			var names = Object.keys(unlocked);
			this.addModCommand(names.join(", ") + " " +
				((names.length > 1) ? "were" : "was") +
				" unlocked by " + user.name + ".");
		} else {
			this.sendReply("User '" + target + "' is not locked.");
		}
	},

	b: 'ban',
	ban: function (target, room, user) {
		if (!target) return this.parse('/help ban');
		if ((user.locked || user.mutedRooms[room.id]) && !user.can('bypassall')) return this.sendReply("You cannot do this while unable to talk.");

		target = this.splitTarget(target);
		var targetUser = this.targetUser;
		if (!targetUser) return this.sendReply("User '" + this.targetUsername + "' does not exist.");
		if (target.length > MAX_REASON_LENGTH) {
			return this.sendReply("The reason is too long. It cannot exceed " + MAX_REASON_LENGTH + " characters.");
		}
		if (!this.can('ban', targetUser)) return false;

		if (Users.checkBanned(targetUser.latestIp) && !target && !targetUser.connected) {
			var problem = " but was already banned";
			return this.privateModCommand("(" + targetUser.name + " would be banned by " + user.name + problem + ".)");
		}

		targetUser.popup("" + user.name + " has banned you." + (target ? "\n\nReason: " + target : "") + (Config.appealUri ? "\n\nIf you feel that your ban was unjustified, you can appeal:\n" + Config.appealUri : "") + "\n\nYour ban will expire in a few days.");

		this.addModCommand("" + targetUser.name + " was banned by " + user.name + "." + (target ? " (" + target + ")" : ""), " (" + targetUser.latestIp + ")");
		var alts = targetUser.getAlts();
		var acAccount = (targetUser.autoconfirmed !== targetUser.userid && targetUser.autoconfirmed);
		if (alts.length) {
			this.privateModCommand("(" + targetUser.name + "'s " + (acAccount ? " ac account: " + acAccount + ", " : "") + "banned alts: " + alts.join(", ") + ")");
			for (var i = 0; i < alts.length; ++i) {
				this.add('|unlink|' + toId(alts[i]));
			}
		} else if (acAccount) {
			this.privateModCommand("(" + targetUser.name + "'s ac account: " + acAccount + ")");
		}

		this.add('|unlink|hide|' + this.getLastIdOf(targetUser));
		targetUser.ban();
	},

	unban: function (target, room, user) {
		if (!target) return this.parse('/help unban');
		if ((user.locked || user.mutedRooms[room.id]) && !user.can('bypassall')) return this.sendReply("You cannot do this while unable to talk.");
		if (!this.can('ban')) return false;

		var name = Users.unban(target);

		if (name) {
			this.addModCommand("" + name + " was unbanned by " + user.name + ".");
		} else {
			this.sendReply("User '" + target + "' is not banned.");
		}
	},

	unbanall: function (target, room, user) {
		if (!this.can('rangeban')) return false;
		if ((user.locked || user.mutedRooms[room.id]) && !user.can('bypassall')) return this.sendReply("You cannot do this while unable to talk.");
		// we have to do this the hard way since it's no longer a global
		for (var i in Users.bannedIps) {
			delete Users.bannedIps[i];
		}
		for (var i in Users.lockedIps) {
			delete Users.lockedIps[i];
		}
		this.addModCommand("All bans and locks have been lifted by " + user.name + ".");
	},

	banip: function (target, room, user) {
		if ((user.locked || user.mutedRooms[room.id]) && !user.can('bypassall')) return this.sendReply("You cannot do this while unable to talk.");
		target = target.trim();
		if (!target) {
			return this.parse('/help banip');
		}
		if (!this.can('rangeban')) return false;
		if (Users.bannedIps[target] === '#ipban') return this.sendReply("The IP " + (target.charAt(target.length - 1) === '*' ? "range " : "") + target + " has already been temporarily banned.");

		Users.bannedIps[target] = '#ipban';
		this.addModCommand("" + user.name + " temporarily banned the " + (target.charAt(target.length - 1) === '*' ? "IP range" : "IP") + ": " + target);
	},

	unbanip: function (target, room, user) {
		if ((user.locked || user.mutedRooms[room.id]) && !user.can('bypassall')) return this.sendReply("You cannot do this while unable to talk.");
		target = target.trim();
		if (!target) {
			return this.parse('/help unbanip');
		}
		if (!this.can('rangeban')) return false;
		if (!Users.bannedIps[target]) {
			return this.sendReply("" + target + " is not a banned IP or IP range.");
		}
		delete Users.bannedIps[target];
		this.addModCommand("" + user.name + " unbanned the " + (target.charAt(target.length - 1) === '*' ? "IP range" : "IP") + ": " + target);
	},

	rangelock: function (target, room, user) {
		if ((user.locked || user.mutedRooms[room.id]) && !user.can('bypassall')) return this.sendReply("You cannot do this while unable to talk.");
		if (!target) return this.sendReply("Please specify a range to lock.");
		if (!this.can('rangeban')) return false;

		var isIp = (target.slice(-1) === '*' ? true : false);
		var range = (isIp ? target : Users.shortenHost(target));
		if (Users.lockedRanges[range]) return this.sendReply("The range " + range + " has already been temporarily locked.");

		Users.lockRange(range, isIp);
		this.addModCommand("" + user.name + " temporarily locked the range " + range + ".");
	},

	rangeunlock: function (target, room, user) {
		if ((user.locked || user.mutedRooms[room.id]) && !user.can('bypassall')) return this.sendReply("You cannot do this while unable to talk.");
		if (!target) return this.sendReply("Please specify a range to unlock.");
		if (!this.can('rangeban')) return false;

		var range = (target.slice(-1) === '*' ? target : Users.shortenHost(target));
		if (!Users.lockedRanges[range]) return this.sendReply("The range " + range + " is not locked.");

		Users.unlockRange(range);
		this.addModCommand("" + user.name + " unlocked the range " + range + ".");
	},

	/*********************************************************
	 * Moderating: Other
	 *********************************************************/

	mn: 'modnote',
	modnote: function (target, room, user, connection) {
		if (!target) return this.parse('/help modnote');
		if ((user.locked || user.mutedRooms[room.id]) && !user.can('bypassall')) return this.sendReply("You cannot do this while unable to talk.");

		if (target.length > MAX_REASON_LENGTH) {
			return this.sendReply("The note is too long. It cannot exceed " + MAX_REASON_LENGTH + " characters.");
		}
		if (!this.can('staff', room)) return false;
		return this.privateModCommand("(" + user.name + " notes: " + target + ")");
	},

	globaldemote: 'promote',
	globalpromote: 'promote',
	demote: 'promote',
	promote: function (target, room, user, connection, cmd) {
		if (!target) return this.parse('/help promote');

		target = this.splitTarget(target, true);
		var targetUser = this.targetUser;
		var userid = toId(this.targetUsername);
		var name = targetUser ? targetUser.name : this.targetUsername;

		if (!userid) return this.parse('/help promote');

		var currentGroup = ((targetUser && targetUser.group) || Users.usergroups[userid] || Config.groups.default.global)[0];
		var nextGroup = Config.groups.default.global;
		if (target !== 'deauth') {
			var isDemote = cmd === 'demote';
			var nextGroupRank = Config.groups.bySymbol[currentGroup].globalRank + (isDemote ? -1 : 1);
			nextGroup = target || Config.groups.globalByRank[nextGroupRank] || (isDemote ? Config.groups.default.global : Config.groups.globalByRank.slice(-1)[0]);
		}
		if (!Config.groups.bySymbol[nextGroup]) {
			return this.sendReply("Group '" + nextGroup + "' does not exist.");
		}
		if (!Config.groups.global[nextGroup]) {
			return this.sendReply("Group '" + nextGroup + "' does not exist as a global rank.");
		}

		var groupName = Config.groups.bySymbol[nextGroup].name || "regular user";
		if (currentGroup === nextGroup) {
			return this.sendReply("User '" + name + "' is already a " + groupName);
		}
		if (!user.can('promote', currentGroup)) {
			return this.sendReply("/" + cmd + " - Access denied for removing " + (Config.groups.bySymbol[currentGroup].name || "regular user") + ".");
		}
		if (!user.can('promote', nextGroup)) {
			return this.sendReply("/" + cmd + " - Access denied for giving " + groupName + ".");
		}

		if (!Users.setOfflineGroup(name, nextGroup)) {
			return this.sendReply("/promote - WARNING: This user is offline and could be unregistered. Use /forcepromote if you're sure you want to risk it.");
		}

		if (Config.groups.bySymbol[nextGroup].rank < Config.groups.bySymbol[currentGroup].rank) {
			this.privateModCommand("(" + name + " was demoted to " + groupName + " by " + user.name + ".)");
			if (targetUser) targetUser.popup("You were demoted to " + groupName + " by " + user.name + ".");
		} else {
			this.addModCommand("" + name + " was promoted to " + groupName + " by " + user.name + ".");
		}

		if (targetUser) targetUser.updateIdentity();
	},

	forcepromote: function (target, room, user) {
		// warning: never document this command in /help
		if (!this.can('forcepromote')) return false;
		target = this.splitTarget(target, true);
		var name = this.targetUsername;

		var nextGroupRank = Config.groups.bySymbol[Config.groups.default.global].globalRank + 1;
		var nextGroup = target || Config.groups.globalByRank[nextGroupRank] || Config.groups.globalByRank.slice(-1)[0];
		if (!Config.groups.bySymbol[nextGroup]) {
			return this.sendReply("Group '" + nextGroup + "' does not exist.");
		}
		if (!Config.groups.global[nextGroup]) {
			return this.sendReply("Group '" + nextGroup + "' does not exist as a global rank.");
		}

		if (!Users.setOfflineGroup(name, nextGroup, true)) {
			return this.sendReply("/forcepromote - Don't forcepromote unless you have to.");
		}

		this.addModCommand("" + name + " was promoted to " + (Config.groups.bySymbol[nextGroup].name || "regular user") + " by " + user.name + ".");
	},

	deauth: function (target, room, user) {
		return this.parse('/demote ' + target + ', deauth');
	},

	deroomauth: 'roomdeauth',
	roomdeauth: function (target, room, user) {
		return this.parse('/roomdemote ' + target + ', deauth');
	},

	modchat: function (target, room, user) {
		if (!target) return this.sendReply("Moderated chat is currently set to: " + room.modchat);
		if ((user.locked || user.mutedRooms[room.id]) && !user.can('bypassall')) return this.sendReply("You cannot do this while unable to talk.");
		if (!this.can('modchat', room)) return false;

		var roomType = room.auth ? room.type + 'Room' : 'global';
		if (room.modchat && Config.groups[roomType][room.modchat] && Config.groups.bySymbol[room.modchat][roomType + 'Rank'] > 1 && !user.can('modchatall', room)) {
			return this.sendReply("/modchat - Access denied for removing a setting higher than " + Config.groups[roomType + 'ByRank'][1] + ".");
		}

		target = target.toLowerCase();
		var currentModchat = room.modchat;
		switch (target) {
		case 'off':
		case 'false':
		case 'no':
		case ' ':
			room.modchat = false;
			break;
		case 'ac':
		case 'autoconfirmed':
			room.modchat = 'autoconfirmed';
			break;
		default:
			if (Config.groups.byId[target]) target = Config.groups.byId[target];
			if (!Config.groups[roomType][target]) return this.parse('/help modchat');
			if (Config.groups.bySymbol[target][roomType + 'Rank'] > 1 && !user.can('modchatall', room)) {
				return this.sendReply("/modchat - Access denied for setting higher than " + Config.groups[roomType + 'ByRank'][1] + ".");
			}
			room.modchat = target;
			break;
		}
		if (currentModchat === room.modchat) {
			return this.sendReply("Modchat is already set to " + currentModchat + ".");
		}
		if (!room.modchat) {
			this.add("|raw|<div class=\"broadcast-blue\"><b>Moderated chat was disabled!</b><br />Anyone may talk now.</div>");
		} else {
			var modchat = Tools.escapeHTML(room.modchat);
			this.add("|raw|<div class=\"broadcast-red\"><b>Moderated chat was set to " + modchat + "!</b><br />Only users of rank " + modchat + " and higher can talk.</div>");
		}
		this.logModCommand(user.name + " set modchat to " + room.modchat);

		if (room.chatRoomData) {
			room.chatRoomData.modchat = room.modchat;
			Rooms.global.writeChatRoomData();
		}
	},

	declare: function (target, room, user) {
		if (!target) return this.parse('/help declare');
		if (!this.can('declare', room)) return false;

		if (!this.canTalk()) return;

		this.add('|raw|<div class="broadcast-blue"><b>' + Tools.escapeHTML(target) + '</b></div>');
		this.logModCommand(user.name + " declared " + target);
	},

	htmldeclare: function (target, room, user) {
		if (!target) return this.parse('/help htmldeclare');
		if (!this.can('gdeclare', room)) return false;

		if (!this.canTalk()) return;

		this.add('|raw|<div class="broadcast-blue"><b>' + target + '</b></div>');
		this.logModCommand(user.name + " declared " + target);
	},

	gdeclare: 'globaldeclare',
	globaldeclare: function (target, room, user) {
		if (!target) return this.parse('/help globaldeclare');
		if (!this.can('gdeclare')) return false;

		for (var id in Rooms.rooms) {
			if (id !== 'global') Rooms.rooms[id].addRaw('<div class="broadcast-blue"><b>' + target + '</b></div>');
		}
		this.logModCommand(user.name + " globally declared " + target);
	},

	cdeclare: 'chatdeclare',
	chatdeclare: function (target, room, user) {
		if (!target) return this.parse('/help chatdeclare');
		if (!this.can('gdeclare')) return false;

		for (var id in Rooms.rooms) {
			if (id !== 'global') if (Rooms.rooms[id].type !== 'battle') Rooms.rooms[id].addRaw('<div class="broadcast-blue"><b>' + target + '</b></div>');
		}
		this.logModCommand(user.name + " globally declared (chat level) " + target);
	},

	wall: 'announce',
	announce: function (target, room, user) {
		if (!target) return this.parse('/help announce');

		if (!this.can('announce', room)) return false;

		target = this.canTalk(target);
		if (!target) return;

		return '/announce ' + target;
	},

	fr: 'forcerename',
	forcerename: function (target, room, user) {
		if (!target) return this.parse('/help forcerename');
		if ((user.locked || user.mutedRooms[room.id]) && !user.can('bypassall')) return this.sendReply("You cannot do this while unable to talk.");
		var commaIndex = target.indexOf(',');
		var targetUser, reason;
		if (commaIndex !== -1) {
			reason = target.substr(commaIndex + 1).trim();
			target = target.substr(0, commaIndex);
		}
		targetUser = Users.get(target);
		if (!targetUser) return this.sendReply("User '" + this.targetUsername + "' not found.");
		if (!this.can('forcerename', targetUser)) return false;

		if (targetUser.userid !== toId(target)) {
			return this.sendReply("User '" + target + "' had already changed its name to '" + targetUser.name + "'.");
		}

		var entry = targetUser.name + " was forced to choose a new name by " + user.name + (reason ? ": " + reason : "");
		this.privateModCommand("(" + entry + ")");
		Rooms.global.cancelSearch(targetUser);
		targetUser.resetName();
		targetUser.send("|nametaken||" + user.name + " considers your name inappropriate" + (reason ? ": " + reason : "."));
	},

	modlog: function (target, room, user, connection) {
		var lines = 0;
		// Specific case for modlog command. Room can be indicated with a comma, lines go after the comma.
		// Otherwise, the text is defaulted to text search in current room's modlog.
		var roomId = room.id;
		var hideIps = !user.can('ban');
		var path = require('path');
		var isWin = process.platform === 'win32';
		var logPath = 'logs/modlog/';

		if (target.indexOf(',') > -1) {
			var targets = target.split(',');
			target = targets[1].trim();
			roomId = toId(targets[0]) || room.id;
		}

		// Let's check the number of lines to retrieve or if it's a word instead
		if (!target.match('[^0-9]')) {
			lines = parseInt(target || 15, 10);
			if (lines > 100) lines = 100;
		}
		var wordSearch = (!lines || lines < 0);

		// Control if we really, really want to check all modlogs for a word.
		var roomNames = '';
		var filename = '';
		var command = '';
		if (roomId === 'all' && wordSearch) {
			if (!this.can('staff')) return;
			roomNames = "all rooms";
			// Get a list of all the rooms
			var fileList = fs.readdirSync('logs/modlog');
			for (var i = 0; i < fileList.length; ++i) {
				filename += path.normalize(__dirname + '/' + logPath + fileList[i]) + ' ';
			}
		} else {
			if (!this.can('staff', Rooms.get(roomId))) return;
			roomNames = "the room " + roomId;
			filename = path.normalize(__dirname + '/' + logPath + 'modlog_' + roomId + '.txt');
		}

		// Seek for all input rooms for the lines or text
		if (isWin) {
			command = path.normalize(__dirname + '/lib/winmodlog') + ' tail ' + lines + ' ' + filename;
		} else {
			command = 'tail -' + lines + ' ' + filename;
		}
		var grepLimit = 100;
		if (wordSearch) { // searching for a word instead
			if (target.match(/^["'].+["']$/)) target = target.substring(1, target.length - 1);
			if (isWin) {
				command = path.normalize(__dirname + '/lib/winmodlog') + ' ws ' + grepLimit + ' "' + target.replace(/%/g, "%%").replace(/([\^"&<>\|])/g, "^$1") + '" ' + filename;
			} else {
				command = "awk '{print NR,$0}' " + filename + " | sort -nr | cut -d' ' -f2- | grep -m" + grepLimit + " -i '" + target.replace(/\\/g, '\\\\\\\\').replace(/["'`]/g, '\'\\$&\'').replace(/[\{\}\[\]\(\)\$\^\.\?\+\-\*]/g, '[$&]') + "'";
			}
		}

		// Execute the file search to see modlog
		require('child_process').exec(command, function (error, stdout, stderr) {
			if (error && stderr) {
				connection.popup("/modlog empty on " + roomNames + " or erred");
				console.log("/modlog error: " + error);
				return false;
			}
			if (stdout && hideIps) {
				stdout = stdout.replace(/\([0-9]+\.[0-9]+\.[0-9]+\.[0-9]+\)/g, '');
			}
			if (lines) {
				if (!stdout) {
					connection.popup("The modlog is empty. (Weird.)");
				} else {
					connection.popup("Displaying the last " + lines + " lines of the Moderator Log of " + roomNames + ":\n\n" + stdout);
				}
			} else {
				if (!stdout) {
					connection.popup("No moderator actions containing '" + target + "' were found on " + roomNames + ".");
				} else {
					connection.popup("Displaying the last " + grepLimit + " logged actions containing '" + target + "' on " + roomNames + ":\n\n" + stdout);
				}
			}
		});
	},

	/*********************************************************
	 * Server management commands
	 *********************************************************/

	hotpatch: function (target, room, user) {
		if (!target) return this.parse('/help hotpatch');
		if (!this.can('hotpatch')) return false;

		this.logEntry(user.name + " used /hotpatch " + target);

		if (target === 'chat' || target === 'commands') {
			try {
				CommandParser.uncacheTree('./command-parser.js');
				global.CommandParser = require('./command-parser.js');

				var runningTournaments = Tournaments.tournaments;
				CommandParser.uncacheTree('./tournaments');
				global.Tournaments = require('./tournaments');
				Tournaments.tournaments = runningTournaments;

				return this.sendReply("Chat commands have been hot-patched.");
			} catch (e) {
				return this.sendReply("Something failed while trying to hotpatch chat: \n" + e.stack);
			}
		} else if (target === 'tournaments') {
			try {
				var runningTournaments = Tournaments.tournaments;
				CommandParser.uncacheTree('./tournaments');
				global.Tournaments = require('./tournaments');
				Tournaments.tournaments = runningTournaments;
				return this.sendReply("Tournaments have been hot-patched.");
			} catch (e) {
				return this.sendReply("Something failed while trying to hotpatch tournaments: \n" + e.stack);
			}
		} else if (target === 'battles') {
			Simulator.SimulatorProcess.respawn();
			return this.sendReply("Battles have been hotpatched. Any battles started after now will use the new code; however, in-progress battles will continue to use the old code.");
		} else if (target === 'formats') {
			try {
				// uncache the tools.js dependency tree
				CommandParser.uncacheTree('./tools.js');
				// reload tools.js
				global.Tools = require('./tools.js'); // note: this will lock up the server for a few seconds
				// rebuild the formats list
				Rooms.global.formatListText = Rooms.global.getFormatListText();
				// respawn validator processes
				TeamValidator.ValidatorProcess.respawn();
				// respawn simulator processes
				Simulator.SimulatorProcess.respawn();
				// broadcast the new formats list to clients
				Rooms.global.send(Rooms.global.formatListText);

				return this.sendReply("Formats have been hotpatched.");
			} catch (e) {
				return this.sendReply("Something failed while trying to hotpatch formats: \n" + e.stack);
			}
		} else if (target === 'learnsets') {
			try {
				// uncache the tools.js dependency tree
				CommandParser.uncacheTree('./tools.js');
				// reload tools.js
				global.Tools = require('./tools.js'); // note: this will lock up the server for a few seconds

				return this.sendReply("Learnsets have been hotpatched.");
			} catch (e) {
				return this.sendReply("Something failed while trying to hotpatch learnsets: \n" + e.stack);
			}
		}
		this.sendReply("Your hot-patch command was unrecognized.");
	},

	savelearnsets: function (target, room, user) {
		if (!this.can('hotpatch')) return false;
		fs.writeFile('data/learnsets.js', 'exports.BattleLearnsets = ' + JSON.stringify(Tools.data.Learnsets) + ";\n");
		this.sendReply("learnsets.js saved.");
	},

	disableladder: function (target, room, user) {
		if (!this.can('disableladder')) return false;
		if (LoginServer.disabled) {
			return this.sendReply("/disableladder - Ladder is already disabled.");
		}
		LoginServer.disabled = true;
		this.logModCommand("The ladder was disabled by " + user.name + ".");
		this.add("|raw|<div class=\"broadcast-red\"><b>Due to high server load, the ladder has been temporarily disabled</b><br />Rated games will no longer update the ladder. It will be back momentarily.</div>");
	},

	enableladder: function (target, room, user) {
		if (!this.can('disableladder')) return false;
		if (!LoginServer.disabled) {
			return this.sendReply("/enable - Ladder is already enabled.");
		}
		LoginServer.disabled = false;
		this.logModCommand("The ladder was enabled by " + user.name + ".");
		this.add("|raw|<div class=\"broadcast-green\"><b>The ladder is now back.</b><br />Rated games will update the ladder now.</div>");
	},

	lockdown: function (target, room, user) {
		if (!this.can('lockdown')) return false;

		Rooms.global.lockdown = true;
		for (var id in Rooms.rooms) {
			if (id === 'global') continue;
			var curRoom = Rooms.rooms[id];
			curRoom.addRaw("<div class=\"broadcast-red\"><b>The server is restarting soon.</b><br />Please finish your battles quickly. No new battles can be started until the server resets in a few minutes.</div>");
			if (curRoom.requestKickInactive && !curRoom.battle.ended) {
				curRoom.requestKickInactive(user, true);
				if (!curRoom.modchat) {
					curRoom.modchat = Users.getGroupsThatCan('joinbattle', curRoom)[0];
					curRoom.addRaw("<div class=\"broadcast-red\"><b>Moderated chat was set to " + Users.getGroupsThatCan('joinbattle', curRoom)[0] + "!</b><br />Only users of rank " + Users.getGroupsThatCan('joinbattle', curRoom)[0] + " and higher can talk.</div>");
				}
			}
		}

		this.logEntry(user.name + " used /lockdown");
	},

	prelockdown: function (target, room, user) {
		if (!this.can('lockdown')) return false;
		Rooms.global.lockdown = 'pre';
		this.sendReply("Tournaments have been disabled in preparation for the server restart.");
		this.logEntry(user.name + " used /prelockdown");
	},

	slowlockdown: function (target, room, user) {
		if (!this.can('lockdown')) return false;

		Rooms.global.lockdown = true;
		for (var id in Rooms.rooms) {
			if (id === 'global') continue;
			var curRoom = Rooms.rooms[id];
			if (curRoom.battle) continue;
			curRoom.addRaw("<div class=\"broadcast-red\"><b>The server is restarting soon.</b><br />Please finish your battles quickly. No new battles can be started until the server resets in a few minutes.</div>");
		}

		this.logEntry(user.name + " used /slowlockdown");
	},

	endlockdown: function (target, room, user) {
		if (!this.can('lockdown')) return false;

		if (!Rooms.global.lockdown) {
			return this.sendReply("We're not under lockdown right now.");
		}
		if (Rooms.global.lockdown === true) {
			for (var id in Rooms.rooms) {
				if (id !== 'global') Rooms.rooms[id].addRaw("<div class=\"broadcast-green\"><b>The server shutdown was canceled.</b></div>");
			}
		} else {
			this.sendReply("Preparation for the server shutdown was canceled.");
		}
		Rooms.global.lockdown = false;

		this.logEntry(user.name + " used /endlockdown");
	},

	emergency: function (target, room, user) {
		if (!this.can('lockdown')) return false;

		if (Config.emergency) {
			return this.sendReply("We're already in emergency mode.");
		}
		Config.emergency = true;
		for (var id in Rooms.rooms) {
			if (id !== 'global') Rooms.rooms[id].addRaw("<div class=\"broadcast-red\">The server has entered emergency mode. Some features might be disabled or limited.</div>");
		}

		this.logEntry(user.name + " used /emergency");
	},

	endemergency: function (target, room, user) {
		if (!this.can('lockdown')) return false;

		if (!Config.emergency) {
			return this.sendReply("We're not in emergency mode.");
		}
		Config.emergency = false;
		for (var id in Rooms.rooms) {
			if (id !== 'global') Rooms.rooms[id].addRaw("<div class=\"broadcast-green\"><b>The server is no longer in emergency mode.</b></div>");
		}

		this.logEntry(user.name + " used /endemergency");
	},

	kill: function (target, room, user) {
		if (!this.can('lockdown')) return false;

		if (Rooms.global.lockdown !== true) {
			return this.sendReply("For safety reasons, /kill can only be used during lockdown.");
		}

		if (CommandParser.updateServerLock) {
			return this.sendReply("Wait for /updateserver to finish before using /kill.");
		}

		for (var i in Sockets.workers) {
			Sockets.workers[i].kill();
		}

		if (!room.destroyLog) {
			process.exit();
			return;
		}
		room.destroyLog(function () {
			room.logEntry(user.name + " used /kill");
		}, function () {
			process.exit();
		});

		// Just in the case the above never terminates, kill the process
		// after 10 seconds.
		setTimeout(function () {
			process.exit();
		}, 10000);
	},

	loadbanlist: function (target, room, user, connection) {
		if (!this.can('hotpatch')) return false;

		connection.sendTo(room, "Loading ipbans.txt...");
		fs.readFile('config/ipbans.txt', function (err, data) {
			if (err) return;
			data = ('' + data).split('\n');
			var rangebans = [];
			for (var i = 0; i < data.length; ++i) {
				var line = data[i].split('#')[0].trim();
				if (!line) continue;
				if (line.indexOf('/') >= 0) {
					rangebans.push(line);
				} else if (line && !Users.bannedIps[line]) {
					Users.bannedIps[line] = '#ipban';
				}
			}
			Users.checkRangeBanned = Cidr.checker(rangebans);
			connection.sendTo(room, "ipbans.txt has been reloaded.");
		});
	},

	refreshpage: function (target, room, user) {
		if (!this.can('refreshpage')) return false;
		Rooms.global.send('|refresh|');
		this.logEntry(user.name + " used /refreshpage");
	},

	updateserver: function (target, room, user, connection) {
		if (!user.hasConsoleAccess(connection)) {
			return this.sendReply("/updateserver - Access denied.");
		}

		if (CommandParser.updateServerLock) {
			return this.sendReply("/updateserver - Another update is already in progress.");
		}

		CommandParser.updateServerLock = true;

		var logQueue = [];
		logQueue.push(user.name + " used /updateserver");

		connection.sendTo(room, "updating...");

		var exec = require('child_process').exec;
		exec('git diff-index --quiet HEAD --', function (error) {
			var cmd = 'git pull --rebase';
			if (error) {
				if (error.code === 1) {
					// The working directory or index have local changes.
					cmd = 'git stash && ' + cmd + ' && git stash pop';
				} else {
					// The most likely case here is that the user does not have
					// `git` on the PATH (which would be error.code === 127).
					connection.sendTo(room, "" + error);
					logQueue.push("" + error);
					logQueue.forEach(function (line) {
						room.logEntry(line);
					});
					CommandParser.updateServerLock = false;
					return;
				}
			}
			var entry = "Running `" + cmd + "`";
			connection.sendTo(room, entry);
			logQueue.push(entry);
			exec(cmd, function (error, stdout, stderr) {
				("" + stdout + stderr).split("\n").forEach(function (s) {
					connection.sendTo(room, s);
					logQueue.push(s);
				});
				logQueue.forEach(function (line) {
					room.logEntry(line);
				});
				CommandParser.updateServerLock = false;
			});
		});
	},

	crashfixed: function (target, room, user) {
		if (Rooms.global.lockdown !== true) {
			return this.sendReply('/crashfixed - There is no active crash.');
		}
		if (!this.can('hotpatch')) return false;

		Rooms.global.lockdown = false;
		if (Rooms.lobby) {
			Rooms.lobby.modchat = false;
			Rooms.lobby.addRaw("<div class=\"broadcast-green\"><b>We fixed the crash without restarting the server!</b><br />You may resume talking in the lobby and starting new battles.</div>");
		}
		this.logEntry(user.name + " used /crashfixed");
	},

	'memusage': 'memoryusage',
	memoryusage: function (target) {
		if (!this.can('hotpatch')) return false;
		target = toId(target) || 'all';
		if (target === 'all') {
			this.sendReply("Loading memory usage, this might take a while.");
		}
		var roomSize, configSize, rmSize, cpSize, simSize, usersSize, toolsSize;
		if (target === 'all' || target === 'rooms' || target === 'room') {
			this.sendReply("Calculating Room size...");
			roomSize = ResourceMonitor.sizeOfObject(Rooms);
			this.sendReply("Rooms are using " + roomSize + " bytes of memory.");
		}
		if (target === 'all' || target === 'config') {
			this.sendReply("Calculating config size...");
			configSize = ResourceMonitor.sizeOfObject(Config);
			this.sendReply("Config is using " + configSize + " bytes of memory.");
		}
		if (target === 'all' || target === 'resourcemonitor' || target === 'rm') {
			this.sendReply("Calculating Resource Monitor size...");
			rmSize = ResourceMonitor.sizeOfObject(ResourceMonitor);
			this.sendReply("The Resource Monitor is using " + rmSize + " bytes of memory.");
		}
		if (target === 'all' || target === 'cmdp' || target === 'cp' || target === 'commandparser') {
			this.sendReply("Calculating Command Parser size...");
			cpSize = ResourceMonitor.sizeOfObject(CommandParser);
			this.sendReply("Command Parser is using " + cpSize + " bytes of memory.");
		}
		if (target === 'all' || target === 'sim' || target === 'simulator') {
			this.sendReply("Calculating Simulator size...");
			simSize = ResourceMonitor.sizeOfObject(Simulator);
			this.sendReply("Simulator is using " + simSize + " bytes of memory.");
		}
		if (target === 'all' || target === 'users') {
			this.sendReply("Calculating Users size...");
			usersSize = ResourceMonitor.sizeOfObject(Users);
			this.sendReply("Users is using " + usersSize + " bytes of memory.");
		}
		if (target === 'all' || target === 'tools') {
			this.sendReply("Calculating Tools size...");
			toolsSize = ResourceMonitor.sizeOfObject(Tools);
			this.sendReply("Tools are using " + toolsSize + " bytes of memory.");
		}
		if (target === 'all' || target === 'v8') {
			this.sendReply("Retrieving V8 memory usage...");
			var o = process.memoryUsage();
			this.sendReply("Resident set size: " + o.rss + ", " + o.heapUsed + " heap used of " + o.heapTotal  + " total heap. " + (o.heapTotal - o.heapUsed) + " heap left.");
		}
		if (target === 'all') {
			this.sendReply("Calculating Total size...");
			var total = (roomSize + configSize + rmSize + cpSize + simSize + usersSize + toolsSize) || 0;
			var units = ["bytes", "K", "M", "G"];
			var converted = total;
			var unit = 0;
			while (converted > 1024) {
				converted /= 1024;
				++unit;
			}
			converted = Math.round(converted);
			this.sendReply("Total memory used: " + converted + units[unit] + " (" + total + " bytes).");
		}
		return;
	},

	bash: function (target, room, user, connection) {
		if (!user.hasConsoleAccess(connection)) {
			return this.sendReply("/bash - Access denied.");
		}

		var exec = require('child_process').exec;
		exec(target, function (error, stdout, stderr) {
			connection.sendTo(room, ("" + stdout + stderr));
		});
	},

	eval: function (target, room, user, connection) {
		if (!user.hasConsoleAccess(connection)) {
			return this.sendReply("/eval - Access denied.");
		}
		if (!this.canBroadcast()) return;

		if (!this.broadcasting) this.sendReply('||>> ' + target);
		try {
			var battle = room.battle;
			var me = user;
			this.sendReply('||<< ' + eval(target));
		} catch (e) {
			this.sendReply('||<< error: ' + e.message);
			var stack = '||' + ('' + e.stack).replace(/\n/g, '\n||');
			connection.sendTo(room, stack);
		}
	},

	evalbattle: function (target, room, user, connection) {
		if (!user.hasConsoleAccess(connection)) {
			return this.sendReply("/evalbattle - Access denied.");
		}
		if (!this.canBroadcast()) return;
		if (!room.battle) {
			return this.sendReply("/evalbattle - This isn't a battle room.");
		}

		room.battle.send('eval', target.replace(/\n/g, '\f'));
	},

	/*********************************************************
	 * Battle commands
	 *********************************************************/

	forfeit: function (target, room, user) {
		if (!room.battle) {
			return this.sendReply("There's nothing to forfeit here.");
		}
		if (!room.forfeit(user)) {
			return this.sendReply("You can't forfeit this battle.");
		}
	},

	savereplay: function (target, room, user, connection) {
		if (!room || !room.battle) return;
		var logidx = 2; // spectator log (no exact HP)
		if (room.battle.ended) {
			// If the battle is finished when /savereplay is used, include
			// exact HP in the replay log.
			logidx = 3;
		}
		var data = room.getLog(logidx).join("\n");
		var datahash = crypto.createHash('md5').update(data.replace(/[^(\x20-\x7F)]+/g, '')).digest('hex');

		LoginServer.request('prepreplay', {
			id: room.id.substr(7),
			loghash: datahash,
			p1: room.p1.name,
			p2: room.p2.name,
			format: room.format
		}, function (success) {
			if (success && success.errorip) {
				connection.popup("This server's request IP " + success.errorip + " is not a registered server.");
				return;
			}
			connection.send('|queryresponse|savereplay|' + JSON.stringify({
				log: data,
				id: room.id.substr(7)
			}));
		});
	},

	mv: 'move',
	attack: 'move',
	move: function (target, room, user) {
		if (!room.decision) return this.sendReply("You can only do this in battle rooms.");

		room.decision(user, 'choose', 'move ' + target);
	},

	sw: 'switch',
	switch: function (target, room, user) {
		if (!room.decision) return this.sendReply("You can only do this in battle rooms.");

		room.decision(user, 'choose', 'switch ' + parseInt(target, 10));
	},

	choose: function (target, room, user) {
		if (!room.decision) return this.sendReply("You can only do this in battle rooms.");

		room.decision(user, 'choose', target);
	},

	undo: function (target, room, user) {
		if (!room.decision) return this.sendReply("You can only do this in battle rooms.");

		room.decision(user, 'undo', target);
	},

	team: function (target, room, user) {
		if (!room.decision) return this.sendReply("You can only do this in battle rooms.");

		room.decision(user, 'choose', 'team ' + target);
	},

	joinbattle: function (target, room, user) {
		if (!room.joinBattle) return this.sendReply("You can only do this in battle rooms.");
		if (!user.can('joinbattle', room)) {
			var requiredGroupId = Config.groups.bySymbol[Users.getGroupsThatCan('joinbattle', room)[0]].id;
			return this.popupReply("You must be a room" + requiredGroupId + " to join a battle you didn't start. Ask a player to use /room" + requiredGroupId + " on you to join this battle.");
		}

		room.joinBattle(user);
	},

	partbattle: 'leavebattle',
	leavebattle: function (target, room, user) {
		if (!room.leaveBattle) return this.sendReply("You can only do this in battle rooms.");

		room.leaveBattle(user);
	},

	kickbattle: function (target, room, user) {
		if (!room.leaveBattle) return this.sendReply("You can only do this in battle rooms.");

		target = this.splitTarget(target);
		var targetUser = this.targetUser;
		if (!targetUser || !targetUser.connected) {
			return this.sendReply("User " + this.targetUsername + " not found.");
		}
		if (!this.can('kick', targetUser)) return false;

		if (room.leaveBattle(targetUser)) {
			this.addModCommand("" + targetUser.name + " was kicked from a battle by " + user.name + (target ? " (" + target + ")" : ""));
		} else {
			this.sendReply("/kickbattle - User isn't in battle.");
		}
	},

	kickinactive: function (target, room, user) {
		if (room.requestKickInactive) {
			room.requestKickInactive(user);
		} else {
			this.sendReply("You can only kick inactive players from inside a room.");
		}
	},

	timer: function (target, room, user) {
		target = toId(target);
		if (room.requestKickInactive) {
			if (target === 'off' || target === 'false' || target === 'stop') {
				room.stopKickInactive(user, user.can('timer'));
			} else if (target === 'on' || target === 'true' || !target) {
				room.requestKickInactive(user, user.can('timer'));
			} else {
				this.sendReply("'" + target + "' is not a recognized timer state.");
			}
		} else {
			this.sendReply("You can only set the timer from inside a room.");
		}
	},

	autotimer: 'forcetimer',
	forcetimer: function (target, room, user) {
		target = toId(target);
		if (!this.can('autotimer')) return;
		if (target === 'off' || target === 'false' || target === 'stop') {
			Config.forceTimer = false;
			this.addModCommand("Forcetimer is now OFF: The timer is now opt-in. (set by " + user.name + ")");
		} else if (target === 'on' || target === 'true' || !target) {
			Config.forceTimer = true;
			this.addModCommand("Forcetimer is now ON: All battles will be timed. (set by " + user.name + ")");
		} else {
			this.sendReply("'" + target + "' is not a recognized forcetimer setting.");
		}
	},

	forcetie: 'forcewin',
	forcewin: function (target, room, user) {
		if (!this.can('forcewin')) return false;
		if (!room.battle) {
			this.sendReply("/forcewin - This is not a battle room.");
			return false;
		}

		room.battle.endType = 'forced';
		if (!target) {
			room.battle.tie();
			this.logModCommand(user.name + " forced a tie.");
			return false;
		}
		target = Users.get(target);
		if (target) target = target.userid;
		else target = '';

		if (target) {
			room.battle.win(target);
			this.logModCommand(user.name + " forced a win for " + target + ".");
		}
	},

	/*********************************************************
	 * Challenging and searching commands
	 *********************************************************/

	cancelsearch: 'search',
	search: function (target, room, user) {
		if (target) {
			if (Config.modchat.pm) {
				var userGroup = user.group;
				if (Config.groups.bySymbol[userGroup].rank < Config.groups.bySymbol[Config.modchat.pm].rank) {
					var groupName = Config.groups.bySymbol[Config.modchat.pm].name || Config.modchat.pm;
					this.popupReply("Because moderated chat is set, you must be of rank " + groupName + " or higher to search for a battle.");
					return false;
				}
			}
			Rooms.global.searchBattle(user, target);
		} else {
			Rooms.global.cancelSearch(user);
		}
	},

	chall: 'challenge',
	challenge: function (target, room, user, connection) {
		target = this.splitTarget(target);
		var targetUser = this.targetUser;
		if (!targetUser || !targetUser.connected) {
			return this.popupReply("The user '" + this.targetUsername + "' was not found.");
		}
		if (targetUser.blockChallenges && !user.can('bypassblocks', targetUser)) {
			return this.popupReply("The user '" + this.targetUsername + "' is not accepting challenges right now.");
		}
		if (Config.modchat.pm) {
			var userGroup = user.group;
			if (Config.groups.bySymbol[userGroup].rank < Config.groups.bySymbol[Config.modchat.pm].rank) {
				var groupName = Config.groups.bySymbol[Config.modchat.pm].name || Config.modchat.pm;
				this.popupReply("Because moderated chat is set, you must be of rank " + groupName + " or higher to challenge users.");
				return false;
			}
		}
		user.prepBattle(target, 'challenge', connection, function (result) {
			if (result) user.makeChallenge(targetUser, target);
		});
	},

	away: 'blockchallenges',
	idle: 'blockchallenges',
	blockchallenges: function (target, room, user) {
		if (user.blockChallenges) return this.sendReply("You are already blocking challenges!");
		user.blockChallenges = true;
		this.sendReply("You are now blocking all incoming challenge requests.");
	},

	back: 'allowchallenges',
	allowchallenges: function (target, room, user) {
		if (!user.blockChallenges) return this.sendReply("You are already available for challenges!");
		user.blockChallenges = false;
		this.sendReply("You are available for challenges from now on.");
	},

	cchall: 'cancelChallenge',
	cancelchallenge: function (target, room, user) {
		user.cancelChallengeTo(target);
	},

	accept: function (target, room, user, connection) {
		var userid = toId(target);
		var format = '';
		if (user.challengesFrom[userid]) format = user.challengesFrom[userid].format;
		if (!format) {
			this.popupReply(target + " cancelled their challenge before you could accept it.");
			return false;
		}
		user.prepBattle(format, 'challenge', connection, function (result) {
			if (result) user.acceptChallengeFrom(userid);
		});
	},

	reject: function (target, room, user) {
		user.rejectChallengeFrom(toId(target));
	},

	saveteam: 'useteam',
	utm: 'useteam',
	useteam: function (target, room, user) {
		user.team = target;
	},

	/*********************************************************
	 * Low-level
	 *********************************************************/

	cmd: 'query',
	query: function (target, room, user, connection) {
		// Avoid guest users to use the cmd errors to ease the app-layer attacks in emergency mode
		var trustable = (!Config.emergency || (user.named && user.authenticated));
		if (Config.emergency && ResourceMonitor.countCmd(connection.ip, user.name)) return false;
		var spaceIndex = target.indexOf(' ');
		var cmd = target;
		if (spaceIndex > 0) {
			cmd = target.substr(0, spaceIndex);
			target = target.substr(spaceIndex + 1);
		} else {
			target = '';
		}
		if (cmd === 'userdetails') {
			var targetUser = Users.get(target);
			if (!trustable || !targetUser) {
				connection.send('|queryresponse|userdetails|' + JSON.stringify({
					userid: toId(target),
					rooms: false
				}));
				return false;
			}
			var roomList = {};
			for (var i in targetUser.roomCount) {
				if (i === 'global') continue;
				var targetRoom = Rooms.get(i);
				if (!targetRoom || targetRoom.isPrivate) continue;
				var roomData = {};
				if (targetRoom.battle) {
					var battle = targetRoom.battle;
					roomData.p1 = battle.p1 ? ' ' + battle.p1 : '';
					roomData.p2 = battle.p2 ? ' ' + battle.p2 : '';
				}
				roomList[i] = roomData;
			}
			if (!targetUser.roomCount['global']) roomList = false;
			var userdetails = {
				userid: targetUser.userid,
				avatar: targetUser.avatar,
				rooms: roomList
			};
			connection.send('|queryresponse|userdetails|' + JSON.stringify(userdetails));
		} else if (cmd === 'roomlist') {
			if (!trustable) return false;
			connection.send('|queryresponse|roomlist|' + JSON.stringify({
				rooms: Rooms.global.getRoomList(target)
			}));
		} else if (cmd === 'rooms') {
			if (!trustable) return false;
			connection.send('|queryresponse|rooms|' + JSON.stringify(
				Rooms.global.getRooms()
			));
		}
	},

	trn: function (target, room, user, connection) {
		var commaIndex = target.indexOf(',');
		var targetName = target;
		var targetAuth = false;
		var targetToken = '';
		if (commaIndex >= 0) {
			targetName = target.substr(0, commaIndex);
			target = target.substr(commaIndex + 1);
			commaIndex = target.indexOf(',');
			targetAuth = target;
			if (commaIndex >= 0) {
				targetAuth = !!parseInt(target.substr(0, commaIndex), 10);
				targetToken = target.substr(commaIndex + 1);
			}
		}
		user.rename(targetName, targetToken, targetAuth, connection);
	}

};<|MERGE_RESOLUTION|>--- conflicted
+++ resolved
@@ -133,24 +133,12 @@
 			case 'announce':
 				break;
 			case 'invite':
-<<<<<<< HEAD
-				var targetRoomid = toId(target.substr(8));
-				if (targetRoomid === 'global') return false;
-
-				var targetRoom = Rooms.search(targetRoomid);
-				if (!targetRoom) return connection.send('|pm|' + user.getIdentity() + '|' + targetUser.getIdentity() + '|/text The room "' + targetRoomid + '" does not exist.');
+				var targetRoom = Rooms.search(innerTarget);
+				if (!targetRoom || targetRoom === Rooms.global) return connection.send('|pm|' + user.getIdentity() + '|' + targetUser.getIdentity() + '|/text The room "' + innerTarget + '" does not exist.');
 				if (targetRoom.staffRoom && !targetUser.can('staff')) return connection.send('|pm|' + user.getIdentity() + '|' + targetUser.getIdentity() + '|/text User "' + this.targetUsername + '" requires global auth to join room "' + targetRoom.id + '".');
 				if (targetRoom.isPrivate && targetRoom.modjoin && targetRoom.auth) {
 					if (Config.groups.bySymbol[targetRoom.auth[targetUser.userid] || Config.groups.default[targetRoom.type + 'Room']].rank < Config.groups.bySymbol[targetRoom.modjoin].rank || !targetUser.can('bypassall')) {
-						return connection.send('|pm|' + user.getIdentity() + '|' + targetUser.getIdentity() + '|/text The room "' + targetRoomid + '" does not exist.');
-=======
-				var targetRoom = Rooms.search(innerTarget);
-				if (!targetRoom || targetRoom === Rooms.global) return connection.send('|pm|' + user.getIdentity() + '|' + targetUser.getIdentity() + '|/text The room "' + innerTarget + '" does not exist.');
-				if (targetRoom.staffRoom && !targetUser.isStaff) return connection.send('|pm|' + user.getIdentity() + '|' + targetUser.getIdentity() + '|/text User "' + this.targetUsername + '" requires global auth to join room "' + targetRoom.id + '".');
-				if (targetRoom.isPrivate === true && targetRoom.modjoin && targetRoom.auth) {
-					if (Config.groupsranking.indexOf(targetRoom.auth[targetUser.userid] || ' ') < Config.groupsranking.indexOf(targetRoom.modjoin) && !targetUser.can('bypassall')) {
 						return connection.send('|pm|' + user.getIdentity() + '|' + targetUser.getIdentity() + '|/text The room "' + innerTarget + '" does not exist.');
->>>>>>> 49936405
 					}
 				}
 
@@ -260,17 +248,10 @@
 				Rooms.global.writeChatRoomData();
 			}
 		} else {
-<<<<<<< HEAD
-			if (Config.groups[room.auth ? room.type + 'Room' : 'global'][target]) {
-				room.modjoin = target;
-				this.addModCommand("" + user.name + " set modjoin to " + target + ".");
-			} else if (target === 'on' || target === 'true' || !target) {
-=======
 			if ((target === 'on' || target === 'true' || !target) || !user.can('privateroom')) {
->>>>>>> 49936405
 				room.modjoin = true;
 				this.addModCommand("" + user.name + " turned on modjoin.");
-			} else if (target in Config.groups) {
+			} else if (Config.groups[room.auth ? room.type + 'Room' : 'global'][target]) {
 				room.modjoin = target;
 				this.addModCommand("" + user.name + " set modjoin to " + target + ".");
 			} else {
@@ -281,7 +262,7 @@
 				room.chatRoomData.modjoin = room.modjoin;
 				Rooms.global.writeChatRoomData();
 			}
-			if (!room.modchat) this.parse('/modchat ' + Config.groups.default[room.type + 'Room']);
+			if (!room.modchat) this.parse('/modchat ' + Config.groups[room.type + 'RoomByRank'][1]);
 			if (!room.isPrivate) this.parse('/hiddenroom');
 		}
 	},
