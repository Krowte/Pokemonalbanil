/**
 * System commands
 * Pokemon Showdown - http://pokemonshowdown.com/
 *
 * These are system commands - commands required for Pokemon Showdown
 * to run. A lot of these are sent by the client.
 *
 * System commands should not be modified, added, or removed. If you'd
 * like to modify or add commands, add or edit files in chat-plugins/
 *
 * For the API, see chat-plugins/COMMANDS.md
 *
 * @license MIT license
 */

var crypto = require('crypto');
var fs = require('fs');

const MAX_REASON_LENGTH = 300;
const MUTE_LENGTH = 7 * 60 * 1000;
const HOURMUTE_LENGTH = 60 * 60 * 1000;

var commands = exports.commands = {

	version: function (target, room, user) {
		if (!this.canBroadcast()) return;
		this.sendReplyBox("Server version: <b>" + CommandParser.package.version + "</b>");
	},

	auth: 'authority',
	authlist: 'authority',
	authority: function (target, room, user, connection) {
		var rankLists = {};
		for (var u in Users.usergroups) {
			var rank = Users.usergroups[u].charAt(0);
			// In case the usergroups.csv file is not proper, we check for the server ranks.
			if (Config.groups.bySymbol[rank]) {
				var name = Users.usergroups[u].substr(1);
				if (!rankLists[rank]) rankLists[rank] = [];
				if (name) rankLists[rank].push(name);
			}
		}

		var buffer = [];
		Object.keys(rankLists).sort(function (a, b) {
			return (Config.groups.bySymbol[b] || {rank: 0}).rank - (Config.groups.bySymbol[a] || {rank: 0}).rank;
		}).forEach(function (r) {
			buffer.push((Config.groups.bySymbol[r] ? Config.groups.bySymbol[r].name + "s (" + r + ")" : r) + ":\n" + rankLists[r].sort().join(", "));
		});

		if (!buffer.length) buffer = "This server has no auth.";
		connection.popup(buffer.join("\n\n"));
	},

	me: function (target, room, user, connection) {
		// By default, /me allows a blank message
		if (target) target = this.canTalk(target);
		if (!target) return;

		return '/me ' + target;
	},

	mee: function (target, room, user, connection) {
		// By default, /mee allows a blank message
		if (target) target = this.canTalk(target);
		if (!target) return;

		return '/mee ' + target;
	},

	avatar: function (target, room, user) {
		if (!target) return this.parse('/avatars');
		var parts = target.split(',');
		var avatar = parseInt(parts[0]);
		if (!avatar || avatar > 294 || avatar < 1) {
			if (!parts[1]) {
				this.sendReply("Invalid avatar.");
			}
			return false;
		}

		user.avatar = avatar;
		if (!parts[1]) {
			this.sendReply("Avatar changed to:\n" +
				'|raw|<img src="//play.pokemonshowdown.com/sprites/trainers/' + avatar + '.png" alt="" width="80" height="80" />');
		}
	},
	avatarhelp: ["/avatar [new avatar number] - Change your trainer sprite."],

	logout: function (target, room, user) {
		user.resetName();
	},

	requesthelp: 'report',
	report: function (target, room, user) {
		this.sendReply("Use the Help room.");
	},

	r: 'reply',
	reply: function (target, room, user) {
		if (!target) return this.parse('/help reply');
		if (!user.lastPM) {
			return this.sendReply("No one has PMed you yet.");
		}
		return this.parse('/msg ' + (user.lastPM || '') + ', ' + target);
	},
	replyhelp: ["/reply OR /r [message] - Send a private message to the last person you received a message from, or sent a message to."],

	pm: 'msg',
	whisper: 'msg',
	w: 'msg',
	msg: function (target, room, user, connection) {
		if (!target) return this.parse('/help msg');
		target = this.splitTarget(target);
		var targetUser = this.targetUser;
		if (!target) {
			this.sendReply("You forgot the comma.");
			return this.parse('/help msg');
		}
		if (!targetUser || !targetUser.connected) {
			if (targetUser && !targetUser.connected) {
				this.popupReply("User " + this.targetUsername + " is offline.");
			} else {
				this.popupReply("User "  + this.targetUsername + " not found. Did you misspell their name?");
			}
			return this.parse('/help msg');
		}

		if (Config.modchat.pm) {
			var userGroup = user.group;
			if (Config.groups.bySymbol[userGroup].rank < Config.groups.bySymbol[Config.modchat.pm].rank) {
				var groupName = Config.groups.bySymbol[Config.modchat.pm].name || Config.modchat.pm;
				this.popupReply("Because moderated chat is set, you must be of rank " + groupName + " or higher to PM users.");
				return false;
			}
		}

		if (user.locked && !targetUser.can('lock')) {
			return this.popupReply("You can only private message members of the moderation team (users marked by " + Users.getGroupsThatCan('lock').join(", ") + ") when locked.");
		}
		if (targetUser.locked && !user.can('lock')) {
			return this.popupReply("This user is locked and cannot PM.");
		}
		if (targetUser.ignorePMs && targetUser.ignorePMs !== user.group && !user.can('lock')) {
			if (!targetUser.can('lock')) {
				return this.popupReply("This user is blocking private messages right now.");
			} else if (targetUser.can('bypassall')) {
				return this.popupReply("This " + (Config.groups.bySymbol[targetUser.group].name || "Administrator") + " is too busy to answer private messages right now. Please contact a different staff member.");
			}
		}
		if (user.ignorePMs && user.ignorePMs !== targetUser.group && !targetUser.can('lock')) {
			return this.popupReply("You are blocking private messages right now.");
		}

		target = this.canTalk(target, null);
		if (!target) return false;

		if (target.charAt(0) === '/' && target.charAt(1) !== '/') {
			// PM command
			var innerCmdIndex = target.indexOf(' ');
			var innerCmd = (innerCmdIndex >= 0 ? target.slice(1, innerCmdIndex) : target.slice(1));
			var innerTarget = (innerCmdIndex >= 0 ? target.slice(innerCmdIndex + 1) : '');
			switch (innerCmd) {
			case 'me':
			case 'mee':
			case 'announce':
				break;
			case 'invite':
			case 'inv':
				var targetRoom = Rooms.search(innerTarget);
				if (!targetRoom || targetRoom === Rooms.global) return connection.send('|pm|' + user.getIdentity() + '|' + targetUser.getIdentity() + '|/text The room "' + innerTarget + '" does not exist.');
				if (targetRoom.staffRoom && !targetUser.can('staff')) return connection.send('|pm|' + user.getIdentity() + '|' + targetUser.getIdentity() + '|/text User "' + this.targetUsername + '" requires global auth to join room "' + targetRoom.id + '".');
				if (targetRoom.isPrivate && targetRoom.modjoin && targetRoom.auth) {
					if (Config.groups.bySymbol[targetRoom.auth[targetUser.userid] || Config.groups.default[targetRoom.type + 'Room']].rank < Config.groups.bySymbol[targetRoom.modjoin].rank || !targetUser.can('bypassall')) {
						return connection.send('|pm|' + user.getIdentity() + '|' + targetUser.getIdentity() + '|/text The room "' + innerTarget + '" does not exist.');
					}
				}

				target = '/invite ' + targetRoom.id;
				break;
			default:
				return connection.send('|pm|' + user.getIdentity() + '|' + targetUser.getIdentity() + "|/text The command '/" + innerCmd + "' was unrecognized or unavailable in private messages. To send a message starting with '/" + innerCmd + "', type '//" + innerCmd + "'.");
			}
		}

		var message = '|pm|' + user.getIdentity() + '|' + targetUser.getIdentity() + '|' + target;
		user.send(message);
		if (targetUser !== user) {
			if (Users.ShadowBan.checkBanned(user)) {
				Users.ShadowBan.addMessage(user, "Private to " + targetUser.getIdentity(), target);
			} else {
				targetUser.send(message);
			}
		}
		targetUser.lastPM = user.userid;
		user.lastPM = targetUser.userid;
	},
	msghelp: ["/msg OR /whisper OR /w [username], [message] - Send a private message."],

	blockpm: 'ignorepms',
	blockpms: 'ignorepms',
	ignorepm: 'ignorepms',
	ignorepms: function (target, room, user) {
		if (user.ignorePMs === (target || true)) return this.sendReply("You are already blocking private messages!");
		if (user.can('lock') && !user.can('bypassall')) return this.sendReply("You are not allowed to block private messages.");
		user.ignorePMs = true;
		if (target in Config.groups) {
			user.ignorePMs = target;
			return this.sendReply("You are now blocking private messages, except from staff and " + target + ".");
		}
		return this.sendReply("You are now blocking private messages, except from staff.");
	},
	ignorepmshelp: ["/blockpms - Blocks private messages. Unblock them with /unignorepms."],

	unblockpm: 'unignorepms',
	unblockpms: 'unignorepms',
	unignorepm: 'unignorepms',
	unignorepms: function (target, room, user) {
		if (!user.ignorePMs) return this.sendReply("You are not blocking private messages!");
		user.ignorePMs = false;
		return this.sendReply("You are no longer blocking private messages.");
	},
	unignorepmshelp: ["/unblockpms - Unblocks private messages. Block them with /blockpms."],

	idle: 'away',
	away: function (target, room, user) {
		this.parse('/blockchallenges');
		this.parse('/blockpms ' + target);
	},
	awayhelp: ["/away - Blocks challenges and private messages. Unblock them with /back."],

	unaway: 'back',
	back: function () {
		this.parse('/unblockpms');
		this.parse('/unblockchallenges');
	},
	backhelp: ["/back - Unblocks challenges and/or private messages, if either are blocked."],

	makechatroom: function (target, room, user) {
		if (!this.can('makeroom')) return;

		// `,` is a delimiter used by a lot of /commands
		// `|` and `[` are delimiters used by the protocol
		// `-` has special meaning in roomids
		if (target.indexOf(',') >= 0 || target.indexOf('|') >= 0 || target.indexOf('[') >= 0 || target.indexOf('-') >= 0) {
			return this.sendReply("Room titles can't contain any of: ,|[-");
		}

		var id = toId(target);
		if (!id) return this.parse('/help makechatroom');
		if (Rooms.rooms[id]) return this.sendReply("The room '" + target + "' already exists.");
		if (Rooms.global.addChatRoom(target)) {
			return this.sendReply("The room '" + target + "' was created.");
		}
		return this.sendReply("An error occurred while trying to create the room '" + target + "'.");
	},
	makechatroomhelp: ["/makechatroom [roomname] - Creates a new room named [roomname]. Requires: " + Users.getGroupsThatCan('makeroom').join(" ")],

	deregisterchatroom: function (target, room, user) {
		if (!this.can('makeroom')) return;
		var id = toId(target);
		if (!id) return this.parse('/help deregisterchatroom');
		var targetRoom = Rooms.search(id);
		if (!targetRoom) return this.sendReply("The room '" + target + "' doesn't exist.");
		target = targetRoom.title || targetRoom.id;
		if (Rooms.global.deregisterChatRoom(id)) {
			this.sendReply("The room '" + target + "' was deregistered.");
			this.sendReply("It will be deleted as of the next server restart.");
			return;
		}
		return this.sendReply("The room '" + target + "' isn't registered.");
	},
	deregisterchatroomhelp: ["/deregisterchatroom [roomname] - Deletes room [roomname] after the next server restart. Requires: " + Users.getGroupsThatCan('makeroom').join(" ")],

	hideroom: 'privateroom',
	hiddenroom: 'privateroom',
	privateroom: function (target, room, user, connection, cmd) {
		var setting;
		switch (cmd) {
		case 'privateroom':
			if (!this.can('makeroom')) return;
			setting = true;
			break;
		default:
			if (!this.can('privateroom', room)) return;
			if (room.isPrivate === true) {
				if (this.can('makeroom'))
					this.sendReply("This room is a secret room. Use /privateroom to toggle instead.");
				return;
			}
			setting = 'hidden';
			break;
		}

		if (target === 'off') {
			delete room.isPrivate;
			this.addModCommand("" + user.name + " made this room public.");
			if (room.chatRoomData) {
				delete room.chatRoomData.isPrivate;
				Rooms.global.writeChatRoomData();
			}
		} else {
			room.isPrivate = setting;
			this.addModCommand("" + user.name + " made this room " + (setting === true ? 'secret' : setting) + ".");
			if (room.chatRoomData) {
				room.chatRoomData.isPrivate = setting;
				Rooms.global.writeChatRoomData();
			}
		}
	},
	privateroomhelp: ["/privateroom [on/off] - Makes or unmakes a room private. Requires: " + Users.getGroupsThatCan('makeroom').join(" "),
		"/hiddenroom [on/off] - Makes or unmakes a room hidden. Hidden rooms will maintain global ranks of users. Requires: " + Users.getGroupsThatCan('privateroom').join(" ")],

	modjoin: function (target, room, user) {
		if (!this.can('privateroom', room)) return;
		if (target === 'off' || target === 'false') {
			delete room.modjoin;
			this.addModCommand("" + user.name + " turned off modjoin.");
			if (room.chatRoomData) {
				delete room.chatRoomData.modjoin;
				Rooms.global.writeChatRoomData();
			}
		} else {
			if ((target === 'on' || target === 'true' || !target) || !user.can('privateroom')) {
				room.modjoin = true;
				this.addModCommand("" + user.name + " turned on modjoin.");
			} else if (Config.groups[room.auth ? room.type + 'Room' : 'global'][target]) {
				room.modjoin = target;
				this.addModCommand("" + user.name + " set modjoin to " + target + ".");
			} else {
				this.sendReply("Unrecognized modjoin setting.");
				return false;
			}
			if (room.chatRoomData) {
				room.chatRoomData.modjoin = room.modjoin;
				Rooms.global.writeChatRoomData();
			}
			if (!room.modchat) this.parse('/modchat ' + Config.groups[room.type + 'RoomByRank'][1]);
			if (!room.isPrivate) this.parse('/hiddenroom');
		}
	},

	officialchatroom: 'officialroom',
	officialroom: function (target, room, user) {
		if (!this.can('makeroom')) return;
		if (!room.chatRoomData) {
			return this.sendReply("/officialroom - This room can't be made official");
		}
		if (target === 'off') {
			delete room.isOfficial;
			this.addModCommand("" + user.name + " made this chat room unofficial.");
			delete room.chatRoomData.isOfficial;
			Rooms.global.writeChatRoomData();
		} else {
			room.isOfficial = true;
			this.addModCommand("" + user.name + " made this chat room official.");
			room.chatRoomData.isOfficial = true;
			Rooms.global.writeChatRoomData();
		}
	},

	roomdesc: function (target, room, user) {
		if (!target) {
			if (!this.canBroadcast()) return;
			var re = /(https?:\/\/(([-\w\.]+)+(:\d+)?(\/([\w/_\.]*(\?\S+)?)?)?))/g;
			if (!room.desc) return this.sendReply("This room does not have a description set.");
			this.sendReplyBox("The room description is: " + room.desc.replace(re, '<a href="$1">$1</a>'));
			return;
		}
		if (!this.can('roomdesc', room)) return false;
		if (target.length > 80) return this.sendReply("Error: Room description is too long (must be at most 80 characters).");
		var normalizedTarget = ' ' + target.toLowerCase().replace('[^a-zA-Z0-9]+', ' ').trim() + ' ';

		if (normalizedTarget.indexOf(' welcome ') >= 0) {
			return this.sendReply("Error: Room description must not contain the word 'welcome'.");
		}
		if (normalizedTarget.slice(0, 9) === ' discuss ') {
			return this.sendReply("Error: Room description must not start with the word 'discuss'.");
		}
		if (normalizedTarget.slice(0, 12) === ' talk about ' || normalizedTarget.slice(0, 17) === ' talk here about ') {
			return this.sendReply("Error: Room description must not start with the phrase 'talk about'.");
		}

		room.desc = target;
		this.sendReply("(The room description is now: " + target + ")");

		this.privateModCommand("(" + user.name + " changed the roomdesc to: \"" + target + "\".)");

		if (room.chatRoomData) {
			room.chatRoomData.desc = room.desc;
			Rooms.global.writeChatRoomData();
		}
	},

	topic: 'roomintro',
	roomintro: function (target, room, user) {
		if (!target) {
			if (!this.canBroadcast()) return;
			if (!room.introMessage) return this.sendReply("This room does not have an introduction set.");
			this.sendReply('|raw|<div class="infobox infobox-limited">' + room.introMessage + '</div>');
			if (!this.broadcasting && user.can('roomintro', room)) {
				this.sendReply("Source:");
				this.sendReplyBox('<code>' + Tools.escapeHTML(room.introMessage) + '</code>');
			}
			return;
		}
		if (!this.can('roomintro', room)) return false;
		if (!this.canHTML(target)) return;
		if (!/</.test(target)) {
			// not HTML, do some simple URL linking
			var re = /(https?:\/\/(([-\w\.]+)+(:\d+)?(\/([\w/_\.]*(\?\S+)?)?)?))/g;
			target = target.replace(re, '<a href="$1">$1</a>');
		}

		if (!target.trim()) target = '';
		room.introMessage = target;
		this.sendReply("(The room introduction has been changed to:)");
		this.sendReply('|raw|<div class="infobox infobox-limited">' + target + '</div>');

		this.privateModCommand("(" + user.name + " changed the roomintro.)");

		if (room.chatRoomData) {
			room.chatRoomData.introMessage = room.introMessage;
			Rooms.global.writeChatRoomData();
		}
	},

	roomalias: function (target, room, user) {
		if (!room.chatRoomData) return this.sendReply("This room isn't designed for aliases.");
		if (!target) {
			if (!room.chatRoomData.aliases || !room.chatRoomData.aliases.length) return this.sendReplyBox("This room does not have any aliases.");
			return this.sendReplyBox("This room has the following aliases: " + room.chatRoomData.aliases.join(", ") + "");
		}
		if (!this.can('setalias')) return false;
		var alias = toId(target);
		if (!alias.length) return this.sendReply("Only alphanumeric characters are valid in an alias.");
		if (Rooms.get(alias) || Rooms.aliases[alias]) return this.sendReply("You cannot set an alias to an existing room or alias.");

		this.privateModCommand("(" + user.name + " added the room alias '" + target + "'.)");

		if (!room.chatRoomData.aliases) room.chatRoomData.aliases = [];
		room.chatRoomData.aliases.push(alias);
		Rooms.aliases[alias] = room;
		Rooms.global.writeChatRoomData();
	},

	removeroomalias: function (target, room, user) {
		if (!room.chatRoomData) return this.sendReply("This room isn't designed for aliases.");
		if (!room.chatRoomData.aliases) return this.sendReply("This room does not have any aliases.");
		if (!this.can('setalias')) return false;
		var alias = toId(target);
		if (!alias.length || !Rooms.aliases[alias]) return this.sendReply("Please specify an existing alias.");
		if (Rooms.aliases[alias] !== room) return this.sendReply("You may only remove an alias from the current room.");

		this.privateModCommand("(" + user.name + " removed the room alias '" + target + "'.)");

		var aliasIndex = room.chatRoomData.aliases.indexOf(alias);
		if (aliasIndex >= 0) {
			room.chatRoomData.aliases.splice(aliasIndex, 1);
			delete Rooms.aliases[alias];
			Rooms.global.writeChatRoomData();
		}
	},

	roomdemote: 'roompromote',
	roompromote: function (target, room, user, connection, cmd) {
		if (!target) return this.parse('/help roompromote');

		target = this.splitTarget(target, true);
		var targetUser = this.targetUser;
		var userid = toId(this.targetUsername);
		var name = targetUser ? targetUser.name : this.targetUsername;

		if (!userid) return this.parse('/help roompromote');
		if (!targetUser && (!room.auth || !room.auth[userid])) {
			return this.sendReply("User '" + name + "' is offline and unauthed, and so can't be promoted.");
		}

		var currentGroup = ((room.auth && room.auth[userid]) || Config.groups.default[room.type + 'Room'])[0];
		var nextGroup = Config.groups.default[room.type + 'Room'];
		if (target !== 'deauth') {
			var isDemote = cmd === 'roomdemote';
			var nextGroupRank = Config.groups.bySymbol[currentGroup][room.type + 'RoomRank'] + (isDemote ? -1 : 1);
			nextGroup = target || Config.groups[room.type + 'RoomByRank'][nextGroupRank] || (isDemote ? Config.groups.default[room.type + 'Room'] : Config.groups[room.type + 'RoomByRank'].slice(-1)[0]);
		}
		if (!Config.groups.bySymbol[nextGroup]) {
			return this.sendReply("Group '" + nextGroup + "' does not exist.");
		}
		if (!Config.groups[room.type + 'Room'][nextGroup]) {
			return this.sendReply("Group '" + nextGroup + "' does not exist as a room rank.");
		}

		if (!room.auth && nextGroup !== Config.groups[room.type + 'RoomByRank'].slice(-1)[0]) {
			this.sendReply("/roompromote - This room isn't designed for per-room moderation");
			return this.sendReply("Before setting room auth, you need to set it up with /room" + Config.groups.bySymbol[Config.groups[room.type + 'RoomByRank'].slice(-1)[0]].id);
		}

		var groupName = Config.groups.bySymbol[nextGroup].name || "regular user";
		if (currentGroup === nextGroup) {
			return this.sendReply("User '" + name + "' is already a " + groupName + " in this room.");
		}
		if (!user.can('makeroom')) {
			if (!user.can('roompromote', currentGroup, room)) {
				return this.sendReply("/" + cmd + " - Access denied for removing " + ((Config.groups.bySymbol[currentGroup] ? Config.groups.bySymbol[currentGroup].name : "an undefined group") || "regular user") + ".");
			}
			if (!user.can('roompromote', nextGroup, room)) {
				return this.sendReply("/" + cmd + " - Access denied for giving " + groupName + ".");
			}
		}

		if (!room.auth) room.auth = room.chatRoomData.auth = {};
		if (nextGroup === Config.groups.default[room.type + 'Room']) {
			delete room.auth[userid];
		} else {
			room.auth[userid] = nextGroup;
		}

		if (Config.groups.bySymbol[nextGroup].rank < Config.groups.bySymbol[currentGroup].rank) {
			this.privateModCommand("(" + name + " was demoted to Room " + groupName + " by " + user.name + ".)");
			if (targetUser && Rooms.rooms[room.id].users[targetUser.userid]) targetUser.popup("You were demoted to Room " + groupName + " by " + user.name + ".");
		} else if (nextGroup === '#') {
			this.addModCommand("" + name + " was promoted to " + groupName + " by " + user.name + ".");
		} else {
			this.addModCommand("" + name + " was promoted to Room " + groupName + " by " + user.name + ".");
		}

		if (targetUser) targetUser.updateIdentity(room.id);
		if (room.chatRoomData) Rooms.global.writeChatRoomData();
	},
	roompromotehelp: ["/roompromote [username], [group] - Promotes the user to the specified group or next ranked group. Requires: " + Users.getGroupsThatCan('roompromote').join(" ")],
	roomdemotehelp: ["/roomdemote [username], [group] - Demotes the user to the specified group or previous ranked group. Requires: " + Users.getGroupsThatCan('roompromote').join(" ")],

	roomauth: function (target, room, user, connection) {
		var targetRoom = room;
		if (target) targetRoom = Rooms.search(target);
		if (!targetRoom || (targetRoom !== room && targetRoom.modjoin && !user.can('bypassall'))) return this.sendReply("The room '" + target + "' does not exist.");
		if (!targetRoom.auth) return this.sendReply("/roomauth - The room '" + (targetRoom.title ? targetRoom.title : target) + "' isn't designed for per-room moderation and therefore has no auth list.");

		var rankLists = {};
		for (var u in targetRoom.auth) {
			if (!rankLists[targetRoom.auth[u]]) rankLists[targetRoom.auth[u]] = [];
			rankLists[targetRoom.auth[u]].push(u);
		}

		var buffer = [];
		Object.keys(rankLists).sort(function (a, b) {
			return (Config.groups.bySymbol[b] || {rank: 0}).rank - (Config.groups.bySymbol[a] || {rank: 0}).rank;
		}).forEach(function (r) {
			buffer.push((Config.groups.bySymbol[r] ? Config.groups.bySymbol[r].name + "s (" + r + ")" : r) + ":\n" + rankLists[r].sort().join(", "));
		});

		if (!buffer.length) {
			connection.popup("The room '" + targetRoom.title + "' has no auth.");
			return;
		}
		if (targetRoom !== room) buffer.unshift("" + targetRoom.title + " room auth:");
		connection.popup(buffer.join("\n\n"));
	},

	userauth: function (target, room, user, connection) {
		var targetId = toId(target) || user.userid;
		var targetUser = Users.getExact(targetId);
		var targetUsername = (targetUser ? targetUser.name : target);

		var buffer = [];
		var innerBuffer = [];
		var group = Users.usergroups[targetId];
		if (group) {
			buffer.push('Global auth: ' + group.charAt(0));
		}
		for (var i = 0; i < Rooms.global.chatRooms.length; i++) {
			var curRoom = Rooms.global.chatRooms[i];
			if (!curRoom.auth || curRoom.isPrivate) continue;
			group = curRoom.auth[targetId];
			if (!group) continue;
			innerBuffer.push(group + curRoom.id);
		}
		if (innerBuffer.length) {
			buffer.push('Room auth: ' + innerBuffer.join(', '));
		}
		if (targetId === user.userid || user.can('makeroom')) {
			innerBuffer = [];
			for (var i = 0; i < Rooms.global.chatRooms.length; i++) {
				var curRoom = Rooms.global.chatRooms[i];
				if (!curRoom.auth || !curRoom.isPrivate) continue;
				var auth = curRoom.auth[targetId];
				if (!auth) continue;
				innerBuffer.push(auth + curRoom.id);
			}
			if (innerBuffer.length) {
				buffer.push('Private room auth: ' + innerBuffer.join(', '));
			}
		}
		if (!buffer.length) {
			buffer.push("No global or room auth.");
		}

		buffer.unshift("" + targetUsername + " user auth:");
		connection.popup(buffer.join("\n\n"));
	},

	rb: 'roomban',
	roomban: function (target, room, user, connection) {
		if (!target) return this.parse('/help roomban');
		if ((user.locked || user.mutedRooms[room.id]) && !user.can('bypassall')) return this.sendReply("You cannot do this while unable to talk.");

		target = this.splitTarget(target, true);
		var targetUser = this.targetUser;
		var name = this.targetUsername;
		var userid = toId(name);

		if (!userid || !targetUser) return this.sendReply("User '" + name + "' does not exist.");
		if (!this.can('ban', targetUser, room)) return false;
		if (!room.bannedUsers || !room.bannedIps) {
			return this.sendReply("Room bans are not meant to be used in room " + room.id + ".");
		}
		if (room.bannedUsers[userid] && room.bannedIps[targetUser.latestIp]) return this.sendReply("User " + targetUser.name + " is already banned from room " + room.id + ".");
		targetUser.popup("" + user.name + " has banned you from the room " + room.id + "." + (target ? "\n\nReason: " + target + ""  : "") + "\n\nTo appeal the ban, PM the staff member that banned you or a room owner. If you are unsure who the room owners are, type this into any room: /roomauth " + room.id);
		this.addModCommand("" + targetUser.name + " was banned from room " + room.id + " by " + user.name + "." + (target ? " (" + target + ")" : ""));
		var alts = room.roomBan(targetUser);
		if (alts.length) {
			this.privateModCommand("(" + targetUser.name + "'s alts were also banned from room " + room.id + ": " + alts.join(", ") + ")");
			for (var i = 0; i < alts.length; ++i) {
				this.add('|unlink|' + toId(alts[i]));
			}
		}
		this.add('|unlink|' + this.getLastIdOf(targetUser));
	},
	roombanhelp: ["/roomban [username] - Bans the user from the room you are in. Requires: " + Users.getGroupsThatCan('ban').join(" ")],

	unroomban: 'roomunban',
	roomunban: function (target, room, user, connection) {
		if (!target) return this.parse('/help roomunban');
		if (!room.bannedUsers || !room.bannedIps) {
			return this.sendReply("Room bans are not meant to be used in room " + room.id + ".");
		}
		if ((user.locked || user.mutedRooms[room.id]) && !user.can('bypassall')) return this.sendReply("You cannot do this while unable to talk.");

		this.splitTarget(target, true);
		var targetUser = this.targetUser;
		var userid = room.isRoomBanned(targetUser) || toId(target);

		if (!userid) return this.sendReply("User '" + target + "' is an invalid username.");
		if (!this.can('ban', targetUser, room)) return false;
		var unbannedUserid = room.unRoomBan(userid);
		if (!unbannedUserid) return this.sendReply("User " + userid + " is not banned from room " + room.id + ".");

		if (targetUser) targetUser.popup("" + user.name + " has unbanned you from the room " + room.id + ".");
		this.addModCommand("" + unbannedUserid + " was unbanned from room " + room.id + " by " + user.name + ".");
	},
	roomunbanhelp: ["/roomunban [username] - Unbans the user from the room you are in. Requires: " + Users.getGroupsThatCan('ban').join(" ")],

	autojoin: function (target, room, user, connection) {
		Rooms.global.autojoinRooms(user, connection);
	},

	joim: 'join',
	j: 'join',
	join: function (target, room, user, connection) {
		if (!target) return false;
		var targetRoom = Rooms.search(target);
		if (!targetRoom) {
			return connection.sendTo(target, "|noinit|nonexistent|The room '" + target + "' does not exist.");
		}
		if (targetRoom.modjoin && !user.can('bypassall')) {
			var userGroup = user.group;
			if (targetRoom.auth) {
				if (targetRoom.isPrivate === true) {
					userGroup = Config.groups.default[room.type + 'Room'];
				}
				userGroup = targetRoom.auth[user.userid] || userGroup;
			}
			var modjoinLevel = targetRoom.modjoin !== true ? targetRoom.modjoin : targetRoom.modchat;
			if (modjoinLevel && Config.groups.bySymbol[modjoinLevel] && Config.groups.bySymbol[userGroup].rank < Config.groups.bySymbol[modjoinLevel].rank) {
				return connection.sendTo(target, "|noinit|nonexistent|The room '" + target + "' does not exist.");
			}
		}
		if (targetRoom.isPrivate) {
			if (!user.named) {
				return connection.sendTo(target, "|noinit|namerequired|You must have a name in order to join the room '" + target + "'.");
			}
		}

		if (toId(target) in Rooms.aliases) {
			connection.send(">" + toId(target) + "\n|deinit");
		}

		var joinResult = user.joinRoom(targetRoom, connection);
		if (!joinResult) {
			if (joinResult === null) {
				return connection.sendTo(target, "|noinit|joinfailed|You are banned from the room '" + target + "'.");
			}
			return connection.sendTo(target, "|noinit|joinfailed|You do not have permission to join '" + target + "'.");
		}
	},

	leave: 'part',
	part: function (target, room, user, connection) {
		if (room.id === 'global') return false;
		var targetRoom = Rooms.search(target);
		if (target && !targetRoom) {
			return this.sendReply("The room '" + target + "' does not exist.");
		}
		user.leaveRoom(targetRoom || room, connection);
	},

	/*********************************************************
	 * Moderating: Punishments
	 *********************************************************/

	kick: 'warn',
	k: 'warn',
	warn: function (target, room, user) {
		if (!target) return this.parse('/help warn');
		if ((user.locked || user.mutedRooms[room.id]) && !user.can('bypassall')) return this.sendReply("You cannot do this while unable to talk.");

		target = this.splitTarget(target);
		var targetUser = this.targetUser;
		if (!targetUser || !targetUser.connected) return this.sendReply("User '" + this.targetUsername + "' does not exist.");
		if (room.isPrivate === true && room.auth) {
			return this.sendReply("You can't warn here: This is a privately-owned room not subject to global rules.");
		}
		if (!Rooms.rooms[room.id].users[targetUser.userid]) {
			return this.sendReply("User " + this.targetUsername + " is not in the room " + room.id + ".");
		}
		if (target.length > MAX_REASON_LENGTH) {
			return this.sendReply("The reason is too long. It cannot exceed " + MAX_REASON_LENGTH + " characters.");
		}
		if (!this.can('warn', targetUser, room)) return false;

		this.addModCommand("" + targetUser.name + " was warned by " + user.name + "." + (target ? " (" + target + ")" : ""));
		targetUser.send('|c|~|/warn ' + target);
		this.add('|unlink|' + this.getLastIdOf(targetUser));
	},
	warnhelp: ["/warn OR /k [username], [reason] - Warns a user showing them the Pokemon Showdown Rules and [reason] in an overlay. Requires: " + Users.getGroupsThatCan('warn').join(" ")],

	redirect: 'redir',
	redir: function (target, room, user, connection) {
		if (!target) return this.parse('/help redirect');
		if ((user.locked || user.mutedRooms[room.id]) && !user.can('bypassall')) return this.sendReply("You cannot do this while unable to talk.");
		target = this.splitTarget(target);
		var targetUser = this.targetUser;
		var targetRoom = Rooms.search(target);
		if (!targetRoom) {
			return this.sendReply("The room '" + target + "' does not exist.");
		}
		if (!this.can('redirect', targetUser, room) || !this.can('redirect', targetUser, targetRoom)) return false;
		if (!targetUser || !targetUser.connected) {
			return this.sendReply("User " + this.targetUsername + " not found.");
		}
		if (targetRoom.id === "global") return this.sendReply("Users cannot be redirected to the global room.");
		if (Rooms.rooms[targetRoom.id].users[targetUser.userid]) {
			return this.sendReply("User " + targetUser.name + " is already in the room " + targetRoom.title + "!");
		}
		if (!Rooms.rooms[room.id].users[targetUser.userid]) {
			return this.sendReply("User " + this.targetUsername + " is not in the room " + room.id + ".");
		}
		if (targetUser.joinRoom(targetRoom.id) === false) return this.sendReply("User " + targetUser.name + " could not be joined to room " + targetRoom.title + ". They could be banned from the room.");
		var roomName = (targetRoom.isPrivate) ? "a private room" : "room " + targetRoom.title;
		this.addModCommand("" + targetUser.name + " was redirected to " + roomName + " by " + user.name + ".");
		targetUser.leaveRoom(room);
	},
	redirhelp: ["/redirect OR /redir [username], [roomname] - Attempts to redirect the user [username] to the room [roomname]. Requires: " + Users.getGroupsThatCan('redirect').join(" ")],

	m: 'mute',
	mute: function (target, room, user, connection, cmd) {
		if (!target) return this.parse('/help mute');
		if ((user.locked || user.mutedRooms[room.id]) && !user.can('bypassall')) return this.sendReply("You cannot do this while unable to talk.");

		target = this.splitTarget(target);
		var targetUser = this.targetUser;
		if (!targetUser) return this.sendReply("User '" + this.targetUsername + "' does not exist.");
		if (target.length > MAX_REASON_LENGTH) {
			return this.sendReply("The reason is too long. It cannot exceed " + MAX_REASON_LENGTH + " characters.");
		}

		var muteDuration = ((cmd === 'hm' || cmd === 'hourmute') ? HOURMUTE_LENGTH : MUTE_LENGTH);
		if (!this.can('mute', targetUser, room)) return false;
		var canBeMutedFurther = (targetUser.mutedRooms[room.id] && (targetUser.muteDuration[room.id] || 0) <= (muteDuration * 5 / 6));
		if ((targetUser.mutedRooms[room.id] && !canBeMutedFurther) || targetUser.locked || !targetUser.connected) {
			var problem = " but was already " + (!targetUser.connected ? "offline" : targetUser.locked ? "locked" : "muted");
			if (!target) {
				return this.privateModCommand("(" + targetUser.name + " would be muted by " + user.name + problem + ".)");
			}
			return this.addModCommand("" + targetUser.name + " would be muted by " + user.name + problem + "." + (target ? " (" + target + ")" : ""));
		}

		targetUser.popup("" + user.name + " has muted you for " + (muteDuration / (60 * 1000)) + " minutes. " + target);
		this.addModCommand("" + targetUser.name + " was muted by " + user.name + " for " + (muteDuration / (60 * 1000)) + " minutes." + (target ? " (" + target + ")" : ""));
		var alts = targetUser.getAlts();
		if (alts.length) this.privateModCommand("(" + targetUser.name + "'s alts were also muted: " + alts.join(", ") + ")");
		this.add('|unlink|' + this.getLastIdOf(targetUser));

		targetUser.mute(room.id, muteDuration, true);
	},
	mutehelp: ["/mute OR /m [username], [reason] - Mutes a user with reason for 7 minutes. Requires: " + Users.getGroupsThatCan('mute').join(" ")],

	hm: 'hourmute',
	hourmute: function () {
		CommandParser.commands.mute.apply(this, arguments);
	},
	hourmutehelp: ["/hourmute OR /hm [username], [reason] - Mutes a user with reason for an hour. Requires: " + Users.getGroupsThatCan('mute').join(" ")],

	um: 'unmute',
	unmute: function (target, room, user) {
		if (!target) return this.parse('/help unmute');
		if ((user.locked || user.mutedRooms[room.id]) && !user.can('bypassall')) return this.sendReply("You cannot do this while unable to talk.");
		var targetUser = Users.get(target);
		if (!targetUser) return this.sendReply("User '" + target + "' does not exist.");
		if (!this.can('mute', targetUser, room)) return false;

		if (!targetUser.mutedRooms[room.id]) {
			return this.sendReply("" + targetUser.name + " is not muted.");
		}

		this.addModCommand("" + targetUser.name + " was unmuted by " + user.name + ".");

		targetUser.unmute(room.id);
	},
	unmutehelp: ["/unmute [username] - Removes mute from user. Requires: " + Users.getGroupsThatCan('mute').join(" ")],

	l: 'lock',
	ipmute: 'lock',
	lock: function (target, room, user) {
		if (!target) return this.parse('/help lock');
		if ((user.locked || user.mutedRooms[room.id]) && !user.can('bypassall')) return this.sendReply("You cannot do this while unable to talk.");

		target = this.splitTarget(target);
		var targetUser = this.targetUser;
		if (!targetUser) return this.sendReply("User '" + this.targetUsername + "' does not exist.");
		if (target.length > MAX_REASON_LENGTH) {
			return this.sendReply("The reason is too long. It cannot exceed " + MAX_REASON_LENGTH + " characters.");
		}
		if (!this.can('lock', targetUser)) return false;

		if ((targetUser.locked || Users.checkBanned(targetUser.latestIp)) && !target) {
			var problem = " but was already " + (targetUser.locked ? "locked" : "banned");
			return this.privateModCommand("(" + targetUser.name + " would be locked by " + user.name + problem + ".)");
		}

		if (targetUser.confirmed) {
			var from = targetUser.deconfirm();
			ResourceMonitor.log("[CrisisMonitor] " + targetUser.name + " was locked by " + user.name + " and demoted from " + from.join(", ") + ".");
		}

		targetUser.popup("" + user.name + " has locked you from talking in chats, battles, and PMing regular users." + (target ? "\n\nReason: " + target : "") + "\n\nIf you feel that your lock was unjustified, you can still PM staff members (" + Users.getGroupsThatCan('lock', user).join(", ") + ") to discuss it" + (Config.appealUri ? " or you can appeal:\n" + Config.appealUri : ".") + "\n\nYour lock will expire in a few days.");

		this.addModCommand("" + targetUser.name + " was locked from talking by " + user.name + "." + (target ? " (" + target + ")" : ""));
		var alts = targetUser.getAlts();
		var acAccount = (targetUser.autoconfirmed !== targetUser.userid && targetUser.autoconfirmed);
		if (alts.length) {
			this.privateModCommand("(" + targetUser.name + "'s " + (acAccount ? " ac account: " + acAccount + ", " : "") + "locked alts: " + alts.join(", ") + ")");
		} else if (acAccount) {
			this.privateModCommand("(" + targetUser.name + "'s ac account: " + acAccount + ")");
		}
		this.add('|unlink|hide|' + this.getLastIdOf(targetUser));

		targetUser.lock();
	},
	lockhelp: ["/lock OR /l [username], [reason] - Locks the user from talking in all chats. Requires: " + Users.getGroupsThatCan('lock').join(" ")],

	unlock: function (target, room, user) {
		if (!target) return this.parse('/help unlock');
		if ((user.locked || user.mutedRooms[room.id]) && !user.can('bypassall')) return this.sendReply("You cannot do this while unable to talk.");
		if (!this.can('lock')) return false;

		var unlocked = Users.unlock(target);

		if (unlocked) {
			var names = Object.keys(unlocked);
			this.addModCommand(names.join(", ") + " " +
				((names.length > 1) ? "were" : "was") +
				" unlocked by " + user.name + ".");
		} else {
			this.sendReply("User '" + target + "' is not locked.");
		}
	},
	unlockhelp: ["/unlock [username] - Unlocks the user. Requires: " + Users.getGroupsThatCan('lock').join(" ")],

	b: 'ban',
	ban: function (target, room, user) {
		if (!target) return this.parse('/help ban');
		if ((user.locked || user.mutedRooms[room.id]) && !user.can('bypassall')) return this.sendReply("You cannot do this while unable to talk.");

		target = this.splitTarget(target);
		var targetUser = this.targetUser;
		if (!targetUser) return this.sendReply("User '" + this.targetUsername + "' does not exist.");
		if (target.length > MAX_REASON_LENGTH) {
			return this.sendReply("The reason is too long. It cannot exceed " + MAX_REASON_LENGTH + " characters.");
		}
		if (!this.can('ban', targetUser)) return false;

		if (Users.checkBanned(targetUser.latestIp) && !target && !targetUser.connected) {
			var problem = " but was already banned";
			return this.privateModCommand("(" + targetUser.name + " would be banned by " + user.name + problem + ".)");
		}

		if (targetUser.confirmed) {
			var from = targetUser.deconfirm();
			ResourceMonitor.log("[CrisisMonitor] " + targetUser.name + " was banned by " + user.name + " and demoted from " + from.join(", ") + ".");
		}

		targetUser.popup("" + user.name + " has banned you." + (target ? "\n\nReason: " + target : "") + (Config.appealUri ? "\n\nIf you feel that your ban was unjustified, you can appeal:\n" + Config.appealUri : "") + "\n\nYour ban will expire in a few days.");

		this.addModCommand("" + targetUser.name + " was banned by " + user.name + "." + (target ? " (" + target + ")" : ""), " (" + targetUser.latestIp + ")");
		var alts = targetUser.getAlts();
		var acAccount = (targetUser.autoconfirmed !== targetUser.userid && targetUser.autoconfirmed);
		if (alts.length) {
			this.privateModCommand("(" + targetUser.name + "'s " + (acAccount ? " ac account: " + acAccount + ", " : "") + "banned alts: " + alts.join(", ") + ")");
			for (var i = 0; i < alts.length; ++i) {
				this.add('|unlink|' + toId(alts[i]));
			}
		} else if (acAccount) {
			this.privateModCommand("(" + targetUser.name + "'s ac account: " + acAccount + ")");
		}

		this.add('|unlink|hide|' + this.getLastIdOf(targetUser));
		targetUser.ban();
	},
	banhelp: ["/ban OR /b [username], [reason] - Kick user from all rooms and ban user's IP address with reason. Requires: " + Users.getGroupsThatCan('ban').join(" ")],

	unban: function (target, room, user) {
		if (!target) return this.parse('/help unban');
		if ((user.locked || user.mutedRooms[room.id]) && !user.can('bypassall')) return this.sendReply("You cannot do this while unable to talk.");
		if (!this.can('ban')) return false;

		var name = Users.unban(target);

		if (name) {
			this.addModCommand("" + name + " was unbanned by " + user.name + ".");
		} else {
			this.sendReply("User '" + target + "' is not banned.");
		}
	},
	unbanhelp: ["/unban [username] - Unban a user. Requires: " + Users.getGroupsThatCan('ban').join(" ")],

	unbanall: function (target, room, user) {
		if (!this.can('rangeban')) return false;
		if ((user.locked || user.mutedRooms[room.id]) && !user.can('bypassall')) return this.sendReply("You cannot do this while unable to talk.");
		// we have to do this the hard way since it's no longer a global
		for (var i in Users.bannedIps) {
			delete Users.bannedIps[i];
		}
		for (var i in Users.lockedIps) {
			delete Users.lockedIps[i];
		}
		this.addModCommand("All bans and locks have been lifted by " + user.name + ".");
	},
	unbanallhelp: ["/unbanall - Unban all IP addresses. Requires: " + Users.getGroupsThatCan('rangeban').join(" ")],

	banip: function (target, room, user) {
		if ((user.locked || user.mutedRooms[room.id]) && !user.can('bypassall')) return this.sendReply("You cannot do this while unable to talk.");
		target = target.trim();
		if (!target) {
			return this.parse('/help banip');
		}
		if (!this.can('rangeban')) return false;
		if (Users.bannedIps[target] === '#ipban') return this.sendReply("The IP " + (target.charAt(target.length - 1) === '*' ? "range " : "") + target + " has already been temporarily banned.");

		Users.bannedIps[target] = '#ipban';
		this.addModCommand("" + user.name + " temporarily banned the " + (target.charAt(target.length - 1) === '*' ? "IP range" : "IP") + ": " + target);
	},
	baniphelp: ["/banip [ip] - Kick users on this IP or IP range from all rooms and bans it. Accepts wildcards to ban ranges. Requires: " + Users.getGroupsThatCan('rangeban').join(" ")],

	unbanip: function (target, room, user) {
		if ((user.locked || user.mutedRooms[room.id]) && !user.can('bypassall')) return this.sendReply("You cannot do this while unable to talk.");
		target = target.trim();
		if (!target) {
			return this.parse('/help unbanip');
		}
		if (!this.can('rangeban')) return false;
		if (!Users.bannedIps[target]) {
			return this.sendReply("" + target + " is not a banned IP or IP range.");
		}
		delete Users.bannedIps[target];
		this.addModCommand("" + user.name + " unbanned the " + (target.charAt(target.length - 1) === '*' ? "IP range" : "IP") + ": " + target);
	},
	unbaniphelp: ["/unbanip [ip] - Kick users on this IP or IP range from all rooms and bans it. Accepts wildcards to ban ranges. Requires: " + Users.getGroupsThatCan('rangeban').join(" ")],

	rangelock: function (target, room, user) {
		if ((user.locked || user.mutedRooms[room.id]) && !user.can('bypassall')) return this.sendReply("You cannot do this while unable to talk.");
		if (!target) return this.sendReply("Please specify a range to lock.");
		if (!this.can('rangeban')) return false;

		var isIp = (target.slice(-1) === '*' ? true : false);
		var range = (isIp ? target : Users.shortenHost(target));
		if (Users.lockedRanges[range]) return this.sendReply("The range " + range + " has already been temporarily locked.");

		Users.lockRange(range, isIp);
		this.addModCommand("" + user.name + " temporarily locked the range " + range + ".");
	},

	unrangelock: 'rangeunlock',
	rangeunlock: function (target, room, user) {
		if ((user.locked || user.mutedRooms[room.id]) && !user.can('bypassall')) return this.sendReply("You cannot do this while unable to talk.");
		if (!target) return this.sendReply("Please specify a range to unlock.");
		if (!this.can('rangeban')) return false;

		var range = (target.slice(-1) === '*' ? target : Users.shortenHost(target));
		if (!Users.lockedRanges[range]) return this.sendReply("The range " + range + " is not locked.");

		Users.unlockRange(range);
		this.addModCommand("" + user.name + " unlocked the range " + range + ".");
	},

	/*********************************************************
	 * Moderating: Other
	 *********************************************************/

	mn: 'modnote',
	modnote: function (target, room, user, connection) {
		if (!target) return this.parse('/help modnote');
		if ((user.locked || user.mutedRooms[room.id]) && !user.can('bypassall')) return this.sendReply("You cannot do this while unable to talk.");

		if (target.length > MAX_REASON_LENGTH) {
			return this.sendReply("The note is too long. It cannot exceed " + MAX_REASON_LENGTH + " characters.");
		}
		if (!this.can('staff', room)) return false;
		return this.privateModCommand("(" + user.name + " notes: " + target + ")");
	},
	modnotehelp: ["/modnote [note] - Adds a moderator note that can be read through modlog. Requires: " + Users.getGroupsThatCan('staff').join(" ")],

	globalpromote: 'promote',
	promote: function (target, room, user, connection, cmd) {
		if (!target) return this.parse('/help promote');

		target = this.splitTarget(target, true);
		var targetUser = this.targetUser;
		var userid = toId(this.targetUsername);
		var name = targetUser ? targetUser.name : this.targetUsername;

		if (!userid) return this.parse('/help promote');

		var currentGroup = ((targetUser && targetUser.group) || Users.usergroups[userid] || Config.groups.default.global)[0];
		var nextGroup = Config.groups.default.global;
		if (target !== 'deauth') {
			var isDemote = cmd === 'demote';
			var nextGroupRank = Config.groups.bySymbol[currentGroup].globalRank + (isDemote ? -1 : 1);
			nextGroup = target || Config.groups.globalByRank[nextGroupRank] || (isDemote ? Config.groups.default.global : Config.groups.globalByRank.slice(-1)[0]);
		}
		if (!Config.groups.bySymbol[nextGroup]) {
			return this.sendReply("Group '" + nextGroup + "' does not exist.");
		}
		if (!Config.groups.global[nextGroup]) {
			return this.sendReply("Group '" + nextGroup + "' does not exist as a global rank.");
		}

		var groupName = Config.groups.bySymbol[nextGroup].name || "regular user";
		if (currentGroup === nextGroup) {
			return this.sendReply("User '" + name + "' is already a " + groupName);
		}
		if (!user.can('promote', currentGroup)) {
			return this.sendReply("/" + cmd + " - Access denied for removing " + (Config.groups.bySymbol[currentGroup].name || "regular user") + ".");
		}
		if (!user.can('promote', nextGroup)) {
			return this.sendReply("/" + cmd + " - Access denied for giving " + groupName + ".");
		}

		if (!Users.setOfflineGroup(name, nextGroup)) {
			return this.sendReply("/promote - WARNING: This user is offline and could be unregistered. Use /forcepromote if you're sure you want to risk it.");
		}

		if (Config.groups.bySymbol[nextGroup].rank < Config.groups.bySymbol[currentGroup].rank) {
			this.privateModCommand("(" + name + " was demoted to " + groupName + " by " + user.name + ".)");
			if (targetUser) targetUser.popup("You were demoted to " + groupName + " by " + user.name + ".");
		} else {
			this.addModCommand("" + name + " was promoted to " + groupName + " by " + user.name + ".");
		}

		if (targetUser) targetUser.updateIdentity();
	},
	promotehelp: ["/promote [username], [group] - Promotes the user to the specified group or next ranked group. Requires: " + Users.getGroupsThatCan('promote').join(" ")],

	globaldemote: 'demote',
	demote: function () {
		CommandParser.commands.promote.apply(this, arguments);
	},
	demotehelp: ["/demote [username], [group] - Demotes the user to the specified group or previous ranked group. Requires: " + Users.getGroupsThatCan('promote').join(" ")],

	forcepromote: function (target, room, user) {
		// warning: never document this command in /help
		if (!this.can('forcepromote')) return false;
		target = this.splitTarget(target, true);
		var name = this.targetUsername;

		var nextGroupRank = Config.groups.bySymbol[Config.groups.default.global].globalRank + 1;
		var nextGroup = target || Config.groups.globalByRank[nextGroupRank] || Config.groups.globalByRank.slice(-1)[0];
		if (!Config.groups.bySymbol[nextGroup]) {
			return this.sendReply("Group '" + nextGroup + "' does not exist.");
		}
		if (!Config.groups.global[nextGroup]) {
			return this.sendReply("Group '" + nextGroup + "' does not exist as a global rank.");
		}

		if (!Users.setOfflineGroup(name, nextGroup, true)) {
			return this.sendReply("/forcepromote - Don't forcepromote unless you have to.");
		}

		this.addModCommand("" + name + " was promoted to " + (Config.groups.bySymbol[nextGroup].name || "regular user") + " by " + user.name + ".");
	},

	deauth: function (target, room, user) {
		return this.parse('/demote ' + target + ', deauth');
	},

	deroomauth: 'roomdeauth',
	roomdeauth: function (target, room, user) {
		return this.parse('/roomdemote ' + target + ', deauth');
	},

	modchat: function (target, room, user) {
		if (!target) return this.sendReply("Moderated chat is currently set to: " + room.modchat);
		if ((user.locked || user.mutedRooms[room.id]) && !user.can('bypassall')) return this.sendReply("You cannot do this while unable to talk.");
		if (!this.can('modchat', room)) return false;

		var roomType = room.auth ? room.type + 'Room' : 'global';
		if (room.modchat && Config.groups[roomType][room.modchat] && Config.groups.bySymbol[room.modchat][roomType + 'Rank'] > 1 && !user.can('modchatall', room)) {
			return this.sendReply("/modchat - Access denied for removing a setting higher than " + Config.groups[roomType + 'ByRank'][1] + ".");
		}

		target = target.toLowerCase();
		var currentModchat = room.modchat;
		switch (target) {
		case 'off':
		case 'false':
		case 'no':
		case ' ':
			room.modchat = false;
			break;
		case 'ac':
		case 'autoconfirmed':
			room.modchat = 'autoconfirmed';
			break;
		default:
			if (Config.groups.byId[target]) target = Config.groups.byId[target];
			if (!Config.groups[roomType][target]) return this.parse('/help modchat');
			if (Config.groups.bySymbol[target][roomType + 'Rank'] > 1 && !user.can('modchatall', room)) {
				return this.sendReply("/modchat - Access denied for setting higher than " + Config.groups[roomType + 'ByRank'][1] + ".");
			}
			room.modchat = target;
			break;
		}
		if (currentModchat === room.modchat) {
			return this.sendReply("Modchat is already set to " + currentModchat + ".");
		}
		if (!room.modchat) {
			this.add("|raw|<div class=\"broadcast-blue\"><b>Moderated chat was disabled!</b><br />Anyone may talk now.</div>");
		} else {
			var modchat = Tools.escapeHTML(room.modchat);
			this.add("|raw|<div class=\"broadcast-red\"><b>Moderated chat was set to " + modchat + "!</b><br />Only users of rank " + modchat + " and higher can talk.</div>");
		}
		this.logModCommand(user.name + " set modchat to " + room.modchat);

		if (room.chatRoomData) {
			room.chatRoomData.modchat = room.modchat;
			Rooms.global.writeChatRoomData();
		}
	},
	modchathelp: [
		"/modchat [off/autoconfirmed/" +
		Object.keys(Config.groups.bySymbol).filter(function (g) { return g.trim(); }).join("/") +
		"] - Set the level of moderated chat. Requires: " +
		Users.getGroupsThatCan('modchat').join(" ") +
		" for off/autoconfirmed/" +
		Config.groups.globalByRank.slice(0, 2).filter(function (g) { return g.trim(); }).join("/") +
		" options, " +
		Users.getGroupsThatCan('modchatall').join(" ") +
		" for all the options"
	],

	declare: function (target, room, user) {
		if (!target) return this.parse('/help declare');
		if (!this.can('declare', room)) return false;

		if (!this.canTalk()) return;

		this.add('|raw|<div class="broadcast-blue"><b>' + Tools.escapeHTML(target) + '</b></div>');
		this.logModCommand(user.name + " declared " + target);
	},
<<<<<<< HEAD
	reddeclare: function (target, room, user) {
		if (!target) return this.parse('/help declare');
		if (!this.can('declare', null, room)) return false;

		if (!this.canTalk()) return;

		this.add('|raw|<div class="broadcast-red"><b>' + Tools.escapeHTML(target) + '</b></div>');
		this.logModCommand(user.name + " declared " + target);
	},

	greendeclare: function (target, room, user) {
		if (!target) return this.parse('/help declare');
		if (!this.can('declare', null, room)) return false;

		if (!this.canTalk()) return;

		this.add('|raw|<div class="broadcast-green"><b>' + Tools.escapeHTML(target) + '</b></div>');
		this.logModCommand(user.name + " declared " + target);
	},

	pdeclare: function (target, room, user) {
		if (!target) return this.parse('/help declare');
		if (!this.can('declare', null, room)) return false;

		if (!this.canTalk()) return;

		this.add('|raw|<div class="broadcast-purple"><b>' + Tools.escapeHTML(target) + '</b></div>');
		this.logModCommand(user.name + " declared " + target);
	},

	ydeclare: function (target, room, user) {
		if (!target) return this.parse('/help declare');
		if (!this.can('declare', null, room)) return false;
=======
	declarehelp: ["/declare [message] - Anonymously announces a message. Requires: " + Users.getGroupsThatCan('declare').join(" ")],
>>>>>>> e3364820

		if (!this.canTalk()) return;

		this.add('|raw|<div class="broadcast-yellow"><b>' + Tools.escapeHTML(target) + '</b></div>');
		this.logModCommand(user.name + " declared " + target);
	},
	htmldeclare: function (target, room, user) {
		if (!target) return this.parse('/help htmldeclare');
		if (!this.can('gdeclare', room)) return false;

		if (!this.canTalk()) return;

		this.add('|raw|<div class="broadcast-blue"><b>' + target + '</b></div>');
		this.logModCommand(user.name + " declared " + target);
	},

	gdeclare: 'globaldeclare',
	globaldeclare: function (target, room, user) {
		if (!target) return this.parse('/help globaldeclare');
		if (!this.can('gdeclare')) return false;

		for (var id in Rooms.rooms) {
			if (id !== 'global') Rooms.rooms[id].addRaw('<div class="broadcast-blue"><b>' + target + '</b></div>');
		}
		this.logModCommand(user.name + " globally declared " + target);
	},
	globaldeclarehelp: ["/globaldeclare [message] - Anonymously announces a message to every room on the server. Requires: " + Users.getGroupsThatCan('gdeclare').join(" ")],

	cdeclare: 'chatdeclare',
	chatdeclare: function (target, room, user) {
		if (!target) return this.parse('/help chatdeclare');
		if (!this.can('gdeclare')) return false;

		for (var id in Rooms.rooms) {
			if (id !== 'global') if (Rooms.rooms[id].type !== 'battle') Rooms.rooms[id].addRaw('<div class="broadcast-blue"><b>' + target + '</b></div>');
		}
		this.logModCommand(user.name + " globally declared (chat level) " + target);
	},
	chatdeclarehelp: ["/cdeclare [message] - Anonymously announces a message to all chatrooms on the server. Requires: " + Users.getGroupsThatCan('gdeclare').join(" ")],

	wall: 'announce',
	announce: function (target, room, user) {
		if (!target) return this.parse('/help announce');

		if (!this.can('announce', room)) return false;

		target = this.canTalk(target);
		if (!target) return;

		return '/announce ' + target;
	},
	announcehelp: ["/announce OR /wall [message] - Makes an announcement. Requires: " + Users.getGroupsThatCan('announce').join(" ")],

	fr: 'forcerename',
	forcerename: function (target, room, user) {
		if (!target) return this.parse('/help forcerename');
		if ((user.locked || user.mutedRooms[room.id]) && !user.can('bypassall')) return this.sendReply("You cannot do this while unable to talk.");
		var commaIndex = target.indexOf(',');
		var targetUser, reason;
		if (commaIndex !== -1) {
			reason = target.substr(commaIndex + 1).trim();
			target = target.substr(0, commaIndex).trim();
		}
		targetUser = Users.get(target);
		if (!targetUser) return this.sendReply("User '" + target + "' not found.");
		if (!this.can('forcerename', targetUser)) return false;

		if (targetUser.userid !== toId(target)) {
			return this.sendReply("User '" + target + "' had already changed its name to '" + targetUser.name + "'.");
		}

		var entry = targetUser.name + " was forced to choose a new name by " + user.name + (reason ? ": " + reason : "");
		this.privateModCommand("(" + entry + ")");
		Rooms.global.cancelSearch(targetUser);
		targetUser.resetName();
		targetUser.send("|nametaken||" + user.name + " considers your name inappropriate" + (reason ? ": " + reason : "."));
	},
	forcerenamehelp: ["/forcerename OR /fr [username], [reason] - Forcibly change a user's name and shows them the [reason]. Requires: " + Users.getGroupsThatCan('forcerename').join(" ")],

	modlog: function (target, room, user, connection) {
		var lines = 0;
		// Specific case for modlog command. Room can be indicated with a comma, lines go after the comma.
		// Otherwise, the text is defaulted to text search in current room's modlog.
		var roomId = room.id;
		var hideIps = !user.can('ban');
		var path = require('path');
		var isWin = process.platform === 'win32';
		var logPath = 'logs/modlog/';

		if (target.indexOf(',') > -1) {
			var targets = target.split(',');
			target = targets[1].trim();
			roomId = toId(targets[0]) || room.id;
		}

		// Let's check the number of lines to retrieve or if it's a word instead
		if (!target.match('[^0-9]')) {
			lines = parseInt(target || 15, 10);
			if (lines > 100) lines = 100;
		}
		var wordSearch = (!lines || lines < 0);

		// Control if we really, really want to check all modlogs for a word.
		var roomNames = '';
		var filename = '';
		var command = '';
		if (roomId === 'all' && wordSearch) {
			if (!this.can('staff')) return;
			roomNames = "all rooms";
			// Get a list of all the rooms
			var fileList = fs.readdirSync('logs/modlog');
			for (var i = 0; i < fileList.length; ++i) {
				filename += path.normalize(__dirname + '/' + logPath + fileList[i]) + ' ';
			}
		} else {
			if (!this.can('staff', Rooms.get(roomId))) return;
			roomNames = "the room " + roomId;
			filename = path.normalize(__dirname + '/' + logPath + 'modlog_' + roomId + '.txt');
		}

		// Seek for all input rooms for the lines or text
		if (isWin) {
			command = path.normalize(__dirname + '/lib/winmodlog') + ' tail ' + lines + ' ' + filename;
		} else {
			command = 'tail -' + lines + ' ' + filename;
		}
		var grepLimit = 100;
		if (wordSearch) { // searching for a word instead
			if (target.match(/^["'].+["']$/)) target = target.substring(1, target.length - 1);
			if (isWin) {
				command = path.normalize(__dirname + '/lib/winmodlog') + ' ws ' + grepLimit + ' "' + target.replace(/%/g, "%%").replace(/([\^"&<>\|])/g, "^$1") + '" ' + filename;
			} else {
				command = "awk '{print NR,$0}' " + filename + " | sort -nr | cut -d' ' -f2- | grep -m" + grepLimit + " -i '" + target.replace(/\\/g, '\\\\\\\\').replace(/["'`]/g, '\'\\$&\'').replace(/[\{\}\[\]\(\)\$\^\.\?\+\-\*]/g, '[$&]') + "'";
			}
		}

		// Execute the file search to see modlog
		require('child_process').exec(command, function (error, stdout, stderr) {
			if (error && stderr) {
				connection.popup("/modlog empty on " + roomNames + " or erred");
				console.log("/modlog error: " + error);
				return false;
			}
			if (stdout && hideIps) {
				stdout = stdout.replace(/\([0-9]+\.[0-9]+\.[0-9]+\.[0-9]+\)/g, '');
			}
			if (lines) {
				if (!stdout) {
					connection.popup("The modlog is empty. (Weird.)");
				} else {
					connection.popup("Displaying the last " + lines + " lines of the Moderator Log of " + roomNames + ":\n\n" + stdout);
				}
			} else {
				if (!stdout) {
					connection.popup("No moderator actions containing '" + target + "' were found on " + roomNames + ".");
				} else {
					connection.popup("Displaying the last " + grepLimit + " logged actions containing '" + target + "' on " + roomNames + ":\n\n" + stdout);
				}
			}
		});
	},
	modloghelp: ["/modlog [roomid|all], [n] - Roomid defaults to current room.",
		"If n is a number or omitted, display the last n lines of the moderator log. Defaults to 15.",
		"If n is not a number, search the moderator log for 'n' on room's log [roomid]. If you set [all] as [roomid], searches for 'n' on all rooms's logs. Requires: " + Users.getGroupsThatCan('staff').join(" ")],

	/*********************************************************
	 * Server management commands
	 *********************************************************/

	hotpatch: function (target, room, user) {
		if (!target) return this.parse('/help hotpatch');
		if (!this.can('hotpatch')) return false;

		this.logEntry(user.name + " used /hotpatch " + target);

		if (target === 'chat' || target === 'commands') {
			try {
				CommandParser.uncacheTree('./command-parser.js');
				global.CommandParser = require('./command-parser.js');

				var runningTournaments = Tournaments.tournaments;
				CommandParser.uncacheTree('./tournaments');
				global.Tournaments = require('./tournaments');
				Tournaments.tournaments = runningTournaments;

				return this.sendReply("Chat commands have been hot-patched.");
			} catch (e) {
				return this.sendReply("Something failed while trying to hotpatch chat: \n" + e.stack);
			}
		} else if (target === 'tournaments') {
			try {
				var runningTournaments = Tournaments.tournaments;
				CommandParser.uncacheTree('./tournaments');
				global.Tournaments = require('./tournaments');
				Tournaments.tournaments = runningTournaments;
				return this.sendReply("Tournaments have been hot-patched.");
			} catch (e) {
				return this.sendReply("Something failed while trying to hotpatch tournaments: \n" + e.stack);
			}
		} else if (target === 'battles') {
			/*Simulator.SimulatorProcess.respawn();
			return this.sendReply("Battles have been hotpatched. Any battles started after now will use the new code; however, in-progress battles will continue to use the old code.");*/
			return this.sendReply("Battle hotpatching is not supported with the single process hack.");
		} else if (target === 'formats') {
			try {
				// uncache the tools.js dependency tree
				CommandParser.uncacheTree('./tools.js');
				// reload tools.js
				global.Tools = require('./tools.js'); // note: this will lock up the server for a few seconds
				// rebuild the formats list
				Rooms.global.formatListText = Rooms.global.getFormatListText();
				// respawn validator processes
				//TeamValidator.ValidatorProcess.respawn();
				global.battleProtoCache = {};
				// respawn simulator processes
				//Simulator.SimulatorProcess.respawn();
				// broadcast the new formats list to clients
				Rooms.global.send(Rooms.global.formatListText);

				return this.sendReply("Formats have been hotpatched.");
			} catch (e) {
				return this.sendReply("Something failed while trying to hotpatch formats: \n" + e.stack);
			}
		} else if (target === 'learnsets') {
			try {
				// uncache the tools.js dependency tree
				CommandParser.uncacheTree('./tools.js');
				// reload tools.js
				global.Tools = require('./tools.js'); // note: this will lock up the server for a few seconds

				return this.sendReply("Learnsets have been hotpatched.");
			} catch (e) {
				return this.sendReply("Something failed while trying to hotpatch learnsets: \n" + e.stack);
			}
		}
		this.sendReply("Your hot-patch command was unrecognized.");
	},
	hotpatchhelp: ["Hot-patching the game engine allows you to update parts of Showdown without interrupting currently-running battles. Requires: " + Users.getGroupsThatCan('hotpatch').join(" "),
		"Hot-patching has greater memory requirements than restarting.",
		"/hotpatch chat - reload chat-commands.js",
		"/hotpatch battles - spawn new simulator processes",
		"/hotpatch formats - reload the tools.js tree, rebuild and rebroad the formats list, and also spawn new simulator processes"],

	savelearnsets: function (target, room, user) {
		if (!this.can('hotpatch')) return false;
		fs.writeFile('data/learnsets.js', 'exports.BattleLearnsets = ' + JSON.stringify(Tools.data.Learnsets) + ";\n");
		this.sendReply("learnsets.js saved.");
	},

	disableladder: function (target, room, user) {
		if (!this.can('disableladder')) return false;
		if (LoginServer.disabled) {
			return this.sendReply("/disableladder - Ladder is already disabled.");
		}
		LoginServer.disabled = true;
		this.logModCommand("The ladder was disabled by " + user.name + ".");
		this.add("|raw|<div class=\"broadcast-red\"><b>Due to high server load, the ladder has been temporarily disabled</b><br />Rated games will no longer update the ladder. It will be back momentarily.</div>");
	},

	enableladder: function (target, room, user) {
		if (!this.can('disableladder')) return false;
		if (!LoginServer.disabled) {
			return this.sendReply("/enable - Ladder is already enabled.");
		}
		LoginServer.disabled = false;
		this.logModCommand("The ladder was enabled by " + user.name + ".");
		this.add("|raw|<div class=\"broadcast-green\"><b>The ladder is now back.</b><br />Rated games will update the ladder now.</div>");
	},

	lockdown: function (target, room, user) {
		if (!this.can('lockdown')) return false;

		Rooms.global.lockdown = true;
		for (var id in Rooms.rooms) {
			if (id === 'global') continue;
			var curRoom = Rooms.rooms[id];
			curRoom.addRaw("<div class=\"broadcast-red\"><b>The server is restarting soon.</b><br />Please finish your battles quickly. No new battles can be started until the server resets in a few minutes.</div>");
			if (curRoom.requestKickInactive && !curRoom.battle.ended) {
				curRoom.requestKickInactive(user, true);
				if (!curRoom.modchat) {
					curRoom.modchat = Users.getGroupsThatCan('joinbattle', curRoom)[0];
					curRoom.addRaw("<div class=\"broadcast-red\"><b>Moderated chat was set to " + Users.getGroupsThatCan('joinbattle', curRoom)[0] + "!</b><br />Only users of rank " + Users.getGroupsThatCan('joinbattle', curRoom)[0] + " and higher can talk.</div>");
				}
			}
		}

		this.logEntry(user.name + " used /lockdown");
	},
	lockdownhelp: ["/lockdown - locks down the server, which prevents new battles from starting so that the server can eventually be restarted. Requires: " + Users.getGroupsThatCan('lockdown').join(" ")],

	prelockdown: function (target, room, user) {
		if (!this.can('lockdown')) return false;
		Rooms.global.lockdown = 'pre';
		this.sendReply("Tournaments have been disabled in preparation for the server restart.");
		this.logEntry(user.name + " used /prelockdown");
	},

	slowlockdown: function (target, room, user) {
		if (!this.can('lockdown')) return false;

		Rooms.global.lockdown = true;
		for (var id in Rooms.rooms) {
			if (id === 'global') continue;
			var curRoom = Rooms.rooms[id];
			if (curRoom.battle) continue;
			curRoom.addRaw("<div class=\"broadcast-red\"><b>The server is restarting soon.</b><br />Please finish your battles quickly. No new battles can be started until the server resets in a few minutes.</div>");
		}

		this.logEntry(user.name + " used /slowlockdown");
	},

	endlockdown: function (target, room, user) {
		if (!this.can('lockdown')) return false;

		if (!Rooms.global.lockdown) {
			return this.sendReply("We're not under lockdown right now.");
		}
		if (Rooms.global.lockdown === true) {
			for (var id in Rooms.rooms) {
				if (id !== 'global') Rooms.rooms[id].addRaw("<div class=\"broadcast-green\"><b>The server shutdown was canceled.</b></div>");
			}
		} else {
			this.sendReply("Preparation for the server shutdown was canceled.");
		}
		Rooms.global.lockdown = false;

		this.logEntry(user.name + " used /endlockdown");
	},

	emergency: function (target, room, user) {
		if (!this.can('lockdown')) return false;

		if (Config.emergency) {
			return this.sendReply("We're already in emergency mode.");
		}
		Config.emergency = true;
		for (var id in Rooms.rooms) {
			if (id !== 'global') Rooms.rooms[id].addRaw("<div class=\"broadcast-red\">The server has entered emergency mode. Some features might be disabled or limited.</div>");
		}

		this.logEntry(user.name + " used /emergency");
	},

	endemergency: function (target, room, user) {
		if (!this.can('lockdown')) return false;

		if (!Config.emergency) {
			return this.sendReply("We're not in emergency mode.");
		}
		Config.emergency = false;
		for (var id in Rooms.rooms) {
			if (id !== 'global') Rooms.rooms[id].addRaw("<div class=\"broadcast-green\"><b>The server is no longer in emergency mode.</b></div>");
		}

		this.logEntry(user.name + " used /endemergency");
	},

	kill: function (target, room, user) {
		if (!this.can('lockdown')) return false;

		if (Rooms.global.lockdown !== true) {
			return this.sendReply("For safety reasons, /kill can only be used during lockdown.");
		}

		if (CommandParser.updateServerLock) {
			return this.sendReply("Wait for /updateserver to finish before using /kill.");
		}

		/*for (var i in Sockets.workers) {
			Sockets.workers[i].kill();
		}*/

		if (!room.destroyLog) {
			process.exit();
			return;
		}
		room.destroyLog(function () {
			room.logEntry(user.name + " used /kill");
		}, function () {
			process.exit();
		});

		// Just in the case the above never terminates, kill the process
		// after 10 seconds.
		setTimeout(function () {
			process.exit();
		}, 10000);
	},
	killhelp: ["/kill - kills the server. Can't be done unless the server is in lockdown state. Requires: " + Users.getGroupsThatCan('lockdown').join(" ")],

	loadbanlist: function (target, room, user, connection) {
		if (!this.can('hotpatch')) return false;

		connection.sendTo(room, "Loading ipbans.txt...");
		fs.readFile('config/ipbans.txt', function (err, data) {
			if (err) return;
			data = ('' + data).split('\n');
			var rangebans = [];
			for (var i = 0; i < data.length; ++i) {
				var line = data[i].split('#')[0].trim();
				if (!line) continue;
				if (line.indexOf('/') >= 0) {
					rangebans.push(line);
				} else if (line && !Users.bannedIps[line]) {
					Users.bannedIps[line] = '#ipban';
				}
			}
			Users.checkRangeBanned = Cidr.checker(rangebans);
			connection.sendTo(room, "ipbans.txt has been reloaded.");
		});
	},
	loadbanlisthelp: ["/loadbanlist - Loads the bans located at ipbans.txt. The command is executed automatically at startup. Requires: " + Users.getGroupsThatCan('hotpatch').join(" ")],

	refreshpage: function (target, room, user) {
		if (!this.can('refreshpage')) return false;
		Rooms.global.send('|refresh|');
		this.logEntry(user.name + " used /refreshpage");
	},

	updateserver: function (target, room, user, connection) {
		if (!user.hasConsoleAccess(connection)) {
			return this.sendReply("/updateserver - Access denied.");
		}

		if (CommandParser.updateServerLock) {
			return this.sendReply("/updateserver - Another update is already in progress.");
		}

		CommandParser.updateServerLock = true;

		var logQueue = [];
		logQueue.push(user.name + " used /updateserver");

		connection.sendTo(room, "updating...");

		var exec = require('child_process').exec;
		exec('git diff-index --quiet HEAD --', function (error) {
			var cmd = 'git pull --rebase';
			if (error) {
				if (error.code === 1) {
					// The working directory or index have local changes.
					cmd = 'git stash && ' + cmd + ' && git stash pop';
				} else {
					// The most likely case here is that the user does not have
					// `git` on the PATH (which would be error.code === 127).
					connection.sendTo(room, "" + error);
					logQueue.push("" + error);
					logQueue.forEach(function (line) {
						room.logEntry(line);
					});
					CommandParser.updateServerLock = false;
					return;
				}
			}
			var entry = "Running `" + cmd + "`";
			connection.sendTo(room, entry);
			logQueue.push(entry);
			exec(cmd, function (error, stdout, stderr) {
				("" + stdout + stderr).split("\n").forEach(function (s) {
					connection.sendTo(room, s);
					logQueue.push(s);
				});
				logQueue.forEach(function (line) {
					room.logEntry(line);
				});
				CommandParser.updateServerLock = false;
			});
		});
	},

	crashfixed: function (target, room, user) {
		if (Rooms.global.lockdown !== true) {
			return this.sendReply('/crashfixed - There is no active crash.');
		}
		if (!this.can('hotpatch')) return false;

		Rooms.global.lockdown = false;
		if (Rooms.lobby) {
			Rooms.lobby.modchat = false;
			Rooms.lobby.addRaw("<div class=\"broadcast-green\"><b>We fixed the crash without restarting the server!</b><br />You may resume talking in the lobby and starting new battles.</div>");
		}
		this.logEntry(user.name + " used /crashfixed");
	},

	bash: function (target, room, user, connection) {
		if (!user.hasConsoleAccess(connection)) {
			return this.sendReply("/bash - Access denied.");
		}

		var exec = require('child_process').exec;
		exec(target, function (error, stdout, stderr) {
			connection.sendTo(room, ("" + stdout + stderr));
		});
	},

	eval: function (target, room, user, connection) {
		if (!user.hasConsoleAccess(connection)) {
			return this.sendReply("/eval - Access denied.");
		}
		if (!this.canBroadcast()) return;

		if (!this.broadcasting) this.sendReply('||>> ' + target);
		try {
			var battle = room.battle;
			var me = user;
			this.sendReply('||<< ' + eval(target));
		} catch (e) {
			this.sendReply('||<< error: ' + e.message);
			var stack = '||' + ('' + e.stack).replace(/\n/g, '\n||');
			connection.sendTo(room, stack);
		}
	},

	evalbattle: function (target, room, user, connection) {
		if (!user.hasConsoleAccess(connection)) {
			return this.sendReply("/evalbattle - Access denied.");
		}
		if (!this.canBroadcast()) return;
		if (!room.battle) {
			return this.sendReply("/evalbattle - This isn't a battle room.");
		}

		room.battle.send('eval', target.replace(/\n/g, '\f'));
	},

	/*********************************************************
	 * Battle commands
	 *********************************************************/

	concede: 'forfeit',
	forfeit: function (target, room, user) {
		if (!room.battle) {
			return this.sendReply("There's nothing to forfeit here.");
		}
		if (!room.forfeit(user)) {
			return this.sendReply("You can't forfeit this battle.");
		}
	},

	savereplay: function (target, room, user, connection) {
		if (!room || !room.battle) return;
		var logidx = 2; // spectator log (no exact HP)
		if (room.battle.ended) {
			// If the battle is finished when /savereplay is used, include
			// exact HP in the replay log.
			logidx = 3;
		}
		var data = room.getLog(logidx).join("\n");
		var datahash = crypto.createHash('md5').update(data.replace(/[^(\x20-\x7F)]+/g, '')).digest('hex');

		LoginServer.request('prepreplay', {
			id: room.id.substr(7),
			loghash: datahash,
			p1: room.p1.name,
			p2: room.p2.name,
			format: room.format
		}, function (success) {
			if (success && success.errorip) {
				connection.popup("This server's request IP " + success.errorip + " is not a registered server.");
				return;
			}
			connection.send('|queryresponse|savereplay|' + JSON.stringify({
				log: data,
				id: room.id.substr(7)
			}));
		});
	},

	mv: 'move',
	attack: 'move',
	move: function (target, room, user) {
		if (!room.decision) return this.sendReply("You can only do this in battle rooms.");

		room.decision(user, 'choose', 'move ' + target);
	},

	sw: 'switch',
	switch: function (target, room, user) {
		if (!room.decision) return this.sendReply("You can only do this in battle rooms.");

		room.decision(user, 'choose', 'switch ' + parseInt(target, 10));
	},

	choose: function (target, room, user) {
		if (!room.decision) return this.sendReply("You can only do this in battle rooms.");

		room.decision(user, 'choose', target);
	},

	undo: function (target, room, user) {
		if (!room.decision) return this.sendReply("You can only do this in battle rooms.");

		room.decision(user, 'undo', target);
	},

	team: function (target, room, user) {
		if (!room.decision) return this.sendReply("You can only do this in battle rooms.");

		room.decision(user, 'choose', 'team ' + target);
	},

	addplayer: function (target, room, user) {
		if (!target) return this.parse('/help addplayer');

		target = this.splitTarget(target, true);
		var userid = toId(this.targetUsername);
		var targetUser = this.targetUser;
		var name = this.targetUsername;

		if (!targetUser) return this.sendReply("User " + name + " not found.");
		if (!room.joinBattle) return this.sendReply("You can only do this in battle rooms.");
		if (targetUser.can('joinbattle', room)) {
			return this.sendReply("" + name + " can already join battles as a Player.");
		}
		if (!this.can('joinbattle', room)) return;

		var requiredGroup = Users.getGroupsThatCan('joinbattle', room)[0];
		room.auth[targetUser.userid] = requiredGroup;
		this.addModCommand("" + name  + " was promoted to " + Config.groups.bySymbol[requiredGroup].name + " by " + user.name + ".");
	},
	addplayerhelp: ["/addplayer [username] - Allow the specified user to join the battle as a player."],

	joinbattle: function (target, room, user) {
		if (!room.joinBattle) return this.sendReply("You can only do this in battle rooms.");
		if (!user.can('joinbattle', room)) {
			var requiredGroupId = Config.groups.bySymbol[Users.getGroupsThatCan('joinbattle', room)[0]].id;
			return this.popupReply("You must be a room" + requiredGroupId + " to join a battle you didn't start. Ask a player to use /room" + requiredGroupId + " on you to join this battle.");
		}

		room.joinBattle(user);
	},

	partbattle: 'leavebattle',
	leavebattle: function (target, room, user) {
		if (!room.leaveBattle) return this.sendReply("You can only do this in battle rooms.");

		room.leaveBattle(user);
	},

	kickbattle: function (target, room, user) {
		if (!room.leaveBattle) return this.sendReply("You can only do this in battle rooms.");

		target = this.splitTarget(target);
		var targetUser = this.targetUser;
		if (!targetUser || !targetUser.connected) {
			return this.sendReply("User " + this.targetUsername + " not found.");
		}
		if (!this.can('kick', targetUser)) return false;

		if (room.leaveBattle(targetUser)) {
			this.addModCommand("" + targetUser.name + " was kicked from a battle by " + user.name + (target ? " (" + target + ")" : ""));
		} else {
			this.sendReply("/kickbattle - User isn't in battle.");
		}
	},
	kickbattlehelp: ["/kickbattle [username], [reason] - Kicks a user from a battle with reason. Requires: " + Users.getGroupsThatCan('kick').join(" ")],

	kickinactive: function (target, room, user) {
		if (room.requestKickInactive) {
			room.requestKickInactive(user);
		} else {
			this.sendReply("You can only kick inactive players from inside a room.");
		}
	},

	timer: function (target, room, user) {
		target = toId(target);
		if (room.requestKickInactive) {
			if (target === 'off' || target === 'false' || target === 'stop') {
				room.stopKickInactive(user, user.can('timer'));
			} else if (target === 'on' || target === 'true' || !target) {
				room.requestKickInactive(user, user.can('timer'));
			} else {
				this.sendReply("'" + target + "' is not a recognized timer state.");
			}
		} else {
			this.sendReply("You can only set the timer from inside a room.");
		}
	},

	autotimer: 'forcetimer',
	forcetimer: function (target, room, user) {
		target = toId(target);
		if (!this.can('autotimer')) return;
		if (target === 'off' || target === 'false' || target === 'stop') {
			Config.forceTimer = false;
			this.addModCommand("Forcetimer is now OFF: The timer is now opt-in. (set by " + user.name + ")");
		} else if (target === 'on' || target === 'true' || !target) {
			Config.forceTimer = true;
			this.addModCommand("Forcetimer is now ON: All battles will be timed. (set by " + user.name + ")");
		} else {
			this.sendReply("'" + target + "' is not a recognized forcetimer setting.");
		}
	},

	forcetie: 'forcewin',
	forcewin: function (target, room, user) {
		if (!this.can('forcewin')) return false;
		if (!room.battle) {
			this.sendReply("/forcewin - This is not a battle room.");
			return false;
		}

		room.battle.endType = 'forced';
		if (!target) {
			room.battle.tie();
			this.logModCommand(user.name + " forced a tie.");
			return false;
		}
		target = Users.get(target);
		if (target) target = target.userid;
		else target = '';

		if (target) {
			room.battle.win(target);
			this.logModCommand(user.name + " forced a win for " + target + ".");
		}
	},
	forcewinhelp: ["/forcetie - Forces the current match to tie. Requires: " + Users.getGroupsThatCan('forcewin').join(" ")],

	/*********************************************************
	 * Challenging and searching commands
	 *********************************************************/

	cancelsearch: 'search',
	search: function (target, room, user) {
		if (target) {
			if (Config.modchat.pm) {
				var userGroup = user.group;
				if (Config.groups.bySymbol[userGroup].rank < Config.groups.bySymbol[Config.modchat.pm].rank) {
					var groupName = Config.groups.bySymbol[Config.modchat.pm].name || Config.modchat.pm;
					this.popupReply("Because moderated chat is set, you must be of rank " + groupName + " or higher to search for a battle.");
					return false;
				}
			}
			Rooms.global.searchBattle(user, target);
		} else {
			Rooms.global.cancelSearch(user);
		}
	},

	chall: 'challenge',
	challenge: function (target, room, user, connection) {
		target = this.splitTarget(target);
		var targetUser = this.targetUser;
		if (!targetUser || !targetUser.connected) {
			return this.popupReply("The user '" + this.targetUsername + "' was not found.");
		}
		if (targetUser.blockChallenges && !user.can('bypassblocks', targetUser)) {
			return this.popupReply("The user '" + this.targetUsername + "' is not accepting challenges right now.");
		}
		if (Config.modchat.pm) {
			var userGroup = user.group;
			if (Config.groups.bySymbol[userGroup].rank < Config.groups.bySymbol[Config.modchat.pm].rank) {
				var groupName = Config.groups.bySymbol[Config.modchat.pm].name || Config.modchat.pm;
				this.popupReply("Because moderated chat is set, you must be of rank " + groupName + " or higher to challenge users.");
				return false;
			}
		}
		user.prepBattle(target, 'challenge', connection, function (result) {
			if (result) user.makeChallenge(targetUser, target);
		});
	},

	bch: 'blockchallenges',
	blockchall: 'blockchallenges',
	blockchalls: 'blockchallenges',
	blockchallenges: function (target, room, user) {
		if (user.blockChallenges) return this.sendReply("You are already blocking challenges!");
		user.blockChallenges = true;
		this.sendReply("You are now blocking all incoming challenge requests.");
	},
	blockchallengeshelp: ["/blockchallenges - Blocks challenges so no one can challenge you. Unblock them with /unblockchallenges."],

	unbch: 'allowchallenges',
	unblockchall: 'allowchallenges',
	unblockchalls: 'allowchallenges',
	unblockchallenges: 'allowchallenges',
	allowchallenges: function (target, room, user) {
		if (!user.blockChallenges) return this.sendReply("You are already available for challenges!");
		user.blockChallenges = false;
		this.sendReply("You are available for challenges from now on.");
	},
	allowchallengeshelp: ["/unblockchallenges - Unblocks challenges so you can be challenged again. Block them with /blockchallenges."],

	cchall: 'cancelChallenge',
	cancelchallenge: function (target, room, user) {
		user.cancelChallengeTo(target);
	},

	accept: function (target, room, user, connection) {
		var userid = toId(target);
		var format = '';
		if (user.challengesFrom[userid]) format = user.challengesFrom[userid].format;
		if (!format) {
			this.popupReply(target + " cancelled their challenge before you could accept it.");
			return false;
		}
		user.prepBattle(format, 'challenge', connection, function (result) {
			if (result) user.acceptChallengeFrom(userid);
		});
	},

	reject: function (target, room, user) {
		user.rejectChallengeFrom(toId(target));
	},

	saveteam: 'useteam',
	utm: 'useteam',
	useteam: function (target, room, user) {
		user.team = target;
	},

	/*********************************************************
	 * Low-level
	 *********************************************************/

	cmd: 'query',
	query: function (target, room, user, connection) {
		// Avoid guest users to use the cmd errors to ease the app-layer attacks in emergency mode
		var trustable = (!Config.emergency || (user.named && user.registered));
		if (Config.emergency && ResourceMonitor.countCmd(connection.ip, user.name)) return false;
		var spaceIndex = target.indexOf(' ');
		var cmd = target;
		if (spaceIndex > 0) {
			cmd = target.substr(0, spaceIndex);
			target = target.substr(spaceIndex + 1);
		} else {
			target = '';
		}
		if (cmd === 'userdetails') {
			var targetUser = Users.get(target);
			if (!trustable || !targetUser) {
				connection.send('|queryresponse|userdetails|' + JSON.stringify({
					userid: toId(target),
					rooms: false
				}));
				return false;
			}
			var roomList = {};
			for (var i in targetUser.roomCount) {
				if (i === 'global') continue;
				var targetRoom = Rooms.get(i);
				if (!targetRoom || targetRoom.isPrivate) continue;
				var roomData = {};
				if (targetRoom.battle) {
					var battle = targetRoom.battle;
					roomData.p1 = battle.p1 ? ' ' + battle.p1 : '';
					roomData.p2 = battle.p2 ? ' ' + battle.p2 : '';
				}
				roomList[i] = roomData;
			}
			if (!targetUser.roomCount['global']) roomList = false;
			var userdetails = {
				userid: targetUser.userid,
				avatar: targetUser.avatar,
				rooms: roomList
			};
			connection.send('|queryresponse|userdetails|' + JSON.stringify(userdetails));
		} else if (cmd === 'roomlist') {
			if (!trustable) return false;
			connection.send('|queryresponse|roomlist|' + JSON.stringify({
				rooms: Rooms.global.getRoomList(target)
			}));
		} else if (cmd === 'rooms') {
			if (!trustable) return false;
			connection.send('|queryresponse|rooms|' + JSON.stringify(
				Rooms.global.getRooms(user)
			));
		}
	},

	trn: function (target, room, user, connection) {
		var commaIndex = target.indexOf(',');
		var targetName = target;
		var targetAuth = false;
		var targetToken = '';
		if (commaIndex >= 0) {
			targetName = target.substr(0, commaIndex);
			target = target.substr(commaIndex + 1);
			commaIndex = target.indexOf(',');
			targetAuth = target;
			if (commaIndex >= 0) {
				targetAuth = !!parseInt(target.substr(0, commaIndex), 10);
				targetToken = target.substr(commaIndex + 1);
			}
		}
		user.rename(targetName, targetToken, targetAuth, connection);
	},

	a: function (target, room, user) {
		if (!this.can('rawpacket')) return false;
		// secret sysop command
		room.add(target);
	},

	/*********************************************************
	 * Help commands
	 *********************************************************/

	commands: 'help',
	h: 'help',
	'?': 'help',
	help: function (target, room, user) {
		target = target.toLowerCase();

		// overall
		if (target === 'help' || target === 'h' || target === '?' || target === 'commands') {
			this.sendReply("/help OR /h OR /? - Gives you help.");
		} else if (!target) {
			this.sendReply("COMMANDS: /nick, /avatar, /rating, /whois, /msg, /reply, /ignore, /away, /back, /timestamps, /highlight");
			this.sendReply("INFORMATIONAL COMMANDS: /data, /dexsearch, /movesearch, /groups, /faq, /rules, /intro, /tiers, /othermetas, /learn, /analysis, /calc (replace / with ! to broadcast. Broadcasting requires: " + Users.getGroupsThatCan('broadcast', room).join(" ") + ")");
			if (user.group !== Config.groups.default[room.auth ? room.type + 'Room' : 'global']) {
				this.sendReply("DRIVER COMMANDS: /warn, /mute, /unmute, /alts, /forcerename, /modlog, /lock, /unlock, /announce, /redirect");
				this.sendReply("MODERATOR COMMANDS: /ban, /unban, /ip");
				this.sendReply("LEADER COMMANDS: /declare, /forcetie, /forcewin, /promote, /demote, /banip, /unbanall");
			}
			this.sendReply("For an overview of room commands, use /roomhelp");
			this.sendReply("For details of a specific command, use something like: /help data");
		} else {
			var altCommandHelp;
			var helpCmd;
			var targets = target.split(' ');
			if (typeof commands[target] === 'string') {
				// If a function changes with command name, help for that command name will be searched first.
				altCommandHelp = target + 'help';
				if (altCommandHelp in commands) {
					helpCmd = altCommandHelp;
				} else {
					helpCmd = commands[target] + 'help';
				}
			} else if (targets.length > 1 && typeof commands[targets[0]] === 'object') {
				// Handle internal namespace commands
				var helpCmd = targets[targets.length - 1] + 'help';
				var namespace = commands[targets[0]];
				for (var i = 1; i < targets.length - 1; i++) {
					if (!namespace[targets[i]]) return this.sendReply("Help for the command '" + target + "' was not found. Try /help for general help");
					namespace = namespace[targets[i]];
				}
				if (typeof namespace[helpCmd] === 'object') {
					return this.sendReply(namespace[helpCmd].join('\n'));
				} else if (typeof namespace[helpCmd] === 'function') {
					return this.parse('/' + targets.slice(0, targets.length - 1).concat(helpCmd).join(' '));
				} else {
					return this.sendReply("Help for the command '" + target + "' was not found. Try /help for general help");
				}
			} else {
				helpCmd = target + 'help';
			}
			if (helpCmd in commands) {
				if (typeof commands[helpCmd] === 'function') {
					// If the help command is a function, parse it instead
					this.parse('/' + helpCmd);
				} else if (Array.isArray(commands[helpCmd])) {
					this.sendReply(commands[helpCmd].join('\n'));
				}
			} else {
				this.sendReply("Help for the command '" + target + "' was not found. Try /help for general help");
			}
		}
	}

};<|MERGE_RESOLUTION|>--- conflicted
+++ resolved
@@ -1177,10 +1177,11 @@
 		this.add('|raw|<div class="broadcast-blue"><b>' + Tools.escapeHTML(target) + '</b></div>');
 		this.logModCommand(user.name + " declared " + target);
 	},
-<<<<<<< HEAD
+	declarehelp: ["/declare [message] - Anonymously announces a message. Requires: " + Users.getGroupsThatCan('declare').join(" ")],
+
 	reddeclare: function (target, room, user) {
 		if (!target) return this.parse('/help declare');
-		if (!this.can('declare', null, room)) return false;
+		if (!this.can('declare', room)) return false;
 
 		if (!this.canTalk()) return;
 
@@ -1190,7 +1191,7 @@
 
 	greendeclare: function (target, room, user) {
 		if (!target) return this.parse('/help declare');
-		if (!this.can('declare', null, room)) return false;
+		if (!this.can('declare', room)) return false;
 
 		if (!this.canTalk()) return;
 
@@ -1200,7 +1201,7 @@
 
 	pdeclare: function (target, room, user) {
 		if (!target) return this.parse('/help declare');
-		if (!this.can('declare', null, room)) return false;
+		if (!this.can('declare', room)) return false;
 
 		if (!this.canTalk()) return;
 
@@ -1210,16 +1211,14 @@
 
 	ydeclare: function (target, room, user) {
 		if (!target) return this.parse('/help declare');
-		if (!this.can('declare', null, room)) return false;
-=======
-	declarehelp: ["/declare [message] - Anonymously announces a message. Requires: " + Users.getGroupsThatCan('declare').join(" ")],
->>>>>>> e3364820
+		if (!this.can('declare', room)) return false;
 
 		if (!this.canTalk()) return;
 
 		this.add('|raw|<div class="broadcast-yellow"><b>' + Tools.escapeHTML(target) + '</b></div>');
 		this.logModCommand(user.name + " declared " + target);
 	},
+
 	htmldeclare: function (target, room, user) {
 		if (!target) return this.parse('/help htmldeclare');
 		if (!this.can('gdeclare', room)) return false;
