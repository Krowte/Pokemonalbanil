--- conflicted
+++ resolved
@@ -394,12 +394,7 @@
 			}
 			return parseCommand(user, '?', cmd, room, socket);
 		}
-<<<<<<< HEAD
-		if (user.muted && !targetUser.isMod())
-		{
-=======
 		if (user.muted && !targetUser.isMod()) {
->>>>>>> 8f8d387f
 			socket.emit('console', 'You can only private message users marked by %, @, or & when muted.');
 			return false;
 		}
@@ -626,17 +621,9 @@
 			}
 
 			room.add(''+targetUser.name+' was demoted to voice by '+user.name+'.');
-<<<<<<< HEAD
-			
+
 			targetUser.setGroup('+');
 			rooms.lobby.usersChanged = true;
-=======
-
-			if (targetUser.group === '%') {
-				targetUser.setGroup('+');
-				rooms.lobby.usersChanged = true;
-			}
->>>>>>> 8f8d387f
 			return false;
 		}
 		socket.emit('console', '/demod - Access denied.');
