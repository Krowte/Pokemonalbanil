--- conflicted
+++ resolved
@@ -1434,11 +1434,7 @@
 			};
 			this.logEntry('NEW CHATROOM: ' + this.id);
 			if (Config.logUserStats) {
-<<<<<<< HEAD
-				setInterval(this.logUserStats.bind(this), Config.logUserStats);
-=======
 				this.logUserStatsInterval = setInterval(this.logUserStats.bind(this), Config.logUserStats);
->>>>>>> 9325f05a
 			}
 		}
 
@@ -1582,22 +1578,10 @@
 		}
 		this.lastUpdate = this.log.length;
 
-<<<<<<< HEAD
-		this.send(update);
-	};
-	ChatRoom.prototype.getIntroMessage = function () {
-		if (this.modchat && this.introMessage) {
-			return '\n|raw|<div class="infobox"><div>' + this.introMessage + '</div>' +
-				'<br />' +
-				'<div class="broadcast-red">' +
-				'Must be rank ' + this.modchat + ' or higher to talk right now.' +
-				'</div></div>';
-=======
 		// Set up expire timer to clean up inactive personal rooms.
 		if (this.isPersonal) {
 			if (this.expireTimer) clearTimeout(this.expireTimer);
 			this.expireTimer = setTimeout(this.tryExpire.bind(this), TIMEOUT_INACTIVE_DEALLOCATE);
->>>>>>> 9325f05a
 		}
 
 		this.send(update);
@@ -1607,22 +1591,15 @@
 	};
 	ChatRoom.prototype.getIntroMessage = function (user) {
 		var message = '';
-		if (this.introMessage) message += '\n|raw|<div class="infobox"><div' + (!this.isOfficial ? ' class="infobox-limited"' : '') + '>' + this.introMessage + '</div>';
+		if (this.introMessage) message += '\n|raw|<div class="infobox"><div>' + this.introMessage + '</div>';
 		if (this.staffMessage && user.can('mute', this)) message += (message ? '<br />' : '\n|raw|<div class="infobox">') + '(Staff intro:)<br /><div>' + this.staffMessage + '</div>';
 		if (this.modchat) {
 			message += (message ? '<br />' : '\n|raw|<div class="infobox">') + '<div class="broadcast-red">' +
 				'Must be rank ' + this.modchat + ' or higher to talk right now.' +
 				'</div>';
 		}
-<<<<<<< HEAD
-
-		if (this.introMessage) return '\n|raw|<div class="infobox">' + this.introMessage + '</div>';
-
-		return '';
-=======
 		if (message) message += '</div>';
 		return message;
->>>>>>> 9325f05a
 	};
 	ChatRoom.prototype.onJoinConnection = function (user, connection) {
 		var userList = this.userList ? this.userList : this.getUserList();
