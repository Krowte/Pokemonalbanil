--- conflicted
+++ resolved
@@ -1410,13 +1410,9 @@
 		if (!user) return; // ...
 
 		delete this.users[user.userid];
-<<<<<<< HEAD
+		this.userCount--;
+
 		if (user.named && Config.reportJoins) {
-=======
-		this.userCount--;
-
-		if (user.named && Config.reportjoins) {
->>>>>>> c4f44ea0
 			this.add('|l|' + user.getIdentity(this.id));
 		} else if (user.named) {
 			var entry = '|L|' + user.getIdentity(this.id);
