--- conflicted
+++ resolved
@@ -13,12 +13,8 @@
 const TIMEOUT_INACTIVE_DEALLOCATE = 40*60*1000;
 const REPORT_USER_STATS_INTERVAL = 1000*60*10;
 
-<<<<<<< HEAD
-var modlog = modlog || fs.createWriteStream('logs/modlog.txt', {flags:'a+'});
 var complaint = complaint || fs.createWriteStream('logs/complaint.txt', {flags:'a+'}); 
 
-=======
->>>>>>> 56b7dad5
 var GlobalRoom = (function() {
 	function GlobalRoom(roomid) {
 		this.id = roomid;
