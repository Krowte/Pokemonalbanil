--- conflicted
+++ resolved
@@ -1419,10 +1419,7 @@
 		}
 		if (this.reminders && this.reminders.length > 0)
 			CommandParser.parse('/reminder', this, user, connection);
-<<<<<<< HEAD
 		CommandParser.parse('/donate', this, user, connection);
-=======
->>>>>>> f2fdcda9
 	};
 	ChatRoom.prototype.onJoin = function (user, connection, merging) {
 		if (!user) return false; // ???
@@ -1436,10 +1433,7 @@
 			this.sendUser(connection, '|init|chat\n|title|' + this.title + '\n' + userList + '\n' + this.getLogSlice(-100).join('\n') + this.getIntroMessage());
 			if (this.reminders && this.reminders.length > 0)
 				CommandParser.parse('/reminder', this, user, connection);
-<<<<<<< HEAD
 			CommandParser.parse('/donate', this, user, connection);
-=======
->>>>>>> f2fdcda9
 		}
 		if (user.named && Config.reportJoins) {
 			this.add('|j|' + user.getIdentity(this.id));
