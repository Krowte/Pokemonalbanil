/**
 * Room Battle
 * Pokemon Showdown - http://pokemonshowdown.com/
 *
 * This file wraps the simulator in an implementation of the RoomGame
 * interface. It also abstracts away the multi-process nature of the
 * simulator.
 *
 * For the actual battle simulation, see sim/
 *
 * @license MIT
 */

import {execSync} from "child_process";
import {FS} from "../lib/fs";
import {Utils} from '../lib/utils';
import {StreamProcessManager} from "../lib/process-manager";
import {Repl} from "../lib/repl";
import {BattleStream} from "../sim/battle-stream";
import * as RoomGames from "./room-game";

type ChannelIndex = 0 | 1 | 2 | 3 | 4;
type PlayerIndex = 1 | 2 | 3 | 4;
export type ChallengeType = 'rated' | 'unrated' | 'challenge' | 'tour' | 'multi';

interface BattleRequestTracker {
	rqid: number;
	request: string;
	/**
	 * - true = user has decided,
	 * - false = user has yet to decide,
	 * - 'cantUndo' = waiting on other user (U-turn, faint-switch) or uncancellable (trapping ability)
	 */
	isWait: 'cantUndo' | true | false;
	choice: string;
}

/** 5 seconds */
const TICK_TIME = 5;
const SECONDS = 1000;

// Timer constants: In seconds, should be multiple of TICK_TIME
const STARTING_TIME = 150;
const MAX_TURN_TIME = 150;
const STARTING_TIME_CHALLENGE = 300;
const STARTING_GRACE_TIME = 60;
const MAX_TURN_TIME_CHALLENGE = 300;

const DISCONNECTION_TIME = 60;
const DISCONNECTION_BANK_TIME = 300;

// time after a player disabling the timer before they can re-enable it
const TIMER_COOLDOWN = 20 * SECONDS;

export class RoomBattlePlayer extends RoomGames.RoomGamePlayer {
	readonly slot: SideID;
	readonly channelIndex: ChannelIndex;
	request: BattleRequestTracker;
	wantsTie: boolean;
	active: boolean;
	eliminated: boolean;
	/**
	 * Total timer.
	 *
	 * Starts at 210 per player in a ladder battle. Goes down by 5
	 * every tick. Goes up by 10 every turn (with some complications -
	 * see `nextRequest`), capped at starting time. The player loses if
	 * this reaches 0.
	 *
	 * The equivalent of "Your Time" in VGC.
	 *
	 */
	secondsLeft: number;
	/**
	 * Turn timer.
	 *
	 * Set equal to the player's overall timer, but capped at 150
	 * seconds in a ladder battle. Goes down by 5 every tick.
	 * Tracked separately from the overall timer, and the player also
	 * loses if this reaches 0.
	 */
	turnSecondsLeft: number;
	/**
	 * Disconnect timer.
	 * Starts at 60 seconds. While the player is disconnected, this
	 * will go down by 5 every tick. Tracked separately from the
	 * overall timer, and the player also loses if this reaches 0.
	 *
	 * Mostly exists so impatient players don't have to wait the full
	 * 150 seconds against a disconnected opponent.
 	*/
	dcSecondsLeft: number;
	/**
	 * Used to track a user's last known connection status, and display
	 * the proper message when it changes.
	 */
	connected: boolean;
	constructor(user: User | string | null, game: RoomBattle, num: PlayerIndex) {
		super(user, game, num);
		if (typeof user === 'string') user = null;

		this.slot = `p${num}` as SideID;
		this.channelIndex = (game.gameType === 'multi' && num > 2 ? num - 2 : num) as ChannelIndex;

		this.request = {rqid: 0, request: '', isWait: 'cantUndo', choice: ''};
		this.wantsTie = false;
		this.active = true;
		this.eliminated = false;
		this.secondsLeft = 1;
		this.turnSecondsLeft = 1;
		this.dcSecondsLeft = 1;

		this.connected = true;
		if (user) {
			user.games.add(this.game.roomid);
			user.updateSearch();
			for (const connection of user.connections) {
				if (connection.inRooms.has(game.roomid)) {
					Sockets.channelMove(connection.worker, this.game.roomid, this.channelIndex, connection.socketid);
				}
			}
		}
	}
	getUser() {
		return (this.id && Users.get(this.id)) || null;
	}
	unlinkUser() {
		const user = this.getUser();
		if (user) {
			for (const connection of user.connections) {
				Sockets.channelMove(connection.worker, this.game.roomid, 0, connection.socketid);
			}
			user.games.delete(this.game.roomid);
			user.updateSearch();
		}
		this.id = '';
		this.connected = false;
		this.active = false;
	}
	updateChannel(user: User | Connection) {
		if (user instanceof Users.Connection) {
			// "user" is actually a connection
			Sockets.channelMove(user.worker, this.game.roomid, this.channelIndex, user.socketid);
			return;
		}
		for (const connection of user.connections) {
			Sockets.channelMove(connection.worker, this.game.roomid, this.channelIndex, connection.socketid);
		}
	}

	toString() {
		return this.id;
	}
	send(data: string) {
		const user = this.getUser();
		if (user) user.send(data);
	}
	sendRoom(data: string) {
		const user = this.getUser();
		if (user) user.sendTo(this.game.roomid, data);
	}
}

export class RoomBattleTimer {
	readonly battle: RoomBattle;
	readonly timerRequesters: Set<ID>;
	timer: NodeJS.Timer | null;
	isFirstTurn: boolean;
	/**
	 * Last tick, as milliseconds since UNIX epoch.
	 * Represents the last time a tick happened.
	 */
	lastTick: number;
	/** Debug mode; true to output detailed timer info every tick */
	debug: boolean;
	lastDisabledTime: number;
	lastDisabledByUser: null | ID;
	settings: GameTimerSettings;
	constructor(battle: RoomBattle) {
		this.battle = battle;

		this.timer = null;
		this.timerRequesters = new Set();
		this.isFirstTurn = true;

		this.lastTick = 0;

		this.debug = false;

		this.lastDisabledTime = 0;
		this.lastDisabledByUser = null;

		const hasLongTurns = Dex.getFormat(battle.format, true).gameType !== 'singles';
		const isChallenge = (!battle.rated && !battle.room.tour);
		const timerEntry = Dex.getRuleTable(Dex.getFormat(battle.format, true)).timer;
		const timerSettings = timerEntry?.[0];

		// so that Object.assign doesn't overwrite anything with `undefined`
		for (const k in timerSettings) {
			// @ts-ignore
			if (timerSettings[k] === undefined) delete timerSettings[k];
		}

		this.settings = {
			dcTimer: !isChallenge,
			dcTimerBank: isChallenge,
			starting: isChallenge ? STARTING_TIME_CHALLENGE : STARTING_TIME,
			grace: STARTING_GRACE_TIME,
			addPerTurn: hasLongTurns ? 25 : 10,
			maxPerTurn: isChallenge ? MAX_TURN_TIME_CHALLENGE : MAX_TURN_TIME,
			maxFirstTurn: isChallenge ? MAX_TURN_TIME_CHALLENGE : MAX_TURN_TIME,
			timeoutAutoChoose: false,
			accelerate: !timerSettings,
			...timerSettings,
		};
		if (this.settings.maxPerTurn <= 0) this.settings.maxPerTurn = Infinity;

		for (const player of this.battle.players) {
			player.secondsLeft = this.settings.starting + this.settings.grace;
			player.turnSecondsLeft = -1;
			player.dcSecondsLeft = this.settings.dcTimerBank ? DISCONNECTION_BANK_TIME : DISCONNECTION_TIME;
		}
	}
	start(requester?: User) {
		const userid = requester ? requester.id : 'staff' as ID;
		if (this.timerRequesters.has(userid)) return false;
		if (this.timer) {
			this.battle.room.add(`|inactive|${requester ? requester.name : userid} also wants the timer to be on.`).update();
			this.timerRequesters.add(userid);
			return false;
		}
		if (requester && this.battle.playerTable[requester.id] && this.lastDisabledByUser === requester.id) {
			const remainingCooldownMs = (this.lastDisabledTime || 0) + TIMER_COOLDOWN - Date.now();
			if (remainingCooldownMs > 0) {
				this.battle.playerTable[requester.id].sendRoom(
					`|inactiveoff|The timer can't be re-enabled so soon after disabling it (${Math.ceil(remainingCooldownMs / SECONDS)} seconds remaining).`
				);
				return false;
			}
		}
		this.timerRequesters.add(userid);
		const requestedBy = requester ? ` (requested by ${requester.name})` : ``;
		this.battle.room.add(`|inactive|Battle timer is ON: inactive players will automatically lose when time's up.${requestedBy}`).update();

		this.nextRequest();
		return true;
	}
	stop(requester?: User) {
		if (requester) {
			if (!this.timerRequesters.has(requester.id)) return false;
			this.timerRequesters.delete(requester.id);
			this.lastDisabledByUser = requester.id;
			this.lastDisabledTime = Date.now();
		} else {
			this.timerRequesters.clear();
		}
		if (this.timerRequesters.size) {
			this.battle.room.add(`|inactive|${requester!.name} no longer wants the timer on, but the timer is staying on because ${[...this.timerRequesters].join(', ')} still does.`).update();
			return false;
		}
		if (this.end()) {
			this.battle.room.add(`|inactiveoff|Battle timer is now OFF.`).update();
			return true;
		}
		return false;
	}
	end() {
		this.timerRequesters.clear();
		if (!this.timer) return false;
		clearTimeout(this.timer);
		this.timer = null;
		return true;
	}
	nextRequest() {
		if (this.timer) {
			clearTimeout(this.timer);
			this.timer = null;
		}
		if (!this.timerRequesters.size) return;
		const players = this.battle.players;
		if (players.some(player => player.secondsLeft <= 0)) return;

		/** false = U-turn or single faint, true = "new turn" */
		let isFull = true;
		let isEmpty = true;
		for (const player of players) {
			if (player.request.isWait) isFull = false;
			if (player.request.isWait !== 'cantUndo') isEmpty = false;
		}
		if (isEmpty) {
			// there are no active requests
			return;
		}
		const isFirst = this.isFirstTurn;
		this.isFirstTurn = false;

		const maxTurnTime = (isFirst ? this.settings.maxFirstTurn : 0) || this.settings.maxPerTurn;

		let addPerTurn = isFirst ? 0 : this.settings.addPerTurn;
		if (this.settings.accelerate && addPerTurn) {
			// after turn 100ish: 15s/turn -> 10s/turn
			if (this.battle.requestCount > 200 && addPerTurn > TICK_TIME) {
				addPerTurn -= TICK_TIME;
			}
			// after turn 200ish: 10s/turn -> 7s/turn
			if (this.battle.requestCount > 400 && Math.floor(this.battle.requestCount / 2) % 2) {
				addPerTurn = 0;
			}
		}

		if (!isFull && addPerTurn > TICK_TIME) {
			addPerTurn = TICK_TIME;
		}

		const room = this.battle.room;
		for (const player of players) {
			if (!isFirst) {
				player.secondsLeft = Math.min(player.secondsLeft + addPerTurn, this.settings.starting);
			}
			player.turnSecondsLeft = Math.min(player.secondsLeft, maxTurnTime);

			const secondsLeft = player.turnSecondsLeft;
			let grace = player.secondsLeft - this.settings.starting;
			if (grace < 0) grace = 0;
			if (player) {
				player.sendRoom(`|inactive|Time left: ${secondsLeft} sec this turn | ${player.secondsLeft - grace} sec total` + (grace ? ` | ${grace} sec grace` : ``));
			}
			if (secondsLeft <= 30 && secondsLeft < this.settings.starting) {
				room.add(`|inactive|${player.name} has ${secondsLeft} seconds left this turn.`);
			}
			if (this.debug) {
				room.add(`||${player.name} | Time left: ${secondsLeft} sec this turn | ${player.secondsLeft} sec total | +${addPerTurn} seconds`);
			}
		}
		room.update();
		this.lastTick = Date.now();
		this.timer = setTimeout(() => this.nextTick(), TICK_TIME * SECONDS);
	}
	nextTick() {
		if (this.timer) clearTimeout(this.timer);
		if (this.battle.ended) return;
		const room = this.battle.room;
		for (const player of this.battle.players) {
			if (player.request.isWait) continue;
			if (player.connected) {
				player.secondsLeft -= TICK_TIME;
				player.turnSecondsLeft -= TICK_TIME;
			} else {
				player.dcSecondsLeft -= TICK_TIME;
				if (!this.settings.dcTimerBank) {
					player.secondsLeft -= TICK_TIME;
					player.turnSecondsLeft -= TICK_TIME;
				}
			}

			const dcSecondsLeft = player.dcSecondsLeft;
			if (dcSecondsLeft <= 0) player.turnSecondsLeft = 0;
			const secondsLeft = player.turnSecondsLeft;
			if (!secondsLeft) continue;

			if (!player.connected && (dcSecondsLeft <= secondsLeft || this.settings.dcTimerBank)) {
				// dc timer is shown only if it's lower than turn timer or you're in timer bank mode
				if (dcSecondsLeft % 30 === 0 || dcSecondsLeft <= 20) {
					room.add(`|inactive|${player.name} has ${dcSecondsLeft} seconds to reconnect!`);
				}
			} else {
				// regular turn timer shown
				if (secondsLeft % 30 === 0 || secondsLeft <= 20) {
					room.add(`|inactive|${player.name} has ${secondsLeft} seconds left.`);
				}
			}
			if (this.debug) {
				room.add(`||[${player.name} has ${player.turnSecondsLeft}s this turn / ${player.secondsLeft}s total]`);
			}
		}
		room.update();
		if (!this.checkTimeout()) {
			this.timer = setTimeout(() => this.nextTick(), TICK_TIME * 1000);
		}
	}
	checkActivity() {
		if (this.battle.ended) return;
		for (const player of this.battle.players) {
			const isConnected = !!player?.active;

			if (isConnected === player.connected) continue;

			if (!isConnected) {
				// player has disconnected
				player.connected = false;
				if (!this.settings.dcTimerBank) {
					// don't wait longer than 6 ticks (1 minute)
					if (this.settings.dcTimer) {
						player.dcSecondsLeft = DISCONNECTION_TIME;
					} else {
						// arbitrary large number
						player.dcSecondsLeft = DISCONNECTION_TIME * 10;
					}
				}

				if (this.timerRequesters.size) {
					let msg = `!`;

					if (this.settings.dcTimer) {
						msg = ` and has a minute to reconnect!`;
					}
					if (this.settings.dcTimerBank) {
						if (player.dcSecondsLeft > 0) {
							msg = ` and has ${player.dcSecondsLeft} seconds to reconnect!`;
						} else {
							msg = ` and has no disconnection time left!`;
						}
					}
					this.battle.room.add(`|inactive|${player.name} disconnected${msg}`).update();
				}
			} else {
				// player has reconnected
				player.connected = true;
				if (this.timerRequesters.size) {
					let timeLeft = ``;
					if (!player.request.isWait) {
						timeLeft = ` and has ${player.turnSecondsLeft} seconds left`;
					}
					this.battle.room.add(`|inactive|${player.name} reconnected${timeLeft}.`).update();
				}
			}
		}
	}
	checkTimeout() {
		const players = this.battle.players;
		if (players.every(player => player.turnSecondsLeft <= 0)) {
			if (!this.settings.timeoutAutoChoose || players.every(player => player.secondsLeft <= 0)) {
				this.battle.room.add(`|-message|All players are inactive.`).update();
				this.battle.tie();
				return true;
			}
		}
		let didSomething = false;
		for (const player of players) {
			if (player.turnSecondsLeft > 0) continue;
			if (this.settings.timeoutAutoChoose && player.secondsLeft > 0 && player.connected) {
				void this.battle.stream.write(`>${player.slot} default`);
				didSomething = true;
			} else {
				this.battle.forfeitPlayer(player, ' lost due to inactivity.');
				return true;
			}
		}
		return didSomething;
	}
}

export class RoomBattle extends RoomGames.RoomGame {
	readonly gameid: ID;
	readonly room: GameRoom;
	readonly title: string;
	readonly allowRenames: boolean;
	readonly format: string;
	/** Will exist even if the game is unrated, in case it's later forced to be rated */
	readonly ladder: string;
	readonly gameType: string | undefined;
	readonly challengeType: ChallengeType;
	/**
	 * The lower player's rating, for searching purposes.
	 * 0 for unrated battles. 1 for unknown ratings.
	 */
	readonly rated: number;
	/**
	 * userid that requested extraction -> playerids that accepted the extraction
	 */
	readonly allowExtraction: {[k: string]: Set<ID>};
	readonly stream: Streams.ObjectReadWriteStream<string>;
	readonly timer: RoomBattleTimer;
	missingBattleStartMessage: boolean;
	started: boolean;
	ended: boolean;
	active: boolean;
	replaySaved: boolean;
	forcePublic: string | null = null;
	playerTable: {[userid: string]: RoomBattlePlayer};
	players: RoomBattlePlayer[];
	p1: RoomBattlePlayer;
	p2: RoomBattlePlayer;
	p3: RoomBattlePlayer;
	p4: RoomBattlePlayer;
	inviteOnlySetter: ID | null;
	logData: AnyObject | null;
	endType: string;
	/**
	 * If the battle is ended: an array of the number of Pokemon left for each side.
	 */
	score: number[] | null;
	inputLog: string[] | null;
	turn: number;
	rqid: number;
	requestCount: number;
	dataResolvers?: [((args: string[]) => void), ((error: Error) => void)][];
	constructor(room: GameRoom, formatid: string, options: AnyObject) {
		super(room);
		const format = Dex.getFormat(formatid, true);
		this.gameid = 'battle' as ID;
		this.room = room;
		this.title = format.name;
		if (!this.title.endsWith(" Battle")) this.title += " Battle";
		this.allowRenames = options.allowRenames !== undefined ? !!options.allowRenames : (!options.rated && !options.tour);

		this.format = formatid;
		this.gameType = format.gameType;
		this.challengeType = options.challengeType;
		this.rated = options.rated || 0;
		this.ladder = typeof format.rated === 'string' ? toID(format.rated) : formatid;
		// true when onCreateBattleRoom has been called
		this.missingBattleStartMessage = !!options.inputLog;
		this.started = false;
		this.ended = false;
		this.active = false;
		this.replaySaved = false;

		// TypeScript bug: no `T extends RoomGamePlayer`
		this.playerTable = Object.create(null);
		// TypeScript bug: no `T extends RoomGamePlayer`
		this.players = [];

		this.playerCap = this.gameType === 'multi' || this.gameType === 'free-for-all' ? 4 : 2;
		this.p1 = null!;
		this.p2 = null!;
		this.p3 = null!;
		this.p4 = null!;
		this.inviteOnlySetter = null!;

		// data to be logged
		this.allowExtraction = {};

		this.logData = null;
		this.endType = 'normal';
		this.score = null;
		this.inputLog = null;
		this.turn = 0;

		this.rqid = 1;
		this.requestCount = 0;

		this.stream = PM.createStream();

		let ratedMessage = '';
		if (options.ratedMessage) {
			ratedMessage = options.ratedMessage;
		}
		if (this.rated) {
			ratedMessage = 'Rated battle';
		} else if (this.room.tour) {
			ratedMessage = 'Tournament battle';
		}

		this.room.battle = this;

		const battleOptions = {
			formatid: this.format,
			roomid: this.roomid,
			rated: ratedMessage,
			seed: options.seed,
		};
		if (options.inputLog) {
			void this.stream.write(options.inputLog);
		} else {
			void this.stream.write(`>start ` + JSON.stringify(battleOptions));
		}

		void this.listen();

		this.addPlayer(options.p1, options.p1team || '', options.p1rating);
		this.addPlayer(options.p2, options.p2team || '', options.p2rating);
		if (this.playerCap > 2) {
			this.addPlayer(options.p3, options.p3team || '', options.p3rating);
			this.addPlayer(options.p4, options.p4team || '', options.p4rating);
		}
		this.timer = new RoomBattleTimer(this);
		if (Config.forcetimer || this.format.includes('blitz')) this.timer.start();
		this.start();
	}

	checkActive() {
		let active = true;
		if (this.ended || !this.started) {
			active = false;
		} else if (!this.p1 || !this.p1.active) {
			active = false;
		} else if (!this.p2 || !this.p2.active) {
			active = false;
		} else if (this.playerCap > 2) {
			if (!this.p3 || !this.p3.active) {
				active = false;
			} else if (!this.p4 || !this.p4.active) {
				active = false;
			}
		}
		Rooms.global.battleCount += (active ? 1 : 0) - (this.active ? 1 : 0);
		this.room.active = active;
		this.active = active;
		if (Rooms.global.battleCount === 0) Rooms.global.automaticKillRequest();
	}
	choose(user: User, data: string) {
		const player = this.playerTable[user.id];
		const [choice, rqid] = data.split('|', 2);
		if (!player) return;
		const request = player.request;
		if (request.isWait !== false && request.isWait !== true) {
			player.sendRoom(`|error|[Invalid choice] There's nothing to choose`);
			return;
		}
		const allPlayersWait = this.players.every(p => !!p.request.isWait);
		if (allPlayersWait || // too late
			(rqid && rqid !== '' + request.rqid)) { // WAY too late
			player.sendRoom(`|error|[Invalid choice] Sorry, too late to make a different move; the next turn has already started`);
			return;
		}
		request.isWait = true;
		request.choice = choice;

		void this.stream.write(`>${player.slot} ${choice}`);
	}
	undo(user: User, data: string) {
		const player = this.playerTable[user.id];
		const [, rqid] = data.split('|', 2);
		if (!player) return;
		const request = player.request;
		if (request.isWait !== true) {
			player.sendRoom(`|error|[Invalid choice] There's nothing to cancel`);
			return;
		}
		const allPlayersWait = this.players.every(p => !!p.request.isWait);
		if (allPlayersWait || // too late
			(rqid && rqid !== '' + request.rqid)) { // WAY too late
			player.sendRoom(`|error|[Invalid choice] Sorry, too late to cancel; the next turn has already started`);
			return;
		}
		request.isWait = false;

		void this.stream.write(`>${player.slot} undo`);
	}
	joinGame(user: User, slot?: SideID) {
		if (!user.can('joinbattle', null, this.room)) {
			user.popup(`You must be a set as a player to join a battle you didn't start. Ask a player to use /addplayer on you to join this battle.`);
			return false;
		}

		if (user.id in this.playerTable) {
			user.popup(`You have already joined this battle.`);
			return false;
		}

		const validSlots: SideID[] = [];
		for (const player of this.players) {
			if (!player.id) validSlots.push(player.slot);
		}

		if (slot && !validSlots.includes(slot)) {
			user.popup(`This battle already has a user in slot ${slot}.`);
			return false;
		}

		if (!validSlots.length) {
			user.popup(`This battle already has two players.`);
			return false;
		}

		if (!slot && validSlots.length > 1) {
			user.popup(`Which slot would you like to join into? Use something like \`/joingame ${validSlots[0]}\``);
			return false;
		}

		if (!slot) slot = validSlots[0];

		this.updatePlayer(this[slot], user);
		if (validSlots.length - 1 < 1 && this.missingBattleStartMessage) {
			const users = this.players.map(player => {
				const u = player.getUser();
				if (!u) throw new Error(`User ${player.name} not found on ${this.roomid} battle creation`);
				return u;
			});
			Rooms.global.onCreateBattleRoom(users, this.room, {rated: this.rated});
			this.missingBattleStartMessage = false;
		}
		if (user.inRooms.has(this.roomid)) this.onConnect(user);
		this.room.update();
		return true;
	}
	leaveGame(user: User) {
		if (!user) return false; // ...
		if (this.room.rated || this.room.tour) {
			user.popup(`Players can't be swapped out in a ${this.room.tour ? "tournament" : "rated"} battle.`);
			return false;
		}
		const player = this.playerTable[user.id];
		if (!player) {
			user.popup(`Failed to leave battle - you're not a player.`);
			return false;
		}

		this.updatePlayer(player, null);
		this.room.auth.set(user.id, '+');
		this.room.update();
		return true;
	}

	async listen() {
		let disconnected = false;
		try {
			for await (const next of this.stream) {
				if (!this.room) return; // room deleted in the middle of simulation
				this.receive(next.split('\n'));
			}
		} catch (err) {
			// Disconnected processes are already crashlogged when they happen;
			// also logging every battle room would overwhelm the crashlogger
			if (err.message.includes('Process disconnected')) {
				disconnected = true;
			} else {
				Monitor.crashlog(err, 'A sim stream');
			}
		}
		if (!this.ended) {
			this.room.add(`|bigerror|The simulator process crashed. We've been notified and will fix this ASAP.`);
			if (!disconnected) Monitor.crashlog(new Error(`Sim stream interrupted`), `A sim stream`);
			this.started = true;
			this.ended = true;
			this.checkActive();
		}
	}
	receive(lines: string[]) {
		for (const player of this.players) player.wantsTie = false;

		switch (lines[0]) {
		case 'requesteddata':
			lines = lines.slice(1);
			const [resolver] = this.dataResolvers!.shift()!;
			resolver(lines);
			break;

		case 'update':
			for (const line of lines.slice(1)) {
				if (line.startsWith('|turn|')) {
					this.turn = parseInt(line.slice(6));
				}
				this.room.add(line);
				if (line.startsWith(`|bigerror|You will auto-tie if `)) {
					if (Config.allowrequestingties) this.room.add(`|-hint|If you want to tie earlier, consider using \`/offertie\`.`);
				}
			}
			this.room.update();
			if (!this.ended) this.timer.nextRequest();
			this.checkActive();
			break;

		case 'sideupdate': {
			const slot = lines[1] as SideID;
			const player = this[slot];
			if (lines[2].startsWith(`|error|[Invalid choice] Can't do anything`)) {
				// ... should not happen
			} else if (lines[2].startsWith(`|error|[Invalid choice]`)) {
				const request = this[slot].request;
				request.isWait = false;
				request.choice = '';
			} else if (lines[2].startsWith(`|request|`)) {
				this.rqid++;
				const request = JSON.parse(lines[2].slice(9));
				request.rqid = this.rqid;
				const requestJSON = JSON.stringify(request);
				this[slot].request = {
					rqid: this.rqid,
					request: requestJSON,
					isWait: request.wait ? 'cantUndo' : false,
					choice: '',
				};
				this.requestCount++;
				if (player) player.sendRoom(`|request|${requestJSON}`);
				break;
			}
			if (player) player.sendRoom(lines[2]);
			break;
		}

		case 'end':
			this.logData = JSON.parse(lines[1]);
			this.score = this.logData!.score;
			this.inputLog = this.logData!.inputLog;
			this.started = true;
			if (!this.ended) {
				this.ended = true;
				void this.onEnd(this.logData!.winner);
				this.clearPlayers();
			}
			this.checkActive();
			break;
		}
	}
	async onEnd(winner: any) {
		this.timer.end();
		// Declare variables here in case we need them for non-rated battles logging.
		let p1score = 0.5;
		const winnerid = toID(winner);

		// Check if the battle was rated to update the ladder, return its response, and log the battle.
		const p1name = this.p1.name;
		const p2name = this.p2.name;
		const p1id = toID(p1name);
		const p2id = toID(p2name);
		if (this.room.rated) {
			this.room.rated = 0;

			if (winnerid === p1id) {
				p1score = 1;
			} else if (winnerid === p2id) {
				p1score = 0;
			}

			winner = Users.get(winnerid);
			if (winner && !winner.registered) {
				this.room.sendUser(winner, '|askreg|' + winner.id);
			}
			const [score, p1rating, p2rating] = await Ladders(this.ladder).updateRating(p1name, p2name, p1score, this.room);
			void this.logBattle(score, p1rating, p2rating);
		} else if (Config.logchallenges) {
			if (winnerid === p1id) {
				p1score = 1;
			} else if (winnerid === p2id) {
				p1score = 0;
			}
			void this.logBattle(p1score);
		} else {
			this.logData = null;
		}
		// If a replay was saved at any point or we were configured to autosavereplays,
		// reupload when the battle is over to overwrite the partial data (and potentially
		// reflect any changes that may have been made to the replay's hidden status).
		if (this.replaySaved || Config.autosavereplays) {
			const uploader = Users.get(winnerid || p1id);
			if (uploader?.connections[0]) {
				Chat.parse('/savereplay silent', this.room, uploader, uploader.connections[0]);
			}
		}
		const parentGame = this.room.parent && this.room.parent.game;
		// @ts-ignore - Tournaments aren't TS'd yet
		if (parentGame?.onBattleWin) {
			// @ts-ignore
			parentGame.onBattleWin(this.room, winnerid);
		}
		// If the room's replay was hidden, disable users from joining after the game is over
		if (this.room.hideReplay) {
			this.room.settings.modjoin = '%';
			this.room.setPrivate('hidden');
		}
		this.room.update();
	}
	async logBattle(
		p1score: number, p1rating: AnyObject | null = null, p2rating: AnyObject | null = null,
		p3rating: AnyObject | null = null, p4rating: AnyObject | null = null
	) {
		if (Dex.getFormat(this.format, true).noLog) return;
		const logData = this.logData;
		if (!logData) return;
		this.logData = null; // deallocate to save space
		logData.log = this.room.getLog(-1).split('\n'); // replay log (exact damage)

		// delete some redundant data
		for (const rating of [p1rating, p2rating, p3rating, p4rating]) {
			if (rating) {
				delete rating.formatid;
				delete rating.username;
				delete rating.rpsigma;
				delete rating.sigma;
			}
		}

		logData.p1rating = p1rating;
		logData.p2rating = p2rating;
		if (this.playerCap > 2) {
			logData.p3rating = p3rating;
			logData.p4rating = p4rating;
		}
		logData.endType = this.endType;
		if (!p1rating) logData.ladderError = true;
		const date = new Date();
		logData.timestamp = '' + date;
		logData.roomid = this.room.roomid;
		logData.format = this.room.format;

		const logsubfolder = Chat.toTimestamp(date).split(' ')[0];
		const logfolder = logsubfolder.split('-', 2).join('-');
		const tier = this.room.format.toLowerCase().replace(/[^a-z0-9]+/g, '');
		const logpath = `logs/${logfolder}/${tier}/${logsubfolder}/`;

		await FS(logpath).mkdirp();
		await FS(`${logpath}${this.room.getReplayData().id}.log.json`).write(JSON.stringify(logData));
		// console.log(JSON.stringify(logData));
	}
	onConnect(user: User, connection: Connection | null = null) {
		// this handles joining a battle in which a user is a participant,
		// where the user has already identified before attempting to join
		// the battle
		const player = this.playerTable[user.id];
		if (!player) return;
		player.updateChannel(connection || user);
		const request = player.request;
		if (request) {
			let data = `|request|${request.request}`;
			if (request.choice) data += `\n|sentchoice|${request.choice}`;
			(connection || user).sendTo(this.roomid, data);
		}
		if (!player.active) this.onJoin(user);
	}
	onUpdateConnection(user: User, connection: Connection | null = null) {
		this.onConnect(user, connection);
	}
	onRename(user: User, oldUserid: ID, isJoining: boolean, isForceRenamed: boolean) {
		if (user.id === oldUserid) return;
		if (!this.playerTable) {
			// !! should never happen but somehow still does
			user.games.delete(this.roomid);
			return;
		}
		if (!(oldUserid in this.playerTable)) {
			if (user.id in this.playerTable) {
				// this handles a user renaming themselves into a user in the
				// battle (e.g. by using /nick)
				this.onConnect(user);
			}
			return;
		}
		if (!this.allowRenames) {
			const player = this.playerTable[oldUserid];
			if (player) {
				const message = isForceRenamed ? " lost by having an inappropriate name." : " forfeited by changing their name.";
				this.forfeitPlayer(player, message);
			}
			if (!(user.id in this.playerTable)) {
				user.games.delete(this.roomid);
			}
			return;
		}
		if (!user.named) {
			this.onLeave(user, oldUserid);
			return;
		}
		if (user.id in this.playerTable) return;
		const player = this.playerTable[oldUserid];
		if (player) {
			this.updatePlayer(player, user);
		}
		const options = {
			name: user.name,
			avatar: user.avatar,
		};
		void this.stream.write(`>player ${player.slot} ` + JSON.stringify(options));
	}
	onJoin(user: User) {
		const player = this.playerTable[user.id];
		if (player && !player.active) {
			player.active = true;
			this.timer.checkActivity();
			this.room.add(`|player|${player.slot}|${user.name}|${user.avatar}`);
		}
	}
	onLeave(user: User, oldUserid?: ID) {
		const player = this.playerTable[oldUserid || user.id];
		if (player?.active) {
			player.sendRoom(`|request|null`);
			player.active = false;
			this.timer.checkActivity();
			this.room.add(`|player|${player.slot}|`);
		}
	}

	win(user: User) {
		if (!user) {
			this.tie();
			return true;
		}
		const player = this.playerTable[user.id];
		if (!player) return false;
		void this.stream.write(`>forcewin ${player.slot}`);
	}
	tie() {
		void this.stream.write(`>forcetie`);
	}
	tiebreak() {
		void this.stream.write(`>tiebreak`);
	}
	forfeit(user: User | string, message = '') {
		if (typeof user !== 'string') user = user.id;
		else user = toID(user);

		if (!(user in this.playerTable)) return false;
		return this.forfeitPlayer(this.playerTable[user], message);
	}

	forfeitPlayer(player: RoomBattlePlayer, message = '') {
		if (this.ended || !this.started) return false;

		if (!message) message = ' forfeited.';
		this.room.add(`|-message|${player.name}${message}`);
		this.endType = 'forfeit';
		if (Dex.getFormat(this.format).gameType === 'multi') {
			const sides = ['p2', 'p1'];
			if (player.num === 1 || player.num === 3) {
				void this.stream.write(`>forcewin ${sides[0]}`);
			} else {
				void this.stream.write(`>forcewin ${sides[1]}`);
			}
		} else {
			const otherids = ['p2', 'p1'];
			void this.stream.write(`>forcewin ${otherids[player.num - 1]}`);
		}
		return true;
	}

	/**
	 * Team should be '' for random teams. `null` should be used only if importing
	 * an inputlog (so the player isn't recreated)
	 */
	addPlayer(user: User | null, team: string | null, rating = 0) {
		// TypeScript bug: no `T extends RoomGamePlayer`
		const player = super.addPlayer(user) as RoomBattlePlayer;
		if (!player) return null;
		const slot = player.slot;
		this[slot] = player;

		if (team !== null) {
			const options = {
				name: player.name,
				avatar: user ? '' + user.avatar : '',
				team,
				rating: Math.round(rating),
			};
			void this.stream.write(`>player ${slot} ${JSON.stringify(options)}`);
		}

		if (user) {
			this.room.auth.set(player.id, Users.PLAYER_SYMBOL);
			if (this.rated && !this.forcePublic) {
				this.forcePublic = user.battlesForcedPublic();
			}
		}
		if (user?.inRooms.has(this.roomid)) this.onConnect(user);
		return player;
	}

	makePlayer(user: User) {
		const num = (this.players.length + 1) as PlayerIndex;
		return new RoomBattlePlayer(user, this, num);
	}

	updatePlayer(player: RoomBattlePlayer, user: User | null) {
		super.updatePlayer(player, user);

		const slot = player.slot;
		if (user) {
			const options = {
				name: player.name,
				avatar: user.avatar,
			};
			void this.stream.write(`>player ${slot} ` + JSON.stringify(options));

			this.room.add(`|player|${slot}|${player.name}|${user.avatar}`);
		} else {
			const options = {
				name: '',
			};
			void this.stream.write(`>player ${slot} ` + JSON.stringify(options));

			this.room.add(`|player|${slot}|`);
		}
	}

	start() {
		// on start
		this.started = true;
		const users = this.players.map(player => {
			const user = player.getUser();
			if (!user && !this.missingBattleStartMessage) {
				throw new Error(`User ${player.name} not found on ${this.roomid} battle creation`);
			}
			return user;
		});
		if (!this.missingBattleStartMessage) {
			// @ts-ignore The above error should throw if null is found, or this should be skipped
			Rooms.global.onCreateBattleRoom(users, this.room, {rated: this.rated});
		}

		if (this.gameType === 'multi') {
			this.room.title = `Team ${this.p1.name} vs. Team ${this.p2.name}`;
		} else if (this.gameType === 'free-for-all') {
			// p1 vs. p2 vs. p3 vs. p4 is too long of a title
			this.room.title = `${this.p1.name} and friends`;
		} else {
			this.room.title = `${this.p1.name} vs. ${this.p2.name}`;
		}
		this.room.send(`|title|${this.room.title}`);
<<<<<<< HEAD
		this.room.add(`|gametype|${this.gameType}`);
=======
		const suspectTest = Chat.plugins['suspect-tests']?.suspectTests[this.format];
		if (suspectTest) {
			const format = Dex.getFormat(this.format);
			this.room.add(
				`|html|<div class="broadcast-blue"><strong>${format.name} is currently suspecting ${suspectTest.suspect}! ` +
				`For information on how to participate check out the <a href="${suspectTest.url}">suspect thread</a>.</strong></div>`
			).update();
		}
>>>>>>> 071cf40d
	}

	clearPlayers() {
		for (const player of this.players) {
			player.unlinkUser();
		}
	}

	destroy() {
		for (const player of this.players) {
			player.destroy();
		}
		this.playerTable = {};
		this.players = [];
		// @ts-ignore
		this.p1 = null;
		// @ts-ignore
		this.p2 = null;
		// @ts-ignore
		this.p3 = null;
		// @ts-ignore
		this.p4 = null;

		this.ended = true;
		void this.stream.destroy();
		if (this.active) {
			Rooms.global.battleCount += -1;
			this.active = false;
		}

		// @ts-ignore
		this.room = null;
		if (this.dataResolvers) {
			for (const [, reject] of this.dataResolvers) {
				// reject the promise, make whatever function called it return undefined
				reject(new Error('Battle was destroyed.'));
			}
		}
	}
	async getTeam(user: User) {
		const id = user.id;
		const player = this.playerTable[id];
		if (!player) return;
		void this.stream.write(`>requestteam ${player.slot}`);
		const teamDataPromise = new Promise<string[]>((resolve, reject) => {
			if (!this.dataResolvers) this.dataResolvers = [];
			this.dataResolvers.push([resolve, reject]);
		});
		const resultStrings = await teamDataPromise;
		if (!resultStrings) return;
		const result = resultStrings.map(item => Dex.fastUnpackTeam(item))[0];
		return result;
	}
	onChatMessage(message: string, user: User) {
		void this.stream.write(`>chat-inputlogonly ${user.getIdentity(this.room.roomid)}|${message}`);
	}
	async getLog(): Promise<string[] | void> {
		if (!this.logData) this.logData = {};
		void this.stream.write('>requestlog');
		const logPromise = new Promise<string[]>((resolve, reject) => {
			if (!this.dataResolvers) this.dataResolvers = [];
			this.dataResolvers.push([resolve, reject]);
		});
		const result = await logPromise;
		return result;
	}
}

export class RoomBattleStream extends BattleStream {
	readonly battle: Battle;
	constructor() {
		super({keepAlive: true});
		this.battle = null!;
	}

	_write(chunk: string) {
		const startTime = Date.now();
		if (this.battle && Config.debugsimprocesses && process.send) {
			process.send('DEBUG\n' + this.battle.inputLog.join('\n') + '\n' + chunk);
		}
		try {
			this._writeLines(chunk);
		} catch (err) {
			const battle = this.battle;
			Monitor.crashlog(err, 'A battle', {
				chunk,
				inputLog: battle ? '\n' + battle.inputLog.join('\n') : '',
				log: battle ? '\n' + battle.getDebugLog() : '',
			});

			this.push(`update\n|html|<div class="broadcast-red"><b>The battle crashed</b><br />Don't worry, we're working on fixing it.</div>`);
			if (battle) {
				for (const side of battle.sides) {
					if (side?.requestState) {
						this.push(`sideupdate\n${side.id}\n|error|[Invalid choice] The battle crashed`);
					}
				}
			}
		}
		if (this.battle) this.battle.sendUpdates();
		const deltaTime = Date.now() - startTime;
		if (deltaTime > 1000) {
			console.log(`[slow battle] ${deltaTime}ms - ${chunk}`);
		}
	}

	_writeLine(type: string, message: string) {
		switch (type) {
		case 'chat-inputlogonly':
			this.battle.inputLog.push(`>chat ${message}`);
			break;
		case 'chat':
			this.battle.inputLog.push(`>chat ${message}`);
			this.battle.add('chat', `${message}`);
			break;
		case 'requestlog':
			this.push(`requesteddata\n${this.battle.inputLog.join('\n')}`);
			break;
		case 'eval':
			const battle = this.battle;
			battle.inputLog.push(`>${type} ${message}`);
			message = message.replace(/\f/g, '\n');
			battle.add('', '>>> ' + message.replace(/\n/g, '\n||'));
			try {
				/* eslint-disable no-eval, @typescript-eslint/no-unused-vars */
				const p1 = battle?.sides[0];
				const p2 = battle?.sides[1];
				const p3 = battle?.sides[2];
				const p4 = battle?.sides[3];
				const p1active = p1?.active[0];
				const p2active = p2?.active[0];
				const p3active = p3?.active[0];
				const p4active = p4?.active[0];
				let result = eval(message);
				/* eslint-enable no-eval, @typescript-eslint/no-unused-vars */

				if (result?.then) {
					result.then((unwrappedResult: any) => {
						unwrappedResult = Utils.visualize(unwrappedResult);
						battle.add('', 'Promise -> ' + unwrappedResult);
						battle.sendUpdates();
					}, (error: Error) => {
						battle.add('', '<<< error: ' + error.message);
						battle.sendUpdates();
					});
				} else {
					result = Utils.visualize(result);
					result = result.replace(/\n/g, '\n||');
					battle.add('', '<<< ' + result);
				}
			} catch (e) {
				battle.add('', '<<< error: ' + e.message);
			}
			break;
		case 'requestteam':
			message = message.trim();
			const slotNum = parseInt(message.slice(1)) - 1;
			if (isNaN(slotNum) || slotNum < 0) {
				throw new Error(`Team requested for slot ${message}, but that slot does not exist.`);
			}
			const side = this.battle.sides[slotNum];
			const team = Dex.packTeam(side.team);
			this.push(`requesteddata\n${team}`);
			break;
		default: super._writeLine(type, message);
		}
	}
}

/*********************************************************
 * Process manager
 *********************************************************/

export const PM = new StreamProcessManager(module, () => new RoomBattleStream());

if (!PM.isParentProcess) {
	// This is a child process!
	global.Config = require('./config-loader').Config;
	global.Chat = require('./chat').Chat;
	global.Dex = require('../sim/dex').Dex;
	global.Monitor = {
		crashlog(error: Error, source = 'A simulator process', details: AnyObject | null = null) {
			const repr = JSON.stringify([error.name, error.message, source, details]);
			process.send!(`THROW\n@!!@${repr}\n${error.stack}`);
		},
	};
	global.__version = {head: ''};
	try {
		const head = execSync('git rev-parse HEAD', {
			stdio: ['ignore', 'pipe', 'ignore'],
		});
		const merge = execSync('git merge-base origin/master HEAD', {
			stdio: ['ignore', 'pipe', 'ignore'],
		});
		global.__version.head = ('' + head).trim();
		const origin = ('' + merge).trim();
		if (origin !== global.__version.head) global.__version.origin = origin;
	} catch (e) {}

	if (Config.crashguard) {
		// graceful crash - allow current battles to finish before restarting
		process.on('uncaughtException', err => {
			Monitor.crashlog(err, 'A simulator process');
		});
		process.on('unhandledRejection', err => {
			Monitor.crashlog(err as any || {}, 'A simulator process Promise');
		});
	}

	// eslint-disable-next-line no-eval
	Repl.start(`sim-${process.pid}`, cmd => eval(cmd));
} else {
	PM.spawn(global.Config ? Config.simulatorprocesses : 1);
}<|MERGE_RESOLUTION|>--- conflicted
+++ resolved
@@ -1096,9 +1096,7 @@
 			this.room.title = `${this.p1.name} vs. ${this.p2.name}`;
 		}
 		this.room.send(`|title|${this.room.title}`);
-<<<<<<< HEAD
 		this.room.add(`|gametype|${this.gameType}`);
-=======
 		const suspectTest = Chat.plugins['suspect-tests']?.suspectTests[this.format];
 		if (suspectTest) {
 			const format = Dex.getFormat(this.format);
@@ -1107,7 +1105,6 @@
 				`For information on how to participate check out the <a href="${suspectTest.url}">suspect thread</a>.</strong></div>`
 			).update();
 		}
->>>>>>> 071cf40d
 	}
 
 	clearPlayers() {
