/**
 * System commands
 * Pokemon Showdown - http://pokemonshowdown.com/
 *
 * These are system commands - commands required for Pokemon Showdown
 * to run. A lot of these are sent by the client.
 *
 * System commands should not be modified, added, or removed. If you'd
 * like to modify or add commands, add or edit files in chat-plugins/
 *
 * For the API, see chat-plugins/COMMANDS.md
 *
 * @license MIT license
 */

'use strict';

/* eslint no-else-return: "error" */

const crypto = require('crypto');
const FS = require('../.lib-dist/fs').FS;

const MAX_REASON_LENGTH = 300;
const MUTE_LENGTH = 7 * 60 * 1000;
const HOURMUTE_LENGTH = 60 * 60 * 1000;

const MAX_CHATROOM_ID_LENGTH = 225;

/** Require reasons */
const REQUIRE_REASONS = true;

const avatarTable = new Set([
	'aaron',
	'acetrainercouple-gen3', 'acetrainercouple',
	'acetrainerf-gen1', 'acetrainerf-gen1rb', 'acetrainerf-gen2', 'acetrainerf-gen3', 'acetrainerf-gen3rs', 'acetrainerf-gen4dp', 'acetrainerf-gen4', 'acetrainerf',
	'acetrainer-gen1', 'acetrainer-gen1rb', 'acetrainer-gen2', 'acetrainer-gen3jp', 'acetrainer-gen3', 'acetrainer-gen3rs', 'acetrainer-gen4dp', 'acetrainer-gen4', 'acetrainer',
	'acetrainersnowf',
	'acetrainersnow',
	'agatha-gen1', 'agatha-gen1rb', 'agatha-gen3',
	'alder',
	'anabel-gen3',
	'archer',
	'archie-gen3',
	'argenta',
	'ariana',
	'aromalady-gen3', 'aromalady-gen3rs', 'aromalady',
	'artist-gen4', 'artist',
	'ash',
	'backersf',
	'backers',
	'backpackerf',
	'backpacker',
	'baker',
	'barry',
	'battlegirl-gen3', 'battlegirl-gen4', 'battlegirl',
	'beauty-gen1', 'beauty-gen1rb', 'beauty-gen2jp', 'beauty-gen2', 'beauty-gen3', 'beauty-gen3rs', 'beauty-gen4dp', 'beauty-gen5bw2', 'beauty',
	'bellelba',
	'bellepa',
	'benga',
	'bertha',
	'bianca',
	'biker-gen1', 'biker-gen1rb', 'biker-gen2', 'biker-gen3', 'biker-gen4', 'biker',
	'bill-gen3',
	'birch-gen3',
	'birdkeeper-gen1', 'birdkeeper-gen1rb', 'birdkeeper-gen2', 'birdkeeper-gen3', 'birdkeeper-gen3rs', 'birdkeeper-gen4dp', 'birdkeeper',
	'blackbelt-gen1', 'blackbelt-gen1rb', 'blackbelt-gen2', 'blackbelt-gen3', 'blackbelt-gen3rs', 'blackbelt-gen4dp', 'blackbelt-gen4', 'blackbelt',
	'blaine-gen1', 'blaine-gen1rb', 'blaine-gen2', 'blaine-gen3', 'blaine',
	'blue-gen1champion', 'blue-gen1', 'blue-gen1rbchampion', 'blue-gen1rb', 'blue-gen1rbtwo', 'blue-gen1two', 'blue-gen2', 'blue-gen3champion', 'blue-gen3', 'blue-gen3two', 'blue',
	'boarder-gen2', 'boarder',
	'brandon-gen3',
	'brawly-gen3', 'brawly',
	'brendan-gen3', 'brendan-gen3rs',
	'brock-gen1', 'brock-gen1rb', 'brock-gen2', 'brock-gen3', 'brock',
	'bruno-gen1', 'bruno-gen1rb', 'bruno-gen2', 'bruno-gen3', 'bruno',
	'brycenman',
	'brycen',
	'buck',
	'bugcatcher-gen1', 'bugcatcher-gen1rb', 'bugcatcher-gen2', 'bugcatcher-gen3', 'bugcatcher-gen3rs', 'bugcatcher',
	'bugmaniac-gen3',
	'bugsy-gen2', 'bugsy',
	'burgh',
	'burglar-gen1', 'burglar-gen1rb', 'burglar-gen2', 'burglar-gen3', 'burglar',
	'byron',
	'caitlin',
	'cameraman',
	'camper-gen2', 'camper-gen3', 'camper-gen3rs', 'camper',
	'candice',
	'channeler-gen1', 'channeler-gen1rb', 'channeler-gen3',
	'cheren-gen5bw2', 'cheren',
	'cheryl',
	'chili',
	'chuck-gen2', 'chuck',
	'cilan',
	'clair-gen2', 'clair',
	'clay',
	'clemont',
	'clerkf',
	'clerk-boss', 'clerk',
	'clown',
	'collector-gen3', 'collector',
	'colress',
	'courtney-gen3',
	'cowgirl',
	'crasherwake',
	'cress',
	'crushgirl-gen3',
	'crushkin-gen3',
	'cueball-gen1', 'cueball-gen1rb', 'cueball-gen3',
	'cyclistf-gen4', 'cyclistf',
	'cyclist-gen4', 'cyclist',
	'cynthia-gen4', 'cynthia',
	'cyrus',
	'dahlia',
	'dancer',
	'darach',
	'dawn-gen4pt', 'dawn',
	'depotagent',
	'doctor',
	'doubleteam',
	'dragontamer-gen3', 'dragontamer',
	'drake-gen3',
	'drayden',
	'elesa-gen5bw2', 'elesa',
	'emmet',
	'engineer-gen1', 'engineer-gen1rb', 'engineer-gen3',
	'erika-gen1', 'erika-gen1rb', 'erika-gen2', 'erika-gen3', 'erika',
	'ethan-gen2c', 'ethan-gen2', 'ethan',
	'eusine-gen2', 'eusine',
	'expertf-gen3',
	'expert-gen3',
	'falkner-gen2',
	'falkner',
	'fantina',
	'firebreather-gen2',
	'firebreather',
	'fisherman-gen1', 'fisherman-gen1rb', 'fisherman-gen2jp', 'fisherman-gen3', 'fisherman-gen3rs', 'fisherman-gen4', 'fisherman',
	'flannery-gen3', 'flannery',
	'flint',
	'galacticgruntf',
	'galacticgrunt',
	'gambler-gen1', 'gambler-gen1rb', 'gambler',
	'gamer-gen3',
	'gardenia',
	'gentleman-gen1', 'gentleman-gen1rb', 'gentleman-gen3', 'gentleman-gen3rs', 'gentleman-gen4dp', 'gentleman-gen4', 'gentleman',
	'ghetsis-gen5bw', 'ghetsis',
	'giovanni-gen1', 'giovanni-gen1rb', 'giovanni-gen3', 'giovanni',
	'glacia-gen3',
	'greta-gen3',
	'grimsley',
	'guitarist-gen3', 'guitarist-gen4', 'guitarist',
	'harlequin',
	'hexmaniac-gen3jp', 'hexmaniac-gen3',
	'hiker-gen1', 'hiker-gen1rb', 'hiker-gen3', 'hiker-gen3rs', 'hiker-gen4', 'hiker',
	'hilbert-dueldisk', 'hilbert',
	'hilda-dueldisk', 'hilda',
	'hooligans',
	'hoopster',
	'hugh',
	'idol',
	'infielder',
	'ingo',
	'interviewers-gen3',
	'interviewers',
	'iris-gen5bw2', 'iris',
	'janine-gen2', 'janine',
	'janitor',
	'jasmine-gen2', 'jasmine',
	'jessiejames-gen1',
	'jogger',
	'jrtrainerf-gen1', 'jrtrainerf-gen1rb',
	'jrtrainer-gen1', 'jrtrainer-gen1rb',
	'juan-gen3',
	'juan',
	'juggler-gen1', 'juggler-gen1rb', 'juggler-gen2', 'juggler-gen3', 'juggler',
	'jupiter',
	'karen-gen2', 'karen',
	'kimonogirl',
	'kindler-gen3',
	'koga-gen1', 'koga-gen1rb', 'koga-gen3', 'koga',
	'kris-gen2',
	'lady-gen3', 'lady-gen3rs', 'lady-gen4', 'lady',
	'lance-gen1', 'lance-gen1rb', 'lance-gen2', 'lance-gen3', 'lance',
	'lass-gen1', 'lass-gen1rb', 'lass-gen2', 'lass-gen3', 'lass-gen3rs', 'lass-gen4dp', 'lass-gen4', 'lass',
	'leaf-gen3',
	'lenora',
	'linebacker',
	'li',
	'liza',
	'lorelei-gen1', 'lorelei-gen1rb', 'lorelei-gen3',
	'ltsurge-gen1', 'ltsurge-gen1rb', 'ltsurge-gen2', 'ltsurge-gen3', 'ltsurge',
	'lucas-gen4pt', 'lucas',
	'lucian',
	'lucy-gen3',
	'lyra',
	'madame-gen4dp', 'madame-gen4', 'madame',
	'maid',
	'marley',
	'marlon',
	'marshal',
	'mars',
	'matt-gen3',
	'maxie-gen3',
	'may-gen3', 'may-gen3rs',
	'maylene',
	'medium-gen2jp', 'medium',
	'mira',
	'misty-gen1', 'misty-gen1rb', 'misty-gen3', 'misty',
	'morty-gen2', 'morty',
	'mrfuji-gen3',
	'musician',
	'nate',
	'ninjaboy-gen3', 'ninjaboy',
	'noland-gen3',
	'norman-gen3', 'norman',
	'n',
	'nurse',
	'nurseryaide',
	'oak-gen1', 'oak-gen1rb', 'oak-gen3',
	'oldcouple-gen3',
	'painter-gen3',
	'palmer',
	'parasollady-gen3', 'parasollady-gen4', 'parasollady',
	'petrel',
	'phoebe-gen3',
	'picnicker-gen2', 'picnicker-gen3', 'picnicker-gen3rs', 'picnicker',
	'pilot',
	'plasmagruntf-gen5bw', 'plasmagruntf',
	'plasmagrunt-gen5bw', 'plasmagrunt',
	'pokefanf-gen2', 'pokefanf-gen3', 'pokefanf-gen4', 'pokefanf',
	'pokefan-gen3', 'pokefan-gen4', 'pokefan',
	'pokekid',
	'pokemaniac-gen1', 'pokemaniac-gen1rb', 'pokemaniac-gen3', 'pokemaniac-gen3rs', 'pokemaniac',
	'pokemonbreederf-gen3', 'pokemonbreederf-gen3frlg', 'pokemonbreederf-gen4', 'pokemonbreederf',
	'pokemonbreeder-gen3', 'pokemonbreeder-gen4', 'pokemonbreeder',
	'pokemonrangerf-gen3', 'pokemonrangerf-gen3rs', 'pokemonrangerf-gen4', 'pokemonrangerf',
	'pokemonranger-gen3', 'pokemonranger-gen3rs', 'pokemonranger-gen4', 'pokemonranger',
	'policeman-gen4', 'policeman',
	'preschoolerf',
	'preschooler',
	'proton',
	'pryce',
	'psychicf-gen3', 'psychicf-gen3rs', 'psychicf-gen4', 'psychicfjp-gen3', 'psychicf',
	'psychic-gen1', 'psychic-gen1rb', 'psychic-gen3', 'psychic-gen3rs', 'psychic-gen4', 'psychic',
	'rancher',
	'red-gen1main', 'red-gen1', 'red-gen1rb', 'red-gen1title', 'red-gen3', 'red',
	'reporter',
	'richboy-gen3', 'richboy-gen4', 'richboy',
	'riley',
	'roark',
	'rocker-gen1', 'rocker-gen1rb', 'rocker-gen3',
	'rocket-gen1', 'rocket-gen1rb',
	'rocketgruntf-gen2', 'rocketgruntf',
	'rocketgrunt-gen2', 'rocketgrunt',
	'rood',
	'rosa',
	'roughneck-gen4', 'roughneck',
	'roxanne-gen3', 'roxanne',
	'roxie',
	'ruinmaniac-gen3', 'ruinmaniac-gen3rs', 'ruinmaniac',
	'sabrina-gen1', 'sabrina-gen1rb', 'sabrina-gen2', 'sabrina-gen3', 'sabrina',
	'sage-gen2', 'sage-gen2jp', 'sage',
	'sailor-gen1', 'sailor-gen1rb', 'sailor-gen2', 'sailor-gen3jp', 'sailor-gen3', 'sailor-gen3rs', 'sailor',
	'saturn',
	'schoolboy-gen2',
	'schoolkidf-gen3', 'schoolkidf-gen4', 'schoolkidf',
	'schoolkid-gen3', 'schoolkid-gen4dp', 'schoolkid-gen4', 'schoolkid',
	'scientistf',
	'scientist-gen1', 'scientist-gen1rb', 'scientist-gen2', 'scientist-gen3', 'scientist-gen4dp', 'scientist-gen4', 'scientist',
	'shadowtriad',
	'shauntal',
	'shelly-gen3',
	'sidney-gen3',
	'silver-gen2kanto', 'silver-gen2', 'silver',
	'sisandbro-gen3', 'sisandbro-gen3rs', 'sisandbro',
	'skierf-gen4dp', 'skierf',
	'skier-gen2', 'skier',
	'skyla',
	'smasher',
	'spenser-gen3',
	'srandjr-gen3',
	'steven-gen3', 'steven',
	'striker',
	'supernerd-gen1', 'supernerd-gen1rb', 'supernerd-gen2', 'supernerd-gen3', 'supernerd',
	'swimmerf-gen2', 'swimmerf-gen3', 'swimmerf-gen3rs', 'swimmerf-gen4dp', 'swimmerf-gen4', 'swimmerfjp-gen2', 'swimmerf',
	'swimmer-gen1', 'swimmer-gen1rb', 'swimmer-gen4dp', 'swimmer-gen4', 'swimmerm-gen2', 'swimmerm-gen3', 'swimmerm-gen3rs', 'swimmer',
	'tabitha-gen3',
	'tamer-gen1', 'tamer-gen1rb', 'tamer-gen3',
	'tateandliza-gen3',
	'tate',
	'teacher-gen2', 'teacher',
	'teamaquabeta-gen3',
	'teamaquagruntf-gen3',
	'teamaquagruntm-gen3',
	'teammagmagruntf-gen3',
	'teammagmagruntm-gen3',
	'teamrocketgruntf-gen3',
	'teamrocketgruntm-gen3',
	'teamrocket',
	'thorton',
	'triathletebikerf-gen3',
	'triathletebikerm-gen3',
	'triathleterunnerf-gen3',
	'triathleterunnerm-gen3',
	'triathleteswimmerf-gen3',
	'triathleteswimmerm-gen3',
	'tuberf-gen3', 'tuberf-gen3rs', 'tuberf',
	'tuber-gen3', 'tuber',
	'tucker-gen3',
	'twins-gen2', 'twins-gen3', 'twins-gen3rs', 'twins-gen4dp', 'twins-gen4', 'twins',
	'unknownf',
	'unknown',
	'veteranf',
	'veteran-gen4', 'veteran',
	'volkner',
	'waiter-gen4dp', 'waiter-gen4', 'waiter',
	'waitress-gen4', 'waitress',
	'wallace-gen3', 'wallace-gen3rs', 'wallace',
	'wally-gen3', 'wally',
	'wattson-gen3', 'wattson',
	'whitney-gen2', 'whitney',
	'will-gen2', 'will',
	'winona-gen3', 'winona',
	'worker-gen4',
	'workerice',
	'worker',
	'yellow',
	'youngcouple-gen3', 'youngcouple-gen3rs', 'youngcouple-gen4dp', 'youngcouple',
	'youngster-gen1', 'youngster-gen1rb', 'youngster-gen2', 'youngster-gen3', 'youngster-gen3rs', 'youngster-gen4', 'youngster',
	'zinnia',
	'zinzolin',
]);

/** @type {ChatCommands} */
const commands = {

	'!version': true,
	version(target, room, user) {
		if (!this.runBroadcast()) return;
		this.sendReplyBox(`Server version: <b>${Chat.package.version}</b>`);
	},

	'!authority': true,
	auth: 'authority',
	stafflist: 'authority',
	globalauth: 'authority',
	authlist: 'authority',
	authority(target, room, user, connection) {
		if (target) {
			let targetRoom = Rooms.search(target);
			let availableRoom = targetRoom && targetRoom.checkModjoin(user);
			if (targetRoom && availableRoom) return this.parse(`/roomauth1 ${target}`);
			return this.parse(`/userauth ${target}`);
		}
		let rankLists = {};
		let ranks = Object.keys(Config.groups);
		for (let u in Users.usergroups) {
			let rank = Users.usergroups[u].charAt(0);
			if (rank === ' ' || rank === '+') continue;
			// In case the usergroups.csv file is not proper, we check for the server ranks.
			if (ranks.includes(rank)) {
				let name = Users.usergroups[u].substr(1);
				if (!rankLists[rank]) rankLists[rank] = [];
				if (name) rankLists[rank].push(name);
			}
		}

		let buffer = Object.keys(rankLists).sort((a, b) =>
			(Config.groups[b] || {rank: 0}).rank - (Config.groups[a] || {rank: 0}).rank
		).map(r =>
			`${(Config.groups[r] ? `**${Config.groups[r].name}s** (${r})` : r)}:\n${rankLists[r].sort((a, b) => toID(a).localeCompare(toID(b))).join(", ")}`
		);

		if (!buffer.length) return connection.popup("This server has no global authority.");
		connection.popup(buffer.join("\n\n"));
	},
	authhelp: [
		`/auth - Show global staff for the server.`,
		`/auth [room] - Show what roomauth a room has.`,
		`/auth [user] - Show what global and roomauth a user has.`,
	],

	userlist(target, room, user) {
		let userList = [];

		for (let i in room.users) {
			let curUser = Users(room.users[i]);
			if (!curUser || !curUser.named) continue;
			userList.push(Chat.escapeHTML(curUser.getIdentity(room.id)));
		}

		let output = `There ${Chat.plural(userList, "are", "is")} <strong style="color:#24678d">${Chat.count(userList, "</strong> users")} in this room:<br />`;
		output += userList.join(`, `);

		this.sendReplyBox(output);
	},
	userlisthelp: [`/userlist - Displays a list of users who are currently in the room.`],

	'!me': true,
	mee: 'me',
	me(target, room, user) {
		if (this.cmd === 'mee' && /[A-Z-a-z0-9/]/.test(target.charAt(0))) {
			return this.errorReply(`/mee - must not start with a letter or number`);
		}
		target = this.canTalk(`/${this.cmd} ${target || ''}`);
		if (!target) return;

		if (this.message.startsWith(`/ME`)) {
			const uppercaseIdentity = user.getIdentity(room).toUpperCase();
			if (room) {
				this.add(`|c|${uppercaseIdentity}|${target}`);
			} else {
				let msg = `|pm|${uppercaseIdentity}|${this.pmTarget.getIdentity()}|${target}`;
				user.send(msg);
				if (this.pmTarget !== user) this.pmTarget.send(msg);
			}
			return;
		}

		return target;
	},

	'!battle': true,
	'battle!': 'battle',
	battle(target, room, user, connection, cmd) {
		if (cmd === 'battle') return this.sendReply("What?! How are you not more excited to battle?! Try /battle! to show me you're ready.");
		if (!target) target = "randombattle";
		return this.parse(`/search ${target}`);
	},

	'!avatar': true,
	avatar(target, room, user) {
		if (!target) return this.parse(`${this.cmdToken}avatars`);
		let parts = target.split(',');
		let avatar = parts[0].toLowerCase().replace(/[^a-z0-9-]+/g, '');
		if (!avatarTable.has(avatar)) {
			let avatarNum = parseInt(avatar);
			if (!avatarNum || avatarNum > 294 || avatarNum < 1) {
				if (!parts[1]) {
					this.errorReply("Invalid avatar.");
				}
				return false;
			}
			avatar = '' + avatarNum;
		}

		user.avatar = avatar;
		let avatarUrl = avatar.startsWith('#') ? `trainers-custom/${avatar.slice(1)}.png` : `trainers/${avatar}.png`;
		if (!parts[1]) {
			this.sendReply(`Avatar changed to:\n|raw|<img src="//play.pokemonshowdown.com/sprites/${avatarUrl}" alt="${avatar}" width="80" height="80" />`);
		}
	},
	avatarhelp: [`/avatar [avatar number 1 to 293] - Change your trainer sprite.`],

	'!logout': true,
	signout: 'logout',
	logout(target, room, user) {
		user.resetName();
	},

	r: 'reply',
	reply(target, room, user) {
		if (!target) return this.parse('/help reply');
		if (!user.lastPM) {
			return this.errorReply("No one has PMed you yet.");
		}
		return this.parse(`/msg ${user.lastPM || ''}, ${target}`);
	},
	replyhelp: [`/reply OR /r [message] - Send a private message to the last person you received a message from, or sent a message to.`],

	'!msg': true,
	pm: 'msg',
	whisper: 'msg',
	w: 'msg',
	msg(target, room, user, connection) {
		if (!target) return this.parse('/help msg');
		if (!target.includes(',')) {
			this.errorReply("You forgot the comma.");
			return this.parse('/help msg');
		}
		target = this.splitTarget(target);
		let targetUser = this.targetUser;
		if (this.targetUsername === '~') {
			this.room = Rooms.global;
			this.pmTarget = null;
		} else if (!targetUser) {
			let error = `User ${this.targetUsername} not found. Did you misspell their name?`;
			error = `|pm|${this.user.getIdentity()}| ${this.targetUsername}|/error ${error}`;
			connection.send(error);
			return;
		} else {
			this.pmTarget = targetUser;
			this.room = undefined;
		}

		if (targetUser && !targetUser.connected) {
			return this.errorReply(`User ${this.targetUsername} is offline.`);
		}

		this.parse(target);
	},
	msghelp: [`/msg OR /whisper OR /w [username], [message] - Send a private message.`],

	'!invite': true,
	inv: 'invite',
	invite(target, room, user) {
		if (!target) return this.parse('/help invite');
		if (!this.canTalk()) return;
		if (room) target = this.splitTarget(target) || room.id;
		let targetRoom = Rooms.search(target);
		if (targetRoom && !targetRoom.checkModjoin(user)) {
			targetRoom = undefined;
		}

		if (room) {
			if (!this.targetUser) return this.errorReply(`The user "${this.targetUsername}" was not found.`);
			if (!targetRoom) return this.errorReply(`The room "${target}" was not found.`);

			return this.parse(`/pm ${this.targetUsername}, /invite ${targetRoom.id}`);
		}

		let targetUser = this.pmTarget;

		if (!targetRoom || targetRoom === Rooms.global) return this.errorReply(`The room "${target}" was not found.`);
		if (targetRoom.staffRoom && !targetUser.isStaff) return this.errorReply(`User "${targetUser.name}" requires global auth to join room "${targetRoom.id}".`);
		if (!targetUser) return this.errorReply(`The user "${targetUser.name}" was not found.`);

		if (!targetRoom.checkModjoin(targetUser)) {
			this.room = targetRoom;
			this.parse(`/roomvoice ${targetUser.name}`);
			if (!targetRoom.checkModjoin(targetUser)) {
				return this.errorReply(`You do not have permission to invite people into this room.`);
			}
		}
		if (targetUser in targetRoom.users) return this.errorReply(`This user is already in "${targetRoom.title}".`);

		return `/invite ${targetRoom.id}`;
	},
	invitehelp: [
		`/invite [username] - Invites the player [username] to join the room you sent the command to.`,
		`(in a PM) /invite [roomname] - Invites the player you're PMing to join the room [roomname].`,
	],

	pminfobox(target, room, user, connection) {
		if (!this.canTalk()) return;
		if (!this.can('addhtml', null, room)) return false;
		if (!target) return this.parse("/help pminfobox");

		target = this.canHTML(this.splitTarget(target));
		if (!target) return;
		let targetUser = this.targetUser;

		if (!targetUser || !targetUser.connected) return this.errorReply(`User ${this.targetUsername} is not currently online.`);
		if (!(targetUser in room.users) && !user.can('addhtml')) return this.errorReply("You do not have permission to use this command to users who are not in this room.");
		if (targetUser.blockPMs && targetUser.blockPMs !== user.group && !user.can('lock')) return this.errorReply("This user is currently blocking PMs.");
		if (targetUser.locked && !user.can('lock')) return this.errorReply("This user is currently locked, so you cannot send them a pminfobox.");

		// Apply the infobox to the message
		target = `/raw <div class="infobox">${target}</div>`;
		let message = `|pm|${user.getIdentity()}|${targetUser.getIdentity()}|${target}`;

		user.send(message);
		if (targetUser !== user) targetUser.send(message);
		targetUser.lastPM = user.userid;
		user.lastPM = targetUser.userid;
	},
	pminfoboxhelp: [`/pminfobox [user], [html]- PMs an [html] infobox to [user]. Requires * ~`],

	pmuhtmlchange: 'pmuhtml',
	pmuhtml(target, room, user, connection, cmd) {
		if (!this.canTalk()) return;
		if (!this.can('addhtml', null, room)) return false;
		if (!target) return this.parse("/help " + cmd);

		target = this.canHTML(this.splitTarget(target));
		if (!target) return;
		let targetUser = this.targetUser;

		if (!targetUser || !targetUser.connected) return this.errorReply(`User ${this.targetUsername} is not currently online.`);
		if (!(targetUser in room.users) && !user.can('addhtml')) return this.errorReply("You do not have permission to use this command to users who are not in this room.");
		if (targetUser.blockPMs && targetUser.blockPMs !== user.group && !user.can('lock')) return this.errorReply("This user is currently blocking PMs.");
		if (targetUser.locked && !user.can('lock')) return this.errorReply("This user is currently locked, so you cannot send them UHTML.");

		let message = `|pm|${user.getIdentity()}|${targetUser.getIdentity()}|/uhtml${(cmd === 'pmuhtmlchange' ? 'change' : '')} ${target}`;

		user.send(message);
		if (targetUser !== user) targetUser.send(message);
		targetUser.lastPM = user.userid;
		user.lastPM = targetUser.userid;
	},
	pmuhtmlhelp: [`/pmuhtml [user], [name], [html] - PMs [html] that can change to [user]. Requires * ~`],
	pmuhtmlchangehelp: [`/pmuhtmlchange [user], [name], [html] - Changes html that was previously PMed to [user] to [html]. Requires * ~`],

	'!blockpms': true,
	blockpm: 'blockpms',
	ignorepms: 'blockpms',
	ignorepm: 'blockpms',
	blockpms(target, room, user) {
		if (user.blockPMs === (target || true)) return this.errorReply("You are already blocking private messages! To unblock, use /unblockpms");
		user.blockPMs = true;
		if (target in Config.groups) {
			user.blockPMs = target;
			user.update('blockPMs');
			return this.sendReply(`You are now blocking private messages, except from staff and ${target}.`);
		}
		user.update();
		return this.sendReply("You are now blocking private messages, except from staff.");
	},
	blockpmshelp: [`/blockpms - Blocks private messages. Unblock them with /unblockpms.`],

	'!unblockpms': true,
	unblockpm: 'unblockpms',
	unignorepms: 'unblockpms',
	unignorepm: 'unblockpms',
	unblockpms(target, room, user) {
		if (!user.blockPMs) return this.errorReply("You are not blocking private messages! To block, use /blockpms");
		user.blockPMs = false;
		user.update('blockPMs');
		return this.sendReply("You are no longer blocking private messages.");
	},
	unblockpmshelp: [`/unblockpms - Unblocks private messages. Block them with /blockpms.`],

	'!away': true,
	idle: 'away',
	afk: 'away',
	away(target, room, user) {
		this.parse('/blockchallenges');
		this.parse(`/blockpms ${target}`);
	},
	awayhelp: [`/away - Blocks challenges and private messages. Unblock them with /back.`],

	'!back': true,
	unaway: 'back',
	unafk: 'back',
	back() {
		this.parse('/unblockpms');
		this.parse('/unblockchallenges');
	},
	backhelp: [`/back - Unblocks challenges and/or private messages, if either are blocked.`],

	'!rank': true,
	rank(target, room, user) {
		if (!target) target = user.name;

		Ladders.visualizeAll(target).then(values => {
			let buffer = `<div class="ladder"><table>`;
			buffer += `<tr><td colspan="8">User: <strong>${Chat.escapeHTML(target)}</strong></td></tr>`;

			let ratings = values.join(``);
			if (!ratings) {
				buffer += `<tr><td colspan="8"><em>This user has not played any ladder games yet.</em></td></tr>`;
			} else {
				buffer += `<tr><th>Format</th><th><abbr title="Elo rating">Elo</abbr></th><th>W</th><th>L</th><th>Total</th>`;
				buffer += ratings;
			}
			buffer += `</table></div>`;

			this.sendReply(`|raw|${buffer}`);
		});
	},

	makeprivatechatroom: 'makechatroom',
	makechatroom(target, room, user, connection, cmd) {
		if (!this.can('makeroom')) return;

		// `,` is a delimiter used by a lot of /commands
		// `|` and `[` are delimiters used by the protocol
		// `-` has special meaning in roomids
		if (target.includes(',') || target.includes('|') || target.includes('[') || target.includes('-')) {
			return this.errorReply("Room titles can't contain any of: ,|[-");
		}

		let id = toID(target);
		if (!id) return this.parse('/help makechatroom');
		if (id.length > MAX_CHATROOM_ID_LENGTH) return this.errorReply("The given room title is too long.");
		// Check if the name already exists as a room or alias
		if (Rooms.search(id)) return this.errorReply(`The room '${target}' already exists.`);
		if (!Rooms.global.addChatRoom(target)) return this.errorReply(`An error occurred while trying to create the room '${target}'.`);

		if (cmd === 'makeprivatechatroom') {
			let targetRoom = Rooms.search(target);
			targetRoom.isPrivate = true;
			targetRoom.chatRoomData.isPrivate = true;
			Rooms.global.writeChatRoomData();
			if (Rooms.get('upperstaff')) {
				Rooms.get('upperstaff').add(`|raw|<div class="broadcast-green">Private chat room created: <b>${Chat.escapeHTML(target)}</b></div>`).update();
			}
			this.sendReply(`The private chat room '${target}' was created.`);
		} else {
			if (Rooms.get('staff')) {
				Rooms.get('staff').add(`|raw|<div class="broadcast-green">Public chat room created: <b>${Chat.escapeHTML(target)}</b></div>`).update();
			}
			if (Rooms.get('upperstaff')) {
				Rooms.get('upperstaff').add(`|raw|<div class="broadcast-green">Public chat room created: <b>${Chat.escapeHTML(target)}</b></div>`).update();
			}
			this.sendReply(`The chat room '${target}' was created.`);
		}
	},
	makechatroomhelp: [`/makechatroom [roomname] - Creates a new room named [roomname]. Requires: & ~`],

	subroomgroupchat: 'makegroupchat',
	makegroupchat(target, room, user, connection, cmd) {
		if (!this.canTalk()) return;
		if (!user.autoconfirmed) {
			return this.errorReply("You must be autoconfirmed to make a groupchat.");
		}
		if (cmd === 'subroomgroupchat') {
			if (!user.can('mute', null, room)) return this.errorReply("You can only create subroom groupchats for rooms you're staff in.");
			if (room.battle) return this.errorReply("You cannot create a subroom of a battle.");
			if (room.isPersonal) return this.errorReply("You cannot create a subroom of a groupchat.");
		}
		let parent = cmd === 'subroomgroupchat' ? room.id : null;
		// if (!this.can('makegroupchat')) return false;

		// Title defaults to a random 8-digit number.
		let title = target.trim();
		if (title.length >= 32) {
			return this.errorReply("Title must be under 32 characters long.");
		} else if (!title) {
			title = (`${Math.floor(Math.random() * 100000000)}`);
		} else if (Config.chatfilter) {
			let filterResult = Config.chatfilter.call(this, title, user, null, connection);
			if (!filterResult) return;
			if (title !== filterResult) {
				return this.errorReply("Invalid title.");
			}
		}
		// `,` is a delimiter used by a lot of /commands
		// `|` and `[` are delimiters used by the protocol
		// `-` has special meaning in roomids
		if (title.includes(',') || title.includes('|') || title.includes('[') || title.includes('-')) {
			return this.errorReply("Room titles can't contain any of: ,|[-");
		}

		// Even though they're different namespaces, to cut down on confusion, you
		// can't share names with registered chatrooms.
		let existingRoom = Rooms.search(toID(title));
		if (existingRoom && !existingRoom.modjoin) return this.errorReply(`The room '${title}' already exists.`);
		// Room IDs for groupchats are groupchat-TITLEID
		let titleid = toID(title);
		if (!titleid) {
			titleid = `${Math.floor(Math.random() * 100000000)}`;
		}
		let roomid = `groupchat-${parent || user.userid}-${titleid}`;
		// Titles must be unique.
		if (Rooms.search(roomid)) return this.errorReply(`A group chat named '${title}' already exists.`);
		// Tab title is prefixed with '[G]' to distinguish groupchats from
		// registered chatrooms

		if (Monitor.countGroupChat(connection.ip)) {
			this.errorReply("Due to high load, you are limited to creating 4 group chats every hour.");
			return;
		}

		let titleMsg = Chat.html `Welcome to ${parent ? room.title : user.name}'s${!/^[0-9]+$/.test(title) ? ` ${title}` : ''}${parent ? ' subroom' : ''} groupchat!`;
		let targetRoom = Rooms.createChatRoom(roomid, `[G] ${title}`, {
			isPersonal: true,
			isPrivate: 'hidden',
			modjoin: parent ? null : '+',
			parentid: parent,
			auth: {},
			introMessage: `<div style="text-align: center"><table style="margin:auto;"><tr><td><img src="//play.pokemonshowdown.com/fx/groupchat.png" width=120 height=100></td><td><h2>${titleMsg}</h2><p>Follow the <a href="/rules">Pokémon Showdown Global Rules</a>!<br>Don't be disruptive to the rest of the site.</p></td></tr></table></div>`,
			staffMessage: `<p>Groupchats are temporary rooms, and will expire if there hasn't been any activity in 40 minutes.</p><p>You can invite new users using <code>/invite</code>. Be careful with who you invite!</p><p>Commands: <button class="button" name="send" value="/roomhelp">Room Management</button> | <button class="button" name="send" value="/tournaments help">Tournaments</button></p><p>As creator of this groupchat, <u>you are entirely responsible for what occurs in this chatroom</u>. Global rules apply at all times.</p><p>If this room is used to break global rules or disrupt other areas of the server, <strong>you as the creator will be held accountable and punished</strong>.</p>`,
		});
		if (targetRoom) {
			// The creator is a Room Owner in subroom groupchats and a Host otherwise..
			targetRoom.auth[user.userid] = parent ? '#' : Users.HOST_SYMBOL;
			// Join after creating room. No other response is given.
			user.joinRoom(targetRoom.id);
			user.popup(`You've just made a groupchat; it is now your responsibility, regardless of whether or not you actively partake in the room. For more info, read your groupchat's staff intro.`);
			if (parent) this.modlog('SUBROOMGROUPCHAT', null, title);
			return;
		}
		return this.errorReply(`An unknown error occurred while trying to create the room '${title}'.`);
	},
	makegroupchathelp: [
		`/makegroupchat [roomname] - Creates an invite-only group chat named [roomname].`,
		`/subroomgroupchat [roomname] - Creates a subroom groupchat of the current room. Can only be used in a public room you have staff in.`,
	],

	deregisterchatroom(target, room, user) {
		if (!this.can('makeroom')) return;
		this.errorReply("NOTE: You probably want to use `/deleteroom` now that it exists.");
		let id = toID(target);
		if (!id) return this.parse('/help deregisterchatroom');
		let targetRoom = Rooms.search(id);
		if (!targetRoom) return this.errorReply(`The room '${target}' doesn't exist.`);
		target = targetRoom.title || targetRoom.id;
		const isPrivate = targetRoom.isPrivate;
		const staffRoom = Rooms('staff');
		const upperStaffRoom = Rooms('upperstaff');
		if (Rooms.global.deregisterChatRoom(id)) {
			this.sendReply(`The room '${target}' was deregistered.`);
			this.sendReply("It will be deleted as of the next server restart.");
			target = Chat.escapeHTML(target);
			if (isPrivate) {
				if (upperStaffRoom) upperStaffRoom.add(`|raw|<div class="broadcast-red">Private chat room deregistered by ${user.userid}: <b>${target}</b></div>`).update();
			} else {
				if (staffRoom) staffRoom.add(`|raw|<div class="broadcast-red">Public chat room deregistered: <b>${target}</b></div>`).update();
				if (upperStaffRoom) upperStaffRoom.add(`|raw|<div class="broadcast-red">Public chat room deregistered by ${user.userid}: <b>${target}</b></div>`).update();
			}
			return;
		}
		return this.errorReply(`The room "${target}" isn't registered.`);
	},
	deregisterchatroomhelp: [`/deregisterchatroom [roomname] - Deletes room [roomname] after the next server restart. Requires: & ~`],

	deletechatroom: 'deleteroom',
	deletegroupchat: 'deleteroom',
	deleteroom(target, room, user, connection, cmd) {
		let roomid = target.trim();
		if (!roomid) {
			// allow deleting personal rooms without typing out the room name
			if (!room.isPersonal || cmd !== "deletegroupchat") {
				return this.parse(`/help deleteroom`);
			}
		} else {
			let targetRoom = Rooms.search(roomid);
			if (targetRoom !== room) {
				return this.parse(`/help deleteroom`);
			}
		}

		if (room.isPersonal) {
			if (!this.can('gamemanagement', null, room)) return;
		} else {
			if (!this.can('makeroom')) return;
		}

		const title = room.title || room.id;

		if (room.id === 'global') {
			return this.errorReply(`This room can't be deleted.`);
		}

		if (room.chatRoomData) {
			if (room.isPrivate) {
				if (Rooms.get('upperstaff')) {
					Rooms.get('upperstaff').add(Chat.html`|raw|<div class="broadcast-red">Private chat room deleted by ${user.userid}: <b>${title}</b></div>`).update();
				}
			} else {
				if (Rooms.get('staff')) {
					Rooms.get('staff').add(Chat.html`|raw|<div class="broadcast-red">Public chat room deleted: <b>${title}</b></div>`).update();
				}
				if (Rooms.get('upperstaff')) {
					Rooms.get('upperstaff').add(Chat.html`|raw|<div class="broadcast-red">Public chat room deleted by ${user.userid}: <b>${title}</b></div>`).update();
				}
			}
		}

		if (room.subRooms) {
			for (const subRoom of room.subRooms.values()) subRoom.parent = null;
		}

		room.add(`|raw|<div class="broadcast-red"><b>This room has been deleted.</b></div>`);
		room.update(); // |expire| needs to be its own message
		room.add(`|expire|This room has been deleted.`);
		this.sendReply(`The room "${title}" was deleted.`);
		room.update();
		room.destroy();
	},
	deleteroomhelp: [
		`/deleteroom [roomname] - Deletes room [roomname]. Must be typed in the room to delete. Requires: & ~`,
		`/deletegroupchat - Deletes the current room, if it's a groupchat. Requires: ★ # & ~`,
	],

	hideroom: 'privateroom',
	hiddenroom: 'privateroom',
	secretroom: 'privateroom',
	publicroom: 'privateroom',
	privateroom(target, room, user, connection, cmd) {
		if (room.isPersonal) {
			if (!this.can('editroom', null, room)) return;
		} else if (room.battle) {
			if (!this.can('editprivacy', null, room)) return;
		} else {
			// registered chatrooms show up on the room list and so require
			// higher permissions to modify privacy settings
			if (!this.can('makeroom')) return;
		}
		let setting;
		switch (cmd) {
		case 'privateroom':
			return this.parse('/help privateroom');
		case 'publicroom':
			setting = false;
			break;
		case 'secretroom':
			setting = true;
			break;
		default:
			if (room.isPrivate === true && target !== 'force') {
				return this.sendReply(`This room is a secret room. Use "/publicroom" to make it public, or "/hiddenroom force" to force it hidden.`);
			}
			setting = 'hidden';
			break;
		}

		if ((setting === true || room.isPrivate === true) && !room.isPersonal) {
			if (!this.can('makeroom')) return;
		}

		if (this.meansNo(target) || !setting) {
			if (!room.isPrivate) {
				return this.errorReply(`This room is already public.`);
			}
			if (room.isPersonal) return this.errorReply(`This room can't be made public.`);
			if (room.privacySetter && user.can('nooverride', null, room) && !user.can('makeroom')) {
				if (!room.privacySetter.has(user.userid)) {
					const privacySetters = [...room.privacySetter].join(', ');
					return this.errorReply(`You can't make the room public since you didn't make it private - only ${privacySetters} can.`);
				}
				room.privacySetter.delete(user.userid);
				if (room.privacySetter.size) {
					const privacySetters = [...room.privacySetter].join(', ');
					return this.sendReply(`You are no longer forcing the room to stay private, but ${privacySetters} also need${Chat.plural(room.privacySetter, "", "s")} to use /publicroom to make the room public.`);
				}
			}
			delete room.isPrivate;
			room.privacySetter = null;
			this.addModAction(`${user.name} made this room public.`);
			this.modlog('PUBLICROOM');
			if (room.chatRoomData) {
				delete room.chatRoomData.isPrivate;
				Rooms.global.writeChatRoomData();
			}
		} else {
			const settingName = (setting === true ? 'secret' : setting);
			if (room.subRooms) return this.errorReply("Private rooms cannot have subrooms.");
			if (room.isPrivate === setting) {
				if (room.privacySetter && !room.privacySetter.has(user.userid)) {
					room.privacySetter.add(user.userid);
					return this.sendReply(`This room is already ${settingName}, but is now forced to stay that way until you use /publicroom.`);
				}
				return this.errorReply(`This room is already ${settingName}.`);
			}
			room.isPrivate = setting;
			this.addModAction(`${user.name} made this room ${settingName}.`);
			this.modlog(`${settingName.toUpperCase()}ROOM`);
			if (room.chatRoomData) {
				room.chatRoomData.isPrivate = setting;
				Rooms.global.writeChatRoomData();
			}
			room.privacySetter = new Set([user.userid]);
		}
	},
	privateroomhelp: [
		`/secretroom - Makes a room secret. Secret rooms are visible to & and up. Requires: & ~`,
		`/hiddenroom [on/off] - Makes a room hidden. Hidden rooms are visible to % and up, and inherit global ranks. Requires: \u2606 & ~`,
		`/publicroom - Makes a room public. Requires: \u2606 & ~`,
	],

	officialchatroom: 'officialroom',
	officialroom(target, room, user) {
		if (!this.can('makeroom')) return;
		if (!room.chatRoomData) {
			return this.errorReply(`/officialroom - This room can't be made official`);
		}
		if (this.meansNo(target)) {
			if (!room.isOfficial) return this.errorReply(`This chat room is already unofficial.`);
			delete room.isOfficial;
			this.addModAction(`${user.name} made this chat room unofficial.`);
			this.modlog('UNOFFICIALROOM');
			delete room.chatRoomData.isOfficial;
			Rooms.global.writeChatRoomData();
		} else {
			if (room.isOfficial) return this.errorReply(`This chat room is already official.`);
			room.isOfficial = true;
			this.addModAction(`${user.name} made this chat room official.`);
			this.modlog('OFFICIALROOM');
			room.chatRoomData.isOfficial = true;
			Rooms.global.writeChatRoomData();
		}
	},

	psplwinnerroom(target, room, user) {
		if (!this.can('makeroom')) return;
		if (!room.chatRoomData) {
			return this.errorReply(`/psplwinnerroom - This room can't be marked as a PSPL Winner room`);
		}
		if (this.meansNo(target)) {
			if (!room.pspl) return this.errorReply(`This chat room is already not a PSPL Winner room.`);
			delete room.pspl;
			this.addModAction(`${user.name} made this chat room no longer a PSPL Winner room.`);
			this.modlog('PSPLROOM');
			delete room.chatRoomData.pspl;
			Rooms.global.writeChatRoomData();
		} else {
			if (room.pspl) return this.errorReply("This chat room is already a PSPL Winner room.");
			room.pspl = true;
			this.addModAction(`${user.name} made this chat room a PSPL Winner room.`);
			this.modlog('UNPSPLROOM');
			room.chatRoomData.pspl = true;
			Rooms.global.writeChatRoomData();
		}
	},

	setsubroom: 'subroom',
	subroom(target, room, user) {
		if (!user.can('makeroom')) return this.errorReply(`/subroom - Access denied. Did you mean /subrooms?`);
		if (!target) return this.parse('/help subroom');

		if (!room.chatRoomData) return this.errorReply(`Temporary rooms cannot be subrooms.`);
		if (room.parent) return this.errorReply(`This room is already a subroom. To change which room this subroom belongs to, remove the subroom first.`);
		if (room.subRooms) return this.errorReply(`This room is already a parent room, and a parent room cannot be made as a subroom.`);

		const main = Rooms.search(target);

		if (!main) return this.errorReply(`The room '${target}' does not exist.`);
		if (main.isPrivate || !main.chatRoomData) return this.errorReply(`Only public rooms can have subrooms.`);
		if (room === main) return this.errorReply(`You cannot set a room to be a subroom of itself.`);

		room.parent = main;
		if (!main.subRooms) main.subRooms = new Map();
		main.subRooms.set(room.id, room);

		const mainIdx = Rooms.global.chatRoomDataList.findIndex(r => r.title === main.title);
		const subIdx = Rooms.global.chatRoomDataList.findIndex(r => r.title === room.title);

		// This is needed to ensure that the main room gets loaded before the subroom.
		if (mainIdx > subIdx) {
			const tmp = Rooms.global.chatRoomDataList[mainIdx];
			Rooms.global.chatRoomDataList[mainIdx] = Rooms.global.chatRoomDataList[subIdx];
			Rooms.global.chatRoomDataList[subIdx] = tmp;
		}

		room.chatRoomData.parentid = main.id;
		Rooms.global.writeChatRoomData();

		for (let userid in room.users) {
			room.users[userid].updateIdentity(room.id);
		}

		this.modlog('SUBROOM', null, `of ${main.title}`);
		return this.addModAction(`This room was set as a subroom of ${main.title} by ${user.name}.`);
	},

	removesubroom: 'unsubroom',
	desubroom: 'unsubroom',
	unsubroom(target, room, user) {
		if (!this.can('makeroom')) return;
		if (!room.parent || !room.chatRoomData) return this.errorReply(`This room is not currently a subroom of a public room.`);

		const parent = room.parent;
		if (parent && parent.subRooms) {
			parent.subRooms.delete(room.id);
			if (!parent.subRooms.size) parent.subRooms = null;
		}

		room.parent = null;

		delete room.chatRoomData.parentid;
		Rooms.global.writeChatRoomData();

		for (let userid in room.users) {
			room.users[userid].updateIdentity(room.id);
		}

		this.modlog('UNSUBROOM');
		return this.addModAction(`This room was unset as a subroom by ${user.name}.`);
	},

	parentroom: 'subrooms',
	subrooms(target, room, user, connection, cmd) {
		if (cmd === 'parentroom') {
			if (!room.parent) return this.errorReply(`This room is not a subroom.`);
			return this.sendReply(`This is a subroom of ${room.parent.title}.`);
		}
		if (!room.chatRoomData) return this.errorReply(`Temporary rooms cannot have subrooms.`);

		if (!this.runBroadcast()) return;

		const showSecret = !this.broadcasting && user.can('mute', null, room);

		const subRooms = room.getSubRooms(showSecret);

		if (!subRooms.length) return this.sendReply(`This room doesn't have any subrooms.`);

		const subRoomText = subRooms.map(room => Chat.html`<a href="/${room.id}">${room.title}</a><br/><small>${room.desc}</small>`);

		return this.sendReplyBox(`<p style="font-weight:bold;">${Chat.escapeHTML(room.title)}'s subroom${Chat.plural(subRooms)}:</p><ul><li>${subRoomText.join('</li><br/><li>')}</li></ul></strong>`);
	},

	subroomhelp: [
		`/subroom [room] - Marks the current room as a subroom of [room]. Requires: & ~`,
		`/unsubroom - Unmarks the current room as a subroom. Requires: & ~`,
		`/subrooms - Displays the current room's subrooms.`,
		`/parentroom - Displays the current room's parent room.`,
	],

	roomdesc(target, room, user) {
		if (!target) {
			if (!this.runBroadcast()) return;
			if (!room.desc) return this.sendReply(`This room does not have a description set.`);
			this.sendReplyBox(Chat.html`The room description is: ${room.desc}`);
			return;
		}
		if (!this.can('declare')) return false;
		if (target.length > 80) return this.errorReply(`Error: Room description is too long (must be at most 80 characters).`);
		let normalizedTarget = ' ' + target.toLowerCase().replace(/[^a-z0-9]+/g, ' ').trim() + ' ';

		if (normalizedTarget.includes(' welcome ')) {
			return this.errorReply(`Error: Room description must not contain the word "welcome".`);
		}
		if (normalizedTarget.slice(0, 9) === ' discuss ') {
			return this.errorReply(`Error: Room description must not start with the word "discuss".`);
		}
		if (normalizedTarget.slice(0, 12) === ' talk about ' || normalizedTarget.slice(0, 17) === ' talk here about ') {
			return this.errorReply(`Error: Room description must not start with the phrase "talk about".`);
		}

		room.desc = target;
		this.sendReply(`(The room description is now: ${target})`);

		this.privateModAction(`(${user.name} changed the roomdesc to: "${target}".)`);
		this.modlog('ROOMDESC', null, `to "${target}"`);

		if (room.chatRoomData) {
			room.chatRoomData.desc = room.desc;
			Rooms.global.writeChatRoomData();
		}
	},

	topic: 'roomintro',
	roomintro(target, room, user, connection, cmd) {
		if (!target) {
			if (!this.runBroadcast()) return;
			if (!room.introMessage) return this.sendReply("This room does not have an introduction set.");
			this.sendReply('|raw|<div class="infobox infobox-limited">' + room.introMessage.replace(/\n/g, '') + '</div>');
			if (!this.broadcasting && user.can('declare', null, room) && cmd !== 'topic') {
				this.sendReply('Source:');
				const code = Chat.escapeHTML(room.introMessage).replace(/\n/g, '<br />');
				this.sendReplyBox(`<code style="white-space: pre-wrap">/roomintro ${code}</code>`);
			}
			return;
		}
		if (!this.can('editroom', null, room)) return false;
		if (this.meansNo(target) || target === 'delete') return this.errorReply('Did you mean "/deleteroomintro"?');
		target = this.canHTML(target);
		if (!target) return;
		if (!/</.test(target)) {
			// not HTML, do some simple URL linking
			let re = /(https?:\/\/(([\w.-]+)+(:\d+)?(\/([\w/_.]*(\?\S+)?)?)?))/g;
			target = target.replace(re, '<a href="$1">$1</a>');
		}
		if (target.substr(0, 11) === '/roomintro ') target = target.substr(11);

		room.introMessage = target.replace(/\r/g, '');
		this.sendReply("(The room introduction has been changed to:)");
		this.sendReply(`|raw|<div class="infobox infobox-limited">${room.introMessage.replace(/\n/g, '')}</div>`);

		this.privateModAction(`(${user.name} changed the roomintro.)`);
		this.modlog('ROOMINTRO');
		this.roomlog(room.introMessage.replace(/\n/g, ''));

		if (room.chatRoomData) {
			room.chatRoomData.introMessage = room.introMessage;
			Rooms.global.writeChatRoomData();
		}
	},

	deletetopic: 'deleteroomintro',
	deleteroomintro(target, room, user) {
		if (!this.can('declare', null, room)) return false;
		if (!room.introMessage) return this.errorReply("This room does not have a introduction set.");

		this.privateModAction(`(${user.name} deleted the roomintro.)`);
		this.modlog('DELETEROOMINTRO');
		this.roomlog(target);

		delete room.introMessage;
		if (room.chatRoomData) {
			delete room.chatRoomData.introMessage;
			Rooms.global.writeChatRoomData();
		}
	},

	stafftopic: 'staffintro',
	staffintro(target, room, user, connection, cmd) {
		if (!target) {
			if (!this.can('mute', null, room)) return false;
			if (!room.staffMessage) return this.sendReply("This room does not have a staff introduction set.");
			this.sendReply(`|raw|<div class="infobox">${room.staffMessage.replace(/\n/g, ``)}</div>`);
			if (user.can('ban', null, room) && cmd !== 'stafftopic') {
				this.sendReply('Source:');
				const code = Chat.escapeHTML(room.staffMessage).replace(/\n/g, '<br />');
				this.sendReplyBox(`<code style="white-space: pre-wrap">/staffintro ${code}</code>`);
			}
			return;
		}
		if (!this.can('ban', null, room)) return false;
		if (!this.canTalk()) return;
		if (this.meansNo(target) || target === 'delete') return this.errorReply('Did you mean "/deletestaffintro"?');
		target = this.canHTML(target);
		if (!target) return;
		if (!/</.test(target)) {
			// not HTML, do some simple URL linking
			let re = /(https?:\/\/(([\w.-]+)+(:\d+)?(\/([\w/_.]*(\?\S+)?)?)?))/g;
			target = target.replace(re, '<a href="$1">$1</a>');
		}
		if (target.substr(0, 12) === '/staffintro ') target = target.substr(12);

		room.staffMessage = target.replace(/\r/g, '');
		this.sendReply("(The staff introduction has been changed to:)");
		this.sendReply(`|raw|<div class="infobox">${target.replace(/\n/g, ``)}</div>`);

		this.privateModAction(`(${user.name} changed the staffintro.)`);
		this.modlog('STAFFINTRO');
		this.roomlog(room.staffMessage.replace(/\n/g, ``));

		if (room.chatRoomData) {
			room.chatRoomData.staffMessage = room.staffMessage;
			Rooms.global.writeChatRoomData();
		}
	},

	deletestafftopic: 'deletestaffintro',
	deletestaffintro(target, room, user) {
		if (!this.can('ban', null, room)) return false;
		if (!room.staffMessage) return this.errorReply("This room does not have a staff introduction set.");

		this.privateModAction(`(${user.name} deleted the staffintro.)`);
		this.modlog('DELETESTAFFINTRO');
		this.roomlog(target);

		delete room.staffMessage;
		if (room.chatRoomData) {
			delete room.chatRoomData.staffMessage;
			Rooms.global.writeChatRoomData();
		}
	},

	roomalias(target, room, user) {
		if (!target) {
			if (!this.runBroadcast()) return;
			if (!room.aliases || !room.aliases.length) return this.sendReplyBox("This room does not have any aliases.");
			return this.sendReplyBox(`This room has the following aliases: ${room.aliases.join(", ")}`);
		}
		if (!this.can('makeroom')) return false;
		if (target.includes(',')) {
			this.errorReply(`Invalid room alias: ${target.trim()}`);
			return this.parse('/help roomalias');
		}

		let alias = toID(target);
		if (!alias.length) return this.errorReply("Only alphanumeric characters are valid in an alias.");
		if (Rooms(alias) || Rooms.aliases.has(alias)) return this.errorReply("You cannot set an alias to an existing room or alias.");
		if (room.isPersonal) return this.errorReply("Personal rooms can't have aliases.");

		Rooms.aliases.set(alias, room.id);
		this.privateModAction(`(${user.name} added the room alias '${alias}'.)`);
		this.modlog('ROOMALIAS', null, alias);

		if (!room.aliases) room.aliases = [];
		room.aliases.push(alias);
		if (room.chatRoomData) {
			room.chatRoomData.aliases = room.aliases;
			Rooms.global.writeChatRoomData();
		}
	},
	roomaliashelp: [
		`/roomalias - displays a list of all room aliases of the room the command was entered in.`,
		`/roomalias [alias] - adds the given room alias to the room the command was entered in. Requires: & ~`,
		`/removeroomalias [alias] - removes the given room alias of the room the command was entered in. Requires: & ~`,
	],

	deleteroomalias: 'removeroomalias',
	deroomalias: 'removeroomalias',
	unroomalias: 'removeroomalias',
	removeroomalias(target, room, user) {
		if (!room.aliases) return this.errorReply("This room does not have any aliases.");
		if (!this.can('makeroom')) return false;
		if (target.includes(',')) {
			this.errorReply(`Invalid room alias: ${target.trim()}`);
			return this.parse('/help removeroomalias');
		}

		let alias = toID(target);
		if (!alias || !Rooms.aliases.has(alias)) return this.errorReply("Please specify an existing alias.");
		if (Rooms.aliases.get(alias) !== room.id) return this.errorReply("You may only remove an alias from the current room.");

		this.privateModAction(`(${user.name} removed the room alias '${alias}'.)`);
		this.modlog('REMOVEALIAS', null, alias);

		let aliasIndex = room.aliases.indexOf(alias);
		if (aliasIndex >= 0) {
			room.aliases.splice(aliasIndex, 1);
			Rooms.aliases.delete(alias);
			Rooms.global.writeChatRoomData();
		}
	},
	removeroomaliashelp: [`/removeroomalias [alias] - removes the given room alias of the room the command was entered in. Requires: & ~`],

	roomowner(target, room, user) {
		if (!room.chatRoomData) {
			return this.sendReply("/roomowner - This room isn't designed for per-room moderation to be added");
		}
		if (!target) return this.parse('/help roomowner');
		target = this.splitTarget(target, true);
		if (target) return this.errorReply(`This command does not support specifying a reason.`);
		let targetUser = this.targetUser;
		let name = this.targetUsername;
		let userid = toID(name);

		if (!Users.isUsernameKnown(userid)) {
			return this.errorReply(`User '${this.targetUsername}' is offline and unrecognized, and so can't be promoted.`);
		}

		if (!this.can('makeroom')) return false;

		if (!room.auth) room.auth = room.chatRoomData.auth = {};

		room.auth[userid] = '#';
		this.addModAction(`${name} was appointed Room Owner by ${user.name}.`);
		this.modlog('ROOMOWNER', userid);
		if (targetUser) {
			targetUser.popup(`You were appointed Room Owner by ${user.name} in ${room.id}.`);
			room.onUpdateIdentity(targetUser);
			if (room.subRooms) {
				for (const subRoom of room.subRooms.values()) {
					subRoom.onUpdateIdentity(targetUser);
				}
			}
		}
		Rooms.global.writeChatRoomData();
	},
	roomownerhelp: [`/roomowner [username] - Appoints [username] as a room owner. Requires: & ~`],

	'!roompromote': true,
	roomdemote: 'roompromote',
	roompromote(target, room, user, connection, cmd) {
		if (!room) {
			// this command isn't marked as room-only because it's usable in PMs through /invite
			return this.errorReply("This command is only available in rooms");
		}
		if (!room.auth) {
			this.sendReply("/roompromote - This room isn't designed for per-room moderation.");
			return this.sendReply("Before setting room staff, you need to set a room owner with /roomowner");
		}
		if (!this.canTalk()) return;
		if (!target) return this.parse('/help roompromote');

		const force = target.startsWith('!!!');
		if (force) target = target.slice(3);
		target = this.splitTarget(target, true);
		let targetUser = this.targetUser;
		let userid = toID(this.targetUsername);
		let name = targetUser ? targetUser.name : this.targetUsername;

		if (!userid) return this.parse('/help roompromote');
		if (!targetUser && !Users.isUsernameKnown(userid) && !force) {
			return this.errorReply(`User '${name}' is offline and unrecognized, and so can't be promoted.`);
		}
		if (targetUser && !targetUser.registered) {
			return this.errorReply(`User '${name}' is unregistered, and so can't be promoted.`);
		}

		let currentGroup = room.getAuth({userid, group: (Users.usergroups[userid] || ' ').charAt(0)});
		let nextGroup = target;
		if (target === 'deauth') nextGroup = Config.groupsranking[0];
		if (!nextGroup) {
			return this.errorReply("Please specify a group such as /roomvoice or /roomdeauth");
		}
		if (!Config.groups[nextGroup]) {
			return this.errorReply(`Group '${nextGroup}' does not exist.`);
		}

		if (Config.groups[nextGroup].globalonly || (Config.groups[nextGroup].battleonly && !room.battle)) {
			return this.errorReply(`Group 'room${Config.groups[nextGroup].id}' does not exist as a room rank.`);
		}

		let groupName = Config.groups[nextGroup].name || "regular user";
		if ((room.auth[userid] || Config.groupsranking[0]) === nextGroup) {
			return this.errorReply(`User '${name}' is already a ${groupName} in this room.`);
		}
		if (!user.can('makeroom')) {
			if (currentGroup !== ' ' && !user.can('room' + (Config.groups[currentGroup] ? Config.groups[currentGroup].id : 'voice'), null, room)) {
				return this.errorReply(`/${cmd} - Access denied for promoting/demoting from ${(Config.groups[currentGroup] ? Config.groups[currentGroup].name : "an undefined group")}.`);
			}
			if (nextGroup !== ' ' && !user.can('room' + Config.groups[nextGroup].id, null, room)) {
				return this.errorReply(`/${cmd} - Access denied for promoting/demoting to ${Config.groups[nextGroup].name}.`);
			}
		}
		let nextGroupIndex = Config.groupsranking.indexOf(nextGroup) || 1; // assume voice if not defined (although it should be by now)
		if (targetUser && targetUser.locked && !room.isPrivate && !room.battle && !room.isPersonal && nextGroupIndex >= 2) {
			return this.errorReply("Locked users can't be promoted.");
		}

		if (nextGroup === Config.groupsranking[0]) {
			delete room.auth[userid];
		} else {
			room.auth[userid] = nextGroup;
		}

		// Only show popup if: user is online and in the room, the room is public, and not a groupchat or a battle.
		let needsPopup = targetUser && room.users[targetUser.userid] && !room.isPrivate && !room.isPersonal && !room.battle;

		if (this.pmTarget && targetUser) {
			const text = `${targetUser.name} was invited (and promoted to Room ${groupName}) by ${user.name}.`;
			room.add(`|c|${user.getIdentity(room)}|/log ${text}`).update();
			this.modlog('INVITE', targetUser, null, {noip: 1, noalts: 1});
		} else if (nextGroup in Config.groups && currentGroup in Config.groups && Config.groups[nextGroup].rank < Config.groups[currentGroup].rank) {
			if (targetUser && room.users[targetUser.userid] && !Config.groups[nextGroup].modlog) {
				// if the user can't see the demotion message (i.e. rank < %), it is shown in the chat
				targetUser.send(`>${room.id}\n(You were demoted to Room ${groupName} by ${user.name}.)`);
			}
			this.privateModAction(`(${name} was demoted to Room ${groupName} by ${user.name}.)`);
			this.modlog(`ROOM${groupName.toUpperCase()}`, userid, '(demote)');
			if (needsPopup) targetUser.popup(`You were demoted to Room ${groupName} by ${user.name} in ${room.id}.`);
		} else if (nextGroup === '#') {
			this.addModAction(`${'' + name} was promoted to ${groupName} by ${user.name}.`);
			this.modlog('ROOM OWNER', userid);
			if (needsPopup) targetUser.popup(`You were promoted to ${groupName} by ${user.name} in ${room.id}.`);
		} else {
			this.addModAction(`${'' + name} was promoted to Room ${groupName} by ${user.name}.`);
			this.modlog(`ROOM${groupName.toUpperCase()}`, userid);
			if (needsPopup) targetUser.popup(`You were promoted to Room ${groupName} by ${user.name} in ${room.id}.`);
		}

		if (targetUser) {
			targetUser.updateIdentity(room.id);
			if (room.subRooms) {
				for (const subRoom of room.subRooms.values()) {
					targetUser.updateIdentity(subRoom.id);
				}
			}
		}
		if (room.chatRoomData) Rooms.global.writeChatRoomData();
	},
	roompromotehelp: [
		`/roompromote OR /roomdemote [username], [group symbol] - Promotes/demotes the user to the specified room rank. Requires: @ # & ~`,
		`/room[group] [username] - Promotes/demotes the user to the specified room rank. Requires: @ # & ~`,
		`/roomdeauth [username] - Removes all room rank from the user. Requires: @ # & ~`,
	],

	'!roomauth': true,
	roomstaff: 'roomauth',
	roomauth1: 'roomauth',
	roomauth(target, room, user, connection, cmd) {
		let userLookup = '';
		if (cmd === 'roomauth1') userLookup = `\n\nTo look up auth for a user, use /userauth ${target}`;
		let targetRoom = room;
		if (target) targetRoom = Rooms.search(target);
		if (!targetRoom || targetRoom.id === 'global' || !targetRoom.checkModjoin(user)) return this.errorReply(`The room "${target}" does not exist.`);
		if (!targetRoom.auth) return this.sendReply(`/roomauth - The room '${targetRoom.title || target}' isn't designed for per-room moderation and therefore has no auth list.${userLookup}`);

		let rankLists = {};
		for (let u in targetRoom.auth) {
			if (!rankLists[targetRoom.auth[u]]) rankLists[targetRoom.auth[u]] = [];
			rankLists[targetRoom.auth[u]].push(u);
		}

		let buffer = Object.keys(rankLists).sort((a, b) =>
			(Config.groups[b] || {rank: 0}).rank - (Config.groups[a] || {rank: 0}).rank
		).map(r => {
			let roomRankList = rankLists[r].sort();
			roomRankList = roomRankList.map(s => s in targetRoom.users ? `**${s}**` : s);
			return `${Config.groups[r] ? `${Config.groups[r].name}s (${r})` : r}:\n${roomRankList.join(", ")}`;
		});

		let curRoom = targetRoom;
		while (curRoom.parent) {
			const modjoinSetting = curRoom.modjoin === true ? curRoom.modchat : curRoom.modjoin;
			const roomType = (modjoinSetting ? `modjoin ${modjoinSetting} ` : '');
			const inheritedUserType = (modjoinSetting ? ` of rank ${modjoinSetting} and above` : '');
			if (curRoom.parent) {
				const also = buffer.length === 0 ? `` : ` also`;
				buffer.push(`${curRoom.title} is a ${roomType}subroom of ${curRoom.parent.title}, so ${curRoom.parent.title} users${inheritedUserType}${also} have authority in this room.`);
			}
			curRoom = curRoom.parent;
		}
		if (!buffer.length) {
			connection.popup(`The room '${targetRoom.title}' has no auth. ${userLookup}`);
			return;
		}
		if (!curRoom.isPrivate) {
			buffer.push(`${curRoom.title} is a public room, so global auth with no relevant roomauth will have authority in this room.`);
		} else if (curRoom.isPrivate === 'hidden' || curRoom.isPrivate === 'voice') {
			buffer.push(`${curRoom.title} is a hidden room, so global auth with no relevant roomauth will have authority in this room.`);
		}
		if (targetRoom !== room) buffer.unshift(`${targetRoom.title} room auth:`);
		connection.popup(`${buffer.join("\n\n")}${userLookup}`);
	},

	'!userauth': true,
	userauth(target, room, user, connection) {
		let targetId = toID(target) || user.userid;
		let targetUser = Users.getExact(targetId);
		let targetUsername = (targetUser ? targetUser.name : target);

		let buffer = [];
		let innerBuffer = [];
		let group = Users.usergroups[targetId];
		if (group) {
			buffer.push(`Global auth: ${group.charAt(0)}`);
		}
		for (const curRoom of Rooms.rooms.values()) {
			if (!curRoom.auth || curRoom.isPrivate) continue;
			group = curRoom.auth[targetId];
			if (!group) continue;
			innerBuffer.push(group + curRoom.id);
		}
		if (innerBuffer.length) {
			buffer.push(`Room auth: ${innerBuffer.join(', ')}`);
		}
		if (targetId === user.userid || user.can('lock')) {
			innerBuffer = [];
			for (const curRoom of Rooms.rooms.values()) {
				if (!curRoom.auth || !curRoom.isPrivate) continue;
				if (curRoom.isPrivate === true) continue;
				let auth = curRoom.auth[targetId];
				if (!auth) continue;
				innerBuffer.push(auth + curRoom.id);
			}
			if (innerBuffer.length) {
				buffer.push(`Hidden room auth: ${innerBuffer.join(', ')}`);
			}
		}
		if (targetId === user.userid || user.can('makeroom')) {
			innerBuffer = [];
			for (const chatRoom of Rooms.global.chatRooms) {
				if (!chatRoom.auth || !chatRoom.isPrivate) continue;
				if (chatRoom.isPrivate !== true) continue;
				let auth = chatRoom.auth[targetId];
				if (!auth) continue;
				innerBuffer.push(auth + chatRoom.id);
			}
			if (innerBuffer.length) {
				buffer.push(`Private room auth: ${innerBuffer.join(', ')}`);
			}
		}
		if (!buffer.length) {
			buffer.push("No global or room auth.");
		}

		buffer.unshift(`${targetUsername} user auth:`);
		connection.popup(buffer.join("\n\n"));
	},

	rb: 'ban',
	roomban: 'ban',
	b: 'ban',
	ban(target, room, user, connection) {
		if (!target) return this.parse('/help ban');
		if (!this.canTalk()) return;

		target = this.splitTarget(target);
		let targetUser = this.targetUser;
		if (!targetUser) return this.errorReply(`User '${this.targetUsername}' not found.`);
		if (target.length > MAX_REASON_LENGTH) {
			return this.errorReply(`The reason is too long. It cannot exceed ${MAX_REASON_LENGTH} characters.`);
		}
		if (!this.can('ban', targetUser, room)) return false;
		if (targetUser.can('makeroom')) return this.errorReply("You are not allowed to ban upper staff members.");
		if (Punishments.getRoomPunishType(room, this.targetUsername) === 'BLACKLIST') return this.errorReply(`This user is already blacklisted from ${room.id}.`);
		let name = targetUser.getLastName();
		let userid = targetUser.getLastId();

		if (Punishments.isRoomBanned(targetUser, room.id) && !target) {
			let problem = " but was already banned";
			return this.privateModAction(`(${name} would be banned by ${user.name} ${problem}.)`);
		}

		if (targetUser.trusted && room.isPrivate !== true && !room.isPersonal) {
			Monitor.log(`[CrisisMonitor] Trusted user ${targetUser.name} ${(targetUser.trusted !== targetUser.userid ? ` (${targetUser.trusted})` : ``)} was roombanned from ${room.id} by ${user.name}, and should probably be demoted.`);
		}

		if (targetUser in room.users || user.can('lock')) {
			targetUser.popup(
				`|modal||html|<p>${Chat.escapeHTML(user.name)} has banned you from the room ${room.id} ${(room.subRooms ? ` and its subrooms` : ``)}.</p>${(target ? `<p>Reason: ${Chat.escapeHTML(target)}</p>` : ``)}<p>To appeal the ban, PM the staff member that banned you${(!room.battle && room.auth ? ` or a room owner. </p><p><button name="send" value="/roomauth ${room.id}">List Room Staff</button></p>` : `.</p>`)}`
			);
		}

		const reason = (target ? ` (${target})` : ``);
		this.addModAction(`${name} was banned from ${room.title} by ${user.name}.${reason}`);

		let affected = Punishments.roomBan(room, targetUser, null, null, target);

		if (!room.isPrivate && room.chatRoomData) {
			let acAccount = (targetUser.autoconfirmed !== userid && targetUser.autoconfirmed);
			let displayMessage = '';
			if (affected.length > 1) {
				displayMessage = `(${name}'s ${(acAccount ? ` ac account: ${acAccount}, ` : ``)} banned alts: ${affected.slice(1).map(user => user.getLastName()).join(", ")})`;
				this.privateModAction(displayMessage);
			} else if (acAccount) {
				displayMessage = `(${name}'s ac account: ${acAccount})`;
				this.privateModAction(displayMessage);
			}
		}
		room.hideText([userid, toID(this.inputUsername)]);

		if (room.isPrivate !== true && room.chatRoomData) {
			this.globalModlog("ROOMBAN", targetUser, ` by ${user.userid}${(target ? `: ${target}` : ``)}`);
		} else {
			this.modlog("ROOMBAN", targetUser, ` by ${user.userid}${(target ? `: ${target}` : ``)}`);
		}
		return true;
	},
	banhelp: [`/ban [username], [reason] - Bans the user from the room you are in. Requires: @ # & ~`],

	unroomban: 'unban',
	roomunban: 'unban',
	unban(target, room, user, connection) {
		if (!target) return this.parse('/help unban');
		if (!this.can('ban', null, room)) return false;

		let name = Punishments.roomUnban(room, target);

		if (name) {
			this.addModAction(`${name} was unbanned from ${room.title} by ${user.name}.`);
			if (room.isPrivate !== true && room.chatRoomData) {
				this.globalModlog("UNROOMBAN", name, ` by ${user.userid}`);
			}
		} else {
			this.errorReply(`User '${target}' is not banned from this room.`);
		}
	},
	unbanhelp: [`/unban [username] - Unbans the user from the room you are in. Requires: @ # & ~`],

	'!autojoin': true,
	autojoin(target, room, user, connection) {
		let targets = target.split(',');
		if (targets.length > 11 || connection.inRooms.size > 1) return;
		Rooms.global.autojoinRooms(user, connection);
		let autojoins = [];

		const promises = targets.map(target =>
			user.tryJoinRoom(target, connection).then(ret => {
				if (ret === Rooms.RETRY_AFTER_LOGIN) {
					autojoins.push(target);
				}
			})
		);

		Promise.all(promises).then(() => {
			connection.autojoins = autojoins.join(',');
		});
	},

	'!join': true,
	joim: 'join',
	j: 'join',
	join(target, room, user, connection) {
		if (!target) return this.parse('/help join');
		if (target.startsWith('http://')) target = target.slice(7);
		if (target.startsWith('https://')) target = target.slice(8);
		if (target.startsWith('play.pokemonshowdown.com/')) target = target.slice(25);
		if (target.startsWith('psim.us/')) target = target.slice(8);
		user.tryJoinRoom(target, connection).then(ret => {
			if (ret === Rooms.RETRY_AFTER_LOGIN) {
				connection.sendTo(target, `|noinit|namerequired|The room '${target}' does not exist or requires a login to join.`);
			}
		});
	},
	joinhelp: [`/join [roomname] - Attempt to join the room [roomname].`],

	'!part': true,
	leave: 'part',
	part(target, room, user, connection) {
		let targetRoom = target ? Rooms.search(target) : room;
		if (!targetRoom || targetRoom === Rooms.global) {
			if (target.startsWith('view-')) return;
			return this.errorReply(`The room '${target}' does not exist.`);
		}
		user.leaveRoom(targetRoom, connection);
	},

	/*********************************************************
	 * Moderating: Punishments
	 *********************************************************/

	kick: 'warn',
	k: 'warn',
	warn(target, room, user) {
		if (!target) return this.parse('/help warn');
		if (!this.canTalk()) return;
		if (room.isPersonal && !user.can('warn')) return this.errorReply("Warning is unavailable in group chats.");
		// If used in staff, help tickets or battles, log the warn to the global modlog.
		const globalWarn = room.id === 'staff' || room.id.startsWith('help-') || (room.battle && !room.parent);

		target = this.splitTarget(target);
		let targetUser = this.targetUser;
		if (!targetUser || !targetUser.connected) {
			if (!targetUser || !globalWarn) return this.errorReply(`User '${this.targetUsername}' not found.`);

			this.addModAction(`${targetUser.name} would be warned by ${user.name} but is offline.${(target ? ` (${target})` : ``)}`);
			this.modlog('WARN', targetUser, target, {noalts: 1});
			this.globalModlog('WARN', targetUser, ` by ${user.userid}${(target ? `: ${target}` : ``)}`);
			return;
		}
		if (!(targetUser in room.users) && !globalWarn) {
			return this.errorReply(`User ${this.targetUsername} is not in the room ${room.id}.`);
		}
		if (target.length > MAX_REASON_LENGTH) {
			return this.errorReply(`The reason is too long. It cannot exceed ${MAX_REASON_LENGTH} characters.`);
		}
		if (!this.can('warn', targetUser, room)) return false;
		if (targetUser.can('makeroom')) return this.errorReply("You are not allowed to warn upper staff members.");

		this.addModAction(`${targetUser.name} was warned by ${user.name}.${(target ? ` (${target})` : ``)}`);
		this.modlog('WARN', targetUser, target, {noalts: 1});
		if (globalWarn) {
			this.globalModlog('WARN', targetUser, ` by ${user.userid}${(target ? `: ${target}` : ``)}`);
		}
		targetUser.send(`|c|~|/warn ${target}`);
		let userid = targetUser.getLastId();
		this.add(`|unlink|${userid}`);
		if (userid !== toID(this.inputUsername)) this.add(`|unlink|${toID(this.inputUsername)}`);
	},
	warnhelp: [`/warn OR /k [username], [reason] - Warns a user showing them the Pok\u00e9mon Showdown Rules and [reason] in an overlay. Requires: % @ # & ~`],

	redirect: 'redir',
	redir(target, room, user, connection) {
		if (!target) return this.parse('/help redirect');
		if (room.isPrivate || room.isPersonal) return this.errorReply("Users cannot be redirected from private or personal rooms.");

		target = this.splitTarget(target);
		let targetUser = this.targetUser;
		let targetRoom = Rooms.search(target);
		if (!targetRoom || targetRoom.modjoin || targetRoom.staffRoom) {
			return this.errorReply(`The room "${target}" does not exist.`);
		}
		if (!this.can('warn', targetUser, room) || !this.can('warn', targetUser, targetRoom)) return false;

		if (!this.can('rangeban', targetUser)) {
			this.errorReply(`Redirects have been deprecated. Instead of /redirect, use <<room links>> or /invite to guide users to the correct room, and punish if users don't cooperate.`);
			return;
		}

		if (!targetUser || !targetUser.connected) {
			return this.errorReply(`User ${this.targetUsername} not found.`);
		}
		if (targetRoom.id === "global") return this.errorReply(`Users cannot be redirected to the global room.`);
		if (targetRoom.isPrivate || targetRoom.isPersonal) {
			return this.errorReply(`The room "${target}" is not public.`);
		}
		if (targetUser.inRooms.has(targetRoom.id)) {
			return this.errorReply(`User ${targetUser.name} is already in the room ${targetRoom.title}!`);
		}
		if (!targetUser.inRooms.has(room.id)) {
			return this.errorReply(`User ${this.targetUsername} is not in the room ${room.id}.`);
		}
		targetUser.leaveRoom(room.id);
		targetUser.popup(`You are in the wrong room; please go to <<${targetRoom.id}>> instead`);
		this.addModAction(`${targetUser.name} was redirected to room ${targetRoom.title} by ${user.name}.`);
		this.modlog('REDIRECT', targetUser, `to ${targetRoom.title}`, {noip: 1, noalts: 1});
		targetUser.leaveRoom(room);
	},
	redirhelp: [`/redirect OR /redir [username], [roomname] - [DEPRECATED] Attempts to redirect the user [username] to the room [roomname]. Requires: & ~`],

	m: 'mute',
	mute(target, room, user, connection, cmd) {
		if (!target) return this.parse('/help mute');
		if (!this.canTalk()) return;

		target = this.splitTarget(target);
		let targetUser = this.targetUser;
		if (!targetUser) return this.errorReply(`User '${this.targetUsername}' not found.`);
		if (target.length > MAX_REASON_LENGTH) {
			return this.errorReply(`The reason is too long. It cannot exceed ${MAX_REASON_LENGTH} characters.`);
		}

		let muteDuration = ((cmd === 'hm' || cmd === 'hourmute') ? HOURMUTE_LENGTH : MUTE_LENGTH);
		if (!this.can('mute', targetUser, room)) return false;
		if (targetUser.can('makeroom')) return this.errorReply("You are not allowed to mute upper staff members.");
		let canBeMutedFurther = ((room.getMuteTime(targetUser) || 0) <= (muteDuration * 5 / 6));
		if (targetUser.locked || (room.isMuted(targetUser) && !canBeMutedFurther) || Punishments.isRoomBanned(targetUser, room.id)) {
			let problem = ` but was already ${(targetUser.locked ? "locked" : room.isMuted(targetUser) ? "muted" : "room banned")}`;
			if (!target) {
				return this.privateModAction(`(${targetUser.name} would be muted by ${user.name} ${problem}.)`);
			}
			return this.addModAction(`${targetUser.name} would be muted by ${user.name} ${problem}. (${target})`);
		}

		if (targetUser in room.users) targetUser.popup(`|modal|${user.name} has muted you in ${room.id} for ${Chat.toDurationString(muteDuration)}. ${target}`);
		this.addModAction(`${targetUser.name} was muted by ${user.name} for ${Chat.toDurationString(muteDuration)}.${(target ? ` (${target})` : ``)}`);
		this.modlog(`${cmd.includes('h') ? 'HOUR' : ''}MUTE`, targetUser, target);
		if (targetUser.autoconfirmed && targetUser.autoconfirmed !== targetUser.userid) {
			let displayMessage = `(${targetUser.name}'s ac account: ${targetUser.autoconfirmed})`;
			this.privateModAction(displayMessage);
		}
		let userid = targetUser.getLastId();
		this.add(`|unlink|${userid}`);
		if (userid !== toID(this.inputUsername)) this.add(`|unlink|${toID(this.inputUsername)}`);

		room.mute(targetUser, muteDuration, false);
	},
	mutehelp: [`/mute OR /m [username], [reason] - Mutes a user with reason for 7 minutes. Requires: % @ # & ~`],

	hm: 'hourmute',
	hourmute(target) {
		if (!target) return this.parse('/help hourmute');
		this.run('mute');
	},
	hourmutehelp: [`/hourmute OR /hm [username], [reason] - Mutes a user with reason for an hour. Requires: % @ # & ~`],

	um: 'unmute',
	unmute(target, room, user) {
		if (!target) return this.parse('/help unmute');
		target = this.splitTarget(target);
		if (target) return this.errorReply(`This command does not support specifying a reason.`);
		if (!this.canTalk()) return;
		if (!this.can('mute', null, room)) return false;

		let targetUser = this.targetUser;
		let successfullyUnmuted = room.unmute(targetUser ? targetUser.userid : toID(this.targetUsername), `Your mute in '${room.title}' has been lifted.`);

		if (successfullyUnmuted) {
			this.addModAction(`${(targetUser ? targetUser.name : successfullyUnmuted)} was unmuted by ${user.name}.`);
			this.modlog('UNMUTE', (targetUser || successfullyUnmuted), null, {noip: 1, noalts: 1});
		} else {
			this.errorReply(`${(targetUser ? targetUser.name : this.targetUsername)} is not muted.`);
		}
	},
	unmutehelp: [`/unmute [username] - Removes mute from user. Requires: % @ # & ~`],

	forcelock: 'lock',
	l: 'lock',
	ipmute: 'lock',
	wl: 'lock',
	weeklock: 'lock',
	lock(target, room, user, connection, cmd) {
		let week = cmd === 'wl' || cmd === 'weeklock';

		if (!target) {
			if (week) return this.parse('/help weeklock');
			return this.parse('/help lock');
		}

		target = this.splitTarget(target);
		let targetUser = this.targetUser;
		if (!targetUser && !Punishments.search(toID(this.targetUsername)).length) {
			return this.errorReply(`User '${this.targetUsername}' not found.`);
		}
		if (target.length > MAX_REASON_LENGTH) {
			return this.errorReply(`The reason is too long. It cannot exceed ${MAX_REASON_LENGTH} characters.`);
		}
		if (!this.can('lock', targetUser)) return false;

		let name, userid;

		if (targetUser) {
			name = targetUser.getLastName();
			userid = targetUser.getLastId();

			if (targetUser.locked && !week) {
				return this.privateModAction(`(${name} would be locked by ${user.name} but was already locked.)`);
			}

			if (targetUser.trusted) {
				if (cmd === 'forcelock') {
					let from = targetUser.distrust();
					Monitor.log(`[CrisisMonitor] ${name} was locked by ${user.name} and demoted from ${from.join(", ")}.`);
					this.globalModlog("CRISISDEMOTE", targetUser, ` from ${from.join(", ")}`);
				} else {
					return this.sendReply(`${name} is a trusted user. If you are sure you would like to lock them use /forcelock.`);
				}
			} else if (cmd === 'forcelock') {
				return this.errorReply(`Use /lock; ${name} is not a trusted user.`);
			}
		} else {
			name = this.targetUsername;
			userid = toID(this.targetUsername);
		}

		let proof = '';
		let userReason = target;
		let targetLowercase = target.toLowerCase();
		if (target && (targetLowercase.includes('spoiler:') || targetLowercase.includes('spoilers:'))) {
			let proofIndex = (targetLowercase.includes('spoilers:') ? targetLowercase.indexOf('spoilers:') : targetLowercase.indexOf('spoiler:'));
			let bump = (targetLowercase.includes('spoilers:') ? 9 : 8);
			proof = `(PROOF: ${target.substr(proofIndex + bump, target.length).trim()}) `;
			userReason = target.substr(0, proofIndex).trim();
		}


		// Use default time for locks.
		let duration = week ? Date.now() + 7 * 24 * 60 * 60 * 1000 : null;
		let affected = [];

		if (targetUser) {
			affected = Punishments.lock(targetUser, duration, null, userReason);
		} else {
			affected = Punishments.lock(null, duration, userid, userReason);
		}

		const globalReason = (target ? `: ${userReason} ${proof}` : '');
		this.globalModlog((week ? "WEEKLOCK" : "LOCK"), targetUser || userid, ` by ${user.userid}${globalReason}`);

		let weekMsg = week ? ' for a week' : '';
		let lockMessage = `${name} was locked from talking${weekMsg} by ${user.name}.` + (userReason ? ` (${userReason})` : "");
		this.addModAction(lockMessage);
		// Notify staff room when a user is locked outside of it.
		if (room.id !== 'staff' && Rooms('staff')) {
			Rooms('staff').addByUser(user, `<<${room.id}>> ${lockMessage}`);
		}

		room.hideText([userid, toID(this.inputUsername)]);
		let acAccount = (targetUser && targetUser.autoconfirmed !== userid && targetUser.autoconfirmed);
		let displayMessage = '';
		if (affected.length > 1) {
			displayMessage = `(${name}'s ${(acAccount ? ` ac account: ${acAccount}, ` : "")} locked alts: ${affected.slice(1).map(user => user.getLastName()).join(", ")})`;
			this.privateModAction(displayMessage);
		} else if (acAccount) {
			displayMessage = `(${name}'s ac account: ${acAccount})`;
			this.privateModAction(displayMessage);
		}

		if (targetUser) {
			let message = `|popup||html|${user.name} has locked you from talking in chats, battles, and PMing regular users${weekMsg}`;
			if (userReason) message += `\n\nReason: ${userReason}`;

			let appeal = '';
			if (Chat.pages.help) {
				appeal += `<a href="view-help-request--appeal"><button class="button"><strong>Appeal your punishment</strong></button></a>`;
			} else if (Config.appealurl) {
				appeal += `appeal: <a href="${Config.appealurl}">${Config.appealurl}</a>`;
			}

			if (appeal) message += `\n\nIf you feel that your lock was unjustified, you can ${appeal}.`;
			message += `\n\nYour lock will expire in a few days.`;
			targetUser.send(message);

			let roomauth = [];
			for (const [id, curRoom] of Rooms.rooms) {
				if (id === 'global' || !curRoom.auth) continue;
				// Destroy personal rooms of the locked user.
				if (curRoom.isPersonal && curRoom.auth[userid] === Users.HOST_SYMBOL) {
					curRoom.destroy();
				} else {
					if (curRoom.isPrivate || curRoom.battle) continue;

					let group = curRoom.auth[userid];

					if (group) roomauth.push(`${group}${id}`);
				}
			}

			if (roomauth.length) Monitor.log(`[CrisisMonitor] Locked user ${name} has public roomauth (${roomauth.join(', ')}), and should probably be demoted.`);
		}

		// Automatically upload replays as evidence/reference to the punishment
		if (room.battle) this.parse('/savereplay');
		return true;
	},
	lockhelp: [
		`/lock OR /l [username], [reason] - Locks the user from talking in all chats. Requires: % @ & ~`,
		`/weeklock OR /wl [username], [reason] - Same as /lock, but locks users for a week.`,
		`/lock OR /l [username], [reason] spoiler: [proof] - Marks proof in modlog only.`,
	],

	unlock(target, room, user) {
		if (!target) return this.parse('/help unlock');
		if (!this.can('lock')) return false;

		let targetUser = Users.get(target);
		if (targetUser && targetUser.namelocked) {
			return this.errorReply(`User ${targetUser.name} is namelocked, not locked. Use /unnamelock to unnamelock them.`);
		}
		let reason = '';
		if (targetUser && targetUser.locked && targetUser.locked.charAt(0) === '#') {
			reason = ` (${targetUser.locked})`;
		}

		let unlocked = Punishments.unlock(target);

		if (unlocked) {
			const unlockMessage = `${unlocked.join(", ")} ${((unlocked.length > 1) ? "were" : "was")} unlocked by ${user.name}.${reason}`;
			this.addModAction(unlockMessage);
			// Notify staff room when a user is unlocked outside of it.
			if (!reason && room.id !== 'staff' && Rooms('staff')) {
				Rooms('staff').addByUser(user, `<<${room.id}>> ${unlockMessage}`);
			}
			if (!reason) this.globalModlog("UNLOCK", toID(target), ` by ${user.userid}`);
			if (targetUser) targetUser.popup(`${user.name} has unlocked you.`);
		} else {
			this.errorReply(`User '${target}' is not locked.`);
		}
	},
	unlockname(target, room, user) {
		if (!target) return this.parse('/help unlock');
		if (!this.can('lock')) return false;

		const userid = toID(target);
		const punishment = Punishments.userids.get(userid);
		if (!punishment) return this.errorReply("This name isn't locked.");
		if (punishment[1] === userid) return this.errorReply(`"${userid}" was specifically locked by a staff member (check the global modlog). Use /unlock if you really want to unlock this name.`);

		Punishments.userids.delete(userid);
		Punishments.savePunishments();

		for (const curUser of Users.findUsers([userid], [])) {
			if (curUser.locked && !curUser.locked.startsWith('#') && !Punishments.getPunishType(curUser.userid)) {
				curUser.locked = false;
				curUser.namelocked = false;
				curUser.updateIdentity();
			}
		}
		this.globalModlog("UNLOCKNAME", userid, ` by ${user.name}`);

		const unlockMessage = `The name '${target}' was unlocked by ${user.name}.`;

		this.addModAction(unlockMessage);
		if (room.id !== 'staff' && Rooms('staff')) {
			Rooms('staff').addByUser(user, `<<${room.id}>> ${unlockMessage}`);
		}
	},
	unlockip(target, room, user) {
		target = target.trim();
		if (!target) return this.parse('/help unlock');
		if (!this.can('ban')) return false;
		const range = target.charAt(target.length - 1) === '*';
		if (range && !this.can('rangeban')) return false;

		if (!/^[0-9.*]+$/.test(target)) return this.errorReply("Please enter a valid IP address.");

		const punishment = Punishments.ips.get(target);
		if (!punishment) return this.errorReply(`${target} is not a locked/banned IP or IP range.`);

		Punishments.ips.delete(target);
		Punishments.savePunishments();

		for (const curUser of Users.findUsers([], [target])) {
			if (curUser.locked && !curUser.locked.startsWith('#') && !Punishments.getPunishType(curUser.userid)) {
				curUser.locked = false;
				curUser.namelocked = false;
				curUser.updateIdentity();
			}
		}
		this.globalModlog(`UNLOCK${range ? 'RANGE' : 'IP'}`, target, ` by ${user.name}`);

		const broadcastRoom = Rooms('staff') || room;
		broadcastRoom.addByUser(user, `${user.name} unlocked the ${range ? "IP range" : "IP"}: ${target}`);
	},
	unlockiphelp: [`/unlockip [ip] - Unlocks a punished ip while leaving the original punishment intact. Requires: @ & ~`],
	unlocknamehelp: [`/unlockname [username] - Unlocks a punished alt while leaving the original punishment intact. Requires: % @ & ~`],
	unlockhelp: [
		`/unlock [username] - Unlocks the user. Requires: % @ & ~`,
		`/unlockname [username] - Unlocks a punished alt while leaving the original punishment intact. Requires: % @ & ~`,
		`/unlockip [ip] - Unlocks a punished ip while leaving the original punishment intact. Requires: @ & ~`,
	],

	forceglobalban: 'globalban',
	gban: 'globalban',
	globalban(target, room, user, connection, cmd) {
		if (!target) return this.parse('/help globalban');

		target = this.splitTarget(target);
		let targetUser = this.targetUser;
		if (!targetUser) return this.errorReply(`User '${this.targetUsername}' not found.`);
		if (target.length > MAX_REASON_LENGTH) {
			return this.errorReply(`The reason is too long. It cannot exceed ${MAX_REASON_LENGTH} characters.`);
		}
		if (!target && REQUIRE_REASONS) {
			return this.errorReply("Global bans require a reason.");
		}
		if (!this.can('ban', targetUser)) return false;
		let name = targetUser.getLastName();
		let userid = targetUser.getLastId();

		if (targetUser.trusted) {
			if (cmd === 'forceglobalban') {
				let from = targetUser.distrust();
				Monitor.log(`[CrisisMonitor] ${name} was globally banned by ${user.name} and demoted from ${from.join(", ")}.`);
				this.globalModlog("CRISISDEMOTE", targetUser, ` from ${from.join(", ")}`);
			} else {
				return this.sendReply(`${name} is a trusted user. If you are sure you would like to ban them use /forceglobalban.`);
			}
		} else if (cmd === 'forceglobalban') {
			return this.errorReply(`Use /globalban; ${name} is not a trusted user.`);
		}

		// Destroy personal rooms of the banned user.
		for (const roomid of targetUser.inRooms) {
			if (roomid === 'global') continue;
			let targetRoom = Rooms.get(roomid);
			if (targetRoom.isPersonal && targetRoom.auth[userid] === Users.HOST_SYMBOL) {
				targetRoom.destroy();
			}
		}

		let proof = '';
		let userReason = target;
		let targetLowercase = target.toLowerCase();
		if (target && (targetLowercase.includes('spoiler:') || targetLowercase.includes('spoilers:'))) {
			let proofIndex = (targetLowercase.includes('spoilers:') ? targetLowercase.indexOf('spoilers:') : targetLowercase.indexOf('spoiler:'));
			let bump = (targetLowercase.includes('spoilers:') ? 9 : 8);
			proof = `(PROOF: ${target.substr(proofIndex + bump, target.length).trim()}) `;
			userReason = target.substr(0, proofIndex).trim();
		}

		targetUser.popup(`|modal|${user.name} has globally banned you.${(userReason ? `\n\nReason: ${userReason}` : ``)} ${(Config.appealurl ? `\n\nIf you feel that your ban was unjustified, you can appeal:\n${Config.appealurl}` : ``)}\n\nYour ban will expire in a few days.`);

		let banMessage = `${name} was globally banned by ${user.name}.${(userReason ? ` (${userReason})` : ``)}`;
		this.addModAction(banMessage);

		// Notify staff room when a user is banned outside of it.
		if (room.id !== 'staff' && Rooms('staff')) {
			Rooms('staff').addByUser(user, `<<${room.id}>> ${banMessage}`);
		}

		let affected = Punishments.ban(targetUser, null, null, userReason);
		let acAccount = (targetUser.autoconfirmed !== userid && targetUser.autoconfirmed);
		let displayMessage = '';
		if (affected.length > 1) {
			let guests = affected.length - 1;
			affected = affected.slice(1).map(user => user.getLastName()).filter(alt => alt.substr(0, 7) !== '[Guest ');
			guests -= affected.length;
			displayMessage = `(${name}'s ${(acAccount ? `ac account: ${acAccount}, ` : ``)} banned alts: ${affected.join(", ")} ${(guests ? ` [${guests} guests]` : ``)})`;
			this.privateModAction(displayMessage);
			for (const user of affected) {
				this.add(`|unlink|${toID(user)}`);
			}
		} else if (acAccount) {
			displayMessage = `(${name}'s ac account: ${acAccount})`;
			this.privateModAction(displayMessage);
		}

		room.hideText([userid, toID(this.inputUsername)]);

		const globalReason = (target ? `: ${userReason} ${proof}` : '');
		this.globalModlog("BAN", targetUser, ` by ${user.userid}${globalReason}`);
		return true;
	},
	globalbanhelp: [
		`/globalban OR /gban [username], [reason] - Kick user from all rooms and ban user's IP address with reason. Requires: @ & ~`,
		`/globalban OR /gban [username], [reason] spoiler: [proof] - Marks proof in modlog only.`,
	],

	globalunban: 'unglobalban',
	unglobalban(target, room, user) {
		if (!target) return this.parse(`/help unglobalban`);
		if (!this.can('ban')) return false;

		let name = Punishments.unban(target);

		let unbanMessage = `${name} was globally unbanned by ${user.name}.`;

		if (name) {
			this.addModAction(unbanMessage);
			// Notify staff room when a user is unbanned outside of it.
			if (room.id !== 'staff' && Rooms('staff')) {
				Rooms('staff').addByUser(user, `<<${room.id}>> ${unbanMessage}`);
			}
			this.globalModlog("UNBAN", name, ` by ${user.userid}`);
		} else {
			this.errorReply(`User '${target}' is not globally banned.`);
		}
	},
	unglobalbanhelp: [`/unglobalban [username] - Unban a user. Requires: @ & ~`],

	unbanall(target, room, user) {
		if (!this.can('rangeban')) return false;
		if (!target) {
			user.lastCommand = '/unbanall';
			this.errorReply("THIS WILL UNBAN AND UNLOCK ALL USERS.");
			this.errorReply("To confirm, use: /unbanall confirm");
			return;
		}
		if (user.lastCommand !== '/unbanall' || target !== 'confirm') {
			return this.parse('/help unbanall');
		}
		user.lastCommand = '';
		Punishments.userids.clear();
		Punishments.ips.clear();
		Punishments.savePunishments();
		this.addModAction(`All bans and locks have been lifted by ${user.name}.`);
		this.modlog('UNBANALL');
	},
	unbanallhelp: [`/unbanall - Unban all IP addresses. Requires: & ~`],

	deroomvoiceall(target, room, user) {
		if (!this.can('editroom', null, room)) return false;
		if (!room.auth) return this.errorReply("Room does not have roomauth.");
		if (!target) {
			user.lastCommand = '/deroomvoiceall';
			this.errorReply("THIS WILL DEROOMVOICE ALL ROOMVOICED USERS.");
			this.errorReply("To confirm, use: /deroomvoiceall confirm");
			return;
		}
		if (user.lastCommand !== '/deroomvoiceall' || target !== 'confirm') {
			return this.parse('/help deroomvoiceall');
		}
		user.lastCommand = '';
		let count = 0;
		for (let userid in room.auth) {
			if (room.auth[userid] === '+') {
				delete room.auth[userid];
				if (userid in room.users) room.users[userid].updateIdentity(room.id);
				count++;
			}
		}
		if (!count) {
			return this.sendReply("(This room has zero roomvoices)");
		}
		if (room.chatRoomData) {
			Rooms.global.writeChatRoomData();
		}
		this.addModAction(`All ${count} roomvoices have been cleared by ${user.name}.`);
		this.modlog('DEROOMVOICEALL');
	},
	deroomvoiceallhelp: [`/deroomvoiceall - Devoice all roomvoiced users. Requires: # & ~`],

	rangeban: 'banip',
	banip(target, room, user) {
		const [ip, reason] = this.splitOne(target);
		if (!ip || !/^[0-9.]+(?:\.\*)?$/.test(ip)) return this.parse('/help banip');
		if (!reason) return this.errorReply("/banip requires a ban reason");

		if (!this.can('rangeban')) return false;
		const ipDesc = `IP ${(ip.endsWith('*') ? `range ` : ``)}${ip}`;

		const curPunishment = Punishments.ipSearch(ip);
		if (curPunishment && curPunishment[0] === 'BAN') {
			return this.errorReply(`The ${ipDesc} is already temporarily banned.`);
		}
		Punishments.banRange(ip, reason);
		this.addModAction(`${user.name} hour-banned the ${ipDesc}: ${reason}`);
		this.modlog('RANGEBAN', null, reason);
	},
	baniphelp: [`/banip [ip] - Globally bans this IP or IP range for an hour. Accepts wildcards to ban ranges. Existing users on the IP will not be banned. Requires: & ~`],

	unrangeban: 'unbanip',
	unbanip(target, room, user) {
		target = target.trim();
		if (!target) {
			return this.parse('/help unbanip');
		}
		if (!this.can('rangeban')) return false;
		if (!Punishments.ips.has(target)) {
			return this.errorReply(`${target} is not a locked/banned IP or IP range.`);
		}
		Punishments.ips.delete(target);
		this.addModAction(`${user.name} unbanned the ${(target.charAt(target.length - 1) === '*' ? "IP range" : "IP")}: ${target}`);
		this.modlog('UNRANGEBAN', null, target);
	},
	unbaniphelp: [`/unbanip [ip] - Unbans. Accepts wildcards to ban ranges. Requires: & ~`],

	rangelock: 'lockip',
	lockip(target, room, user) {
		const [ip, reason] = this.splitOne(target);
		if (!ip || !/^[0-9.]+(?:\.\*)?$/.test(ip)) return this.parse('/help lockip');
		if (!reason) return this.errorReply("/lockip requires a lock reason");

		if (!this.can('rangeban')) return false;
		const ipDesc = `IP ${(ip.endsWith('*') ? `range ` : ``)}${ip}`;

		const curPunishment = Punishments.ipSearch(ip);
		if (curPunishment && (curPunishment[0] === 'BAN' || curPunishment[0] === 'LOCK')) {
			const punishDesc = curPunishment[0] === 'BAN' ? `temporarily banned` : `temporarily locked`;
			return this.errorReply(`The ${ipDesc} is already ${punishDesc}.`);
		}

		Punishments.lockRange(ip, reason);
		this.addModAction(`${user.name} hour-locked the ${ipDesc}: ${reason}`);
		this.modlog('RANGELOCK', null, reason);
	},
	lockiphelp: [`/lockip [ip] - Globally locks this IP or IP range for an hour. Accepts wildcards to ban ranges. Existing users on the IP will not be banned. Requires: & ~`],

	unrangelock: 'unlockip',
	rangeunlock: 'unlockip',

	/*********************************************************
	 * Moderating: Other
	 *********************************************************/

	mn: 'modnote',
	modnote(target, room, user, connection) {
		if (!target) return this.parse('/help modnote');
		if (!this.canTalk()) return;

		if (target.length > MAX_REASON_LENGTH) {
			return this.errorReply(`The note is too long. It cannot exceed ${MAX_REASON_LENGTH} characters.`);
		}
		if (!this.can('receiveauthmessages', null, room)) return false;
		target = target.replace(/\n/g, "; ");
		this.modlog('NOTE', null, target);
		if (room.id === 'staff' || room.id === 'upperstaff') this.globalModlog('NOTE', null, ` by ${user.userid}: ${target}`);
		return this.privateModAction(`(${user.name} notes: ${target})`);
	},
	modnotehelp: [`/modnote [note] - Adds a moderator note that can be read through modlog. Requires: % @ # & ~`],

	globalpromote: 'promote',
	promote(target, room, user, connection, cmd) {
		if (!target) return this.parse('/help promote');

		target = this.splitTarget(target, true);
		let targetUser = this.targetUser;
		let userid = toID(this.targetUsername);
		let name = targetUser ? targetUser.name : this.targetUsername;

		if (!userid) return this.parse('/help promote');

		let currentGroup = ((targetUser && targetUser.group) || Users.usergroups[userid] || ' ')[0];
		let nextGroup = target;
		if (target === 'deauth') nextGroup = Config.groupsranking[0];
		if (!nextGroup) {
			return this.errorReply("Please specify a group such as /globalvoice or /globaldeauth");
		}
		if (!Config.groups[nextGroup]) {
			return this.errorReply(`Group '${nextGroup}' does not exist.`);
		}
		if (!cmd.startsWith('global')) {
			let groupid = Config.groups[nextGroup].id;
			if (!groupid && nextGroup === Config.groupsranking[0]) groupid = 'deauth';
			if (Config.groups[nextGroup].globalonly) return this.errorReply(`Did you mean "/global${groupid}"?`);
			if (Config.groups[nextGroup].roomonly) return this.errorReply(`Did you mean "/room${groupid}"?`);
			return this.errorReply(`Did you mean "/room${groupid}" or "/global${groupid}"?`);
		}
		if (Config.groups[nextGroup].roomonly || Config.groups[nextGroup].battleonly) {
			return this.errorReply(`Group '${nextGroup}' does not exist as a global rank.`);
		}

		let groupName = Config.groups[nextGroup].name || "regular user";
		if (currentGroup === nextGroup) {
			return this.errorReply(`User '${name}' is already a ${groupName}`);
		}
		if (!user.canPromote(currentGroup, nextGroup)) {
			return this.errorReply(`/${cmd} - Access denied.`);
		}

		if (!Users.isUsernameKnown(userid)) {
			return this.errorReply(`/globalpromote - WARNING: '${name}' is offline and unrecognized. The username might be misspelled (either by you or the person who told you) or unregistered. Use /forcepromote if you're sure you want to risk it.`);
		}
		if (targetUser && !targetUser.registered) {
			return this.errorReply(`User '${name}' is unregistered, and so can't be promoted.`);
		}
		Users.setOfflineGroup(name, nextGroup);
		if (Config.groups[nextGroup].rank < Config.groups[currentGroup].rank) {
			this.privateModAction(`(${name} was demoted to ${groupName} by ${user.name}.)`);
			this.modlog(`GLOBAL ${groupName.toUpperCase()}`, userid, '(demote)');
			if (targetUser) targetUser.popup(`You were demoted to ${groupName} by ${user.name}.`);
		} else {
			this.addModAction(`${name} was promoted to ${groupName} by ${user.name}.`);
			this.modlog(`GLOBAL ${groupName.toUpperCase()}`, userid);
			if (targetUser) targetUser.popup(`You were promoted to ${groupName} by ${user.name}.`);
		}

		if (targetUser) targetUser.updateIdentity();
	},
	promotehelp: [`/promote [username], [group] - Promotes the user to the specified group. Requires: & ~`],

	confirmuser: 'trustuser',
	trustuser(target, room, user) {
		if (!target) return this.parse('/help trustuser');
		if (!this.can('promote')) return;

		target = this.splitTarget(target, true);
		if (target) return this.errorReply(`This command does not support specifying a reason.`);
		let targetUser = this.targetUser;
		let userid = toID(this.targetUsername);
		let name = targetUser ? targetUser.name : this.targetUsername;

		if (!userid) return this.parse('/help trustuser');
		if (!targetUser) return this.errorReply(`User '${name}' is not online.`);

		if (targetUser.trusted) return this.errorReply(`User '${name}' is already trusted.`);

		targetUser.setGroup(Config.groupsranking[0], true);
		this.sendReply(`User '${name}' is now trusted.`);
		this.privateModAction(`${name} was set as a trusted user by ${user.name}.`);
		this.modlog('TRUSTUSER', userid);
	},
	trustuserhelp: [`/trustuser [username] - Trusts the user (makes them immune to locks). Requires: & ~`],

	globaldemote: 'demote',
	demote(target) {
		if (!target) return this.parse('/help demote');
		this.run('promote');
	},
	demotehelp: [`/demote [username], [group] - Demotes the user to the specified group. Requires: & ~`],

	forcepromote(target, room, user) {
		// warning: never document this command in /help
		if (!this.can('forcepromote')) return false;
		target = this.splitTarget(target, true);
		let name = this.targetUsername;
		let nextGroup = target;
		if (!Config.groups[nextGroup]) return this.errorReply(`Group '${nextGroup}' does not exist.`);
		if (Config.groups[nextGroup].roomonly || Config.groups[nextGroup].battleonly) return this.errorReply(`Group '${nextGroup}' does not exist as a global rank.`);

		if (Users.isUsernameKnown(name)) {
			return this.errorReply("/forcepromote - Don't forcepromote unless you have to.");
		}
		Users.setOfflineGroup(name, nextGroup);

		this.addModAction(`${name} was promoted to ${(Config.groups[nextGroup].name || "regular user")} by ${user.name}.`);
		this.modlog(`GLOBAL${(Config.groups[nextGroup].name || "regular").toUpperCase()}`, toID(name));
	},

	devoice: 'deauth',
	deauth(target, room, user) {
		return this.parse(`/demote ${target}, deauth`);
	},

	deglobalvoice: 'globaldeauth',
	deglobalauth: 'globaldeauth',
	globaldevoice: 'globaldeauth',
	globaldeauth(target, room, user) {
		return this.parse(`/globaldemote ${target}, deauth`);
	},

	deroomvoice: 'roomdeauth',
	roomdevoice: 'roomdeauth',
	deroomauth: 'roomdeauth',
	roomdeauth(target, room, user) {
		return this.parse(`/roomdemote ${target}, deauth`);
	},

	declare(target, room, user) {
		target = target.trim();
		if (!target) return this.parse('/help declare');
		if (!this.can('declare', null, room)) return false;
		if (!this.canTalk()) return;
		if (target.length > 2000) return this.errorReply("Declares should not exceed 2000 characters.");

		for (let u in room.users) {
			if (Users(u).connected) Users(u).sendTo(room, `|notify|${room.title} announcement!|${target}`);
		}
		this.add(Chat.html`|raw|<div class="broadcast-blue"><b>${target}</b></div>`);
		this.modlog('DECLARE', null, target);
	},
	declarehelp: [`/declare [message] - Anonymously announces a message. Requires: # * & ~`],

	htmldeclare(target, room, user) {
		if (!target) return this.parse('/help htmldeclare');
		if (!this.can('gdeclare', null, room)) return false;
		if (!this.canTalk()) return;
		target = this.canHTML(target);
		if (!target) return;

		for (let u in room.users) {
			if (Users(u).connected) Users(u).sendTo(room, `|notify|${room.title} announcement!|${Chat.stripHTML(target)}`);
		}
		this.add(`|raw|<div class="broadcast-blue"><b>${target}</b></div>`);
		this.modlog(`HTMLDECLARE`, null, target);
	},
	htmldeclarehelp: [`/htmldeclare [message] - Anonymously announces a message using safe HTML. Requires: ~`],

	gdeclare: 'globaldeclare',
	globaldeclare(target, room, user) {
		if (!target) return this.parse('/help globaldeclare');
		if (!this.can('gdeclare')) return false;
		target = this.canHTML(target);
		if (!target) return;

		for (const u of Users.users.values()) {
			if (u.connected) u.send(`|pm|~|${u.group}${u.name}|/raw <div class="broadcast-blue"><b>${target}</b></div>`);
		}
		this.modlog(`GLOBALDECLARE`, null, target);
	},
	globaldeclarehelp: [`/globaldeclare [message] - Anonymously announces a message to every room on the server. Requires: ~`],

	cdeclare: 'chatdeclare',
	chatdeclare(target, room, user) {
		if (!target) return this.parse('/help chatdeclare');
		if (!this.can('gdeclare')) return false;
		target = this.canHTML(target);
		if (!target) return;

		for (const curRoom of Rooms.rooms.values()) {
			if (curRoom.id !== 'global' && curRoom.type !== 'battle') {
				curRoom.addRaw(`<div class="broadcast-blue"><b>${target}</b></div>`).update();
			}
		}
		this.modlog(`CHATDECLARE`, null, target);
	},
	chatdeclarehelp: [`/cdeclare [message] - Anonymously announces a message to all chatrooms on the server. Requires: ~`],

	'!announce': true,
	wall: 'announce',
	announce(target, room, user) {
		if (!target) return this.parse('/help announce');

		if (room && !this.can('announce', null, room)) return false;

		target = this.canTalk(target);
		if (!target) return;

		return `/announce ${target}`;
	},
	announcehelp: [`/announce OR /wall [message] - Makes an announcement. Requires: % @ # & ~`],

	notifyoffrank: 'notifyrank',
	notifyrank(target, room, user, connection, cmd) {
		if (!target) return this.parse(`/help notifyrank`);
		if (!this.can('addhtml', null, room)) return false;
		if (!this.canTalk()) return;
		let [rank, titleNotification] = this.splitOne(target);
		if (rank === 'all') rank = ` `;
		if (!(rank in Config.groups)) return this.errorReply(`Group '${rank}' does not exist.`);
		const id = `${room.id}-rank-${(Config.groups[rank].id || `all`)}`;
		if (cmd === 'notifyoffrank') {
			if (rank === ' ') {
				room.send(`|tempnotifyoff|${id}`);
			} else {
				room.sendRankedUsers(`|tempnotifyoff|${id}`, rank);
			}
		} else {
			let [title, notificationHighlight] = this.splitOne(titleNotification);
			if (!title) title = `${room.title} ${(Config.groups[rank].name ? `${Config.groups[rank].name}+ ` : ``)}message!`;
			if (!user.can('addhtml')) {
				title += ` (notification from ${user.name})`;
			}
			const [notification, highlight] = this.splitOne(notificationHighlight);
			if (notification.length > 300) return this.errorReply(`Notifications should not exceed 300 characters.`);
			const message = `|tempnotify|${id}|${title}|${notification}${(highlight ? `|${highlight}` : ``)}`;
			if (rank === ' ') {
				room.send(message);
			} else {
				room.sendRankedUsers(message, rank);
			}
			this.modlog(`NOTIFYRANK`, null, target);
		}
	},
	notifyrankhelp: [
		`/notifyrank [rank], [title], [message], [highlight] - Sends a notification to users who are [rank] or higher (and highlight on [highlight], if specified). Requires: # * & ~`,
		`/notifyoffrank [rank] - Closes the notification previously sent with /notifyrank [rank]. Requires: # * & ~`,
	],

	fr: 'forcerename',
	forcerename(target, room, user) {
		if (!target) return this.parse('/help forcerename');

		let reason = this.splitTarget(target, true);
		let targetUser = this.targetUser;
		if (!targetUser) {
			this.splitTarget(target);
			if (this.targetUser) {
				return this.errorReply(`User has already changed their name to '${this.targetUser.name}'.`);
			}
			return this.errorReply(`User '${target}' not found.`);
		}
		if (!this.can('forcerename', targetUser)) return false;

		this.privateModAction(`(${targetUser.name} was forced to choose a new name by ${user.name}${(reason ? `: ${reason}` : ``)})`);
		this.globalModlog('FORCERENAME', targetUser, ` by ${user.name}${(reason ? `: ${reason}` : ``)}`);
		this.modlog('FORCERENAME', targetUser, reason, {noip: 1, noalts: 1});
		Ladders.cancelSearches(targetUser);
		targetUser.resetName(true);
		targetUser.send(`|nametaken||${user.name} considers your name inappropriate${(reason ? `: ${reason}` : ".")}`);
		return true;
	},
	forcerenamehelp: [`/forcerename OR /fr [username], [reason] - Forcibly change a user's name and shows them the [reason]. Requires: % @ & ~`],

	nl: 'namelock',
	namelock(target, room, user) {
		if (!target) return this.parse('/help namelock');

		let reason = this.splitTarget(target, true);
		let targetUser = this.targetUser;

		if (!targetUser) {
			return this.errorReply(`User '${this.targetUsername}' not found.`);
		}
		if (!this.can('forcerename', targetUser)) return false;
		if (targetUser.namelocked) return this.errorReply(`User '${targetUser.name}' is already namelocked.`);

		const reasonText = reason ? ` (${reason})` : `.`;
		const lockMessage = `${targetUser.name} was namelocked by ${user.name}${reasonText}`;
		this.privateModAction(`(${lockMessage})`);

		// Notify staff room when a user is locked outside of it.
		if (room.id !== 'staff' && Rooms('staff')) {
			Rooms('staff').addByUser(user, `<<${room.id}>> ${lockMessage}`);
		}

		this.globalModlog("NAMELOCK", targetUser, ` by ${user.userid}${reasonText}`);
		Ladders.cancelSearches(targetUser);
		Punishments.namelock(targetUser, null, null, reason);
		targetUser.popup(`|modal|${user.name} has locked your name and you can't change names anymore${reasonText}`);
		return true;
	},
	namelockhelp: [`/namelock OR /nl [username], [reason] - Name locks a user and shows them the [reason]. Requires: % @ & ~`],

	unl: 'unnamelock',
	unnamelock(target, room, user) {
		if (!target) return this.parse('/help unnamelock');
		if (!this.can('forcerename')) return false;

		let targetUser = Users.get(target);
		let reason = '';
		if (targetUser && targetUser.namelocked) {
			reason = ` (${targetUser.namelocked})`;
		}

		let unlocked = Punishments.unnamelock(target);

		if (unlocked) {
			this.addModAction(`${unlocked} was unnamelocked by ${user.name}.${reason}`);
			if (!reason) this.globalModlog("UNNAMELOCK", toID(target), ` by ${user.userid}`);
			if (targetUser) targetUser.popup(`${user.name} has unnamelocked you.`);
		} else {
			this.errorReply(`User '${target}' is not namelocked.`);
		}
	},
	unnamelockhelp: [`/unnamelock [username] - Unnamelocks the user. Requires: % @ & ~`],

	hidetextalts: 'hidetext',
	hidealttext: 'hidetext',
	hidealtstext: 'hidetext',
	htext: 'hidetext',
	hidetext(target, room, user, connection, cmd) {
		if (!target) return this.parse(`/help hidetext`);

		this.splitTarget(target);
		let targetUser = this.targetUser;
		let name = this.targetUsername;
		if (!targetUser && !room.log.hasUsername(target)) return this.errorReply(`User ${target} not found or has no roomlogs.`);
		if (!targetUser && !user.can('lock')) return this.errorReply(`User ${name} not found.`);
		let userid = toID(this.inputUsername);
		if (!this.can('mute', null, room)) return;

		if (targetUser && (cmd === 'hidealtstext' || cmd === 'hidetextalts' || cmd === 'hidealttext')) {
			room.send(`|c|~|${name}'s alts messages were cleared from ${room.title} by ${user.name}.`);
			this.modlog('HIDEALTSTEXT', targetUser, null, {noip: 1});
			room.hideText([
				userid,
				...Object.keys(targetUser.prevNames),
				...targetUser.getAltUsers(true).map(user => user.getLastId()),
			]);
		} else {
			room.send(`|c|~|${name}'s messages were cleared from ${room.title} by ${user.name}.`);
			this.modlog('HIDETEXT', targetUser || userid, null, {noip: 1, noalts: 1});
			room.hideText([userid]);
		}
	},
	hidetexthelp: [
		`/hidetext [username] - Removes a user's messages from chat. Requires: % @ # & ~`,
		`/hidealtstext [username] - Removes a user's messages, and their alternate account's messages from the chat.  Requires: % @ # & ~`,
	],

	ab: 'blacklist',
	blacklist(target, room, user) {
		if (!target) return this.parse('/help blacklist');
		if (!this.canTalk()) return;
		if (toID(target) === 'show') return this.errorReply(`You're looking for /showbl`);

		target = this.splitTarget(target);
		const targetUser = this.targetUser;
		if (!targetUser) {
			this.errorReply(`User ${this.targetUsername} not found.`);
			return this.errorReply(`If you want to blacklist an offline account by name (not IP), consider /blacklistname`);
		}
		if (!this.can('editroom', targetUser, room)) return false;
		if (!room.chatRoomData) {
			return this.errorReply(`This room is not going to last long enough for a blacklist to matter - just ban the user`);
		}
		let punishment = Punishments.isRoomBanned(targetUser, room.id);
		if (punishment && punishment[0] === 'BLACKLIST') {
			return this.errorReply(`This user is already blacklisted from this room.`);
		}

		if (!target && REQUIRE_REASONS) {
			return this.errorReply(`Blacklists require a reason.`);
		}
		if (target.length > MAX_REASON_LENGTH) {
			return this.errorReply(`The reason is too long. It cannot exceed ${MAX_REASON_LENGTH} characters.`);
		}
		const name = targetUser.getLastName();
		const userid = targetUser.getLastId();

		if (targetUser.trusted && room.isPrivate !== true) {
			Monitor.log(`[CrisisMonitor] Trusted user ${targetUser.name}${(targetUser.trusted !== targetUser.userid ? ` (${targetUser.trusted})` : '')} was blacklisted from ${room.id} by ${user.name}, and should probably be demoted.`);
		}

		if (targetUser in room.users || user.can('lock')) {
			targetUser.popup(
				`|modal||html|<p>${Chat.escapeHTML(user.name)} has blacklisted you from the room ${room.id}${(room.subRooms ? ` and its subrooms` : '')}. Reason: ${Chat.escapeHTML(target)}</p>` +
				`<p>To appeal the ban, PM the staff member that blacklisted you${(!room.battle && room.auth ? ` or a room owner. </p><p><button name="send" value="/roomauth ${room.id}">List Room Staff</button></p>` : `.</p>`)}`
			);
		}

		this.privateModAction(`(${name} was blacklisted from ${room.title} by ${user.name}. ${(target ? ` (${target})` : '')})`);

		let affected = Punishments.roomBlacklist(room, targetUser, null, null, target);

		if (!room.isPrivate && room.chatRoomData) {
			let acAccount = (targetUser.autoconfirmed !== userid && targetUser.autoconfirmed);
			let displayMessage = '';
			if (affected.length > 1) {
				displayMessage = `(${name}'s ${(acAccount ? ` ac account: ${acAccount},` : '')} blacklisted alts: ${affected.slice(1).map(user => user.getLastName()).join(", ")})`;
				this.privateModAction(displayMessage);
			} else if (acAccount) {
				displayMessage = `(${name}'s ac account: ${acAccount})`;
				this.privateModAction(displayMessage);
			}
		}

		if (!room.isPrivate && room.chatRoomData) {
			this.globalModlog("BLACKLIST", targetUser, ` by ${user.userid}${(target ? `: ${target}` : '')}`);
		} else {
			// Room modlog only
			this.modlog("BLACKLIST", targetUser, ` by ${user.userid}${(target ? `: ${target}` : '')}`);
		}
		return true;
	},
	blacklisthelp: [
		`/blacklist [username], [reason] - Blacklists the user from the room you are in for a year. Requires: # & ~`,
		`/unblacklist [username] - Unblacklists the user from the room you are in. Requires: # & ~`,
		`/showblacklist OR /showbl - show a list of blacklisted users in the room. Requires: % @ # & ~`,
		`/expiringblacklists OR /expiringbls - show a list of blacklisted users from the room whose blacklists are expiring in 3 months or less. Requires: % @ # & ~`,
	],

	forcebattleban: 'battleban',
	battleban(target, room, user, connection, cmd) {
		if (!target) return this.parse(`/help battleban`);

		const reason = this.splitTarget(target);
		const targetUser = this.targetUser;
		if (!targetUser) return this.errorReply(`User ${this.targetUsername} not found.`);
		if (target.length > MAX_REASON_LENGTH) {
			return this.errorReply(`The reason is too long. It cannot exceed ${MAX_REASON_LENGTH} characters.`);
		}
		if (!reason) {
			return this.errorReply(`Battle bans require a reason.`);
		}
		const includesUrl = reason.includes('.pokemonshowdown.com/'); // lgtm [js/incomplete-url-substring-sanitization]
		if (!room.battle && !includesUrl && cmd !== 'forcebattleban') {
			 return this.errorReply(`Battle bans require a battle replay if used outside of a battle; if the battle has expired, use /forcebattleban.`);
		}
		if (!this.can('rangeban', targetUser)) {
			this.errorReply(`Battlebans have been deprecated. Alternatives:`);
			this.errorReply(`- timerstalling and bragging about it: lock`);
			this.errorReply(`- other timerstalling: they're not timerstalling, leave them alone`);
			this.errorReply(`- bad nicknames: lock, locks prevent nicknames from appearing; you should always have been locking for this`);
			this.errorReply(`- ladder cheating: gban, get a moderator if necessary`);
			this.errorReply(`- serious ladder cheating: permaban, get a leader`);
			this.errorReply(`- other: get a leader`);
			return;
		}
		if (Punishments.isBattleBanned(targetUser)) return this.errorReply(`User '${targetUser.name}' is already banned from battling.`);

		const reasonText = reason ? ` (${reason})` : `.`;
		const battlebanMessage = `${targetUser.name} was banned from starting new battles by ${user.name}${reasonText}`;
		this.privateModAction(`(${battlebanMessage})`);

		// Notify staff room when a user is banned from battling outside of it.
		if (room.id !== 'staff' && Rooms('staff')) {
			Rooms('staff').addByUser(user, `<<${room.id}>> ${battlebanMessage}`);
		}
		if (targetUser.trusted) {
			Monitor.log(`[CrisisMonitor] Trusted user ${targetUser.name} was banned from battling by ${user.name}, and should probably be demoted.`);
		}

		this.globalModlog("BATTLEBAN", targetUser, ` by ${user.userid}${reasonText}`);
		Ladders.cancelSearches(targetUser);
		Punishments.battleban(targetUser, null, null, reason);
		targetUser.popup(`|modal|${user.name} has prevented you from starting new battles for 2 days${reasonText}`);

		// Automatically upload replays as evidence/reference to the punishment
		if (room.battle) this.parse('/savereplay');
		return true;
	},
	battlebanhelp: [`/battleban [username], [reason] - [DEPRECATED] Prevents the user from starting new battles for 2 days and shows them the [reason]. Requires: & ~`],

	unbattleban(target, room, user) {
		if (!target) return this.parse('/help unbattleban');
		if (!this.can('lock')) return;

		const targetUser = Users.get(target);
		const unbanned = Punishments.unbattleban(target);

		if (unbanned) {
			this.addModAction(`${unbanned} was allowed to battle again by ${user.name}.`);
			this.globalModlog("UNBATTLEBAN", toID(target), `by ${user.name}`);
			if (targetUser) targetUser.popup(`${user.name} has allowed you to battle again.`);
		} else {
			this.errorReply(`User ${target} is not banned from battling.`);
		}
	},
	unbattlebanhelp: [`/unbattleban [username] - [DEPRECATED] Allows a user to battle again. Requires: % @ & ~`],

	nameblacklist: 'blacklistname',
	blacklistname(target, room, user) {
		if (!target) return this.parse('/help blacklistname');
		if (!this.canTalk()) return;
		if (!this.can('editroom', null, room)) return false;
		if (!room.chatRoomData) {
			return this.errorReply("This room is not going to last long enough for a blacklist to matter - just ban the user");
		}

		let [targetStr, reason] = target.split('|').map(val => val.trim());
		if (!targetStr || (!reason && REQUIRE_REASONS)) {
			return this.errorReply("Usage: /blacklistname name1, name2, ... | reason");
		}

		let targets = targetStr.split(',').map(s => toID(s));

		let duplicates = targets.filter(userid => {
			let punishment = Punishments.roomUserids.nestedGet(room.id, userid);
			return punishment && punishment[0] === 'BLACKLIST';
		});
		if (duplicates.length) {
			return this.errorReply(`[${duplicates.join(', ')}] ${Chat.plural(duplicates, "are", "is")} already blacklisted.`);
		}

		const userRank = Config.groupsranking.indexOf(room.getAuth(user));
		for (const userid of targets) {
			if (!userid) return this.errorReply(`User '${userid}' is not a valid userid.`);
			const targetRank = Config.groupsranking.indexOf(room.getAuth({userid}));
			if (targetRank >= userRank) return this.errorReply(`/blacklistname - Access denied: ${userid} is of equal or higher authority than you.`);

			Punishments.roomBlacklist(room, null, null, userid, reason);

			const trusted = Users.isTrusted(userid);
			if (trusted && room.isPrivate !== true) {
				Monitor.log(`[CrisisMonitor] Trusted user ${userid}${(trusted !== userid ? ` (${trusted})` : ``)} was nameblacklisted from ${room.id} by ${user.name}, and should probably be demoted.`);
			}
			if (!room.isPrivate && room.chatRoomData) {
				this.globalModlog("NAMEBLACKLIST", userid, ` by ${user.userid}${(reason ? `: ${reason}` : '')}`);
			}
		}

		this.privateModAction(`(${targets.join(', ')}${Chat.plural(targets, " were", " was")} nameblacklisted from ${room.title} by ${user.name}.)`);
		return true;
	},
	blacklistnamehelp: [`/blacklistname OR /nameblacklist [username1, username2, etc.] | reason - Blacklists the given username(s) from the room you are in for a year. Requires: # & ~`],

	unab: 'unblacklist',
	unblacklist(target, room, user) {
		if (!target) return this.parse('/help unblacklist');
		if (!this.can('editroom', null, room)) return false;

		const name = Punishments.roomUnblacklist(room, target);

		if (name) {
			this.privateModAction(`(${name} was unblacklisted by ${user.name}.)`);
			if (!room.isPrivate && room.chatRoomData) {
				this.globalModlog("UNBLACKLIST", name, ` by ${user.userid}`);
			}
		} else {
			this.errorReply(`User '${target}' is not blacklisted.`);
		}
	},
	unblacklisthelp: [`/unblacklist [username] - Unblacklists the user from the room you are in. Requires: # & ~`],

	unblacklistall(target, room, user) {
		if (!this.can('editroom', null, room)) return false;

		if (!target) {
			user.lastCommand = '/unblacklistall';
			this.errorReply("THIS WILL UNBLACKLIST ALL BLACKLISTED USERS IN THIS ROOM.");
			this.errorReply("To confirm, use: /unblacklistall confirm");
			return;
		}
		if (user.lastCommand !== '/unblacklistall' || target !== 'confirm') {
			return this.parse('/help unblacklistall');
		}
		user.lastCommand = '';
		let unblacklisted = Punishments.roomUnblacklistAll(room);
		if (!unblacklisted) return this.errorReply("No users are currently blacklisted in this room to unblacklist.");
		this.addModAction(`All blacklists in this room have been lifted by ${user.name}.`);
		this.modlog('UNBLACKLISTALL');
		this.roomlog(`Unblacklisted users: ${unblacklisted.join(', ')}`);
	},
	unblacklistallhelp: [`/unblacklistall - Unblacklists all blacklisted users in the current room. Requires #, &, ~`],

	expiringbls: 'showblacklist',
	expiringblacklists: 'showblacklist',
	blacklists: 'showblacklist',
	showbl: 'showblacklist',
	showblacklist(target, room, user, connection, cmd) {
		if (target) room = Rooms.search(target);
		if (!room) return this.errorReply(`The room "${target}" was not found.`);
		if (!this.can('mute', null, room)) return false;
		const SOON_EXPIRING_TIME = 3 * 30 * 24 * 60 * 60 * 1000; // 3 months

		if (!room.chatRoomData) return this.errorReply("This room does not support blacklists.");

		const subMap = Punishments.roomUserids.get(room.id);
		if (!subMap || subMap.size === 0) {
			return this.sendReply("This room has no blacklisted users.");
		}
		let blMap = new Map();
		let ips = '';

		for (const [userid, punishment] of subMap) {
			const [punishType, id, expireTime] = punishment;
			if (punishType === 'BLACKLIST') {
				if (!blMap.has(id)) blMap.set(id, [expireTime]);
				if (id !== userid) blMap.get(id).push(userid);
			}
		}

		if (user.can('ban')) {
			const subMap = Punishments.roomIps.get(room.id);

			if (subMap) {
				ips = '/ips';
				for (const [ip, punishment] of subMap) {
					const [punishType, id] = punishment;
					if (punishType === 'BLACKLIST') {
						if (!blMap.has(id)) blMap.set(id, []);
						blMap.get(id).push(ip);
					}
				}
			}
		}

		let soonExpiring = (cmd === 'expiringblacklists' || cmd === 'expiringbls');
		let buf = Chat.html`Blacklist for ${room.title}${soonExpiring ? ` (expiring within 3 months)` : ''}:<br />`;

		for (const [userid, data] of blMap) {
			const [expireTime, ...alts] = data;
			if (soonExpiring && expireTime > Date.now() + SOON_EXPIRING_TIME) continue;
			const expiresIn = new Date(expireTime).getTime() - Date.now();
			const expiresDays = Math.round(expiresIn / 1000 / 60 / 60 / 24);
			buf += `- <strong>${userid}</strong>, for ${Chat.count(expiresDays, "days")}`;
			if (alts.length) buf += `, alts${ips}: ${alts.join(', ')}`;
			buf += `<br />`;
		}

		this.sendReplyBox(buf);
	},
	showblacklisthelp: [
		`/showblacklist OR /showbl - show a list of blacklisted users in the room. Requires: % @ # & ~`,
		`/expiringblacklists OR /expiringbls - show a list of blacklisted users from the room whose blacklists are expiring in 3 months or less. Requires: % @ # & ~`,
	],

	markshared(target, room, user) {
		if (!target) return this.parse('/help markshared');
		if (!this.can('ban')) return false;
		let [ip, note] = this.splitOne(target);
		if (!/^[0-9.*]+$/.test(ip)) return this.errorReply("Please enter a valid IP address.");

		if (Punishments.sharedIps.has(ip)) return this.errorReply("This IP is already marked as shared.");
		if (!note) {
			this.errorReply(`You must specify who owns this shared IP.`);
			this.parse(`/help markshared`);
			return;
		}

		Punishments.addSharedIp(ip, note);
		note = ` (${note})`;
		this.globalModlog('SHAREDIP', ip, ` by ${user.name}${note}`);

		const message = `The IP '${ip}' was marked as shared by ${user.name}.${note}`;
		const staffRoom = Rooms('staff');
		if (staffRoom) return staffRoom.addByUser(user, message);

		return this.addModAction(message);
	},
	marksharedhelp: [`/markshared [IP], [owner/organization of IP] - Marks an IP address as shared. Note: the owner/organization (i.e., University of Minnesota) of the shared IP is required. Requires @, &, ~`],

	unmarkshared(target, room, user) {
		if (!target) return this.parse('/help unmarkshared');
		if (!this.can('ban')) return false;
		if (!/^[0-9.*]+$/.test(target)) return this.errorReply("Please enter a valid IP address.");

		if (!Punishments.sharedIps.has(target)) return this.errorReply("This IP isn't marked as shared.");

		Punishments.removeSharedIp(target);
		this.globalModlog('UNSHAREIP', target, ` by ${user.name}`);
		return this.addModAction(`The IP '${target}' was unmarked as shared by ${user.name}.`);
	},
	unmarksharedhelp: [`/unmarkshared [ip] - Unmarks a shared IP address. Requires @, &, ~`],

	/*********************************************************
	 * Server management commands
	 *********************************************************/

	async hotpatch(target, room, user) {
		if (!target) return this.parse('/help hotpatch');
		if (!this.can('hotpatch')) return;

		const lock = Monitor.hotpatchLock;
		const hotpatches = ['chat', 'formats', 'loginserver', 'punishments', 'dnsbl'];

		try {
			if (target === 'all') {
				if (lock['all']) return this.errorReply(`Hot-patching all has been disabled by ${lock['all'].by} (${lock['all'].reason})`);
				if (Config.disablehotpatchall) return this.errorReply("This server does not allow for the use of /hotpatch all");

				for (const hotpatch of hotpatches) {
					this.parse(`/hotpatch ${hotpatch}`);
				}
			} else if (target === 'chat' || target === 'commands') {
				if (lock['chat']) return this.errorReply(`Hot-patching chat has been disabled by ${lock['chat'].by} (${lock['chat'].reason})`);
				if (lock['tournaments']) return this.errorReply(`Hot-patching tournaments has been disabled by ${lock['tournaments'].by} (${lock['tournaments'].reason})`);

				Chat.destroy();

				const processManagers = require('../.lib-dist/process-manager').processManagers;
				for (let manager of processManagers.slice()) {
					if (manager.filename.startsWith(FS('server/chat-plugins').path)) {
						manager.destroy();
					}
				}

				Chat.uncache('./server/chat');
				Chat.uncache('./server/chat-commands');
				Chat.uncacheDir('./server/chat-plugins');
				Chat.uncacheDir('./translations');
				global.Chat = require('./chat');

				let runningTournaments = Tournaments.tournaments;
				Chat.uncacheDir('./server/tournaments');
				global.Tournaments = require('./tournaments');
				Tournaments.tournaments = runningTournaments;
				this.sendReply("Chat commands have been hot-patched.");
			} else if (target === 'tournaments') {
				if (lock['tournaments']) return this.errorReply(`Hot-patching tournaments has been disabled by ${lock['tournaments'].by} (${lock['tournaments'].reason})`);

				let runningTournaments = Tournaments.tournaments;
				Chat.uncacheDir('./server/tournaments');
				global.Tournaments = require('./tournaments');
				Tournaments.tournaments = runningTournaments;
				this.sendReply("Tournaments have been hot-patched.");
			} else if (target === 'formats' || target === 'battles') {
				if (lock['formats']) return this.errorReply(`Hot-patching formats has been disabled by ${lock['formats'].by} (${lock['formats'].reason})`);
				if (lock['battles']) return this.errorReply(`Hot-patching battles has been disabled by ${lock['battles'].by} (${lock['battles'].reason})`);
				if (lock['validator']) return this.errorReply(`Hot-patching the validator has been disabled by ${lock['validator'].by} (${lock['validator'].reason})`);

				// uncache the .sim-dist/dex.js dependency tree
				Chat.uncacheDir('./.sim-dist');
				Chat.uncacheDir('./data');
				Chat.uncache('./config/formats');
				// reload .sim-dist/dex.js
				global.Dex = require('../.sim-dist/dex').Dex;
				// rebuild the formats list
				delete Rooms.global.formatList;
				// respawn validator processes
				TeamValidatorAsync.PM.respawn();
				// respawn simulator processes
				Rooms.PM.respawn();
				// broadcast the new formats list to clients
				Rooms.global.send(Rooms.global.formatListText);

				this.sendReply("Formats have been hot-patched.");
			} else if (target === 'loginserver') {
				FS('config/custom.css').unwatch();
<<<<<<< HEAD
				Chat.uncacheDir('./.server-dist/loginserver');
				global.LoginServer = require('../.server-dist/loginserver');
=======
				Chat.uncache('./server/loginserver');
				global.LoginServer = require('./loginserver').LoginServer;
>>>>>>> 2915094c
				this.sendReply("The login server has been hot-patched. New login server requests will use the new code.");
			} else if (target === 'learnsets' || target === 'validator') {
				if (lock['validator']) return this.errorReply(`Hot-patching the validator has been disabled by ${lock['validator'].by} (${lock['validator'].reason})`);
				if (lock['formats']) return this.errorReply(`Hot-patching formats has been disabled by ${lock['formats'].by} (${lock['formats'].reason})`);

				TeamValidatorAsync.PM.respawn();
				this.sendReply("The team validator has been hot-patched. Any battles started after now will have teams be validated according to the new code.");
			} else if (target === 'punishments') {
				if (lock['punishments']) return this.errorReply(`Hot-patching punishments has been disabled by ${lock['punishments'].by} (${lock['punishments'].reason})`);

				Chat.uncache('./server/punishments');
				global.Punishments = require('./punishments');
				this.sendReply("Punishments have been hot-patched.");
			} else if (target === 'dnsbl' || target === 'datacenters') {
				IPTools.loadDatacenters();
				this.sendReply("IPTools has been hot-patched.");
			} else if (target.startsWith('disable')) {
				this.sendReply("Disabling hot-patch has been moved to its own command:");
				return this.parse('/help nohotpatch');
			} else {
				return this.errorReply("Your hot-patch command was unrecognized.");
			}
		} catch (e) {
			Rooms.global.notifyRooms(['development', 'staff', 'upperstaff'], `|c|${user.getIdentity()}|/log ${user.name} used /hotpatch ${target} - but something failed while trying to hot-patch.`);
			return this.errorReply(`Something failed while trying to hot-patch ${target}: \n${e.stack}`);
		}
		Rooms.global.notifyRooms(['development', 'staff', 'upperstaff'], `|c|${user.getIdentity()}|/log ${user.name} used /hotpatch ${target}`);
	},
	hotpatchhelp: [
		`Hot-patching the game engine allows you to update parts of Showdown without interrupting currently-running battles. Requires: ~`,
		`Hot-patching has greater memory requirements than restarting`,
		`You can disable various hot-patches with /nohotpatch. For more information on this, see /help nohotpatch`,
		`/hotpatch chat - reload chat-commands.js and the chat-plugins`,
		`/hotpatch validator - spawn new team validator processes`,
		`/hotpatch formats - reload the .sim-dist/dex.js tree, rebuild and rebroad the formats list, and spawn new simulator and team validator processes`,
		`/hotpatch dnsbl - reloads IPTools datacenters`,
		`/hotpatch punishments - reloads new punishments code`,
		`/hotpatch loginserver - reloads new loginserver code`,
		`/hotpatch tournaments - reloads new tournaments code`,
		`/hotpatch all - hot-patches chat, tournaments, formats, login server, punishments, and dnsbl`,
	],

	hotpatchlock: 'nohotpatch',
	nohotpatch(target, room, user) {
		if (!this.can('declare')) return;
		if (!target) return this.parse('/help nohotpatch');

		const separator = ' ';

		const hotpatch = toID(target.substr(0, target.indexOf(separator)));
		const reason = target.substr(target.indexOf(separator), target.length).trim();
		if (!reason || !target.includes(separator)) return this.parse('/help nohotpatch');

		let lock = Monitor.hotpatchLock;
		const validDisable = ['chat', 'battles', 'formats', 'validator', 'tournaments', 'punishments', 'all'];

		if (validDisable.includes(hotpatch)) {
			if (lock[hotpatch]) return this.errorReply(`Hot-patching ${hotpatch} has already been disabled by ${lock[hotpatch].by} (${lock[hotpatch].reason})`);
			lock[hotpatch] = {
				by: user.name,
				reason: reason,
			};
			this.sendReply(`You have disabled hot-patching ${hotpatch}.`);
		} else {
			return this.errorReply("This hot-patch is not an option to disable.");
		}
		Rooms.global.notifyRooms(['development', 'staff', 'upperstaff'], `|c|${user.getIdentity()}|/log ${user.name} has disabled hot-patching ${hotpatch}. Reason: ${reason}`);
	},
	nohotpatchhelp: [`/nohotpatch [chat|formats|battles|validator|tournaments|punishments|all] [reason] - Disables hotpatching the specified part of the simulator. Requires: & ~`],

	savelearnsets(target, room, user) {
		if (!this.can('hotpatch')) return false;
		this.sendReply("saving...");
		FS('data/learnsets.js').write(`'use strict';\n\nexports.BattleLearnsets = {\n` +
			Object.entries(Dex.data.Learnsets).map(([k, v]) => (
				`\t${k}: {learnset: {\n` +
				Object.entries(v.learnset).sort(
					(a, b) => (a[0] < b[0] ? -1 : a[0] > b[0] ? 1 : 0)
				).map(([k, v]) => (
					`\t\t${k}: ["` + v.join(`", "`) + `"],\n`
				)).join('') +
				`\t}},\n`
			)).join('') +
		`};\n`).then(() => {
			this.sendReply("learnsets.js saved.");
		});
	},

	widendatacenters: 'adddatacenters',
	adddatacenters(target, room, user, connection, cmd) {
		if (!this.can('hotpatch')) return false;
		// should be in the format: IP, IP, name, URL
		let widen = (cmd === 'widendatacenters');

		FS('config/datacenters.csv').readIfExists().then(data => {
			let datacenters = [];
			for (const row of data.split("\n")) {
				if (!row) continue;
				const rowSplit = row.split(',');
				const rowData = [
					IPTools.ipToNumber(rowSplit[0]),
					IPTools.ipToNumber(rowSplit[1]),
					IPTools.urlToHost(rowSplit[3]),
					row,
				];
				datacenters.push(rowData);
			}

			data = String(target).split("\n");
			let successes = 0;
			let identicals = 0;
			let widenSuccesses = 0;
			for (const row of data) {
				if (!row) continue;
				let rowSplit = row.split(',');
				let rowData = [
					IPTools.ipToNumber(rowSplit[0]),
					IPTools.ipToNumber(rowSplit[1]),
					IPTools.urlToHost(rowSplit[3]),
					row,
				];
				if (rowData[1] < rowData[0]) {
					this.errorReply(`Invalid range: ${row}`);
					continue;
				}

				let iMin = 0;
				let iMax = datacenters.length;
				while (iMin < iMax) {
					let i = Math.floor((iMax + iMin) / 2);
					if (rowData[0] > datacenters[i][0]) {
						iMin = i + 1;
					} else {
						iMax = i;
					}
				}
				if (iMin < datacenters.length) {
					let next = datacenters[iMin];
					if (rowData[0] === next[0] && rowData[1] === next[1]) {
						identicals++;
						continue;
					}
					if (rowData[0] <= next[0] && rowData[1] >= next[1]) {
						if (widen === true) {
							widenSuccesses++;
							datacenters.splice(iMin, 1, rowData);
							continue;
						}
						this.errorReply(`Too wide: ${row}`);
						this.errorReply(`Intersects with: ${next[3]}`);
						continue;
					}
					if (rowData[1] >= next[0]) {
						this.errorReply(`Could not insert: ${row}`);
						this.errorReply(`Intersects with: ${next[3]}`);
						continue;
					}
				}
				if (iMin > 0) {
					let prev = datacenters[iMin - 1];
					if (rowData[0] >= prev[0] && rowData[1] <= prev[1]) {
						this.errorReply(`Too narrow: ${row}`);
						this.errorReply(`Intersects with: ${prev[3]}`);
						continue;
					}
					if (rowData[0] <= prev[1]) {
						this.errorReply(`Could not insert: ${row}`);
						this.errorReply(`Intersects with: ${prev[3]}`);
						continue;
					}
				}
				successes++;
				datacenters.splice(iMin, 0, rowData);
			}

			let output = datacenters.map(r => r[3]).join('\n') + '\n';
			FS('config/datacenters.csv').write(output);
			this.sendReply(`Done: ${successes} successes, ${identicals} unchanged.`);
			if (widenSuccesses) this.sendReply(`${widenSuccesses} widens.`);
		});
	},

	disableladder(target, room, user) {
		if (!this.can('disableladder')) return false;
		if (Ladders.disabled) {
			return this.errorReply(`/disableladder - Ladder is already disabled.`);
		}

		Ladders.disabled = true;

		this.modlog(`DISABLELADDER`);
		Monitor.log(`The ladder was disabled by ${user.name}.`);

		const innerHTML = (
			`<b>Due to technical difficulties, the ladder has been temporarily disabled.</b><br />` +
			`Rated games will no longer update the ladder. It will be back momentarily.`
		);

		for (const curRoom of Rooms.rooms.values()) {
			if (curRoom.type === 'battle') curRoom.rated = false;
			if (curRoom.id !== 'global') curRoom.addRaw(`<div class="broadcast-red">${innerHTML}</div>`).update();
		}
		for (const u of Users.users.values()) {
			if (u.connected) u.send(`|pm|~|${u.group}${u.name}|/raw <div class="broadcast-red">${innerHTML}</div>`);
		}
	},

	enableladder(target, room, user) {
		if (!this.can('disableladder')) return false;
		if (!Ladders.disabled) {
			return this.errorReply(`/enable - Ladder is already enabled.`);
		}
		Ladders.disabled = false;

		this.modlog('ENABLELADDER');
		Monitor.log(`The ladder was enabled by ${user.name}.`);

		const innerHTML = (
			`<b>The ladder is now back.</b><br />` +
			`Rated games will update the ladder now..`
		);

		for (const curRoom of Rooms.rooms.values()) {
			if (curRoom.id !== 'global') curRoom.addRaw(`<div class="broadcast-green">${innerHTML}</div>`).update();
		}
		for (const u of Users.users.values()) {
			if (u.connected) u.send(`|pm|~|${u.group}${u.name}|/raw <div class="broadcast-green">${innerHTML}</div>`);
		}
	},

	lockdown(target, room, user) {
		if (!this.can('lockdown')) return false;

		Rooms.global.startLockdown();

		const logRoom = Rooms('staff') || room;
		logRoom.roomlog(`${user.name} used /lockdown`);
	},
	lockdownhelp: [`/lockdown - locks down the server, which prevents new battles from starting so that the server can eventually be restarted. Requires: ~`],

	autolockdown: 'autolockdownkill',
	autolockdownkill(target, room, user) {
		if (!this.can('lockdown')) return false;
		if (Config.autolockdown === undefined) Config.autolockdown = true;

		if (this.meansYes(target)) {
			if (Config.autolockdown) return this.errorReply("The server is already set to automatically kill itself upon the final battle finishing.");
			Config.autolockdown = true;
			this.sendReply("The server is now set to automatically kill itself upon the final battle finishing.");
			const logRoom = Rooms('staff') || room;
			logRoom.roomlog(`${user.name} used /autolockdownkill on`);
		} else if (this.meansNo(target)) {
			if (!Config.autolockdown) return this.errorReply("The server is already set to not automatically kill itself upon the final battle finishing.");
			Config.autolockdown = false;
			this.sendReply("The server is now set to not automatically kill itself upon the final battle finishing.");
			const logRoom = Rooms('staff') || room;
			logRoom.roomlog(`${user.name} used /autolockdownkill off`);
		} else {
			return this.parse('/help autolockdownkill');
		}
	},
	autolockdownkillhelp: [
		`/autolockdownkill on - Turns on the setting to enable the server to automatically kill itself upon the final battle finishing. Requires ~`,
		`/autolockdownkill off - Turns off the setting to enable the server to automatically kill itself upon the final battle finishing. Requires ~`,
	],

	prelockdown(target, room, user) {
		if (!this.can('lockdown')) return false;
		Rooms.global.lockdown = 'pre';
		this.sendReply("Tournaments have been disabled in preparation for the server restart.");
		const logRoom = Rooms('staff') || room;
		logRoom.roomlog(`${user.name} used /prelockdown`);
	},

	slowlockdown(target, room, user) {
		if (!this.can('lockdown')) return false;

		Rooms.global.startLockdown(undefined, true);

		const logRoom = Rooms('staff') || room;
		logRoom.roomlog(`${user.name} used /slowlockdown`);
	},

	endlockdown(target, room, user) {
		if (!this.can('lockdown')) return false;

		if (!Rooms.global.lockdown) {
			return this.errorReply("We're not under lockdown right now.");
		}
		if (Rooms.global.lockdown === true) {
			for (const curRoom of Rooms.rooms.values()) {
				if (curRoom.id !== 'global') curRoom.addRaw(`<div class="broadcast-green"><b>The server restart was canceled.</b></div>`).update();
			}
		} else {
			this.sendReply("Preparation for the server shutdown was canceled.");
		}
		Rooms.global.lockdown = false;

		const logRoom = Rooms('staff') || room;
		logRoom.roomlog(`${user.name} used /endlockdown`);
	},

	emergency(target, room, user) {
		if (!this.can('lockdown')) return false;

		if (Config.emergency) {
			return this.errorReply("We're already in emergency mode.");
		}
		Config.emergency = true;
		for (const curRoom of Rooms.rooms.values()) {
			if (curRoom.id !== 'global') curRoom.addRaw(`<div class="broadcast-red">The server has entered emergency mode. Some features might be disabled or limited.</div>`).update();
		}

		const logRoom = Rooms('staff') || room;
		logRoom.roomlog(`${user.name} used /emergency.`);
	},

	endemergency(target, room, user) {
		if (!this.can('lockdown')) return false;

		if (!Config.emergency) {
			return this.errorReply("We're not in emergency mode.");
		}
		Config.emergency = false;
		for (const curRoom of Rooms.rooms.values()) {
			if (curRoom.id !== 'global') curRoom.addRaw(`<div class="broadcast-green"><b>The server is no longer in emergency mode.</b></div>`).update();
		}

		const logRoom = Rooms('staff') || room;
		logRoom.roomlog(`${user.name} used /endemergency.`);
	},

	kill(target, room, user) {
		if (!this.can('lockdown')) return false;

		if (Rooms.global.lockdown !== true) {
			return this.errorReply("For safety reasons, /kill can only be used during lockdown.");
		}

		if (Chat.updateServerLock) {
			return this.errorReply("Wait for /updateserver to finish before using /kill.");
		}

		for (const worker of Sockets.workers.values()) {
			worker.kill();
		}

		if (!room.destroyLog) {
			process.exit();
			return;
		}
		const logRoom = Rooms('staff') || room;
		logRoom.roomlog(`${user.name} used /kill`);
		room.destroyLog(() => {
			process.exit();
		});

		// Just in the case the above never terminates, kill the process
		// after 10 seconds.
		setTimeout(() => {
			process.exit();
		}, 10000);
	},
	killhelp: [`/kill - kills the server. Can't be done unless the server is in lockdown state. Requires: ~`],

	loadbanlist(target, room, user, connection) {
		if (!this.can('hotpatch')) return false;

		connection.sendTo(room, "Loading ipbans.txt...");
		Punishments.loadBanlist().then(
			() => connection.sendTo(room, "ipbans.txt has been reloaded."),
			error => connection.sendTo(room, `Something went wrong while loading ipbans.txt: ${error}`)
		);
	},
	loadbanlisthelp: [`/loadbanlist - Loads the bans located at ipbans.txt. The command is executed automatically at startup. Requires: ~`],

	refreshpage(target, room, user) {
		if (!this.can('hotpatch')) return false;
		Rooms.global.send('|refresh|');
		const logRoom = Rooms('staff') || room;
		logRoom.roomlog(`${user.name} used /refreshpage`);
	},

	async updateserver(target, room, user, connection) {
		if (!user.can('hotpatch')) {
			return this.errorReply(`/updateserver - Access denied.`);
		}

		if (Chat.updateServerLock) {
			return this.errorReply(`/updateserver - Another update is already in progress (or a previous update crashed).`);
		}

		Chat.updateServerLock = true;

		const logRoom = Rooms('staff') || room;

		/** @return {Promise<[number, string, string]>} */
		function exec(/** @type {string} */ command) {
			logRoom.roomlog(`$ ${command}`);
			return new Promise((resolve, reject) => {
				require('child_process').exec(command, {
					cwd: __dirname,
				}, (error, stdout, stderr) => {
					let log = `[o] ${stdout}[e] ${stderr}`;
					if (error) log = `[c] ${error.code}\n${log}`;
					logRoom.roomlog(log);
					resolve([error && error.code || 0, stdout, stderr]);
				});
			});
		}

		this.sendReply(`Fetching newest version...`);
		logRoom.roomlog(`${user.name} used /updateserver`);

		let [code, stdout, stderr] = await exec(`git fetch`);
		if (code) throw new Error(`updateserver: Crash while fetching - make sure this is a Git repository`);
		if (!stdout && !stderr) {
			Chat.updateServerLock = false;
			this.sendReply(`There were no updates.`);
			[code, stdout, stderr] = await exec('../build');
			if (stderr) {
				return this.errorReply(`Crash while rebuilding: ${stderr}`);
			}
			this.sendReply(`Rebuilt.`);
			return;
		}

		[code, stdout, stderr] = await exec(`git rev-parse HEAD`);
		if (code || stderr) throw new Error(`updateserver: Crash while grabbing hash`);
		const oldHash = String(stdout).trim();

		[code, stdout, stderr] = await exec(`git stash save --include-untracked "PS /updateserver autostash"`);
		let stashedChanges = true;
		if (code) throw new Error(`updateserver: Crash while stashing`);
		if ((stdout + stderr).includes("No local changes")) {
			stashedChanges = false;
		} else if (stderr) {
			throw new Error(`updateserver: Crash while stashing`);
		} else {
			this.sendReply(`Saving changes...`);
		}

		// errors can occur while rebasing or popping the stash; make sure to recover
		try {
			this.sendReply(`Rebasing...`);
			[code] = await exec(`git rebase FETCH_HEAD`);
			if (code) {
				// conflict while rebasing
				await exec(`git rebase --abort`);
				throw new Error(`restore`);
			}

			if (stashedChanges) {
				this.sendReply(`Restoring saved changes...`);
				[code] = await exec(`git stash pop`);
				if (code) {
					// conflict while popping stash
					await exec(`git reset HEAD .`);
					await exec(`git checkout .`);
					throw new Error(`restore`);
				}
			}

			this.sendReply(`SUCCESSFUL, server updated.`);
		} catch (e) {
			// failed while rebasing or popping the stash
			await exec(`git reset --hard ${oldHash}`);
			await exec(`git stash pop`);
			this.sendReply(`FAILED, old changes restored.`);
		}
		[code, stdout, stderr] = await exec('../build');
		if (stderr) {
			return this.errorReply(`Crash while rebuilding: ${stderr}`);
		}
		this.sendReply(`Rebuilt.`);
		Chat.updateServerLock = false;
	},

	crashfixed(target, room, user) {
		if (Rooms.global.lockdown !== true) {
			return this.errorReply('/crashfixed - There is no active crash.');
		}
		if (!this.can('hotpatch')) return false;

		Rooms.global.lockdown = false;
		if (Rooms.lobby) {
			Rooms.lobby.modchat = false;
			Rooms.lobby.addRaw(`<div class="broadcast-green"><b>We fixed the crash without restarting the server!</b><br />You may resume talking in the Lobby and starting new battles.</div>`).update();
		}
		const logRoom = Rooms('staff') || room;
		logRoom.roomlog(`${user.name} used /crashfixed`);
	},
	crashfixedhelp: [`/crashfixed - Ends the active lockdown caused by a crash without the need of a restart. Requires: ~`],

	memusage: 'memoryusage',
	memoryusage(target) {
		if (!this.can('hotpatch')) return false;
		let memUsage = process.memoryUsage();
		let results = [memUsage.rss, memUsage.heapUsed, memUsage.heapTotal];
		let units = ["B", "KiB", "MiB", "GiB", "TiB"];
		for (let i = 0; i < results.length; i++) {
			let unitIndex = Math.floor(Math.log2(results[i]) / 10); // 2^10 base log
			results[i] = `${(results[i] / Math.pow(2, 10 * unitIndex)).toFixed(2)} ${units[unitIndex]}`;
		}
		this.sendReply(`||[Main process] RSS: ${results[0]}, Heap: ${results[1]} / ${results[2]}`);
	},

	bash(target, room, user, connection) {
		if (!user.hasConsoleAccess(connection)) {
			return this.errorReply("/bash - Access denied.");
		}
		if (!target) return this.parse('/help bash');

		connection.sendTo(room, `$ ${target}`);
		require('child_process').exec(target, (error, stdout, stderr) => {
			connection.sendTo(room, (`${stdout}${stderr}`));
		});
	},
	bashhelp: [`/bash [command] - Executes a bash command on the server. Requires: ~ console access`],

	async eval(target, room, user, connection) {
		if (!user.hasConsoleAccess(connection)) {
			return this.errorReply("/eval - Access denied.");
		}
		if (!this.runBroadcast(true)) return;

		if (!this.broadcasting) this.sendReply(`||>> ${target}`);
		try {
			/* eslint-disable no-unused-vars */
			let battle = room.battle;
			let me = user;
			let result = eval(target);
			if (result && result.then) {
				result = `Promise -> ${Chat.stringify(await result)}`;
			} else {
				result = Chat.stringify(result);
			}
			result = result.replace(/\n/g, '\n||');
			this.sendReply('||<< ' + result);
			/* eslint-enable no-unused-vars */
		} catch (e) {
			const message = ('' + e.stack).replace(/\n *at CommandContext\.eval [\s\S]*/m, '').replace(/\n/g, '\n||');
			this.sendReply(`|| << ${message}`);
		}
	},

	evalbattle(target, room, user, connection) {
		if (!user.hasConsoleAccess(connection)) {
			return this.errorReply("/evalbattle - Access denied.");
		}
		if (!this.runBroadcast(true)) return;
		if (!room.battle) {
			return this.errorReply("/evalbattle - This isn't a battle room.");
		}

		room.battle.stream.write(`>eval ${target.replace(/\n/g, '\f')}`);
	},

	ebat: 'editbattle',
	editbattle(target, room, user) {
		if (!this.can('forcewin')) return false;
		if (!target) return this.parse('/help editbattle');
		if (!room.battle) {
			this.errorReply("/editbattle - This is not a battle room.");
			return false;
		}
		let cmd;
		let spaceIndex = target.indexOf(' ');
		if (spaceIndex > 0) {
			cmd = target.substr(0, spaceIndex).toLowerCase();
			target = target.substr(spaceIndex + 1);
		} else {
			cmd = target.toLowerCase();
			target = '';
		}
		if (cmd.charAt(cmd.length - 1) === ',') cmd = cmd.slice(0, -1);
		let targets = target.split(',');
		function getPlayer(input) {
			let player = room.battle.playerTable[toID(input)];
			if (player) return player.slot;
			if (input.includes('1')) return 'p1';
			if (input.includes('2')) return 'p2';
			return 'p3';
		}
		function getPokemon(input) {
			if (/^[0-9]+$/.test(input)) {
				return `.pokemon[${(parseInt(input) - 1)}]`;
			}
			return `.pokemon.find(p => p.speciesid==='${toID(targets[1])}')`;
		}
		switch (cmd) {
		case 'hp':
		case 'h':
			room.battle.stream.write(`>eval let p=${getPlayer(targets[0]) + getPokemon(targets[1])};p.sethp(${parseInt(targets[2])});if (p.isActive)battle.add('-damage',p,p.getHealth);`);
			break;
		case 'status':
		case 's':
			room.battle.stream.write(`>eval let pl=${getPlayer(targets[0])};let p=pl${getPokemon(targets[1])};p.setStatus('${toID(targets[2])}');if (!p.isActive){battle.add('','please ignore the above');battle.add('-status',pl.active[0],pl.active[0].status,'[silent]');}`);
			break;
		case 'pp':
			room.battle.stream.write(`>eval let pl=${getPlayer(targets[0])};let p=pl${getPokemon(targets[1])};p.moveSlots[p.moves.indexOf('${toID(targets[2])}')].pp = ${parseInt(targets[3])};`);
			break;
		case 'boost':
		case 'b':
			room.battle.stream.write(`>eval let p=${getPlayer(targets[0]) + getPokemon(targets[1])};battle.boost({${toID(targets[2])}:${parseInt(targets[3])}},p)`);
			break;
		case 'volatile':
		case 'v':
			room.battle.stream.write(`>eval let p=${getPlayer(targets[0]) + getPokemon(targets[1])};p.addVolatile('${toID(targets[2])}')`);
			break;
		case 'sidecondition':
		case 'sc':
			room.battle.stream.write(`>eval let p=${getPlayer(targets[0])}.addSideCondition('${toID(targets[1])}', 'debug')`);
			break;
		case 'fieldcondition': case 'pseudoweather':
		case 'fc':
			room.battle.stream.write(`>eval battle.addPseudoWeather('${toID(targets[0])}', 'debug')`);
			break;
		case 'weather':
		case 'w':
			room.battle.stream.write(`>eval battle.setWeather('${toID(targets[0])}', 'debug')`);
			break;
		case 'terrain':
		case 't':
			room.battle.stream.write(`>eval battle.setTerrain('${toID(targets[0])}', 'debug')`);
			break;
		default:
			this.errorReply(`Unknown editbattle command: ${cmd}`);
			break;
		}
	},
	editbattlehelp: [
		`/editbattle hp [player], [pokemon], [hp]`,
		`/editbattle status [player], [pokemon], [status]`,
		`/editbattle pp [player], [pokemon], [move], [pp]`,
		`/editbattle boost [player], [pokemon], [stat], [amount]`,
		`/editbattle volatile [player], [pokemon], [volatile]`,
		`/editbattle sidecondition [player], [sidecondition]`,
		`/editbattle fieldcondition [fieldcondition]`,
		`/editbattle weather [weather]`,
		`/editbattle terrain [terrain]`,
		`Short forms: /ebat h OR s OR pp OR b OR v OR sc OR fc OR w OR t`,
		`[player] must be a username or number, [pokemon] must be species name or number (not nickname), [move] must be move name.`,
	],

	allowexportinputlog(/** @type {string} */ target, /** @type {Room?} */ room, /** @type {User} */ user) {
		const battle = room.battle;
		if (!battle) return this.errorReply(`Must be in a battle.`);
		if (!battle.allowExtraction) return this.errorReply(`Someone must have requested extraction.`);
		const targetUser = Users.getExact(target);

		if (toID(battle.p1.name) === user.userid) {
			battle.allowExtraction[0] = targetUser.userid;
		} else if (toID(battle.p2.name) === user.userid) {
			battle.allowExtraction[1] = targetUser.userid;
		} else {
			return this.errorReply(`Must be a player in the battle.`);
		}
		this.addModAction(`${user.userid} consents to sharing battle team and choices with ${targetUser.userid}.`);
		if (battle.allowExtraction.join(',') !== `${targetUser.userid},${targetUser.userid}`) return;

		this.addModAction(`${targetUser.name} has extracted the battle input log.`);
		const inputLog = battle.inputLog.map(Chat.escapeHTML).join(`<br />`);
		targetUser.sendTo(room, `|html|<div class="chat"><code style="white-space: pre-wrap; overflow-wrap: break-word; display: block">${inputLog}</code></div>`);
	},

	requestinputlog: 'exportinputlog',
	exportinputlog(target, room, user) {
		const battle = room.battle;
		if (!battle) return this.errorReply(`This command only works in battle rooms.`);
		if (!battle.inputLog) {
			this.errorReply(`This command only works when the battle has ended - if the battle has stalled, ask players to forfeit.`);
			if (user.can('forcewin')) this.errorReply(`Alternatively, you can end the battle with /forcetie.`);
			return;
		}
		if (!this.can('exportinputlog', null, room)) return;
		if (!battle.allowExtraction) {
			battle.allowExtraction = ['', ''];
		}
		if (battle.allowExtraction[0] !== user.userid) {
			const p1 = Users(battle.p1.name);
			if (p1) p1.sendTo(room, Chat.html`|html|${user.name} wants to extract the battle input log. <button name="send" value="/allowexportinputlog ${user.userid}">Share your team and choices with "${user.name}"</button>`);
		}
		if (battle.allowExtraction[1] !== user.userid) {
			const p2 = Users(battle.p2.name);
			if (p2) p2.sendTo(room, Chat.html`|html|${user.name} wants to extract the battle input log. <button name="send" value="/allowexportinputlog ${user.userid}">Share your team and choices with "${user.name}"</button>`);
		}

		if (battle.allowExtraction.join(',') !== `${user.userid},${user.userid}`) {
			this.addModAction(`${user.name} wants to extract the battle input log.`);
			return;
		}

		this.addModAction(`${user.name} has extracted the battle input log.`);
		const inputLog = battle.inputLog.map(Chat.escapeHTML).join(`<br />`);
		user.sendTo(room, `|html|<div class="chat"><code style="white-space: pre-wrap; overflow-wrap: break-word; display: block">${inputLog}</code></div>`);
	},
	exportinputloghelp: [`/exportinputlog - Asks players in a battle for permission to export an inputlog. Requires: & ~`],

	importinputlog(target, room, user, connection) {
		if (!this.can('broadcast')) return;
		const formatIndex = target.indexOf(`"formatid":"`);
		const nextQuoteIndex = target.indexOf(`"`, formatIndex + 12);
		if (formatIndex < 0 || nextQuoteIndex < 0) return this.errorReply(`Invalid input log.`);
		target = target.replace(/\r/g, '');
		if ((`\n` + target).includes(`\n>eval `) && !user.hasConsoleAccess(connection)) {
			return this.errorReply(`Your input log contains untrusted code - you must have console access to use it.`);
		}

		const formatid = target.slice(formatIndex + 12, nextQuoteIndex);
		const battleRoom = Rooms.createBattle(formatid, {inputLog: target});

		const nameIndex1 = target.indexOf(`"name":"`);
		const nameNextQuoteIndex1 = target.indexOf(`"`, nameIndex1 + 8);
		const nameIndex2 = target.indexOf(`"name":"`, nameNextQuoteIndex1 + 1);
		const nameNextQuoteIndex2 = target.indexOf(`"`, nameIndex2 + 8);
		if (nameIndex1 >= 0 && nameNextQuoteIndex1 >= 0 && nameIndex2 >= 0 && nameNextQuoteIndex2 >= 0) {
			const battle = battleRoom.battle;
			battle.p1.name = target.slice(nameIndex1 + 8, nameNextQuoteIndex1);
			battle.p2.name = target.slice(nameIndex2 + 8, nameNextQuoteIndex2);
		}

		battleRoom.auth[user.userid] = Users.HOST_SYMBOL;
		this.parse(`/join ${battleRoom.id}`);
		setTimeout(() => {
			// timer to make sure this goes under the battle
			battleRoom.add(`|html|<div class="broadcast broadcast-blue"><strong>This is an imported replay</strong><br />Players will need to be manually added with <code>/addplayer</code> or <code>/restoreplayers</code></div>`);
		}, 500);
	},
	importinputloghelp: [`/importinputlog [inputlog] - Starts a battle with a given inputlog. Requires: + % @ & ~`],

	inputlog() {
		this.parse(`/help exportinputlog`);
		this.parse(`/help importinputlog`);
	},

	/*********************************************************
	 * Battle commands
	 *********************************************************/

	forfeit(target, room, user) {
		if (!room.game) return this.errorReply("This room doesn't have an active game.");
		if (!room.game.forfeit) {
			return this.errorReply("This kind of game can't be forfeited.");
		}
		if (!room.game.forfeit(user)) {
			return this.errorReply("Forfeit failed.");
		}
	},

	choose(target, room, user) {
		if (!room.game) return this.errorReply("This room doesn't have an active game.");
		if (!room.game.choose) return this.errorReply("This game doesn't support /choose");

		if (room.game.choose(user, target) === false) {
			return this.errorReply("This game doesn't support /choose");
		}
	},

	mv: 'move',
	attack: 'move',
	move(target, room, user) {
		this.parse(`/choose move ${target}`);
	},

	sw: 'switch',
	switch(target, room, user) {
		this.parse(`/choose switch ${target}`);
	},

	team(target, room, user) {
		this.parse(`/choose team ${target}`);
	},

	undo(target, room, user) {
		if (!room.game) return this.errorReply("This room doesn't have an active game.");
		if (!room.game.undo) return this.errorReply("This game doesn't support /undo");

		room.game.undo(user, target);
	},

	uploadreplay: 'savereplay',
	async savereplay(target, room, user, connection) {
		if (!room || !room.battle) return;
		const battle = room.battle;
		// retrieve spectator log (0) if there are privacy concerns
		const format = Dex.getFormat(room.format, true);
		let hideDetails = !format.id.includes('customgame');
		if (!format.team && battle.ended) hideDetails = false;
		const data = room.getLog(hideDetails ? 0 : -1);
		const datahash = crypto.createHash('md5').update(data.replace(/[^(\x20-\x7F)]+/g, '')).digest('hex');
		let rating = 0;
		if (battle.ended && room.rated) rating = room.rated;
		const [success] = await LoginServer.request('prepreplay', {
			id: room.id.substr(7),
			loghash: datahash,
			p1: battle.p1.name,
			p2: battle.p2.name,
			format: format.id,
			rating: rating,
			hidden: room.isPrivate || room.hideReplay ? '1' : '',
			inputlog: battle.inputLog ? battle.inputLog.join('\n') : null,
		});
		if (success && success.errorip) {
			connection.popup(`This server's request IP ${success.errorip} is not a registered server.`);
			return;
		}
		connection.send('|queryresponse|savereplay|' + JSON.stringify({
			log: data,
			id: room.id.substr(7),
		}));
	},

	addplayer(target, room, user) {
		if (!target) return this.parse('/help addplayer');
		if (!room.battle) return this.errorReply("You can only do this in battle rooms.");
		if (room.rated) return this.errorReply("You can only add a Player to unrated battles.");

		target = this.splitTarget(target, true).trim();
		if (target !== 'p1' && target !== 'p2') {
			this.errorReply(`Player must be set to "p1" or "p2", not "${target}".`);
			return this.parse('/help addplayer');
		}

		let targetUser = this.targetUser;
		let name = this.targetUsername;

		if (!targetUser) return this.errorReply(`User ${name} not found.`);
		if (!targetUser.inRooms.has(room.id)) {
			return this.errorReply(`User ${name} must be in the battle room already.`);
		}
		if (!this.can('joinbattle', null, room)) return;
		if (room.battle[target]) {
			return this.errorReply(`This room already has a player in slot ${target}.`);
		}

		room.battle.addPlayer(targetUser, target);
		this.addModAction(`${name} was added to the battle as Player ${target.slice(1)} by ${user.name}.`);
		this.modlog('ROOMPLAYER', targetUser.getLastId());
	},
	addplayerhelp: [
		`/addplayer [username], p1 - Allow the specified user to join the battle as Player 1.`,
		`/addplayer [username], p2 - Allow the specified user to join the battle as Player 2.`,
	],

	restoreplayers(target, room, user) {
		if (!room.battle) return this.errorReply("You can only do this in battle rooms.");
		if (room.rated) return this.errorReply("You can only add a Player to unrated battles.");

		let didSomething = false;
		if (!room.battle.p1.userid && room.battle.p1.name !== 'Player 1') {
			this.parse(`/addplayer ${room.battle.p1.name}, p1`);
			didSomething = true;
		}
		if (!room.battle.p2.userid && room.battle.p2.name !== 'Player 2') {
			this.parse(`/addplayer ${room.battle.p2.name}, p2`);
			didSomething = true;
		}

		if (!didSomething) return this.errorReply(`Players could not be restored (maybe this battle already has two players?).`);
	},
	restoreplayershelp: [
		`/restoreplayers - Restore previous players in an imported input log.`,
	],

	joinbattle: 'joingame',
	joingame(target, room, user) {
		if (!room.game) return this.errorReply("This room doesn't have an active game.");
		if (!room.game.joinGame) return this.errorReply("This game doesn't support /joingame");

		room.game.joinGame(user, target);
	},

	leavebattle: 'leavegame',
	partbattle: 'leavegame',
	leavegame(target, room, user) {
		if (!room.game) return this.errorReply("This room doesn't have an active game.");
		if (!room.game.leaveGame) return this.errorReply("This game doesn't support /leavegame");

		room.game.leaveGame(user);
	},

	kickbattle: 'kickgame',
	kickgame(target, room, user) {
		if (!room.battle) return this.errorReply("You can only do this in battle rooms.");
		if (room.battle.tour || room.battle.rated) return this.errorReply("You can only do this in unrated non-tour battles.");

		target = this.splitTarget(target);
		let targetUser = this.targetUser;
		if (!targetUser || !targetUser.connected) {
			return this.errorReply(`User ${this.targetUsername} not found.`);
		}
		if (!this.can('kick', targetUser)) return false;

		if (room.game.leaveGame(targetUser)) {
			this.addModAction(`${targetUser.name} was kicked from a battle by ${user.name} ${(target ? ` (${target})` : ``)}`);
			this.modlog('KICKBATTLE', targetUser, target, {noip: 1, noalts: 1});
		} else {
			this.errorReply("/kickbattle - User isn't in battle.");
		}
	},
	kickbattlehelp: [`/kickbattle [username], [reason] - Kicks a user from a battle with reason. Requires: % @ & ~`],

	kickinactive(target, room, user) {
		this.parse(`/timer on`);
	},

	timer(target, room, user) {
		target = toID(target);
		if (!room.game || !room.game.timer) {
			return this.errorReply(`You can only set the timer from inside a battle room.`);
		}
		const timer = room.game.timer;
		if (!timer.timerRequesters) {
			return this.sendReply(`This game's timer is managed by a different command.`);
		}
		if (!target) {
			if (!timer.timerRequesters.size) {
				return this.sendReply(`The game timer is OFF.`);
			}
			return this.sendReply(`The game timer is ON (requested by ${[...timer.timerRequesters].join(', ')})`);
		}
		const force = user.can('timer', null, room);
		if (!force && !room.game.playerTable[user]) {
			return this.errorReply(`Access denied.`);
		}
		if (this.meansNo(target) || target === 'stop') {
			if (timer.timerRequesters.size) {
				timer.stop(force ? undefined : user);
				if (force) room.send(`|inactiveoff|Timer was turned off by staff. Please do not turn it back on until our staff say it's okay.`);
			} else {
				this.errorReply(`The timer is already off.`);
			}
		} else if (this.meansYes(target) || target === 'start') {
			timer.start(user);
		} else {
			this.errorReply(`"${target}" is not a recognized timer state.`);
		}
	},

	autotimer: 'forcetimer',
	forcetimer(target, room, user) {
		target = toID(target);
		if (!this.can('autotimer')) return;
		if (this.meansNo(target) || target === 'stop') {
			Config.forcetimer = false;
			this.addModAction(`Forcetimer is now OFF: The timer is now opt-in. (set by ${user.name})`);
		} else if (this.meansYes(target) || target === 'start' || !target) {
			Config.forcetimer = true;
			this.addModAction(`Forcetimer is now ON: All battles will be timed. (set by ${user.name})`);
		} else {
			this.errorReply(`'${target}' is not a recognized forcetimer setting.`);
		}
	},

	forcetie: 'forcewin',
	forcewin(target, room, user) {
		if (!this.can('forcewin')) return false;
		if (!room.battle) {
			this.errorReply("/forcewin - This is not a battle room.");
			return false;
		}

		room.battle.endType = 'forced';
		if (!target) {
			room.battle.tie();
			this.modlog('FORCETIE');
			return false;
		}
		let targetUser = Users.getExact(target);
		if (!targetUser) return this.errorReply(`User '${target}' not found.`);

		room.battle.win(targetUser);
		this.modlog('FORCEWIN', targetUser.userid);
	},
	forcewinhelp: [
		`/forcetie - Forces the current match to end in a tie. Requires: & ~`,
		`/forcewin [user] - Forces the current match to end in a win for a user. Requires: & ~`,
	],

	/*********************************************************
	 * Challenging and searching commands
	 *********************************************************/

	'!search': true,
	search(target, room, user, connection) {
		if (target) {
			if (Config.laddermodchat) {
				let userGroup = user.group;
				if (Config.groupsranking.indexOf(userGroup) < Config.groupsranking.indexOf(Config.laddermodchat)) {
					let groupName = Config.groups[Config.laddermodchat].name || Config.laddermodchat;
					this.popupReply(`On this server, you must be of rank ${groupName} or higher to search for a battle.`);
					return false;
				}
			}
			Ladders(target).searchBattle(user, connection);
		} else {
			Ladders.cancelSearches(user);
		}
	},

	'!cancelsearch': true,
	cancelsearch(target, room, user) {
		if (target) {
			Ladders(toID(target)).cancelSearch(user);
		} else {
			Ladders.cancelSearches(user);
		}
	},

	'!challenge': true,
	chall: 'challenge',
	challenge(target, room, user, connection) {
		target = this.splitTarget(target);
		let targetUser = this.targetUser;
		if (!targetUser || !targetUser.connected) {
			return this.popupReply(`The user '${this.targetUsername}' was not found.`);
		}
		if (user.locked && !targetUser.locked) {
			return this.popupReply(`You are locked and cannot challenge unlocked users.`);
		}
		if (Punishments.isBattleBanned(user)) {
			return this.popupReply(`You are banned from battling and cannot challenge users.`);
		}
		if (Config.pmmodchat) {
			let userGroup = user.group;
			if (Config.groupsranking.indexOf(userGroup) < Config.groupsranking.indexOf(Config.pmmodchat)) {
				let groupName = Config.groups[Config.pmmodchat].name || Config.pmmodchat;
				this.popupReply(`Because moderated chat is set, you must be of rank ${groupName} or higher to challenge users.`);
				return false;
			}
		}
		Ladders(target).makeChallenge(connection, targetUser);
	},

	'!blockchallenges': true,
	bch: 'blockchallenges',
	blockchall: 'blockchallenges',
	blockchalls: 'blockchallenges',
	blockchallenges(target, room, user) {
		if (user.blockChallenges) return this.errorReply("You are already blocking challenges!");
		user.blockChallenges = true;
		user.update('blockChallenges');
		this.sendReply("You are now blocking all incoming challenge requests.");
	},
	blockchallengeshelp: [`/blockchallenges - Blocks challenges so no one can challenge you. Unblock them with /unblockchallenges.`],

	'!allowchallenges': true,
	unbch: 'allowchallenges',
	unblockchall: 'allowchallenges',
	unblockchalls: 'allowchallenges',
	unblockchallenges: 'allowchallenges',
	allowchallenges(target, room, user) {
		if (!user.blockChallenges) return this.errorReply("You are already available for challenges!");
		user.blockChallenges = false;
		user.update('blockChallenges');
		this.sendReply("You are available for challenges from now on.");
	},
	allowchallengeshelp: [`/unblockchallenges - Unblocks challenges so you can be challenged again. Block them with /blockchallenges.`],

	'!cancelchallenge': true,
	cchall: 'cancelChallenge',
	cancelchallenge(target, room, user) {
		Ladders.cancelChallenging(user);
	},

	'!accept': true,
	accept(target, room, user, connection) {
		target = this.splitTarget(target);
		if (target) return this.popupReply(`This command does not support specifying multiple users`);
		const targetUser = this.targetUser || this.pmTarget;
		if (!targetUser) return this.popupReply(`User "${this.targetUsername}" not found.`);
		Ladders.acceptChallenge(connection, targetUser);
	},

	'!reject': true,
	reject(target, room, user) {
		target = toID(target);
		if (!target && this.pmTarget) target = this.pmTarget.userid;
		Ladders.rejectChallenge(user, target);
	},

	'!useteam': true,
	saveteam: 'useteam',
	utm: 'useteam',
	useteam(target, room, user) {
		user.team = target;
	},

	'!vtm': true,
	vtm(target, room, user, connection) {
		if (Monitor.countPrepBattle(connection.ip, connection)) {
			return;
		}
		if (!target) return this.errorReply("Provide a valid format.");
		let originalFormat = Dex.getFormat(target);
		// Note: The default here of [Gen 7] Pokebank Anything Goes isn't normally hit; since the web client will send a default format
		let format = originalFormat.effectType === 'Format' ? originalFormat : Dex.getFormat('[Gen 7] Pokebank Anything Goes');
		if (format.effectType !== 'Format') return this.popupReply("Please provide a valid format.");

		TeamValidatorAsync(format.id).validateTeam(user.team).then(result => {
			let matchMessage = (originalFormat === format ? "" : `The format '${originalFormat.name}' was not found.`);
			if (result.charAt(0) === '1') {
				connection.popup(`${(matchMessage ? matchMessage + "\n\n" : "")}Your team is valid for ${format.name}.`);
			} else {
				connection.popup(`${(matchMessage ? matchMessage + "\n\n" : "")}Your team was rejected for the following reasons:\n\n- ${result.slice(1).replace(/\n/g, '\n- ')}`);
			}
		});
	},

	/*********************************************************
	 * Low-level
	 *********************************************************/

	'!crq': true,
	cmd: 'crq',
	query: 'crq',
	crq(target, room, user, connection) {
		// In emergency mode, clamp down on data returned from crq's
		let trustable = (!Config.emergency || (user.named && user.registered));
		let spaceIndex = target.indexOf(' ');
		let cmd = target;
		if (spaceIndex > 0) {
			cmd = target.substr(0, spaceIndex);
			target = target.substr(spaceIndex + 1);
		} else {
			target = '';
		}
		if (cmd === 'userdetails') {
			let targetUser = Users.get(target);
			if (!trustable || !targetUser) {
				connection.send('|queryresponse|userdetails|' + JSON.stringify({
					userid: toID(target),
					rooms: false,
				}));
				return false;
			}
			let roomList = {};
			for (let roomid of targetUser.inRooms) {
				if (roomid === 'global') continue;
				let targetRoom = Rooms.get(roomid);
				if (!targetRoom) continue; // shouldn't happen
				let roomData = {};
				if (targetRoom.isPrivate) {
					if (!user.inRooms.has(roomid) && !user.games.has(roomid)) continue;
					roomData.isPrivate = true;
				}
				if (targetRoom.battle) {
					let battle = targetRoom.battle;
					roomData.p1 = battle.p1 ? ' ' + battle.p1.name : '';
					roomData.p2 = battle.p2 ? ' ' + battle.p2.name : '';
				}
				if (targetRoom.auth && targetUser.userid in targetRoom.auth) {
					roomid = targetRoom.auth[targetUser.userid] + roomid;
				}
				roomList[roomid] = roomData;
			}
			if (!targetUser.connected) roomList = false;
			let userdetails = {
				userid: targetUser.userid,
				avatar: targetUser.avatar,
				group: targetUser.group,
				autoconfirmed: !!targetUser.autoconfirmed,
				rooms: roomList,
			};
			connection.send('|queryresponse|userdetails|' + JSON.stringify(userdetails));
		} else if (cmd === 'roomlist') {
			if (!trustable) return false;
			connection.send('|queryresponse|roomlist|' + JSON.stringify({
				rooms: Rooms.global.getBattles(target),
			}));
		} else if (cmd === 'rooms') {
			if (!trustable) return false;
			connection.send('|queryresponse|rooms|' + JSON.stringify(
				Rooms.global.getRooms(user)
			));
		} else if (cmd === 'laddertop') {
			if (!trustable) return false;
			Ladders(toID(target)).getTop().then(result => {
				connection.send('|queryresponse|laddertop|' + JSON.stringify(result));
			});
		} else if (cmd === 'roominfo') {
			if (!trustable) return false;

			let targetRoom = Rooms.get(target);
			if (!targetRoom || targetRoom === Rooms.global) return false;
			if (targetRoom.isPrivate && !user.inRooms.has(targetRoom.id) && !user.games.has(targetRoom.id)) {
				return false;
			}

			let visibility;
			if (targetRoom.isPrivate) {
				visibility = (targetRoom.isPrivate === 'hidden') ? 'hidden' : 'secret';
			} else {
				visibility = 'public';
			}

			let roominfo = {
				id: targetRoom.id,
				title: targetRoom.title,
				type: targetRoom.type,
				visibility: visibility,
				modchat: targetRoom.modchat,
				modjoin: targetRoom.modjoin,
				auth: {},
				users: [],
			};

			if (targetRoom.auth) {
				for (let userid in targetRoom.auth) {
					let rank = targetRoom.auth[userid];
					if (!roominfo.auth[rank]) roominfo.auth[rank] = [];
					roominfo.auth[rank].push(userid);
				}
			}

			for (let userid in targetRoom.users) {
				let user = targetRoom.users[userid];
				let userinfo = user.getIdentity(room.id);
				roominfo.users.push(userinfo);
			}

			connection.send(`|queryresponse|roominfo|${JSON.stringify(roominfo)}`);
		} else {
			// default to sending null
			connection.send(`|queryresponse|${cmd}|null`);
		}
	},

	'!trn': true,
	trn(target, room, user, connection) {
		if (target === user.name) return false;

		let commaIndex = target.indexOf(',');
		let targetName = target;
		let targetRegistered = false;
		let targetToken = '';
		if (commaIndex >= 0) {
			targetName = target.substr(0, commaIndex);
			target = target.substr(commaIndex + 1);
			commaIndex = target.indexOf(',');
			targetRegistered = target;
			if (commaIndex >= 0) {
				targetRegistered = !!parseInt(target.substr(0, commaIndex));
				targetToken = target.substr(commaIndex + 1);
			}
		}
		user.rename(targetName, targetToken, targetRegistered, connection);
	},

	a(target, room, user) {
		if (!this.can('rawpacket')) return false;
		// secret sysop command
		room.add(target);
	},

	/*********************************************************
	 * Help commands
	 *********************************************************/

	'!help': true,
	commands: 'help',
	h: 'help',
	'?': 'help',
	man: 'help',
	help(target, room, user) {
		if (!this.runBroadcast()) return;
		target = target.toLowerCase();

		// overall
		if (target === 'help' || target === 'h' || target === '?' || target === 'commands') {
			this.sendReply("/help OR /h OR /? - Gives you help.");
		} else if (!target) {
			this.sendReply("COMMANDS: /msg, /reply, /logout, /challenge, /search, /rating, /whois, /user, /report, /join, /leave, /makegroupchat, /userauth, /roomauth");
			this.sendReply("BATTLE ROOM COMMANDS: /savereplay, /hideroom, /inviteonly, /invite, /timer, /forfeit");
			this.sendReply("OPTION COMMANDS: /nick, /avatar, /ignore, /away, /back, /timestamps, /highlight, /showjoins, /hidejoins, /blockchallenges, /blockpms");
			this.sendReply("INFORMATIONAL/RESOURCE COMMANDS: /groups, /faq, /rules, /intro, /formatshelp, /othermetas, /analysis, /punishments, /calc, /git, /cap, /roomhelp, /roomfaq (replace / with ! to broadcast. Broadcasting requires: + % @ # & ~)");
			this.sendReply("DATA COMMANDS: /data, /dexsearch, /movesearch, /itemsearch, /learn, /statcalc, /effectiveness, /weakness, /coverage, /randommove, /randompokemon (replace / with ! to broadcast. Broadcasting requires: + % @ # & ~)");
			if (user.group !== Config.groupsranking[0]) {
				this.sendReply("DRIVER COMMANDS: /warn, /mute, /hourmute, /unmute, /alts, /forcerename, /modlog, /modnote, /lock, /weeklock, /unlock, /announce");
				this.sendReply("MODERATOR COMMANDS: /globalban, /unglobalban, /ip, /modchat, /markshared, /unlockip");
				this.sendReply("LEADER COMMANDS: /declare, /forcetie, /forcewin, /promote, /demote, /banip, /host, /unbanall, /ipsearch");
			}
			this.sendReply("For an overview of room commands, use /roomhelp");
			this.sendReply("For details of a specific command, use something like: /help data");
		} else {
			let altCommandHelp;
			let helpCmd;
			let targets = target.split(' ');
			let allCommands = Chat.commands;
			if (typeof allCommands[target] === 'string') {
				// If a function changes with command name, help for that command name will be searched first.
				altCommandHelp = `${target}help`;
				if (altCommandHelp in allCommands) {
					helpCmd = altCommandHelp;
				} else {
					helpCmd = `${allCommands[target]}help`;
				}
			} else if (targets.length > 1 && typeof allCommands[targets[0]] === 'object') {
				// Handle internal namespace commands
				let helpCmd = `${targets.pop()}help`;
				let namespace = allCommands[targets.shift()];
				for (const t of targets) {
					if (!namespace[t]) return this.errorReply(`Help for the command '${target}' was not found. Try /help for general help.`);
					namespace = namespace[t];
				}
				if (typeof namespace[helpCmd] === 'object') return this.sendReply(namespace[helpCmd].join('\n'));
				if (typeof namespace[helpCmd] === 'function') return this.run(namespace[helpCmd]);
				return this.errorReply(`Help for the command '${target}' was not found. Try /help for general help.`);
			} else {
				helpCmd = `${target}help`;
			}
			if (helpCmd in allCommands) {
				if (typeof allCommands[helpCmd] === 'function') {
					// If the help command is a function, parse it instead
					this.run(allCommands[helpCmd]);
				} else if (Array.isArray(allCommands[helpCmd])) {
					this.sendReply(allCommands[helpCmd].join('\n'));
				}
			} else {
				this.errorReply(`Help for the command '${target}' was not found. Try /help for general help.`);
			}
		}
	},

};

exports.commands = commands;

process.nextTick(() => {
	// We might want to migrate most of this to a JSON schema of command attributes.
	Chat.multiLinePattern.register(
		'>>>? ', '/(?:room|staff)intro ', '/(?:staff)?topic ', '/(?:add|widen)datacenters ', '/bash ', '!code ', '/code ', '/modnote ', '/mn ',
		'/importinputlog '
	);
});<|MERGE_RESOLUTION|>--- conflicted
+++ resolved
@@ -3029,13 +3029,8 @@
 				this.sendReply("Formats have been hot-patched.");
 			} else if (target === 'loginserver') {
 				FS('config/custom.css').unwatch();
-<<<<<<< HEAD
 				Chat.uncacheDir('./.server-dist/loginserver');
-				global.LoginServer = require('../.server-dist/loginserver');
-=======
-				Chat.uncache('./server/loginserver');
-				global.LoginServer = require('./loginserver').LoginServer;
->>>>>>> 2915094c
+				global.LoginServer = require('../.server-dist/loginserver').LoginServer;
 				this.sendReply("The login server has been hot-patched. New login server requests will use the new code.");
 			} else if (target === 'learnsets' || target === 'validator') {
 				if (lock['validator']) return this.errorReply(`Hot-patching the validator has been disabled by ${lock['validator'].by} (${lock['validator'].reason})`);
