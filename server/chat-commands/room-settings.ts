--- conflicted
+++ resolved
@@ -116,11 +116,7 @@
 		if (!room.settings.modchat) {
 			this.add("|raw|<div class=\"broadcast-blue\"><strong>Moderated chat was disabled!</strong><br />Anyone may talk now.</div>");
 		} else {
-<<<<<<< HEAD
-			const modchatSetting = Utils.escapeHTML(room.modchat);
-=======
-			const modchatSetting = Chat.escapeHTML(room.settings.modchat);
->>>>>>> 8c4d55b1
+			const modchatSetting = Utils.escapeHTML(room.settings.modchat);
 			this.add(`|raw|<div class="broadcast-red"><strong>Moderated chat was set to ${modchatSetting}!</strong><br />Only users of rank ${modchatSetting} and higher can talk.</div>`);
 		}
 		if ((room as GameRoom).requestModchat && !room.settings.modchat) (room as GameRoom).requestModchat(null);
@@ -796,17 +792,10 @@
 			return this.errorReply(`An error occured while renaming the room.`);
 		}
 		this.modlog(`RENAMEROOM`, null, `from ${oldTitle}`);
-<<<<<<< HEAD
-		const privacy = room.isPrivate === true ? "Private" :
-			room.isPrivate === false ? "Public" :
-			`${room.isPrivate.charAt(0).toUpperCase()}${room.isPrivate.slice(1)}`;
-		const message = Utils.html`
-=======
 		const privacy = room.settings.isPrivate === true ? "Private" :
 			!room.settings.isPrivate ? "Public" :
 			`${room.settings.isPrivate.charAt(0).toUpperCase()}${room.settings.isPrivate.slice(1)}`;
-		const message = Chat.html`
->>>>>>> 8c4d55b1
+		const message = Utils.html`
 			|raw|<div class="broadcast-green">${privacy} chat room <b>${oldTitle}</b> renamed to <b>${target}</b></div>
 		`;
 
@@ -1052,11 +1041,7 @@
 
 		const subRoomText = subRooms.map(
 			subRoom =>
-<<<<<<< HEAD
-				Utils.html`<a href="/${subRoom.roomid}">${subRoom.title}</a><br/><small>${subRoom.desc}</small>`
-=======
-				Chat.html`<a href="/${subRoom.roomid}">${subRoom.title}</a><br/><small>${subRoom.settings.desc}</small>`
->>>>>>> 8c4d55b1
+				Utils.html`<a href="/${subRoom.roomid}">${subRoom.title}</a><br/><small>${subRoom.settings.desc}</small>`
 		);
 
 		return this.sendReplyBox(`<p style="font-weight:bold;">${Utils.escapeHTML(room.title)}'s subroom${Chat.plural(subRooms)}:</p><ul><li>${subRoomText.join('</li><br/><li>')}</li></ul></strong>`);
@@ -1072,13 +1057,8 @@
 	roomdesc(target, room, user) {
 		if (!target) {
 			if (!this.runBroadcast()) return;
-<<<<<<< HEAD
-			if (!room.desc) return this.sendReply(`This room does not have a description set.`);
-			this.sendReplyBox(Utils.html`The room description is: ${room.desc}`);
-=======
 			if (!room.settings.desc) return this.sendReply(`This room does not have a description set.`);
-			this.sendReplyBox(Chat.html`The room description is: ${room.settings.desc}`);
->>>>>>> 8c4d55b1
+			this.sendReplyBox(Utils.html`The room description is: ${room.settings.desc}`);
 			return;
 		}
 		if (!this.can('declare')) return false;
@@ -1112,11 +1092,7 @@
 			if (!room.settings.introMessage) return this.sendReply("This room does not have an introduction set.");
 			this.sendReply('|raw|<div class="infobox infobox-limited">' + room.settings.introMessage.replace(/\n/g, '') + '</div>');
 			if (!this.broadcasting && user.can('declare', null, room) && cmd !== 'topic') {
-<<<<<<< HEAD
-				const code = Utils.escapeHTML(room.introMessage).replace(/\n/g, '<br />');
-=======
-				const code = Chat.escapeHTML(room.settings.introMessage).replace(/\n/g, '<br />');
->>>>>>> 8c4d55b1
+				const code = Utils.escapeHTML(room.settings.introMessage).replace(/\n/g, '<br />');
 				this.sendReplyBox(`<details open><summary>Source:</summary><code style="white-space: pre-wrap; display: table; tab-size: 3">/roomintro ${code}</code></details>`);
 			}
 			return;
@@ -1162,11 +1138,7 @@
 			if (!room.settings.staffMessage) return this.sendReply("This room does not have a staff introduction set.");
 			this.sendReply(`|raw|<div class="infobox">${room.settings.staffMessage.replace(/\n/g, ``)}</div>`);
 			if (user.can('ban', null, room) && cmd !== 'stafftopic') {
-<<<<<<< HEAD
-				const code = Utils.escapeHTML(room.staffMessage).replace(/\n/g, '<br />');
-=======
-				const code = Chat.escapeHTML(room.settings.staffMessage).replace(/\n/g, '<br />');
->>>>>>> 8c4d55b1
+				const code = Utils.escapeHTML(room.settings.staffMessage).replace(/\n/g, '<br />');
 				this.sendReplyBox(`<details open><summary>Source:</summary><code style="white-space: pre-wrap; display: table; tab-size: 3">/staffintro ${code}</code></details>`);
 			}
 			return;
