--- conflicted
+++ resolved
@@ -726,7 +726,6 @@
 		});
 	},
 
-<<<<<<< HEAD
 	showrank: 'hiderank',
 	hiderank(target, room, user, connection, cmd) {
 		const isShow = cmd === 'showrank';
@@ -745,7 +744,7 @@
 	hiderankhelp: [
 		`/hiderank [rank] - Displays your global rank as the given [rank].`,
 		`/showrank - Displays your true global rank instead of the rank you're hidden as.`,
-=======
+  ],
 	language(target, room, user) {
 		if (!target) {
 			return this.sendReply(`Currently, you're viewing Pokémon Showdown in ${Chat.languages.get(user.language || 'english')}.`);
@@ -762,7 +761,6 @@
 		`/language - View your current language setting.`,
 		`/language [language] - Changes the language Pokémon Showdown will be displayed to you in.`,
 		`Note that rooms can set their own language, which will override this setting.`,
->>>>>>> 8de50277
 	],
 
 	updatesettings(target, room, user) {
