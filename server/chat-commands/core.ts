/**
 * Core commands
 * Pokemon Showdown - http://pokemonshowdown.com/
 *
 * These are core commands - basic commands required for Pokemon Showdown
 * to run. A lot of these are sent by the client.
 *
 * System commands should not be modified, added, or removed. If you'd
 * like to modify or add commands, add or edit files in chat-plugins/
 *
 * For the API, see chat-plugins/COMMANDS.md
 *
 * @license MIT
 */

/* eslint no-else-return: "error" */
import {Utils} from '../../lib';
import type {UserSettings} from '../users';
import type {GlobalPermission} from '../user-groups';

export const crqHandlers: {[k: string]: Chat.CRQHandler} = {
	userdetails(target, user, trustable) {
		if (target.length > 18) {
			return null;
		}

		const targetUser = Users.get(target);
		if (!trustable || !targetUser) {
			return {
				id: target,
				userid: toID(target),
				name: target,
				rooms: false,
			};
		}
		interface RoomData {p1?: string; p2?: string; isPrivate?: boolean | 'hidden' | 'voice'}
		let roomList: {[roomid: string]: RoomData} | false = {};
		for (const roomid of targetUser.inRooms) {
			const targetRoom = Rooms.get(roomid);
			if (!targetRoom) continue; // shouldn't happen
			const roomData: RoomData = {};
			if (targetRoom.settings.isPrivate) {
				if (!user.inRooms.has(roomid) && !user.games.has(roomid)) continue;
				roomData.isPrivate = true;
			}
			if (targetRoom.battle) {
				if (targetUser.settings.hideBattlesFromTrainerCard && user.id !== targetUser.id && !user.can('lock')) continue;
				const battle = targetRoom.battle;
				roomData.p1 = battle.p1 ? ' ' + battle.p1.name : '';
				roomData.p2 = battle.p2 ? ' ' + battle.p2.name : '';
			}
			let roomidWithAuth: string = roomid;
			if (targetRoom.auth.has(targetUser.id)) {
				roomidWithAuth = targetRoom.auth.getDirect(targetUser.id) + roomid;
			}
			roomList[roomidWithAuth] = roomData;
		}
		if (!targetUser.connected) roomList = false;
		let group = targetUser.tempGroup;
		if (targetUser.locked) group = Config.punishgroups?.locked?.symbol ?? '\u203d';
		if (targetUser.namelocked) group = Config.punishgroups?.namelocked?.symbol ?? '✖';
		const sectionleader = Users.globalAuth.sectionLeaders.has(targetUser.id);
		return {
			id: target,
			userid: targetUser.id,
			name: targetUser.name,
			avatar: targetUser.avatar,
			group: group,
			customgroup: sectionleader ? "Section Leader" : undefined,
			autoconfirmed: targetUser.autoconfirmed ? true : undefined,
			status: targetUser.getStatus() || undefined,
			rooms: roomList,
			friended: user.friends?.has(targetUser.id) || undefined,
		};
	},
	roomlist(target, user, trustable) {
		if (!trustable) return false;
		return {rooms: Rooms.global.getBattles(target)};
	},
	rooms(target, user, trustable) {
		if (!trustable) return false;
		return Rooms.global.getRooms(user);
	},
	laddertop(target, user, trustable) {
		if (!trustable) return false;
		const [format, prefix] = target.split(',').map(x => x.trim());
		return Ladders(toID(format)).getTop(prefix);
	},
	roominfo(target, user, trustable) {
		if (!trustable) return false;

		if (target.length > 225) {
			return null;
		}
		const targetRoom = Rooms.get(target);
		if (!targetRoom || (
			targetRoom.settings.isPrivate && !user.inRooms.has(targetRoom.roomid) && !user.games.has(targetRoom.roomid)
		)) {
			const roominfo = {id: target, error: 'not found or access denied'};
			return roominfo;
		}
		let visibility;
		if (targetRoom.settings.isPrivate) {
			visibility = (targetRoom.settings.isPrivate === 'hidden') ? 'hidden' : 'secret';
		} else {
			visibility = 'public';
		}

		const roominfo: AnyObject = {
			id: target,
			roomid: targetRoom.roomid,
			title: targetRoom.title,
			type: targetRoom.type,
			visibility: visibility,
			modchat: targetRoom.settings.modchat,
			modjoin: targetRoom.settings.modjoin,
			auth: {},
			users: [],
		};

		for (const [id, rank] of targetRoom.auth) {
			if (!roominfo.auth[rank]) roominfo.auth[rank] = [];
			roominfo.auth[rank].push(id);
		}

		for (const userid in targetRoom.users) {
			const curUser = targetRoom.users[userid];
			if (!curUser.named) continue;
			const userinfo = curUser.getIdentity(targetRoom);
			roominfo.users.push(userinfo);
		}
		return roominfo;
	},
};

export const commands: Chat.ChatCommands = {
	version(target, room, user) {
		if (!this.runBroadcast()) return;
		const version = Chat.packageData.version;
		this.sendReplyBox(this.tr`Server version: <b>${version}</b>`);
	},
	versionhelp: [
		`/version - Get the current server version.`,
	],

	userlist(target, room, user) {
		room = this.requireRoom();
		const userList = [];

		for (const id in room.users) {
			const curUser = Users.get(room.users[id]);
			if (!curUser?.named) continue;
			userList.push(Utils.escapeHTML(curUser.getIdentity(room)));
		}

		let output = `There ${Chat.plural(userList, "are", "is")} <strong style="color:#24678d">${Chat.count(userList, "</strong> users")} in this room:<br />`;
		output += userList.join(`, `);

		this.sendReplyBox(output);
	},
	userlisthelp: [`/userlist - Displays a list of users who are currently in the room.`],

	mee: 'me',
	me(target, room, user) {
		if (this.cmd === 'mee' && /[A-Z-a-z0-9/]/.test(target.charAt(0))) {
			return this.errorReply(this.tr`/mee - must not start with a letter or number`);
		}
		target = this.checkChat(`/${this.cmd} ${target || ''}`);

		if (this.message.startsWith(`/ME`)) {
			const uppercaseIdentity = user.getIdentity(room).toUpperCase();
			if (this.pmTarget) {
				const msg = `|pm|${uppercaseIdentity}|${this.pmTarget.getIdentity()}|${target}`;
				user.send(msg);
				if (this.pmTarget !== user) this.pmTarget.send(msg);
			} else {
				this.add(`|c|${uppercaseIdentity}|${target}`);
			}
			return;
		}

		return target;
	},
	mehelp: [`/me [action] - Adds the given [action] into chat, attributed to the user.`],

	shrug(target) {
		target = target ? ' ' + target + ' ' : '';
		if (target.startsWith(' /me')) target = target.slice(1);
		return this.checkChat(target + '¯\\_(ツ)_/¯');
	},
	shrughelp: ['/shrug [message] - Sends the given message, if any, appended with ¯\\_(ツ)_/¯'],

	tableflip(target) {
		target = target ? ' ' + target + ' ' : '';
		if (target.startsWith(' /me')) target = target.slice(1);
		return this.checkChat(target + '(╯°□°）╯︵ ┻━┻');
	},
	tablefliphelp: ['/tableflip [message] - Sends the given message, if any, appended with (╯°□°）╯︵ ┻━┻'],

	tableunflip(target) {
		target = target ? ' ' + target + ' ' : '';
		if (target.startsWith(' /me')) target = target.slice(1);
		return this.checkChat(target + '┬──┬◡ﾉ(° -°ﾉ)');
	},
	tableunfliphelp: ['/tableunflip [message] - Sends the given message, if any, appended with ┬──┬◡ﾉ(° -°ﾉ)'],

	'battle!': 'battle',
	battle(target, room, user, connection, cmd) {
		if (cmd === 'battle') {
			return this.sendReply(this.tr`What?! How are you not more excited to battle?! Try /battle! to show me you're ready.`);
		}
		if (!target) target = "randombattle";
		return this.parse(`/search ${target}`);
	},
	battlehelp: [
		`/battle! [format] - Starts a battle in the given [format].`,
		`If none is given, defaults to current generation random battle.`,
	],

	signout: 'logout',
	logout(target, room, user) {
		user.resetName();
	},
	logouthelp: [`/logout - Logs you out and ends your session.`],

	noreply(target, room, user) {
		if (!target.startsWith('/')) return this.parse('/help noreply');
		return this.parse(target, {isQuiet: true});
	},
	noreplyhelp: [`/noreply [command] - Runs the command without displaying the response.`],

	async msgroom(target, room, user, connection) {
		const [targetId, message] = Utils.splitFirst(target, ',').map(i => i.trim());
		if (!targetId || !message) {
			return this.parse(`/help msgroom`);
		}
<<<<<<< HEAD
=======
		this.checkRecursion();

>>>>>>> a78f8b2a
		const targetRoom = Rooms.search(targetId.trim());
		if (!targetRoom) return this.errorReply(`Room not found.`);
		if (message.trim().startsWith('/msgroom ')) {
			return this.errorReply(`Please do not nest /msgroom inside itself.`);
		}
		const subcontext = new Chat.CommandContext({room: targetRoom, message, user, connection});
		await subcontext.parse();
	},
	msgroomhelp: [`/msgroom [room], [command] - Runs the [command] in the given [room].`],

	r: 'reply',
	reply(target, room, user) {
		if (!target) return this.parse('/help reply');
		if (!user.lastPM) {
			return this.errorReply(this.tr`No one has PMed you yet.`);
		}
		return this.parse(`/msg ${user.lastPM || ''}, ${target}`);
	},
	replyhelp: [`/reply OR /r [message] - Send a message to the last user you got a message from, or sent a message to.`],

	pm: 'msg',
	whisper: 'msg',
	w: 'msg',
	msg(target, room, user, connection) {
		if (!target) return this.parse('/help msg');
		if (!target.includes(',')) {
			this.errorReply(this.tr`You forgot the comma.`);
			return this.parse('/help msg');
		}
		this.checkRecursion();

		const {targetUser, targetUsername, rest: message} = this.splitUser(target);
		if (targetUsername === '~') {
			this.pmTarget = null;
			this.room = null;
		} else if (!targetUser) {
			let error = this.tr`User ${targetUsername} not found. Did you misspell their name?`;
			error = `|pm|${this.user.getIdentity()}| ${targetUsername}|/error ${error}`;
			connection.send(error);
			return;
		} else {
			this.pmTarget = targetUser;
			this.room = null;
		}

		if (targetUser && !targetUser.connected) {
			return this.errorReply(this.tr`User ${targetUsername} is offline.`);
		}

		return this.parse(message);
	},
	msghelp: [`/msg OR /whisper OR /w [username], [message] - Send a private message.`],

	inv: 'invite',
	invite(target, room, user) {
		if (!target) return this.parse('/help invite');

		const pmTarget = this.pmTarget; // not room means it's a PM
		if (!pmTarget) {
			const {targetUser, rest: targetRoomid} = this.requireUser(target);
			const targetRoom = targetRoomid ? Rooms.search(targetRoomid) : room;
			if (!targetRoom) return this.errorReply(this.tr`The room "${targetRoomid}" was not found.`);
			return this.parse(`/pm ${targetUser.name}, /invite ${targetRoom.roomid}`);
		}

		const targetRoom = Rooms.search(target);
		if (!targetRoom) return this.errorReply(this.tr`The room "${target}" was not found.`);

		const invitesBlocked = pmTarget.settings.blockInvites;
		if (invitesBlocked) {
			if (invitesBlocked === true ? !user.can('lock') : !Users.globalAuth.atLeast(user, invitesBlocked as GroupSymbol)) {
				Chat.maybeNotifyBlocked('invite', pmTarget, user);
				return this.errorReply(`This user is currently blocking room invites.`);
			}
		}
		if (!targetRoom.checkModjoin(pmTarget)) {
			this.room = targetRoom;
			this.parse(`/roomvoice ${pmTarget.name}`);
			if (!targetRoom.checkModjoin(pmTarget)) {
				return this.errorReply(this.tr`You do not have permission to invite people into this room.`);
			}
		}
		if (pmTarget.id in targetRoom.users) {
			return this.errorReply(this.tr`This user is already in "${targetRoom.title}".`);
		}
		return this.checkChat(`/invite ${targetRoom.roomid}`);
	},
	invitehelp: [
		`/invite [username] - Invites the player [username] to join the room you sent the command to.`,
		`/invite [username], [roomname] - Invites the player [username] to join the room [roomname].`,
		`(in a PM) /invite [roomname] - Invites the player you're PMing to join the room [roomname].`,
	],

	blockpm: 'blockpms',
	ignorepms: 'blockpms',
	ignorepm: 'blockpms',
	blockpms(target, room, user) {
		target = target.toLowerCase().trim();
		if (target === 'ac') target = 'autoconfirmed';

		if (user.settings.blockPMs === (target || true)) {
			return this.errorReply(this.tr`You are already blocking private messages! To unblock, use /unblockpms`);
		}
		if (Users.Auth.isAuthLevel(target)) {
			user.settings.blockPMs = target;
			this.sendReply(this.tr`You are now blocking private messages, except from staff and ${target}.`);
		} else if (target === 'autoconfirmed' || target === 'trusted' || target === 'unlocked') {
			user.settings.blockPMs = target;
			target = this.tr(target);
			this.sendReply(this.tr `You are now blocking private messages, except from staff and ${target} users.`);
		} else if (target === 'friends') {
			user.settings.blockPMs = target;
			this.sendReply(this.tr`You are now blocking private messages, except from staff and friends.`);
		} else {
			user.settings.blockPMs = true;
			this.sendReply(this.tr`You are now blocking private messages, except from staff.`);
		}
		user.update();
		return true;
	},
	blockpmshelp: [
		`/blockpms - Blocks private messages except from staff. Unblock them with /unblockpms.`,
		`/blockpms [unlocked/ac/trusted/+] - Blocks private messages except from staff and the specified group.`,
	],

	unblockpm: 'unblockpms',
	unignorepms: 'unblockpms',
	unignorepm: 'unblockpms',
	unblockpms(target, room, user) {
		if (!user.settings.blockPMs) {
			return this.errorReply(this.tr`You are not blocking private messages! To block, use /blockpms`);
		}
		user.settings.blockPMs = false;
		user.update();
		return this.sendReply(this.tr`You are no longer blocking private messages.`);
	},
	unblockpmshelp: [`/unblockpms - Unblocks private messages. Block them with /blockpms.`],

	unblockinvites: 'blockinvites',
	blockinvites(target, room, user, connection, cmd) {
		const unblock = cmd.includes('unblock');
		if (unblock) {
			if (!user.settings.blockInvites) {
				return this.errorReply(`You are not blocking room invites! To block, use /blockinvites.`);
			}
			user.settings.blockInvites = false;
			this.sendReply(`You are no longer blocking room invites.`);
		} else {
			if (toID(target) === 'ac') target = 'autoconfirmed';
			if (user.settings.blockInvites === (target || true)) {
				return this.errorReply("You are already blocking room invites - to unblock, use /unblockinvites");
			}
			if (target in Config.groups) {
				user.settings.blockInvites = target as GroupSymbol;
				this.sendReply(this.tr`You are now blocking room invites, except from staff and ${target}.`);
			} else if (target === 'autoconfirmed' || target === 'trusted' || target === 'unlocked') {
				user.settings.blockInvites = target;
				this.sendReply(this.tr`You are now blocking room invites, except from staff and ${target} users.`);
			} else {
				user.settings.blockInvites = true;
				this.sendReply(this.tr`You are now blocking room invites, except from staff.`);
			}
		}
		return user.update();
	},
	blockinviteshelp: [
		`/blockinvites [rank] - Allows only users with the given [rank] to invite you to rooms.`,
		`Valid settings: autoconfirmed, trusted, unlocked, +, %, @, &.`,
		`/unblockinvites - Allows anyone to invite you to rooms.`,
	],

	status(target, room, user, connection, cmd) {
		if (user.locked || user.semilocked) {
			return this.errorReply(this.tr`Your status cannot be updated while you are locked or semilocked.`);
		}
		if (!target) return this.parse('/help status');

		const maxLength = 52;
		if (target.length > maxLength) {
			return this.errorReply(this.tr`Your status is too long; it must be under ${maxLength} characters.`);
		}
		target = this.statusfilter(target);
		if (!target) return this.errorReply(this.tr`Your status contains a banned word.`);

		user.setUserMessage(target);
		this.sendReply(this.tr`Your status has been set to: ${target}.`);
	},
	statushelp: [
		`/status [note] - Sets a short note as your status, visible when users click your username.`,
		 `Use /clearstatus to clear your status message.`,
	],

	donotdisturb: 'busy',
	dnd: 'busy',
	busy(target, room, user, connection, cmd) {
		if (target) {
			this.errorReply(this.tr`Setting status messages in /busy is no longer supported. Set a status using /status.`);
		}
		user.setStatusType('busy');
		const isDND = ['dnd', 'donotdisturb'].includes(cmd);
		if (isDND) {
			this.parse('/blockpms +');
			this.parse('/blockchallenges');
			user.settings.doNotDisturb = true;
		}
		this.sendReply(this.tr`You are now marked as busy.`);
	},
	busyhelp: [
		`/busy OR /donotdisturb - Marks you as busy.`,
		`Use /donotdisturb to also block private messages and challenges.`,
		`Use /back to mark yourself as back.`,
	],

	idle: 'away',
	afk: 'away',
	brb: 'away',
	away(target, room, user, connection, cmd) {
		if (target) {
			this.errorReply(this.tr`Setting status messages in /away is no longer supported. Set a status using /status.`);
		}
		user.setStatusType('idle');
		this.sendReply(this.tr`You are now marked as away. Send a message or use /back to indicate you are back.`);
	},
	awayhelp: [`/away - Marks you as away. Send a message or use /back to indicate you are back.`],

	cs: 'clearstatus',
	clearstatus(target, room, user) {
		if (target) return this.parse(`/forceclearstatus ${target}`);

		if (!user.userMessage) return this.sendReply(this.tr`You don't have a status message set.`);
		user.setUserMessage('');

		return this.sendReply(this.tr`You have cleared your status message.`);
	},
	clearstatushelp: [
		`/clearstatus - Clears your status message.`,
		`/clearstatus user, reason - Clears another person's status message. Requires: % @ &`,
	],

	unaway: 'back',
	unafk: 'back',
	back(target, room, user) {
		if (user.statusType === 'online') return this.errorReply(this.tr`You are already marked as back.`);
		const statusType = user.statusType;
		user.setStatusType('online');

		if (user.settings.doNotDisturb) {
			this.parse('/unblockpms');
			this.parse('/unblockchallenges');
			user.settings.doNotDisturb = false;
		}

		if (statusType) {
			return this.sendReply(this.tr`You are no longer marked as busy.`);
		}

		return this.sendReply(this.tr`You have cleared your status message.`);
	},
	backhelp: [`/back - Marks you as back if you are away.`],

	async rank(target, room, user) {
		if (!target) target = user.name;

		const values = await Ladders.visualizeAll(target);
		let buffer = `<div class="ladder"><table>`;
		buffer += Utils.html`<tr><td colspan="8">User: <strong>${target}</strong></td></tr>`;

		const ratings = values.join(``);
		if (!ratings) {
			buffer += `<tr><td colspan="8"><em>${this.tr`This user has not played any ladder games yet.`}</em></td></tr>`;
		} else {
			buffer += `<tr><th>${this.tr`Format`}</th><th><abbr title="Elo rating">Elo</abbr></th><th>${this.tr`W`}</th><th>${this.tr`L`}</th><th>${this.tr`Total`}</th>`;
			buffer += ratings;
		}
		buffer += `</table></div>`;

		this.sendReply(`|raw|${buffer}`);
	},
	rankhelp: [
		`/rank [user] - Shows all ladder ranks for the given [user].`,
		`If no user is given, it defaults to the user of the command.`,
	],

	showrank: 'hiderank',
	hiderank(target, room, user, connection, cmd) {
		const userGroup = Users.Auth.getGroup(Users.globalAuth.get(user.id));
		if (!userGroup['hiderank'] || !user.registered) {
			return this.errorReply(`/hiderank - Access denied.`);
		}

		const isShow = cmd === 'showrank';
		const group = (isShow ? Users.globalAuth.get(user.id) : (target.trim() || Users.Auth.defaultSymbol()) as GroupSymbol);
		if (user.tempGroup === group) {
			return this.errorReply(this.tr`You already have the temporary symbol '${group}'.`);
		}
		if (!Users.Auth.isValidSymbol(group) || !(group in Config.groups) ||
			(group === Users.SECTIONLEADER_SYMBOL && !(Users.globalAuth.sectionLeaders.has(user.id) || user.can('bypassall')))) {
			return this.errorReply(this.tr`You must specify a valid group symbol.`);
		}
		if (!isShow && Config.groups[group].rank > Config.groups[user.tempGroup].rank) {
			return this.errorReply(this.tr`You may only set a temporary symbol below your current rank.`);
		}
		user.tempGroup = group;
		user.updateIdentity();
		this.sendReply(`|c|~|${this.tr`Your temporary group symbol is now`} \`\`${user.tempGroup}\`\`.`);
	},
	showrankhelp: 'hiderankhelp',
	hiderankhelp: [
		`/hiderank [rank] - Displays your global rank as the given [rank].`,
		`/showrank - Displays your true global rank instead of the rank you're hidden as.`,
	],

	language(target, room, user) {
		if (!target) {
			const language = Chat.languages.get(user.language || 'english' as ID);
			return this.sendReply(this.tr`Currently, you're viewing Pokémon Showdown in ${language}.`);
		}
		const languageID = toID(target);
		if (!Chat.languages.has(languageID)) {
			const languages = [...Chat.languages.values()].join(', ');
			return this.errorReply(this.tr`Valid languages are: ${languages}`);
		}
		user.language = languageID;
		user.update();
		const language = Chat.languages.get(languageID);
		return this.sendReply(this.tr`Pokémon Showdown will now be displayed in ${language} (except in language rooms).`);
	},
	languagehelp: [
		`/language - View your current language setting.`,
		`/language [language] - Changes the language Pokémon Showdown will be displayed to you in.`,
		`Note that rooms can set their own language, which will override this setting.`,
	],

	updatesettings(target, room, user) {
		const settings: Partial<UserSettings> = {};
		try {
			const raw = JSON.parse(target);
			if (typeof raw !== 'object' || Array.isArray(raw) || !raw) {
				this.errorReply(this.tr`/updatesettings expects JSON encoded object.`);
			}
			if (typeof raw.language === 'string') this.parse(`/noreply /language ${raw.language}`);
			for (const setting in user.settings) {
				if (setting in raw) {
					if (setting === 'blockPMs' &&
						Users.Auth.isAuthLevel(raw[setting])) {
						settings[setting] = raw[setting];
					} else {
						settings[setting as keyof UserSettings] = !!raw[setting];
					}
				}
			}
			Object.assign(user.settings, settings);
			user.update();
		} catch {
			this.errorReply(this.tr`Unable to parse settings in /updatesettings!`);
		}
	},
	updatesettingshelp: [
		`/updatesettings [settings] - Update your settings to match the given JSON settings blob.`,
	],

	/*********************************************************
	 * Battle management commands
	 *********************************************************/

	allowexportinputlog(target, room, user) {
		room = this.requireRoom();
		const battle = room.battle;
		if (!battle) {
			return this.errorReply(this.tr`Must be in a battle.`);
		}
		const targetUser = Users.getExact(target);
		if (!targetUser) {
			return this.errorReply(this.tr`User ${target} not found.`);
		}
		if (!battle.playerTable[user.id]) {
			return this.errorReply(this.tr`Must be a player in this battle.`);
		}
		if (!battle.allowExtraction[targetUser.id]) {
			return this.errorReply(this.tr`${targetUser.name} has not requested extraction.`);
		}
		if (battle.allowExtraction[targetUser.id].has(user.id)) {
			return this.errorReply(this.tr`You have already consented to extraction with ${targetUser.name}.`);
		}
		battle.allowExtraction[targetUser.id].add(user.id);
		this.addModAction(room.tr`${user.name} consents to sharing battle team and choices with ${targetUser.name}.`);
		if (!battle.inputLog) return this.errorReply(this.tr`No input log found.`);
		if (Object.keys(battle.playerTable).length === battle.allowExtraction[targetUser.id].size) {
			this.addModAction(room.tr`${targetUser.name} has extracted the battle input log.`);
			const inputLog = battle.inputLog.map(Utils.escapeHTML).join(`<br />`);
			targetUser.sendTo(
				room,
				`|html|<div class="chat"><code style="white-space: pre-wrap; overflow-wrap: break-word; display: block">${inputLog}</code></div>`,
			);
		}
	},
	allowexportinputloghelp: [
		`/allowexportinputlog [user] - Consents to sharing teams and choices from the current battle with the specified user.`,
	],

	requestinputlog: 'exportinputlog',
	exportinputlog(target, room, user) {
		room = this.requireRoom();
		const battle = room.battle;
		if (!battle) {
			return this.errorReply(this.tr`This command only works in battle rooms.`);
		}
		if (!battle.inputLog) {
			this.errorReply(this.tr`This command only works when the battle has ended - if the battle has stalled, use /offertie.`);
			if (user.can('forcewin')) this.errorReply(this.tr`Alternatively, you can end the battle with /forcetie.`);
			return;
		}
		this.checkCan('exportinputlog', null, room);
		if (user.can('forcewin')) {
			if (!battle.inputLog) return this.errorReply(this.tr`No input log found.`);
			this.addModAction(room.tr`${user.name} has extracted the battle input log.`);
			const inputLog = battle.inputLog.map(Utils.escapeHTML).join(`<br />`);
			user.sendTo(
				room,
				`|html|<div class="chat"><code style="white-space: pre-wrap; overflow-wrap: break-word; display: block">${inputLog}</code></div>`,
			);
		} else if (!battle.allowExtraction[user.id]) {
			battle.allowExtraction[user.id] = new Set();
			for (const player of battle.players) {
				const playerUser = player.getUser();
				if (!playerUser) continue;
				if (playerUser.id === user.id) {
					battle.allowExtraction[user.id].add(user.id);
				} else {
					playerUser.sendTo(
						room,
						Utils.html`|html|${user.name} wants to extract the battle input log. <button name="send" value="/allowexportinputlog ${user.id}">Share your team and choices with "${user.name}"</button>`
					);
				}
			}
			this.addModAction(room.tr`${user.name} wants to extract the battle input log.`);
		} else {
			// Re-request to make the buttons appear again for users who have not allowed extraction
			let logExported = true;
			for (const player of battle.players) {
				const playerUser = player.getUser();
				if (!playerUser || battle.allowExtraction[user.id].has(playerUser.id)) continue;
				logExported = false;
				playerUser.sendTo(
					room,
					Utils.html`|html|${user.name} wants to extract the battle input log. <button name="send" value="/allowexportinputlog ${user.id}">Share your team and choices with "${user.name}"</button>`
				);
			}
			if (logExported) return this.errorReply(this.tr`You already extracted the battle input log.`);
			this.sendReply(this.tr`Battle input log re-requested.`);
		}
	},
	exportinputloghelp: [`/exportinputlog - Asks players in a battle for permission to export an inputlog. Requires: &`],

	importinputlog(target, room, user, connection) {
		this.checkCan('importinputlog');
		const formatIndex = target.indexOf(`"formatid":"`);
		const nextQuoteIndex = target.indexOf(`"`, formatIndex + 12);
		if (formatIndex < 0 || nextQuoteIndex < 0) return this.errorReply(this.tr`Invalid input log.`);
		target = target.replace(/\r/g, '');
		if ((`\n` + target).includes(`\n>eval `) && !user.hasConsoleAccess(connection)) {
			return this.errorReply(this.tr`Your input log contains untrusted code - you must have console access to use it.`);
		}

		const formatid = target.slice(formatIndex + 12, nextQuoteIndex);
		const battleRoom = Rooms.createBattle({format: formatid, inputLog: target});
		if (!battleRoom) return; // createBattle will inform the user if creating the battle failed

		const nameIndex1 = target.indexOf(`"name":"`);
		const nameNextQuoteIndex1 = target.indexOf(`"`, nameIndex1 + 8);
		const nameIndex2 = target.indexOf(`"name":"`, nameNextQuoteIndex1 + 1);
		const nameNextQuoteIndex2 = target.indexOf(`"`, nameIndex2 + 8);
		if (nameIndex1 >= 0 && nameNextQuoteIndex1 >= 0 && nameIndex2 >= 0 && nameNextQuoteIndex2 >= 0) {
			const battle = battleRoom.battle!;
			battle.p1.name = target.slice(nameIndex1 + 8, nameNextQuoteIndex1);
			battle.p2.name = target.slice(nameIndex2 + 8, nameNextQuoteIndex2);
		}
		battleRoom.auth.set(user.id, Users.HOST_SYMBOL);
		for (const player of battleRoom.battle!.players) {
			player.hasTeam = true;
		}
		this.parse(`/join ${battleRoom.roomid}`);
		setTimeout(() => {
			// timer to make sure this goes under the battle
			battleRoom.add(`|uhtmlchange|invites|<div class="broadcast broadcast-blue"><strong>This is an imported replay</strong><br />Players will need to be manually added with <code>/invitebattle</code> or <code>/restoreplayers</code></div>`);
			battleRoom.add(`|uhtml|invites|`).update();
			battleRoom.battle!.sendInviteForm(user);
		}, 500);
	},
	importinputloghelp: [`/importinputlog [inputlog] - Starts a battle with a given inputlog. Requires: + % @ &`],

	showteam: 'showset',
	async showset(target, room, user, connection, cmd) {
		this.checkChat();
		const showAll = cmd === 'showteam';
		const hideStats = toID(target) === 'hidestats';
		room = this.requireRoom();
		const battle = room.battle;
		if (!showAll && !target) return this.parse(`/help showset`);
		if (!battle) return this.errorReply(this.tr`This command can only be used in a battle.`);
		let team = await battle.getTeam(user);
		if (!team) return this.errorReply(this.tr`You are not a player and don't have a team.`);

		if (!showAll) {
			const parsed = parseInt(target);
			if (isNaN(parsed)) {
				const matchedSet = team.filter(set => {
					const id = toID(target);
					return toID(set.name) === id || toID(set.species) === id;
				})[0];
				if (!matchedSet) return this.errorReply(this.tr`You don't have a Pokémon matching "${target}" in your team.`);
				team = [matchedSet];
			} else {
				const setIndex = parsed - 1;
				const indexedSet = team[setIndex];
				if (!indexedSet) {
					return this.errorReply(this.tr`You don't have a Pokémon #${parsed} on your team - your team only has ${team.length} Pokémon.`);
				}
				team = [indexedSet];
			}
		}

		let resultString = Utils.escapeHTML(Teams.export(team, {hideStats}));
		if (showAll) {
			resultString = `<details><summary>${this.tr`View team`}</summary>${resultString}</details>`;
		}
		this.runBroadcast(true);
		return this.sendReplyBox(resultString);
	},
	showsethelp: [
		`!showteam - show the team you're using in the current battle (must be used in a battle you're a player in).`,
		`!showteam hidestats - show the team you're using in the current battle, without displaying any stat-related information.`,
		`!showset [number] - shows the set of the pokemon corresponding to that number (in original Team Preview order, not necessarily current order)`,
	],

	acceptdraw: 'offertie',
	accepttie: 'offertie',
	offerdraw: 'offertie',
	requesttie: 'offertie',
	offertie(target, room, user, connection, cmd) {
		room = this.requireRoom();
		const battle = room.battle;
		if (!battle) return this.errorReply(this.tr`Must be in a battle room.`);
		if (!Config.allowrequestingties) {
			return this.errorReply(this.tr`This server does not allow offering ties.`);
		}
		if (room.tour) {
			return this.errorReply(this.tr`You can't offer ties in tournaments.`);
		}
		if (battle.turn < 100) {
			return this.errorReply(this.tr`It's too early to tie, please play until turn 100.`);
		}
		this.checkCan('roomvoice', null, room);
		if (cmd === 'accepttie' && !battle.players.some(player => player.wantsTie)) {
			return this.errorReply(this.tr`No other player is requesting a tie right now. It was probably canceled.`);
		}
		const player = battle.playerTable[user.id];
		if (!battle.players.some(curPlayer => curPlayer.wantsTie)) {
			this.add(this.tr`${user.name} is offering a tie.`);
			room.update();
			for (const otherPlayer of battle.players) {
				if (otherPlayer !== player) {
					otherPlayer.sendRoom(
						Utils.html`|uhtml|offertie|<button class="button" name="send" value="/accepttie"><strong>${this.tr`Accept tie`}</strong></button> <button class="button" name="send" value="/rejecttie">${this.tr`Reject`}</button>`
					);
				} else {
					player.wantsTie = true;
				}
			}
		} else {
			if (!player) {
				return this.errorReply(this.tr`Must be a player to accept ties.`);
			}
			if (!player.wantsTie) {
				player.wantsTie = true;
			} else {
				return this.errorReply(this.tr`You have already agreed to a tie.`);
			}
			player.sendRoom(Utils.html`|uhtmlchange|offertie|`);
			this.add(this.tr`${user.name} accepted the tie.`);
			if (battle.players.every(curPlayer => curPlayer.wantsTie)) {
				if (battle.players.length > 2) {
					this.add(this.tr`All players have accepted the tie.`);
				}
				battle.tie();
			}
		}
	},
	offertiehelp: [`/offertie - Offers a tie to all players in a battle; if all accept, it ties. Can only be used after 100+ turns have passed. Requires: \u2606 @ # &`],

	rejectdraw: 'rejecttie',
	rejecttie(target, room, user) {
		room = this.requireRoom();
		const battle = room.battle;
		if (!battle) return this.errorReply(this.tr`Must be in a battle room.`);
		const player = battle.playerTable[user.id];
		if (!player) {
			return this.errorReply(this.tr`Must be a player to reject ties.`);
		}
		if (!battle.players.some(curPlayer => curPlayer.wantsTie)) {
			return this.errorReply(this.tr`No other player is requesting a tie right now. It was probably canceled.`);
		}
		if (player.wantsTie) player.wantsTie = false;
		for (const otherPlayer of battle.players) {
			otherPlayer.sendRoom(Utils.html`|uhtmlchange|offertie|`);
		}
		return this.add(this.tr`${user.name} rejected the tie.`);
	},
	rejecttiehelp: [`/rejecttie - Rejects a tie offered by another player in a battle.`],

	inputlog() {
		this.parse(`/help exportinputlog`);
		this.parse(`/help importinputlog`);
	},

	/*********************************************************
	 * Battle commands
	 *********************************************************/

	forfeit(target, room, user) {
		room = this.requireRoom();
		if (!room.game) return this.errorReply(this.tr`This room doesn't have an active game.`);
		if (!room.game.forfeit) {
			return this.errorReply(this.tr`This kind of game can't be forfeited.`);
		}
		room.game.forfeit(user);
	},
	forfeithelp: [
		`/forfeit - Forfeits your currently active game, if it supports that.`,
	],

	guess: 'choose',
	choose(target, room, user) {
		room = this.requireRoom();
		if (!room.game) return this.errorReply(this.tr`This room doesn't have an active game.`);
		if (!room.game.choose) return this.errorReply(this.tr`This game doesn't support /choose`);
		if (room.game.checkChat) this.checkChat();
		room.game.choose(user, target);
	},
	choosehelp: [
		`/choose [text] - Make a choice for the currently active game.`,
	],

	mv: 'move',
	attack: 'move',
	move(target, room, user) {
		this.parse(`/choose move ${target}`);
	},
	movehelp: [
		`/move [move] - Make a move for the current game.`,
	],

	sw: 'switch',
	switch(target, room, user) {
		this.parse(`/choose switch ${target}`);
	},
	switchhelp: [
		`/switch [pokemon] - Make a switch for the current game.`,
	],

	team(target, room, user) {
		this.parse(`/choose team ${target}`);
	},
	teamhelp: [
		`/team [pokemon] - Change your team for the current game.`,
	],

	undo(target, room, user) {
		room = this.requireRoom();
		if (!room.game) return this.errorReply(this.tr`This room doesn't have an active game.`);
		if (!room.game.undo) return this.errorReply(this.tr`This game doesn't support /undo`);

		room.game.undo(user, target);
	},
	undohelp: [
		`/undo - Reverts the last move of the player in the current game, if it supports it.`,
	],

	uploadreplay: 'savereplay',
	async savereplay(target, room, user, connection) {
		if (!room?.battle) {
			return this.errorReply(this.tr`You can only save replays for battles.`);
		}

		const options = (target === 'forpunishment' || target === 'silent') ? target : undefined;
		await room.uploadReplay(user, connection, options);
	},
	savereplayhelp: [`/savereplay - Saves the replay for the current battle.`],

	hidereplay(target, room, user, connection) {
		if (!room?.battle) return this.errorReply(`Must be used in a battle.`);
		this.checkCan('joinbattle', null, room);
		if (room.tour?.forcePublic) {
			return this.errorReply(this.tr`This battle can't have hidden replays, because the tournament is set to be forced public.`);
		}
		if (room.hideReplay) return this.errorReply(this.tr`The replay for this battle is already set to hidden.`);
		room.hideReplay = true;
		// If a replay has already been saved, /savereplay again to update the uploaded replay's hidden status
		if (room.battle.replaySaved) this.parse('/savereplay');
		this.addModAction(room.tr`${user.name} hid the replay of this battle.`);
	},
	hidereplayhelp: [`/hidereplay - Hides the replay of the current battle. Requires: ${Users.PLAYER_SYMBOL} &`],

	addplayer: 'invitebattle',
	invitebattle(target, room, user, connection) {
		room = this.requireRoom();
		if (!room.battle) return this.errorReply(this.tr`You can only do this in battle rooms.`);
		if (room.rated) return this.errorReply(this.tr`You can only add a Player to unrated battles.`);

		this.checkCan('joinbattle', null, room);

		const {targetUser, targetUsername: name, rest: slot} = this.splitUser(target, {exactName: true});
		if (slot !== 'p1' && slot !== 'p2' && slot !== 'p3' && slot !== 'p4') {
			this.errorReply(this.tr`Player must be set to "p1" or "p2", not "${slot}".`);
			return this.parse('/help addplayer');
		}

		const battle = room.battle;
		const player = battle[slot];

		if (!player) {
			return this.errorReply(`This battle does not support having players in ${slot}`);
		}
		if (!targetUser) {
			battle.sendInviteForm(connection);
			return this.errorReply(this.tr`User ${name} not found.`);
		}
		if (player.id) {
			battle.sendInviteForm(connection);
			return this.errorReply(this.tr`This room already has a player in slot ${slot}.`);
		}
		if (player.invite) {
			battle.sendInviteForm(connection);
			return this.errorReply(`Someone else (${player.invite}) has already been invited to be ${slot}!`);
		}
		if (targetUser.id in battle.playerTable) {
			battle.sendInviteForm(connection);
			return this.errorReply(this.tr`${targetUser.name} is already a player in this battle.`);
		}

		if (targetUser.settings.blockChallenges && !user.can('bypassblocks', targetUser)) {
			battle.sendInviteForm(connection);
			Chat.maybeNotifyBlocked('challenge', targetUser, user);
			return this.errorReply(this.tr`The user '${targetUser.name}' is not accepting challenges right now.`);
		}

		// INVITE

		if (!targetUser.inRooms.has(room.roomid) || !player.hasTeam) {
			player.invite = targetUser.id;
			const playerNames = battle.players.map(p => p.id && p.name).filter(Boolean).join(', ');
			const ready = player.hasTeam ? battle.format : new Ladders.BattleReady(user.id, battle.format, user.battleSettings);
			Ladders.challenges.add(
				new Ladders.BattleInvite(user.id, targetUser.id, ready, {
					acceptCommand: `/acceptbattle ${user.id}`,
					message: `You're invited to join a battle (with ${playerNames})`,
					roomid: room.roomid,
				})
			);
			battle.sendInviteForm(battle.invitesFull() ? true : connection);
			return this.add(`||Invite sent to ${targetUser.name}!`);
		}

		room.auth.set(targetUser.id, Users.PLAYER_SYMBOL);
		const success = battle.joinGame(targetUser, slot);
		if (!success) {
			room.auth.delete(targetUser.id);
			return;
		}
		if (!battle.started) battle.sendInviteForm(connection);
	},
	invitebattlehelp: [
		`/addplayer [username], [p1|p2|p3|p4] - Invites the player to join your current battle.`,
	],

	async acceptbattle(target, room, user, connection) {
		const chall = Ladders.challenges.resolveAcceptCommand(this);

		const targetRoom = Rooms.get(chall.roomid);
		if (!targetRoom) return this.errorReply(`Room ${chall.roomid} not found`);
		const battle = targetRoom.battle!;
		const player = battle.players.find(maybe => maybe.invite === user.id);
		if (!player) {
			return this.errorReply(`You haven't been invited to that battle.`);
		}
		const slot = player.slot;
		if (player.id) {
			throw new Error(`Player ${player.slot} in ${chall.roomid} should not have both 'id' and 'invite'`);
		}

		let playerOpts = undefined;
		if (!player.hasTeam) {
			const ladder = Ladders(battle.format);
			const ready = await ladder.prepBattle(connection, 'challenge');
			if (!ready) return;
			playerOpts = ready.settings;
		}

		const fromUser = Ladders.challenges.accept(this);

		this.pmTarget = fromUser;
		this.sendChatMessage(`/text You accepted the battle invite`);
		this.parse(`/join ${targetRoom.roomid}`);
		battle.joinGame(user, slot, playerOpts);
	},
	acceptbattlehelp: [`/acceptbattle - Accept an invite from someone to join a battle.`],

	uninvitebattle(target, room, user, connection) {
		room = this.requireRoom();
		this.checkCan('joinbattle', null, room);

		if (!room.battle) return this.errorReply(this.tr`You can only do this in battle rooms.`);
		const invitesFull = room.battle.invitesFull();
		const challenges = Ladders.challenges.get(target as ID);

		if (!challenges) throw new Chat.ErrorMessage(`User ${target} is not currently invited to the battle`);
		for (const challenge of challenges) {
			if (challenge.to === target && challenge.roomid === room.roomid) {
				Ladders.challenges.remove(challenge);
				Ladders.challenges.send(challenge.from, target, `/text The battle invite was changed to someone else; sorry!`);
			}
		}

		room.battle.sendInviteForm(invitesFull ? true : connection);
	},
	uninvitebattlehelp: [
		`/uninvitebattle [username] - Revokes an invite from a user to join a battle.`,
		`Requires: ${Users.PLAYER_SYMBOL} &`,
	],

	restoreplayers(target, room, user) {
		room = this.requireRoom();
		if (!room.battle) return this.errorReply(this.tr`You can only do this in battle rooms.`);
		if (room.rated) return this.errorReply(this.tr`You can only add a Player to unrated battles.`);

		let didSomething = false;
		for (const player of room.battle.players) {
			if (!player.id && player.name !== `Player ${player.num}`) {
				this.parse(`/invitebattle ${player.name}, ${player.slot}`);
				didSomething = true;
			}
		}

		if (!didSomething) {
			return this.errorReply(this.tr`Players could not be restored (maybe this battle already has two players?).`);
		}
	},
	restoreplayershelp: [
		`/restoreplayers - Restore previous players in an imported input log.`,
	],

	joinbattle: 'joingame',
	joingame(target, room, user) {
		room = this.requireRoom();
		if (!room.game) return this.errorReply(this.tr`This room doesn't have an active game.`);
		if (!room.game.joinGame) return this.errorReply(this.tr`This game doesn't support /joingame`);

		room.game.joinGame(user, target);
	},
	joingamehelp: [`/joingame [username] - Join the game being played in the current room.`],

	leavebattle: 'leavegame',
	partbattle: 'leavegame',
	leavegame(target, room, user) {
		room = this.requireRoom();
		if (!room.game) return this.errorReply(this.tr`This room doesn't have an active game.`);
		if (!room.game.leaveGame) return this.errorReply(this.tr`This game doesn't support /leavegame`);

		room.game.leaveGame(user);
	},
	leavegamehelp: [`/leavegame - Leave the current game.`],

	kickbattle: 'kickgame',
	kickgame(target, room, user) {
		room = this.requireRoom();
		if (!room.battle) return this.errorReply(this.tr`You can only do this in battle rooms.`);
		if (room.battle.challengeType === 'tour' || room.battle.rated) {
			return this.errorReply(this.tr`You can only do this in unrated non-tour battles.`);
		}
		const {targetUser, rest: reason} = this.requireUser(target, {allowOffline: true});
		this.checkCan('kick', targetUser, room);
		if (room.battle.leaveGame(targetUser)) {
			const displayReason = reason ? ` (${reason})` : ``;
			this.addModAction(room.tr`${targetUser.name} was kicked from a battle by ${user.name}.${displayReason}`);
			this.modlog('KICKBATTLE', targetUser, reason, {noip: 1, noalts: 1});
		} else {
			this.errorReply("/kickbattle - User isn't in battle.");
		}
	},
	kickbattlehelp: [`/kickbattle [username], [reason] - Kicks a user from a battle with reason. Requires: % @ &`],

	kickinactive(target, room, user) {
		this.parse(`/timer on`);
	},
	kickinactivehelp: [
		`/kickinactive - Activates the inactive timer, if the game supports it.`,
	],

	timer(target, room, user) {
		target = toID(target);
		room = this.requireRoom();
		if (!room.game?.timer) {
			return this.errorReply(this.tr`You can only set the timer from inside a battle room.`);
		}
		const timer = room.game.timer as any;
		if (!timer.timerRequesters) {
			return this.sendReply(this.tr`This game's timer is managed by a different command.`);
		}
		if (!target) {
			if (!timer.timerRequesters.size) {
				return this.sendReply(this.tr`The game timer is OFF.`);
			}
			const requester = [...timer.timerRequesters].join(', ');
			return this.sendReply(this.tr`The game timer is ON (requested by ${requester})`);
		}
		const force = user.can('timer', null, room);
		if (!force && !room.game.playerTable[user.id]) {
			return this.errorReply(this.tr`Access denied.`);
		}
		if (this.meansNo(target) || target === 'stop') {
			if (timer.timerRequesters.size) {
				timer.stop(force ? undefined : user);
				if (force) {
					room.send(`|inactiveoff|${room.tr`Timer was turned off by staff. Please do not turn it back on until our staff say it's okay.`}`);
				}
			} else {
				this.errorReply(this.tr`The timer is already off.`);
			}
		} else if (this.meansYes(target) || target === 'start') {
			timer.start(user);
		} else {
			this.errorReply(this.tr`"${target}" is not a recognized timer state.`);
		}
	},
	timerhelp: [
		`/timer [start|stop] - Starts or stops the game timer. Requires: ${Users.PLAYER_SYMBOL} % @ &`,
	],

	autotimer: 'forcetimer',
	forcetimer(target, room, user) {
		room = this.requireRoom();
		target = toID(target);
		this.checkCan('autotimer');
		if (this.meansNo(target) || target === 'stop') {
			Config.forcetimer = false;
			this.addModAction(room.tr`Forcetimer is now OFF: The timer is now opt-in. (set by ${user.name})`);
		} else if (this.meansYes(target) || target === 'start' || !target) {
			Config.forcetimer = true;
			this.addModAction(room.tr`Forcetimer is now ON: All battles will be timed. (set by ${user.name})`);
		} else {
			this.errorReply(this.tr`'${target}' is not a recognized forcetimer setting.`);
		}
	},
	forcetimerhelp: [
		`/forcetimer [start|stop] - Forces all battles to have the inactive timer enabled. Requires: &`,
	],

	forcetie: 'forcewin',
	forcewin(target, room, user) {
		room = this.requireRoom();
		this.checkCan('forcewin');
		if (!room.battle) {
			this.errorReply("/forcewin - This is not a battle room.");
			return false;
		}

		room.battle.endType = 'forced';
		if (!target) {
			room.battle.tie();
			this.modlog('FORCETIE');
			return false;
		}
		const targetUser = Users.getExact(target);
		if (!targetUser) return this.errorReply(this.tr`User '${target}' not found.`);

		room.battle.win(targetUser);
		this.modlog('FORCEWIN', targetUser.id);
	},
	forcewinhelp: [
		`/forcetie - Forces the current match to end in a tie. Requires: &`,
		`/forcewin [user] - Forces the current match to end in a win for a user. Requires: &`,
	],

	/*********************************************************
	 * Challenging and searching commands
	 *********************************************************/

	async search(target, room, user, connection) {
		if (target) {
			if (Config.laddermodchat && !Users.globalAuth.atLeast(user, Config.laddermodchat)) {
				const groupName = Config.groups[Config.laddermodchat].name || Config.laddermodchat;
				this.popupReply(this.tr`This server requires you to be rank ${groupName} or higher to search for a battle.`);
				return false;
			}
			const ladder = Ladders(target);
			if (!user.registered && Config.forceregisterelo && await ladder.getRating(user.id) >= Config.forceregisterelo) {
				user.send(
					Utils.html`|popup||html|${this.tr`Since you have reached ${Config.forceregisterelo} ELO in ${target}, you must register your account to continue playing that format on ladder.`}<p style="text-align: center"><button name="register" value="${user.id}"><b>${this.tr`Register`}</b></button></p>`
				);
				return false;
			}
			Chat.runHandlers('onLadderSearch', user, connection, ladder.formatid as ID);
			return ladder.searchBattle(user, connection);
		}
		return Ladders.cancelSearches(user);
	},
	searchhelp: [
		`/search [format] - Searches for a battle in the specified format.`,
	],

	cancelsearch(target, room, user) {
		if (target) {
			Ladders(toID(target)).cancelSearch(user);
		} else {
			Ladders.cancelSearches(user);
		}
	},
	cancelsearchhelp: [
		`/cancelsearch [format] - Cancels a search for a battle in the specified format.`,
		`If no format is given, cancels searches for all formats.`,
	],

	chall: 'challenge',
	challenge(target, room, user, connection) {
		const {targetUser, targetUsername, rest: formatName} = this.splitUser(target);
		if (!targetUser?.connected) {
			return this.popupReply(this.tr`The user '${targetUsername}' was not found.`);
		}
		if (user.locked && !targetUser.locked) {
			return this.popupReply(this.tr`You are locked and cannot challenge unlocked users. If this user is your friend, ask them to challenge you instead.`);
		}
		if (Punishments.isBattleBanned(user)) {
			return this.popupReply(this.tr`You are banned from battling and cannot challenge users.`);
		}
		if (!user.named) {
			return this.popupReply(this.tr`You must choose a username before you challenge someone.`);
		}
		if (Config.pmmodchat && !user.hasSysopAccess() && !Users.globalAuth.atLeast(user, Config.pmmodchat as GroupSymbol)) {
			const groupName = Config.groups[Config.pmmodchat].name || Config.pmmodchat;
			this.popupReply(this.tr`This server requires you to be rank ${groupName} or higher to challenge users.`);
			return false;
		}
		return Ladders(formatName).makeChallenge(connection, targetUser);
	},
	challengehelp: [
		`/challenge [user], [format] - Challenges the given [user] to a battle in the given [format].`,
	],

	bch: 'blockchallenges',
	blockchall: 'blockchallenges',
	blockchalls: 'blockchallenges',
	blockchallenges(target, room, user) {
		if (toID(target) === 'ac') target = 'autoconfirmed';
		if (user.settings.blockChallenges === (target || true)) {
			return this.errorReply(this.tr`You are already blocking challenges!`);
		}
		if (Users.Auth.isAuthLevel(target)) {
			user.settings.blockChallenges = target;
			this.sendReply(this.tr`You are now blocking challenges, except from staff and ${target}.`);
		} else if (target === 'autoconfirmed' || target === 'trusted' || target === 'unlocked' || target === 'friends') {
			user.settings.blockChallenges = target;
			if (target === 'friends') target = 'friended';
			target = this.tr(target);
			this.sendReply(this.tr`You are now blocking challenges, except from staff and ${target} users.`);
		} else {
			user.settings.blockChallenges = true;
			this.sendReply(this.tr`You are now blocking all incoming challenge requests.`);
		}
		user.update();
	},
	blockchallengeshelp: [
		`/blockchallenges - Blocks challenges so no one can challenge you. Unblock them with /unblockchallenges.`,
	],

	unbch: 'allowchallenges',
	unblockchall: 'allowchallenges',
	unblockchalls: 'allowchallenges',
	unblockchallenges: 'allowchallenges',
	allowchallenges(target, room, user) {
		if (!user.settings.blockChallenges) return this.errorReply(this.tr`You are already available for challenges!`);
		user.settings.blockChallenges = false;
		user.update();
		this.sendReply(this.tr`You are available for challenges from now on.`);
	},
	allowchallengeshelp: [
		`/unblockchallenges - Unblocks challenges so you can be challenged again. Block them with /blockchallenges.`,
	],
	cchall: 'cancelchallenge',
	cancelchallenge(target, room, user, connection) {
		const {targetUser, targetUsername, rest} = this.splitUser(target);
		if (rest) return this.popupReply(this.tr`This command does not support specifying multiple users`);
		this.pmTarget = targetUser || this.pmTarget;
		if (!this.pmTarget) return this.popupReply(this.tr`User "${targetUsername}" not found.`);

		const chall = Ladders.challenges.search(user.id, this.pmTarget.id);
		if (!chall || chall.from !== user.id) {
			connection.popup(`You are not challenging ${this.pmTarget.name}. Maybe they accepted/rejected before you cancelled?`);
			return false;
		}

		this.sendChatMessage(`/log ${user.name} cancelled the challenge.`);
		return Ladders.challenges.remove(chall);
	},
	cancelchallengehelp: [
		`/cancelchallenge [user] - Cancels a pending challenge to the given [user].`,
	],

	async accept(target, room, user, connection) {
		const {targetUser, targetUsername, rest} = this.splitUser(target);
		if (rest) return this.popupReply(this.tr`This command does not support specifying multiple users`);
		this.pmTarget = targetUser || this.pmTarget;
		if (!this.pmTarget) return this.popupReply(this.tr`User "${targetUsername}" not found.`);

		const chall = Ladders.challenges.search(user.id, this.pmTarget.id);
		if (!chall || chall.to !== user.id) {
			connection.popup(`${this.pmTarget.id} is not challenging you. Maybe they cancelled before you accepted?`);
			return false;
		}

		if (chall.acceptCommand) {
			return this.parse(chall.acceptCommand);
		}
		const gameRoom = await Ladders.acceptChallenge(connection, chall as Ladders.BattleChallenge);
		if (!gameRoom) return false;
		this.sendChatMessage(Utils.html`/nonotify ${user.name} accepted the challenge, starting &laquo;<a href="/${gameRoom.roomid}">${gameRoom.roomid}</a>&raquo;`);
		return true;
	},
	accepthelp: [`/accept [user] - Accepts a challenge from the given user.`],

	reject(target, room, user, connection) {
		const {targetUser, targetUsername, rest} = this.splitUser(target);
		if (rest) return this.popupReply(this.tr`This command does not support specifying multiple users`);
		this.pmTarget = targetUser || this.pmTarget;
		if (!this.pmTarget) return this.popupReply(this.tr`User "${targetUsername}" not found.`);

		const chall = Ladders.challenges.search(user.id, this.pmTarget.id);
		if (!chall || chall.to !== user.id) {
			connection.popup(`${this.pmTarget.id} is not challenging you. Maybe they cancelled before you rejected?`);
			return false;
		}

		this.sendChatMessage(`/nonotify ${user.name} rejected the challenge.`);
		return Ladders.challenges.remove(chall, false);
	},
	rejecthelp: [`/reject [user] - Rejects a challenge from the given user.`],

	saveteam: 'useteam',
	utm: 'useteam',
	useteam(target, room, user) {
		user.battleSettings.team = target;
	},
	useteamhelp: [`/useteam [packed team] - Sets your team for your next battles to the given [team].`],

	vtm(target, room, user, connection) {
		if (Monitor.countPrepBattle(connection.ip, connection)) {
			return;
		}
		if (!target) return this.errorReply(this.tr`Provide a valid format.`);
		const originalFormat = Dex.formats.get(target);
		// Note: The default here of [Gen 8] Anything Goes isn't normally hit; since the web client will send a default format
		const format = originalFormat.effectType === 'Format' ? originalFormat : Dex.formats.get(
			'[Gen 8] Anything Goes'
		);
		if (format.effectType !== this.tr`Format`) return this.popupReply(this.tr`Please provide a valid format.`);

		return TeamValidatorAsync.get(format.id).validateTeam(user.battleSettings.team).then(result => {
			const matchMessage = (originalFormat === format ? "" : this.tr`The format '${originalFormat.name}' was not found.`);
			if (result.startsWith('1')) {
				connection.popup(`${(matchMessage ? matchMessage + "\n\n" : "")}${this.tr`Your team is valid for ${format.name}.`}`);
			} else {
				connection.popup(`${(matchMessage ? matchMessage + "\n\n" : "")}${this.tr`Your team was rejected for the following reasons:`}\n\n- ${result.slice(1).replace(/\n/g, '\n- ')}`);
			}
		});
	},
	vtmhelp: [`/vtm [format] - Validates your current team (set with /utm).`],

	hbtc: 'hidebattlesfromtrainercard',
	sbtc: 'hidebattlesfromtrainercard',
	showbattlesinusercard: 'hidebattlesfromtrainercard',
	hidebattlesfromusercard: 'hidebattlesfromtrainercard',
	showbattlesintrainercard: 'hidebattlesfromtrainercard',
	hidebattlesfromtrainercard(target, room, user, connection, cmd) {
		const shouldHide = cmd.includes('hide') || cmd === 'hbtc';
		user.settings.hideBattlesFromTrainerCard = shouldHide;
		user.update();
		if (shouldHide) {
			this.sendReply(this.tr`Battles are now hidden (except to staff) in your trainer card.`);
		} else {
			this.sendReply(this.tr`Battles are now visible in your trainer card.`);
		}
	},
	hidebattlesfromtrainercardhelp: [
		`/hidebattlesfromtrainercard OR /hbtc - Hides your battles in your trainer card.`,
		`/showbattlesintrainercard OR /sbtc - Displays your battles in your trainer card.`,
	],

	/*********************************************************
	 * Low-level
	 *********************************************************/

	cmd: 'crq',
	query: 'crq',
	async crq(target, room, user, connection) {
		// In emergency mode, clamp down on data returned from crq's
		const trustable = (!Config.emergency || (user.named && user.registered));
		let cmd;
		[cmd, target] = Utils.splitFirst(target, ' ');

		const handler = Chat.crqHandlers[cmd];
		if (!handler) return connection.send(`|queryresponse|${cmd}|null`);
		let data = handler.call(this, target, user, trustable);
		if (data && data.then) data = await data;
		connection.send(`|queryresponse|${cmd}|${JSON.stringify(data)}`);
	},

	trn(target, room, user, connection) {
		if (target === user.name) return false;

		const [name, registeredString, token] = Utils.splitFirst(target, ',', 2);
		const registered = !!parseInt(registeredString);

		return user.rename(name, token || '', registered, connection);
	},
	trnhelp: [
		`/trn [username], [registered], [token] - Finishes a rename to the [username] with a given [token].`,
	],

	/*********************************************************
	 * Help commands
	 *********************************************************/

	commands: 'help',
	h: 'help',
	'?': 'help',
	man: 'help',
	help(target, room, user) {
		if (!this.runBroadcast()) return;
		target = target.toLowerCase().trim();
		if (target.startsWith('/') || target.startsWith('!')) target = target.slice(1);

		if (!target) {
			const broadcastMsg = this.tr`(replace / with ! to broadcast. Broadcasting requires: + % @ # &)`;

			this.sendReply(`${this.tr`COMMANDS`}: /report, /msg, /reply, /logout, /challenge, /search, /rating, /whois, /user, /join, /leave, /userauth, /roomauth`);
			this.sendReply(`${this.tr`BATTLE ROOM COMMANDS`}: /savereplay, /hideroom, /inviteonly, /invite, /timer, /forfeit`);
			this.sendReply(`${this.tr`OPTION COMMANDS`}: /nick, /avatar, /ignore, /status, /away, /busy, /back, /timestamps, /highlight, /showjoins, /hidejoins, /blockchallenges, /blockpms`);
			this.sendReply(`${this.tr`INFORMATIONAL/RESOURCE COMMANDS`}: /groups, /faq, /rules, /intro, /formatshelp, /othermetas, /analysis, /punishments, /calc, /git, /cap, /roomhelp, /roomfaq ${broadcastMsg}`);
			this.sendReply(`${this.tr`DATA COMMANDS`}: /data, /dexsearch, /movesearch, /itemsearch, /learn, /statcalc, /effectiveness, /weakness, /coverage, /randommove, /randompokemon ${broadcastMsg}`);
			if (user.tempGroup !== Users.Auth.defaultSymbol()) {
				this.sendReply(`${this.tr`DRIVER COMMANDS`}: /warn, /mute, /hourmute, /unmute, /alts, /forcerename, /modlog, /modnote, /modchat, /lock, /weeklock, /unlock, /announce`);
				this.sendReply(`${this.tr`MODERATOR COMMANDS`}: /globalban, /unglobalban, /ip, /markshared, /unlockip`);
				this.sendReply(`${this.tr`ADMIN COMMANDS`}: /declare, /forcetie, /forcewin, /promote, /demote, /banip, /host, /ipsearch`);
			}
			this.sendReply(this.tr`For an overview of room commands, use /roomhelp`);
			this.sendReply(this.tr`For details of a specific command, use something like: /help data`);
			return;
		}

		const getHelp = (namespace: Chat.AnnotatedChatCommands, cmds: string[]): boolean => {
			const [cmd, ...subCmds] = cmds;

			if (subCmds.length) {
				// more specific help first
				const subNamespace = namespace[cmd];
				if (typeof subNamespace === 'object' && !Array.isArray(subNamespace)) {
					if (getHelp(subNamespace, subCmds)) {
						return true;
					}
				}
			}

			let help = namespace[`${cmd}help`];
			if (typeof help === 'string') {
				help = namespace[help];
			}
			if (!help && typeof namespace[cmd] === 'string') {
				help = namespace[`${namespace[cmd]}help`];
			}
			if (!help && namespace !== Chat.commands && namespace['help']) {
				help = namespace['help'];
			}

			const curHandler = namespace[cmd] as Chat.AnnotatedChatHandler;
			const requiredPerm = curHandler?.requiredPermission || 'lock';
			if (curHandler?.isPrivate && !user.can(requiredPerm as GlobalPermission)) {
				throw new Chat.ErrorMessage(this.tr`The command '/${target}' does not exist.`);
			}

			if (typeof help === 'function') {
				// If the help command is a function, parse it instead
				this.run(help);
				return true;
			}
			if (Array.isArray(help)) {
				this.sendReply(help.map(line => this.tr(line)).join('\n'));
				return true;
			}

			if (!curHandler) {
				for (const g in Config.groups) {
					const groupid = Config.groups[g].id;
					if (new RegExp(`(global)?(un|de)?${groupid}`).test(cmd)) {
						return this.parse(`/help promote`);
					}
					if (new RegExp(`room(un|de)?${groupid}`).test(cmd)) {
						return this.parse(`/help roompromote`);
					}
				}
				throw new Chat.ErrorMessage(this.tr`The command '/${target}' does not exist.`);
			}

			if (cmd.endsWith('help')) {
				this.sendReply(this.tr`'/${target}' is a help command.`);
				return true;
			}

			return false;
		};

		if (!getHelp(Chat.commands, target.split(' '))) {
			throw new Chat.ErrorMessage(this.tr`Could not find help for '/${target}'. Try /help for general help.`);
		}
	},
	helphelp: [
		`/help OR /h OR /? - Gives you help.`,
		`/help [command] - Gives you help for a specific command.`,
	],
};

process.nextTick(() => {
	// We might want to migrate most of this to a JSON schema of command attributes.
	Chat.multiLinePattern.register(
		'>>>? ', '/(?:room|staff)intro ', '/(?:staff)?topic ', '/(?:add|widen)datacenters ', '/bash ', '!code ', '/code ', '/modnote ', '/mn ',
		'/eval', '!eval', '/evalbattle', '/evalsql', '>>sql',
		'/importinputlog '
	);
});<|MERGE_RESOLUTION|>--- conflicted
+++ resolved
@@ -234,11 +234,8 @@
 		if (!targetId || !message) {
 			return this.parse(`/help msgroom`);
 		}
-<<<<<<< HEAD
-=======
 		this.checkRecursion();
 
->>>>>>> a78f8b2a
 		const targetRoom = Rooms.search(targetId.trim());
 		if (!targetRoom) return this.errorReply(`Room not found.`);
 		if (message.trim().startsWith('/msgroom ')) {
