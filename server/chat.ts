/**
 * Chat
 * Pokemon Showdown - http://pokemonshowdown.com/
 *
 * This handles chat and chat commands sent from users to chatrooms
 * and PMs. The main function you're looking for is Chat.parse
 * (scroll down to its definition for details)
 *
 * Individual commands are put in:
 *   chat-commands/ - "core" commands that shouldn't be modified
 *   chat-plugins/ - other commands that can be safely modified
 *
 * The command API is (mostly) documented in chat-plugins/COMMANDS.md
 *
 * @license MIT
 */

/*

To reload chat commands:

/hotpatch chat

*/

import type {RoomPermission, GlobalPermission} from './user-groups';
import type {Punishment} from './punishments';
import type {PartialModlogEntry} from './modlog';

export type PageHandler = (this: PageContext, query: string[], user: User, connection: Connection)
=> Promise<string | null | void> | string | null | void;
export interface PageTable {
	[k: string]: PageHandler | PageTable;
}

export type ChatHandler = (
	this: CommandContext,
	target: string,
	room: Room | null,
	user: User,
	connection: Connection,
	cmd: string,
	message: string
) => void;
export type AnnotatedChatHandler = ChatHandler & {
	requiresRoom: boolean,
	hasRoomPermissions: boolean,
	broadcastable: boolean,
	cmd: string,
	fullCmd: string,
	isPrivate: boolean,
};
export interface ChatCommands {
	[k: string]: ChatHandler | string | string[] | ChatCommands;
}
export interface AnnotatedChatCommands {
	[k: string]: AnnotatedChatHandler | string | string[] | AnnotatedChatCommands;
}

export interface ChatPlugin {
	commands?: AnnotatedChatCommands;
	pages?: PageTable;
	destroy?: () => void;
	roomSettings?: SettingsHandler | SettingsHandler[];
	[k: string]: any;
}

export type SettingsHandler = (
	room: Room,
	user: User,
	connection: Connection
) => {
	label: string,
	permission: boolean | RoomPermission,
	// button label, command | disabled
	options: [string, string | true][],
};

/**
 * Chat filters can choose to:
 * 1. return false OR null - to not send a user's message
 * 2. return an altered string - to alter a user's message
 * 3. return undefined to send the original message through
 */
export type ChatFilter = (
	this: CommandContext,
	message: string,
	user: User,
	room: Room | null,
	connection: Connection,
	targetUser: User | null,
	originalMessage: string
) => string | false | null | undefined;

export type NameFilter = (name: string, user: User) => string;
export type StatusFilter = (status: string, user: User) => string;
export type PunishmentFilter = (user: User | ID, punishment: Punishment) => void;
export type LoginFilter = (user: User, oldUser: User | null, userType: string) => void;
export type HostFilter = (host: string, user: User, connection: Connection, hostType: string) => void;

export interface Translations {
	name?: string;
	strings: {[english: string]: string};
}

const LINK_WHITELIST = [
	'*.pokemonshowdown.com', 'psim.us', 'smogtours.psim.us',
	'*.smogon.com', '*.pastebin.com', '*.hastebin.com',
];

const MAX_MESSAGE_LENGTH = 300;

const BROADCAST_COOLDOWN = 20 * 1000;
const MESSAGE_COOLDOWN = 5 * 60 * 1000;

const MAX_PARSE_RECURSION = 10;

const VALID_COMMAND_TOKENS = '/!';
const BROADCAST_TOKEN = '!';

import {FS} from '../lib/fs';
import {Utils} from '../lib/utils';
import {formatText, linkRegex, stripFormatting} from './chat-formatter';
<<<<<<< HEAD
import * as Sqlite from 'better-sqlite3';
import * as pathModule from 'path';
import {ModlogEntry} from './modlog';
=======
>>>>>>> 7e34a826

// @ts-ignore no typedef available
import ProbeModule = require('probe-image-size');
const probe: (url: string) => Promise<{width: number, height: number}> = ProbeModule;

const EMOJI_REGEX = /[\p{Emoji_Modifier_Base}\p{Emoji_Presentation}\uFE0F]/u;
const TRANSLATION_DIRECTORY = `${__dirname}/../.translations-dist`;

class PatternTester {
	// This class sounds like a RegExp
	// In fact, one could in theory implement it as a RegExp subclass
	// However, ES2016 RegExp subclassing is a can of worms, and it wouldn't allow us
	// to tailor the test method for fast command parsing.
	readonly elements: string[];
	readonly fastElements: Set<string>;
	regexp: RegExp | null;
	constructor() {
		this.elements = [];
		this.fastElements = new Set();
		this.regexp = null;
	}
	fastNormalize(elem: string) {
		return elem.slice(0, -1);
	}
	update() {
		const slowElements = this.elements.filter(elem => !this.fastElements.has(this.fastNormalize(elem)));
		if (slowElements.length) {
			this.regexp = new RegExp('^(' + slowElements.map(elem => '(?:' + elem + ')').join('|') + ')', 'i');
		}
	}
	register(...elems: string[]) {
		for (const elem of elems) {
			this.elements.push(elem);
			if (/^[^ ^$?|()[\]]+ $/.test(elem)) {
				this.fastElements.add(this.fastNormalize(elem));
			}
		}
		this.update();
	}
	testCommand(text: string) {
		const spaceIndex = text.indexOf(' ');
		if (this.fastElements.has(spaceIndex >= 0 ? text.slice(0, spaceIndex) : text)) {
			return true;
		}
		if (!this.regexp) return false;
		return this.regexp.test(text);
	}
	test(text: string) {
		if (!text.includes('\n')) return null;
		if (this.testCommand(text)) return text;
		// The PM matching is a huge mess, and really needs to be replaced with
		// the new multiline command system soon.
		const pmMatches = /^(\/(?:pm|w|whisper|msg) [^,]*, ?)(.*)/i.exec(text);
		if (pmMatches && this.testCommand(pmMatches[2])) {
			if (text.split('\n').every(line => line.startsWith(pmMatches[1]))) {
				return text.replace(/\n\/(?:pm|w|whisper|msg) [^,]*, ?/g, '\n');
			}
			return text;
		}
		return null;
	}
}

/*********************************************************
 * Parser
 *********************************************************/

/**
 * An ErrorMessage will, if used in a command/page context, simply show the user
 * the error, rather than logging a crash. It's used to simplify showing errors.
 *
 * Outside of a command/page context, it would still cause a crash.
 */
export class ErrorMessage extends Error {
	constructor(message: string) {
		super(message);
		this.name = 'ErrorMessage';
		Error.captureStackTrace(this, ErrorMessage);
	}
}

export class Interruption extends Error {
	constructor() {
		super('');
		this.name = 'Interruption';
		Error.captureStackTrace(this, ErrorMessage);
	}
}

// These classes need to be declared here because they aren't hoisted
export abstract class MessageContext {
	readonly user: User;
	language: ID | null;
	recursionDepth: number;
	constructor(user: User, language: ID | null = null) {
		this.user = user;
		this.language = language;
		this.recursionDepth = 0;
	}

	splitOne(target: string) {
		const commaIndex = target.indexOf(',');
		if (commaIndex < 0) {
			return [target.trim(), ''];
		}
		return [target.slice(0, commaIndex).trim(), target.slice(commaIndex + 1).trim()];
	}
	meansYes(text: string) {
		switch (text.toLowerCase().trim()) {
		case 'on': case 'enable': case 'yes': case 'true':
			return true;
		}
		return false;
	}
	meansNo(text: string) {
		switch (text.toLowerCase().trim()) {
		case 'off': case 'disable': case 'no': case 'false':
			return true;
		}
		return false;
	}
	tr(strings: TemplateStringsArray | string, ...keys: any[]) {
		return Chat.tr(this.language, strings, ...keys);
	}
}

export class PageContext extends MessageContext {
	readonly connection: Connection;
	room: Room | null;
	pageid: string;
	initialized: boolean;
	title: string;
	args: string[];
	constructor(options: {pageid: string, user: User, connection: Connection, language?: ID}) {
		super(options.user, options.language);

		this.connection = options.connection;
		this.room = null;
		this.pageid = options.pageid;
		this.args = this.pageid.split('-');

		this.initialized = false;
		this.title = 'Page';
	}

	checkCan(permission: RoomPermission, target: User | null, room: Room): boolean;
	checkCan(permission: GlobalPermission, target?: User | null): boolean;
	checkCan(permission: string, target: User | null = null, room: Room | null = null) {
		if (!this.user.can(permission as any, target, room as any)) {
			throw new Chat.ErrorMessage(`<h2>Permission denied.</h2>`);
		}
		return true;
	}

	requireRoom(pageid?: string) {
		const room = this.extractRoom(pageid);
		if (!room) {
			throw new Chat.ErrorMessage(`Invalid link: This page requires a room ID.`);
		}

		this.room = room;
		return room;
	}
	extractRoom(pageid?: string) {
		if (!pageid) pageid = this.pageid;
		const parts = pageid.split('-');

		// The roomid for the page should be view-pagename-roomid
		const room = Rooms.get(parts[2]) || null;

		this.room = room;
		return room;
	}

	send(content: string) {
		if (!content.startsWith('|deinit')) {
			const roomid = this.room ? `[${this.room.roomid}] ` : '';
			if (!this.initialized) {
				content = `|init|html\n|title|${roomid}${this.title}\n|pagehtml|${content}`;
				this.initialized = true;
			} else {
				content = `|title|${roomid}${this.title}\n|pagehtml|${content}`;
			}
		}
		this.connection.send(`>${this.pageid}\n${content}`);
	}
	errorReply(message: string) {
		this.send(`<div class="pad"><p class="message-error">${message}</p></div>`);
	}

	close() {
		this.send('|deinit');
	}

	async resolve(pageid?: string) {
		if (pageid) this.pageid = pageid;

		const parts = this.pageid.split('-');
		parts.shift(); // first part is always `view`

		if (!this.connection.openPages) this.connection.openPages = new Set();
		this.connection.openPages.add(parts.join('-'));

		let handler: PageHandler | PageTable = Chat.pages;
		while (handler) {
			if (typeof handler === 'function') {
				break;
			}
			handler = handler[parts.shift() || 'default'];
		}
		if (typeof handler !== 'function') {
			this.errorReply(`Page "${this.pageid}" not found`);
			return;
		}

		this.args = parts;

		let res;
		try {
			res = await handler.call(this, parts, this.user, this.connection);
		} catch (err) {
			if (err.name?.endsWith('ErrorMessage')) {
				if (err.message) this.errorReply(err.message);
				return;
			}
			if (err.name.endsWith('Interruption')) {
				return;
			}
			Monitor.crashlog(err, 'A chat page', {
				user: this.user.name,
				room: this.room && this.room.roomid,
				pageid: this.pageid,
			});
			this.send(
				`<div class="pad"><div class="broadcast-red">` +
				`<strong>Pokemon Showdown crashed!</strong><br />Don't worry, we're working on fixing it.` +
				`</div></div>`
			);
		}
		if (typeof res === 'string') {
			this.send(res);
			res = undefined;
		}
		return res;
	}
}

/**
 * This is a message sent in a PM or to a chat/battle room.
 *
 * There are three cases to be aware of:
 * - PM to user: `context.pmTarget` will exist and `context.room` will be `null`
 * - message to room: `context.room` will exist and `context.pmTarget` will be `null`
 * - console command (PM to `~`): `context.pmTarget` and `context.room` will both be `null`
 */
export class CommandContext extends MessageContext {
	message: string;
	pmTarget: User | null;
	room: Room | null;
	connection: Connection;

	cmd: string;
	cmdToken: string;
	target: string;
	fullCmd: string;
	handler: AnnotatedChatHandler | null;

	isQuiet: boolean;
	broadcasting: boolean;
	broadcastToRoom: boolean;
	broadcastMessage: string;
	targetUser: User | null;
	targetUsername: string;
	inputUsername: string;
	constructor(
		options:
		{message: string, user: User, connection: Connection} &
		Partial<{room: Room | null, pmTarget: User | null, cmd: string, cmdToken: string, target: string, fullCmd: string}>
	) {
		super(
			options.user, options.room && options.room.settings.language ?
				options.room.settings.language : options.user.language
		);

		this.message = options.message || ``;

		// message context
		this.pmTarget = options.pmTarget || null;
		this.room = options.room || null;
		this.connection = options.connection;

		// command context
		this.cmd = options.cmd || '';
		this.cmdToken = options.cmdToken || '';
		this.target = options.target || ``;
		this.fullCmd = options.fullCmd || '';
		this.handler = null;
		this.isQuiet = false;

		// broadcast context
		this.broadcasting = false;
		this.broadcastToRoom = true;
		this.broadcastMessage = '';

		// target user
		this.targetUser = null;
		this.targetUsername = "";
		this.inputUsername = "";
	}

	parse(msg?: string, quiet?: boolean): any {
		if (typeof msg === 'string') {
			// spawn subcontext
			const subcontext = new CommandContext(this);
			if (quiet) subcontext.isQuiet = true;
			subcontext.recursionDepth++;
			if (subcontext.recursionDepth > MAX_PARSE_RECURSION) {
				throw new Error("Too much command recursion");
			}
			subcontext.message = msg;
			subcontext.cmd = '';
			subcontext.fullCmd = '';
			subcontext.cmdToken = '';
			subcontext.target = '';
			return subcontext.parse();
		}
		let message: any = this.message;

		const parsedCommand = this.parseCommand(message);
		if (parsedCommand) {
			this.cmd = parsedCommand.cmd;
			this.fullCmd = parsedCommand.fullCmd;
			this.cmdToken = parsedCommand.cmdToken;
			this.target = parsedCommand.target;
			this.handler = parsedCommand.handler;
		}

		if (this.room && !(this.user.id in this.room.users)) {
			if (this.room.roomid === 'lobby') {
				this.room = null;
			} else {
				return this.popupReply(`You tried to send "${message}" to the room "${this.room.roomid}" but it failed because you were not in that room.`);
			}
		}

		if (this.user.statusType === 'idle' && !['unaway', 'unafk', 'back'].includes(this.cmd)) {
			this.user.setStatusType('online');
		}

		try {
			if (this.handler) {
				message = this.run(this.handler);
			} else {
				if (this.cmdToken) {
					// To guard against command typos, show an error message
					if (!(this.shouldBroadcast() && !/[a-z0-9]/.test(this.cmd.charAt(0)))) {
						this.commandDoesNotExist();
					}
				} else if (!VALID_COMMAND_TOKENS.includes(message.charAt(0)) &&
						VALID_COMMAND_TOKENS.includes(message.trim().charAt(0))) {
					message = message.trim();
					if (message.charAt(0) !== BROADCAST_TOKEN) {
						message = message.charAt(0) + message;
					}
				}

				message = this.checkChat(message);
			}
		} catch (err) {
			if (err.name?.endsWith('ErrorMessage')) {
				this.errorReply(err.message);
				return false;
			}
			if (err.name.endsWith('Interruption')) {
				return;
			}
			Monitor.crashlog(err, 'A chat command', {
				user: this.user.name,
				room: this.room?.roomid,
				pmTarget: this.pmTarget?.name,
				message: this.message,
			});
			this.sendReply(`|html|<div class="broadcast-red"><b>Pokemon Showdown crashed!</b><br />Don't worry, we're working on fixing it.</div>`);
		}

		// Output the message
		if (message && typeof message.then === 'function') {
			void (message as Promise<any>).then(resolvedMessage => {
				if (resolvedMessage && resolvedMessage !== true) {
					this.sendChatMessage(resolvedMessage);
				}
				this.update();
			}).catch(err => {
				if (err.name?.endsWith('ErrorMessage')) {
					this.errorReply(err.message);
					this.update();
					return false;
				}
				if (err.name.endsWith('Interruption')) {
					this.update();
					return;
				}
				Monitor.crashlog(err, 'An async chat command', {
					user: this.user.name,
					room: this.room?.roomid,
					pmTarget: this.pmTarget?.name,
					message: this.message,
				});
				this.sendReply(`|html|<div class="broadcast-red"><b>Pokemon Showdown crashed!</b><br />Don't worry, we're working on fixing it.</div>`);
			});
		} else if (message && message !== true) {
			this.sendChatMessage(message);
		}

		this.update();

		return message;
	}

	sendChatMessage(message: string) {
		if (this.pmTarget) {
			Chat.sendPM(message, this.user, this.pmTarget);
		} else if (this.room) {
			this.room.add(`|c|${this.user.getIdentity(this.room.roomid)}|${message}`);
			if (this.room.game && this.room.game.onLogMessage) {
				this.room.game.onLogMessage(message, this.user);
			}
		} else {
			this.connection.popup(`Your message could not be sent:\n\n${message}\n\nIt needs to be sent to a user or room.`);
		}
	}

	parseCommand(message = this.message, recursing = false): {
		cmd: string, fullCmd: string, cmdToken: string, target: string, handler: AnnotatedChatHandler | null,
	} | null {
		if (!message.trim()) return null;

		// hardcoded commands
		if (message.startsWith(`>> `)) {
			message = `/eval ${message.slice(3)}`;
		} else if (message.startsWith(`>>> `)) {
			message = `/evalbattle ${message.slice(4)}`;
		} else if (message.startsWith(`/me`) && /[^A-Za-z0-9 ]/.test(message.charAt(3))) {
			message = `/mee ${message.slice(3)}`;
		} else if (message.startsWith(`/ME`) && /[^A-Za-z0-9 ]/.test(message.charAt(3))) {
			message = `/MEE ${message.slice(3)}`;
		} else if (message.startsWith('>>sql ')) {
			message = `/evalsql ${message.slice(6)}`;
		}

		const cmdToken = message.charAt(0);
		if (!VALID_COMMAND_TOKENS.includes(cmdToken)) return null;
		if (cmdToken === message.charAt(1)) return null;
		if (cmdToken === BROADCAST_TOKEN && /[^A-Za-z0-9]/.test(message.charAt(1))) return null;

		let cmd = '';
		let target = '';

		const messageSpaceIndex = message.indexOf(' ');
		if (messageSpaceIndex > 0) {
			cmd = message.slice(1, messageSpaceIndex).toLowerCase();
			target = message.slice(messageSpaceIndex + 1).trim();
		} else {
			cmd = message.slice(1).toLowerCase();
			target = '';
		}

		if (cmd.endsWith(',')) cmd = cmd.slice(0, -1);

		let curCommands: AnnotatedChatCommands = Chat.commands;
		let commandHandler;
		let fullCmd = cmd;

		do {
			if (cmd in curCommands) {
				commandHandler = curCommands[cmd];
			} else {
				commandHandler = undefined;
			}
			if (typeof commandHandler === 'string') {
				// in case someone messed up, don't loop
				commandHandler = curCommands[commandHandler];
			} else if (Array.isArray(commandHandler) && !recursing) {
				return this.parseCommand(cmdToken + 'help ' + fullCmd.slice(0, -4), true);
			}
			if (commandHandler && typeof commandHandler === 'object') {
				const spaceIndex = target.indexOf(' ');
				if (spaceIndex > 0) {
					cmd = target.substr(0, spaceIndex).toLowerCase();
					target = target.substr(spaceIndex + 1);
				} else {
					cmd = target.toLowerCase();
					target = '';
				}

				fullCmd += ' ' + cmd;
				curCommands = commandHandler as AnnotatedChatCommands;
			}
		} while (commandHandler && typeof commandHandler === 'object');

		if (!commandHandler && curCommands.default) {
			commandHandler = curCommands.default;
			if (typeof commandHandler === 'string') {
				commandHandler = curCommands[commandHandler];
			}
		}

		if (!commandHandler && !recursing) {
			for (const g in Config.groups) {
				const groupid = Config.groups[g].id;
				if (fullCmd === groupid) {
					return this.parseCommand(`/promote ${target}, ${g}`, true);
				} else if (fullCmd === 'global' + groupid) {
					return this.parseCommand(`/globalpromote ${target}, ${g}`, true);
				} else if (fullCmd === 'de' + groupid || fullCmd === 'un' + groupid ||
						fullCmd === 'globalde' + groupid || fullCmd === 'deglobal' + groupid) {
					return this.parseCommand(`/demote ${target}`, true);
				} else if (fullCmd === 'room' + groupid) {
					return this.parseCommand(`/roompromote ${target}, ${g}`, true);
				} else if (fullCmd === 'forceroom' + groupid) {
					return this.parseCommand(`/forceroompromote ${target}, ${g}`, true);
				} else if (fullCmd === 'roomde' + groupid || fullCmd === 'deroom' + groupid || fullCmd === 'roomun' + groupid) {
					return this.parseCommand(`/roomdemote ${target}`, true);
				}
			}
		}

		return {
			cmd: cmd,
			cmdToken: cmdToken,
			target: target,
			fullCmd: fullCmd,
			handler: commandHandler as AnnotatedChatHandler | null,
		};
	}
	run(handler: string | AnnotatedChatHandler) {
		if (typeof handler === 'string') handler = Chat.commands[handler] as AnnotatedChatHandler;
		if (!handler.broadcastable && this.cmdToken === '!') {
			this.errorReply(`The command "${this.fullCmd}" can't be broadcast.`);
			this.errorReply(`Use /${this.fullCmd} instead.`);
			return false;
		}
		let result: any = handler.call(this, this.target, this.room, this.user, this.connection, this.cmd, this.message);
		if (result === undefined) result = false;

		return result;
	}

	checkFormat(room: BasicRoom | null | undefined, user: User, message: string) {
		if (!room) return true;
		if (!room.settings.filterStretching && !room.settings.filterCaps && !room.settings.filterEmojis) return true;
		if (user.can('bypassall')) return true;

		if (room.settings.filterStretching && /(.+?)\1{5,}/i.test(user.name)) {
			throw new Chat.ErrorMessage(`Your username contains too much stretching, which this room doesn't allow.`);
		}
		if (room.settings.filterCaps && /[A-Z\s]{6,}/.test(user.name)) {
			throw new Chat.ErrorMessage(`Your username contains too many capital letters, which this room doesn't allow.`);
		}
		if (room.settings.filterEmojis && EMOJI_REGEX.test(user.name)) {
			throw new Chat.ErrorMessage(`Your username contains emojis, which this room doesn't allow.`);
		}
		// Removes extra spaces and null characters
		message = message.trim().replace(/[ \u0000\u200B-\u200F]+/g, ' ');

		if (room.settings.filterStretching && /(.+?)\1{7,}/i.test(message)) {
			throw new Chat.ErrorMessage(`Your message contains too much stretching, which this room doesn't allow.`);
		}
		if (room.settings.filterCaps && /[A-Z\s]{18,}/.test(message)) {
			throw new Chat.ErrorMessage(`Your message contains too many capital letters, which this room doesn't allow.`);
		}
		if (room.settings.filterEmojis && EMOJI_REGEX.test(message)) {
			throw new Chat.ErrorMessage(`Your message contains emojis, which this room doesn't allow.`);
		}

		return true;
	}

	checkSlowchat(room: Room | null | undefined, user: User) {
		if (!room || !room.settings.slowchat) return true;
		if (user.can('show', null, room)) return true;
		const lastActiveSeconds = (Date.now() - user.lastMessageTime) / 1000;
		if (lastActiveSeconds < room.settings.slowchat) {
			throw new Chat.ErrorMessage(this.tr`This room has slow-chat enabled. You can only talk once every ${room.settings.slowchat} seconds.`);
		}
		return true;
	}

	checkBanwords(room: BasicRoom | null | undefined, message: string): boolean {
		if (!room) return true;
		if (!room.banwordRegex) {
			if (room.settings.banwords && room.settings.banwords.length) {
				room.banwordRegex = new RegExp('(?:\\b|(?!\\w))(?:' + room.settings.banwords.join('|') + ')(?:\\b|\\B(?!\\w))', 'i');
			} else {
				room.banwordRegex = true;
			}
		}
		if (!message) return true;
		if (room.banwordRegex !== true && room.banwordRegex.test(message)) {
			throw new Chat.ErrorMessage(`Your username, status, or message contained a word banned by this room.`);
		}
		return this.checkBanwords(room.parent as ChatRoom, message);
	}
	checkGameFilter() {
		if (!this.room || !this.room.game || !this.room.game.onChatMessage) return;
		return this.room.game.onChatMessage(this.message, this.user);
	}
	pmTransform(originalMessage: string) {
		if (this.room) throw new Error(`Not a PM`);
		const targetIdentity = this.pmTarget ? this.pmTarget.getIdentity() : '~';
		const prefix = `|pm|${this.user.getIdentity()}|${targetIdentity}|`;
		return originalMessage.split('\n').map(message => {
			if (message.startsWith('||')) {
				return prefix + `/text ` + message.slice(2);
			} else if (message.startsWith(`|html|`)) {
				return prefix + `/raw ` + message.slice(6);
			} else if (message.startsWith(`|modaction|`)) {
				return prefix + `/log ` + message.slice(11);
			} else if (message.startsWith(`|raw|`)) {
				return prefix + `/raw ` + message.slice(5);
			} else if (message.startsWith(`|error|`)) {
				return prefix + `/error ` + message.slice(7);
			} else if (message.startsWith(`|c~|`)) {
				return prefix + message.slice(4);
			} else if (message.startsWith(`|c|~|/`)) {
				return prefix + message.slice(5);
			} else if (message.startsWith(`|c|~|`)) {
				return prefix + `/text ` + message.slice(5);
			}
			return prefix + `/text ` + message;
		}).join(`\n`);
	}
	sendReply(data: string) {
		if (this.isQuiet) return;
		if (this.broadcasting && this.broadcastToRoom) {
			// broadcasting
			this.add(data);
		} else {
			// not broadcasting
			if (!this.room) {
				data = this.pmTransform(data);
				this.connection.send(data);
			} else {
				this.connection.sendTo(this.room, data);
			}
		}
	}
	errorReply(message: string) {
		this.sendReply(`|error|` + message.replace(/\n/g, `\n|error|`));
	}
	addBox(htmlContent: string) {
		this.add(`|html|<div class="infobox">${htmlContent}</div>`);
	}
	sendReplyBox(htmlContent: string) {
		this.sendReply(`|c|${this.room && this.broadcasting ? this.user.getIdentity() : '~'}|/raw <div class="infobox">${htmlContent}</div>`);
	}
	popupReply(message: string) {
		this.connection.popup(message);
	}
	add(data: string) {
		if (this.room) {
			this.room.add(data);
		} else {
			this.send(data);
		}
	}
	send(data: string) {
		if (this.room) {
			this.room.send(data);
		} else {
			data = this.pmTransform(data);
			this.user.send(data);
			if (this.pmTarget && this.pmTarget !== this.user) {
				this.pmTarget.send(data);
			}
		}
	}

	/** like privateModAction, but also notify Staff room */
	privateGlobalModAction(msg: string) {
		this.privateModAction(msg);
		if (this.room?.roomid !== 'staff') {
			Rooms.get('staff')?.addByUser(this.user, `${this.room ? `<<${this.room.roomid}>>` : `<PM:${this.pmTarget}>`} ${msg}`).update();
		}
	}
	addGlobalModAction(msg: string) {
		this.addModAction(msg);
		if (this.room?.roomid !== 'staff') {
			Rooms.get('staff')?.addByUser(this.user, `${this.room ? `<<${this.room.roomid}>>` : `<PM:${this.pmTarget}>`} ${msg}`).update();
		}
	}

	privateModAction(msg: string) {
		if (this.room) {
			if (this.room.roomid === 'staff') {
				this.room.addByUser(this.user, `(${msg})`);
			} else {
				this.room.sendModsByUser(this.user, `(${msg})`);
			}
		} else {
			const data = this.pmTransform(`|modaction|${msg}`);
			this.user.send(data);
			if (this.pmTarget && this.pmTarget !== this.user && this.pmTarget.isStaff) {
				this.pmTarget.send(data);
			}
		}
		this.roomlog(`(${msg})`);
	}
	globalModlog(action: string, user: string | User | null, note?: string | null, ip?: string) {
		const entry: PartialModlogEntry = {
			action,
			isGlobal: true,
			loggedBy: this.user.id,
			note: note?.replace(/\n/gm, ' ') || '',
		};
		if (user) {
			if (typeof user === 'string') {
				entry.userid = toID(user);
			} else {
				entry.ip = user.latestIp;
				const userid = user.getLastId();
				entry.userid = userid;
				if (user.autoconfirmed && user.autoconfirmed !== userid) entry.autoconfirmedID = user.autoconfirmed;
				const alts = user.getAltUsers(false, true).slice(1).map(alt => alt.getLastId());
				if (alts.length) entry.alts = alts;
			}
		}
		if (ip) entry.ip = ip;
		if (this.room) {
			this.room.modlog(entry);
		} else {
			Rooms.global.modlog(entry);
		}
	}
	modlog(
		action: string,
		user: string | User | null = null,
		note: string | null = null,
		options: Partial<{noalts: any, noip: any}> = {}
	) {
		const entry: PartialModlogEntry = {
			action,
			loggedBy: this.user.id,
			note: note?.replace(/\n/gm, ' ') || '',
		};
		if (user) {
			if (typeof user === 'string') {
				entry.userid = toID(user);
			} else {
				const userid = user.getLastId();
				entry.userid = userid;
				if (!options.noalts) {
					if (user.autoconfirmed && user.autoconfirmed !== userid) entry.autoconfirmedID = user.autoconfirmed;
					const alts = user.getAltUsers(false, true).slice(1).map(alt => alt.getLastId());
					if (alts.length) entry.alts = alts;
				}
				if (!options.noip) entry.ip = user.latestIp;
			}
		}
		(this.room || Rooms.global).modlog(entry);
	}
	roomlog(data: string) {
		if (this.room) this.room.roomlog(data);
	}
	stafflog(data: string) {
		(Rooms.get('staff') || Rooms.lobby || this.room)?.roomlog(data);
	}
	addModAction(msg: string) {
		if (this.room) {
			this.room.addByUser(this.user, msg);
		} else {
			this.send(`|modaction|${msg}`);
		}
	}
	update() {
		if (this.room) this.room.update();
	}
	filter(message: string) {
		return Chat.filter(message, this);
	}
	statusfilter(status: string) {
		return Chat.statusfilter(status, this.user);
	}
	checkCan(permission: RoomPermission, target: User | null, room: Room): undefined;
	checkCan(permission: GlobalPermission, target?: User | null): undefined;
	checkCan(permission: string, target: User | null = null, room: Room | null = null) {
		if (!Users.Auth.hasPermission(this.user, permission, target, room, this.fullCmd)) {
			throw new Chat.ErrorMessage(`${this.cmdToken}${this.fullCmd} - Access denied.`);
		}
	}
	privatelyCheckCan(permission: RoomPermission, target: User | null, room: Room): boolean;
	privatelyCheckCan(permission: GlobalPermission, target?: User | null): boolean;
	privatelyCheckCan(permission: string, target: User | null = null, room: Room | null = null) {
		this.handler!.isPrivate = true;
		if (Users.Auth.hasPermission(this.user, permission, target, room, this.fullCmd)) {
			return true;
		}
		this.commandDoesNotExist();
	}
	canUseConsole() {
		if (!this.user.hasConsoleAccess(this.connection)) {
			throw new Chat.ErrorMessage(
				this.cmdToken + this.fullCmd + " - Requires console access, please set up `Config.consoleips`."
			);
		}
		return true;
	}
	shouldBroadcast() {
		return this.cmdToken === BROADCAST_TOKEN;
	}
	checkBroadcast(ignoreCooldown?: boolean, suppressMessage?: string | null) {
		if (this.broadcasting || !this.shouldBroadcast()) {
			return true;
		}

		if (this.room && !this.user.can('show', null, this.room)) {
			this.errorReply(`You need to be voiced to broadcast this command's information.`);
			throw new Chat.ErrorMessage(`To see it for yourself, use: /${this.message.slice(1)}`);
		}

		if (!this.room && !this.pmTarget) {
			this.errorReply(`Broadcasting a command with "!" in a PM or chatroom will show it that user or room.`);
			throw new Chat.ErrorMessage(`To see it for yourself, use: /${this.message.slice(1)}`);
		}

		// broadcast cooldown
		const broadcastMessage = (suppressMessage || this.message).toLowerCase().replace(/[^a-z0-9\s!,]/g, '');

		if (!ignoreCooldown && this.room && this.room.lastBroadcast === broadcastMessage &&
			this.room.lastBroadcastTime >= Date.now() - BROADCAST_COOLDOWN &&
			!this.user.can('bypassall')) {
			throw new Chat.ErrorMessage("You can't broadcast this because it was just broadcasted.");
		}

		const message = this.checkChat(suppressMessage || this.message);
		if (!message) {
			throw new Chat.ErrorMessage(`To see it for yourself, use: /${this.message.slice(1)}`);
		}

		// checkChat will only return true with no message
		this.message = message;
		this.broadcastMessage = broadcastMessage;
		return true;
	}
	runBroadcast(ignoreCooldown = false, suppressMessage: string | null = null) {
		if (this.broadcasting || !this.shouldBroadcast()) {
			// Already being broadcast, or the user doesn't intend to broadcast.
			return true;
		}

		if (!this.broadcastMessage) {
			// Permission hasn't been checked yet. Do it now.
			this.checkBroadcast(ignoreCooldown, suppressMessage);
		}

		this.broadcasting = true;

		if (this.pmTarget) {
			this.sendReply('|c~|' + (suppressMessage || this.message));
		} else {
			this.sendReply('|c|' + this.user.getIdentity(this.room ? this.room.roomid : '') + '|' + (suppressMessage || this.message));
		}
		if (this.room) {
			// We don't want broadcasted messages in a room to be translated
			// according to a user's personal language setting.
			this.language = this.room.settings.language || null;
			if (!ignoreCooldown) {
				this.room.lastBroadcast = this.broadcastMessage;
				this.room.lastBroadcastTime = Date.now();
			}
		}

		return true;
	}
	/* The sucrase transformation of optional chaining is too expensive to be used in a hot function like this. */
	/* eslint-disable @typescript-eslint/prefer-optional-chain */
	checkChat(message: string, room?: Room | null, targetUser?: User | null): string;
	checkChat(message?: null, room?: Room | null, targetUser?: User | null): void;
	checkChat(message: string | null = null, room: Room | null = null, targetUser: User | null = null) {
		if (!targetUser && this.pmTarget) {
			targetUser = this.pmTarget;
		}
		if (targetUser) {
			room = null;
		} else if (!room) {
			// @ts-ignore excludes GlobalRoom above
			room = this.room;
		}
		const user = this.user;
		const connection = this.connection;

		if (!user.named) {
			throw new Chat.ErrorMessage(this.tr(`You must choose a name before you can talk.`));
		}
		if (!user.can('bypassall')) {
			const lockType = (user.namelocked ? this.tr(`namelocked`) : user.locked ? this.tr(`locked`) : ``);
			const lockExpiration = Punishments.checkLockExpiration(user.namelocked || user.locked);
			if (room) {
				if (lockType && !room.settings.isHelp) {
					this.sendReply(`|html|<a href="view-help-request--appeal" class="button">${this.tr("Get help with this")}</a>`);
					throw new Chat.ErrorMessage(this.tr `You are ${lockType} and can't talk in chat. ${lockExpiration}`);
				}
				if (room.isMuted(user)) {
					throw new Chat.ErrorMessage(this.tr(`You are muted and cannot talk in this room.`));
				}
				if (room.settings.modchat && !room.auth.atLeast(user, room.settings.modchat)) {
					if (room.settings.modchat === 'autoconfirmed') {
						throw new Chat.ErrorMessage(
							this.tr`Because moderated chat is set, your account must be at least one week old and you must have won at least one ladder game to speak in this room.`
						);
					}
					if (room.settings.modchat === 'trusted') {
						throw new Chat.ErrorMessage(
							this.tr`Because moderated chat is set, your account must be staff in a public room or have a global rank to speak in this room.`
						);
					}
					const groupName = Config.groups[room.settings.modchat] && Config.groups[room.settings.modchat].name ||
						room.settings.modchat;
					throw new Chat.ErrorMessage(
						this.tr `Because moderated chat is set, you must be of rank ${groupName} or higher to speak in this room.`
					);
				}
				if (!(user.id in room.users)) {
					connection.popup(`You can't send a message to this room without being in it.`);
					return null;
				}
			}
			if (targetUser) {
				if (lockType && !targetUser.can('lock')) {
					this.sendReply(`|html|<a href="view-help-request--appeal" class="button">${this.tr`Get help with this`}</a>`);
					throw new Chat.ErrorMessage(this.tr`You are ${lockType} and can only private message members of the global moderation team. ${lockExpiration}`);
				}
				if (targetUser.locked && !user.can('lock')) {
					throw new Chat.ErrorMessage(this.tr`The user "${targetUser.name}" is locked and cannot be PMed.`);
				}
				if (Config.pmmodchat && !Users.globalAuth.atLeast(user, Config.pmmodchat) &&
					!Users.Auth.hasPermission(targetUser, 'promote', Config.pmmodchat as GroupSymbol)) {
					const groupName = Config.groups[Config.pmmodchat] && Config.groups[Config.pmmodchat].name || Config.pmmodchat;
					throw new Chat.ErrorMessage(this.tr`On this server, you must be of rank ${groupName} or higher to PM users.`);
				}
				if (targetUser.settings.blockPMs &&
					(targetUser.settings.blockPMs === true || !Users.globalAuth.atLeast(user, targetUser.settings.blockPMs)) &&
					!user.can('lock')) {
					Chat.maybeNotifyBlocked('pm', targetUser, user);
					if (!targetUser.can('lock')) {
						throw new Chat.ErrorMessage(this.tr`This user is blocking private messages right now.`);
					} else {
						this.sendReply(`|html|${this.tr`If you need help, try opening a <a href="view-help-request" class="button">help ticket</a>`}`);
						throw new Chat.ErrorMessage(this.tr`This ${Config.groups[targetUser.tempGroup].name} is too busy to answer private messages right now. Please contact a different staff member.`);
					}
				}
				if (user.settings.blockPMs && (user.settings.blockPMs === true ||
					!Users.globalAuth.atLeast(targetUser, user.settings.blockPMs)) && !targetUser.can('lock')) {
					throw new Chat.ErrorMessage(this.tr`You are blocking private messages right now.`);
				}
			}
		}

		if (typeof message !== 'string') return true;

		if (!message) {
			throw new Chat.ErrorMessage(this.tr("Your message can't be blank."));
		}
		let length = message.length;
		length += 10 * message.replace(/[^\ufdfd]*/g, '').length;
		if (length > MAX_MESSAGE_LENGTH && !user.can('ignorelimits')) {
			throw new Chat.ErrorMessage(this.tr("Your message is too long: ") + message);
		}

		// remove zalgo
		// eslint-disable-next-line max-len
		message = message.replace(/[\u0300-\u036f\u0483-\u0489\u0610-\u0615\u064B-\u065F\u0670\u06D6-\u06DC\u06DF-\u06ED\u0E31\u0E34-\u0E3A\u0E47-\u0E4E]{3,}/g, '');
		if (/[\u115f\u1160\u239b-\u23b9]/.test(message)) {
			throw new Chat.ErrorMessage(this.tr("Your message contains banned characters."));
		}

		// If the corresponding config option is set, non-AC users cannot send links, except to staff.
		if (Config.restrictLinks && !user.autoconfirmed) {
			// eslint-disable-next-line @typescript-eslint/prefer-regexp-exec
			const links = message.match(Chat.linkRegex);
			const allLinksWhitelisted = !links || links.every(link => {
				link = link.toLowerCase();
				const domainMatches = /^(?:http:\/\/|https:\/\/)?(?:[^/]*\.)?([^/.]*\.[^/.]*)\.?($|\/|:)/.exec(link);
				const domain = domainMatches?.[1];
				const hostMatches = /^(?:http:\/\/|https:\/\/)?([^/]*[^/.])\.?($|\/|:)/.exec(link);
				let host = hostMatches?.[1];
				if (host?.startsWith('www.')) host = host.slice(4);
				if (!domain || !host) return null;
				return LINK_WHITELIST.includes(host) || LINK_WHITELIST.includes(`*.${domain}`);
			});
			if (!allLinksWhitelisted && !(targetUser?.can('lock') || room?.settings.isHelp)) {
				throw new Chat.ErrorMessage("Your account must be autoconfirmed to send links to other users, except for global staff.");
			}
		}

		this.checkFormat(room, user, message);

		this.checkSlowchat(room, user);

		if (!user.can('bypassall')) this.checkBanwords(room, user.name);
		if (user.userMessage && !user.can('bypassall')) this.checkBanwords(room, user.userMessage);
		if (room && !user.can('mute', null, room)) this.checkBanwords(room, message);

		const gameFilter = this.checkGameFilter();
		if (typeof gameFilter === 'string') {
			if (gameFilter === '') throw new Chat.Interruption();
			throw new Chat.ErrorMessage(gameFilter);
		}

		if (room) {
			const normalized = message.trim();
			if (
				!user.can('bypassall') && (['help', 'lobby'].includes(room.roomid)) && (normalized === user.lastMessage) &&
				((Date.now() - user.lastMessageTime) < MESSAGE_COOLDOWN)
			) {
				throw new Chat.ErrorMessage(this.tr("You can't send the same message again so soon."));
			}
			user.lastMessage = message;
			user.lastMessageTime = Date.now();
		}

		if (room?.settings.highTraffic &&
			toID(message).replace(/[^a-z]+/, '').length < 2 &&
			!user.can('show', null, room)) {
			throw new Chat.ErrorMessage(
				this.tr('Due to this room being a high traffic room, your message must contain at least two letters.')
			);
		}

		if (Chat.filters.length) {
			return this.filter(message);
		}

		return message;
	}
	checkPMHTML(targetUser: User | null) {
		if (!targetUser || !targetUser.connected) {
			throw new Chat.ErrorMessage(`User ${this.targetUsername} is not currently online.`);
		}
		if (!(this.room && (targetUser.id in this.room.users)) && !this.user.can('addhtml')) {
			throw new Chat.ErrorMessage("You do not have permission to use PM HTML to users who are not in this room.");
		}
		if (targetUser.settings.blockPMs &&
			(targetUser.settings.blockPMs === true || !Users.globalAuth.atLeast(this.user, targetUser.settings.blockPMs)) &&
			!this.user.can('lock')
		) {
			Chat.maybeNotifyBlocked('pm', targetUser, this.user);
			throw new Chat.ErrorMessage("This user is currently blocking PMs.");
		}
		if (targetUser.locked && !this.user.can('lock')) {
			throw new Chat.ErrorMessage("This user is currently locked, so you cannot send them HTML.");
		}
		return true;
	}
	/* eslint-enable @typescript-eslint/prefer-optional-chain */
	checkEmbedURI(uri: string, autofix?: boolean) {
		if (uri.startsWith('https://')) return uri;
		if (uri.startsWith('//')) return uri;
		if (uri.startsWith('data:')) return uri;
		if (!uri.startsWith('http://')) {
			if (/^[a-z]+:\/\//.test(uri)) {
				throw new Chat.ErrorMessage("Image URLs must begin with 'https://' or 'http://' or 'data:'");
			}
		} else {
			uri = uri.slice(7);
		}
		const slashIndex = uri.indexOf('/');
		let domain = (slashIndex >= 0 ? uri.slice(0, slashIndex) : uri);

		// heuristic that works for all the domains we care about
		const secondLastDotIndex = domain.lastIndexOf('.', domain.length - 5);
		if (secondLastDotIndex >= 0) domain = domain.slice(secondLastDotIndex + 1);

		const approvedDomains = [
			'imgur.com',
			'gyazo.com',
			'puu.sh',
			'rotmgtool.com',
			'pokemonshowdown.com',
			'nocookie.net',
			'blogspot.com',
			'imageshack.us',
			'deviantart.net',
			'd.pr',
			'pokefans.net',
		];
		if (approvedDomains.includes(domain)) {
			if (autofix) return `//${uri}`;
			throw new Chat.ErrorMessage(`Please use HTTPS for image "${uri}"`);
		}
		if (domain === 'bit.ly') {
			throw new Chat.ErrorMessage("Please don't use URL shorteners.");
		}
		// unknown URI, allow HTTP to be safe
		return uri;
	}
	/**
	 * This is a quick and dirty first-pass "is this good HTML" check. The full
	 * sanitization is done on the client by Caja in `src/battle-log.ts`
	 * `BattleLog.sanitizeHTML`.
	 */
	checkHTML(htmlContent: string | null) {
		htmlContent = ('' + (htmlContent || '')).trim();
		if (!htmlContent) return '';
		if (/>here.?</i.test(htmlContent) || /click here/i.test(htmlContent)) {
			throw new Chat.ErrorMessage('Do not use "click here" – See [[Design standard #2 <https://github.com/smogon/pokemon-showdown/blob/master/CONTRIBUTING.md#design-standards>]]');
		}

		// check for mismatched tags
		const tags = htmlContent.match(/<!--.*?-->|<\/?[^<>]*/g);
		if (tags) {
			const ILLEGAL_TAGS = [
				'script', 'head', 'body', 'html', 'canvas', 'base', 'meta', 'link', 'iframe',
			];
			const LEGAL_AUTOCLOSE_TAGS = [
				// void elements (no-close tags)
				'br', 'area', 'embed', 'hr', 'img', 'source', 'track', 'input', 'wbr', 'col',
				// autoclose tags
				'p', 'li', 'dt', 'dd', 'option', 'tr', 'th', 'td', 'thead', 'tbody', 'tfoot', 'colgroup',
				// PS custom element
				'psicon',
			];
			const stack = [];
			for (const tag of tags) {
				const isClosingTag = tag.charAt(1) === '/';
				const contentEndLoc = tag.endsWith('/') ? -1 : undefined;
				const tagContent = tag.slice(isClosingTag ? 2 : 1, contentEndLoc).replace(/\s+/, ' ').trim();
				const tagNameEndIndex = tagContent.indexOf(' ');
				const tagName = tagContent.slice(0, tagNameEndIndex >= 0 ? tagNameEndIndex : undefined).toLowerCase();
				if (tagName === '!--') continue;
				if (isClosingTag) {
					if (LEGAL_AUTOCLOSE_TAGS.includes(tagName)) continue;
					if (!stack.length) {
						throw new Chat.ErrorMessage(`Extraneous </${tagName}> without an opening tag.`);
					}
					const expectedTagName = stack.pop();
					if (tagName !== expectedTagName) {
						throw new Chat.ErrorMessage(`Extraneous </${tagName}> where </${expectedTagName}> was expected.`);
					}
					continue;
				}

				if (ILLEGAL_TAGS.includes(tagName) || !/^[a-z]+[0-9]?$/.test(tagName)) {
					throw new Chat.ErrorMessage(`Illegal tag <${tagName}> can't be used here.`);
				}
				if (!LEGAL_AUTOCLOSE_TAGS.includes(tagName)) {
					stack.push(tagName);
				}

				if (tagName === 'img') {
					if (!this.room || (this.room.settings.isPersonal && !this.user.can('lock'))) {
						throw new Chat.ErrorMessage(
							`This tag is not allowed: <${tagContent}>. Images are not allowed outside of chatrooms.`
						);
					}
					if (!/width ?= ?(?:[0-9]+|"[0-9]+")/i.test(tagContent) || !/height ?= ?(?:[0-9]+|"[0-9]+")/i.test(tagContent)) {
						// Width and height are required because most browsers insert the
						// <img> element before width and height are known, and when the
						// image is loaded, this changes the height of the chat area, which
						// messes up autoscrolling.
						this.errorReply(`This image is missing a width/height attribute: <${tagContent}>`);
						throw new Chat.ErrorMessage(`Images without predefined width/height cause problems with scrolling because loading them changes their height.`);
					}
					const srcMatch = / src ?= ?"?([^ "]+)(?: ?")?/i.exec(tagContent);
					if (srcMatch) {
						this.checkEmbedURI(srcMatch[1]);
					} else {
						this.errorReply(`This image has a broken src attribute: <${tagContent}>`);
						throw new Chat.ErrorMessage(`The src attribute must exist and have no spaces in the URL`);
					}
				}
				if (tagName === 'button') {
					if ((!this.room || this.room.settings.isPersonal || this.room.settings.isPrivate === true) && !this.user.can('lock')) {
						const buttonName = / name ?= ?"([^"]*)"/i.exec(tagContent)?.[1];
						const buttonValue = / value ?= ?"([^"]*)"/i.exec(tagContent)?.[1];
						const msgCommandRegex = /^\/(?:msg|pm|w|whisper) /i;
						if (buttonName === 'send' && buttonValue && msgCommandRegex.test(buttonValue)) {
							const [pmTarget] = buttonValue.replace(msgCommandRegex, '').split(',');
							const auth = this.room ? this.room.auth : Users.globalAuth;
							if (auth.get(toID(pmTarget)) !== '*' && toID(pmTarget) !== this.user.id) {
								this.errorReply(`This button is not allowed: <${tagContent}>`);
								throw new Chat.ErrorMessage(`Your scripted button can't send PMs to ${pmTarget}, because that user is not a Room Bot.`);
							}
						} else if (buttonName) {
							this.errorReply(`This button is not allowed: <${tagContent}>`);
							this.errorReply(`You do not have permission to use most buttons. Here are the two types you're allowed to use:`);
							this.errorReply(`1. Linking to a room: <a href="/roomid"><button>go to a place</button></a>`);
							throw new Chat.ErrorMessage(`2. Sending a message to a Bot: <button name="send" value="/msg BOT_USERNAME, MESSAGE">send the thing</button>`);
						}
					}
				}
			}
			if (stack.length) {
				throw new Chat.ErrorMessage(`Missing </${stack.pop()}>.`);
			}
		}

		return htmlContent;
	}
	targetUserOrSelf(target: string, exactName: boolean) {
		if (!target) {
			this.targetUsername = this.user.name;
			this.inputUsername = this.user.name;
			return this.user;
		}
		this.splitTarget(target, exactName);
		return this.targetUser;
	}

	/**
	 * Given a message in the form "USERNAME" or "USERNAME, MORE", splits
	 * it apart:
	 *
	 * - `this.targetUser` will be the User corresponding to USERNAME
	 *   (or null, if not found)
	 *
	 * - `this.inputUsername` will be the text of USERNAME, unmodified
	 *
	 * - `this.targetUsername` will be the username, if found, or
	 *   this.inputUsername otherwise
	 *
	 * - and the text of MORE will be returned (empty string, if the
	 *   message has no comma)
	 *
	 */
	splitTarget(target: string, exactName = false) {
		const [name, rest] = this.splitOne(target);

		this.targetUser = Users.get(name, exactName);
		this.inputUsername = name.trim();
		this.targetUsername = this.targetUser ? this.targetUser.name : this.inputUsername;
		return rest;
	}

	requireRoom(id?: RoomID) {
		if (!this.room) {
			throw new Chat.ErrorMessage(`/${this.cmd} - must be used in a chat room, not a ${this.pmTarget ? "PM" : "console"}`);
		}
		if (id && this.room.roomid !== id) {
			const targetRoom = Rooms.get(id);
			if (!targetRoom) {
				throw new Chat.ErrorMessage(`This command can only be used in the room '${id}', but that room does not exist.`);
			}
			throw new Chat.ErrorMessage(`This command can only be used in the ${targetRoom.title} room.`);
		}
		return this.room;
	}
	// eslint-disable-next-line @typescript-eslint/type-annotation-spacing
	requireGame<T extends RoomGame>(constructor: new (...args: any[]) => T) {
		const room = this.requireRoom();
		if (!room.game) {
			throw new Chat.ErrorMessage(`This command requires a game of ${constructor.name} (this room has no game).`);
		}
		const game = room.getGame(constructor);
		// must be a different game
		if (!game) {
			throw new Chat.ErrorMessage(`This command requires a game of ${constructor.name} (this game is ${room.game.title}).`);
		}
		return game;
	}
	commandDoesNotExist(): never {
		if (this.cmdToken === '!') {
			throw new Chat.ErrorMessage(`The command "${this.cmdToken}${this.fullCmd}" does not exist.`);
		}
		throw new Chat.ErrorMessage(
			`The command "${this.cmdToken}${this.fullCmd}" does not exist. To send a message starting with "${this.cmdToken}${this.fullCmd}", type "${this.cmdToken}${this.cmdToken}${this.fullCmd}".`
		);
	}
}

export const Chat = new class {
	constructor() {
		void this.loadTranslations().then(() => {
			Chat.translationsLoaded = true;
		});
		this.loadPluginDatabases();
	}
	translationsLoaded = false;
	/**
	 * As per the node.js documentation at https://nodejs.org/api/timers.html#timers_settimeout_callback_delay_args,
	 * timers with durations that are too long for a 32-bit signed integer will be invoked after 1 millisecond,
	 * which tends to cause unexpected behavior.
	 */
	readonly MAX_TIMEOUT_DURATION = 2147483647;

	readonly multiLinePattern = new PatternTester();

	/*********************************************************
	 * Load command files
	 *********************************************************/
	baseCommands!: AnnotatedChatCommands;
	commands!: AnnotatedChatCommands;
	basePages!: PageTable;
	pages!: PageTable;
	readonly destroyHandlers: (() => void)[] = [];
	/** The key is the name of the plugin. */
	readonly plugins: {[k: string]: ChatPlugin} = {};
	/** Will be empty except during hotpatch */
	oldPlugins: {[k: string]: ChatPlugin} = {};
	roomSettings: SettingsHandler[] = [];

	/*********************************************************
	 * Load chat filters
	 *********************************************************/
	readonly filters: ChatFilter[] = [];
	filter(message: string, context: CommandContext) {
		// Chat filters can choose to:
		// 1. return false OR null - to not send a user's message
		// 2. return an altered string - to alter a user's message
		// 3. return undefined to send the original message through
		const originalMessage = message;
		for (const curFilter of Chat.filters) {
			const output = curFilter.call(
				context,
				message,
				context.user,
				context.room,
				context.connection,
				context.pmTarget,
				originalMessage
			);
			if (output === false) return null;
			if (!output && output !== undefined) return output;
			if (output !== undefined) message = output;
		}

		return message;
	}

	readonly namefilters: NameFilter[] = [];
	namefilter(name: string, user: User) {
		if (!Config.disablebasicnamefilter) {
			// whitelist
			// \u00A1-\u00BF\u00D7\u00F7  Latin punctuation/symbols
			// \u02B9-\u0362              basic combining accents
			// \u2012-\u2027\u2030-\u205E Latin punctuation/symbols extended
			// \u2050-\u205F              fractions extended
			// \u2190-\u23FA\u2500-\u2BD1 misc symbols
			// \u2E80-\u32FF              CJK symbols
			// \u3400-\u9FFF              CJK
			// \uF900-\uFAFF\uFE00-\uFE6F CJK extended
			// eslint-disable-next-line no-misleading-character-class, max-len
			name = name.replace(/[^a-zA-Z0-9 /\\.~()<>^*%&=+$#_'?!"\u00A1-\u00BF\u00D7\u00F7\u02B9-\u0362\u2012-\u2027\u2030-\u205E\u2050-\u205F\u2190-\u23FA\u2500-\u2BD1\u2E80-\u32FF\u3400-\u9FFF\uF900-\uFAFF\uFE00-\uFE6F-]+/g, '');

			// blacklist
			// \u00a1 upside-down exclamation mark (i)
			// \u2580-\u2590 black bars
			// \u25A0\u25Ac\u25AE\u25B0 black bars
			// \u534d\u5350 swastika
			// \u2a0d crossed integral (f)
			name = name.replace(/[\u00a1\u2580-\u2590\u25A0\u25Ac\u25AE\u25B0\u2a0d\u534d\u5350]/g, '');

			// e-mail address
			if (name.includes('@') && name.includes('.')) return '';

			// url
			if (/[a-z0-9]\.(com|net|org|us|uk|co|gg|tk|ml|gq|ga|xxx|download|stream)\b/i.test(name)) name = name.replace(/\./g, '');

			// Limit the amount of symbols allowed in usernames to 4 maximum, and
			// disallow (R) and (C) from being used in the middle of names.
			// eslint-disable-next-line max-len
			const nameSymbols = name.replace(/[^\u00A1-\u00BF\u00D7\u00F7\u02B9-\u0362\u2012-\u2027\u2030-\u205E\u2050-\u205F\u2090-\u23FA\u2500-\u2BD1]+/g, '');
			// \u00ae\u00a9 (R) (C)
			// eslint-disable-next-line no-misleading-character-class, max-len
			if (nameSymbols.length > 4 || /[^a-z0-9][a-z0-9][^a-z0-9]/.test(name.toLowerCase() + ' ') || /[\u00ae\u00a9].*[a-zA-Z0-9]/.test(name)) name = name.replace(/[\u00A1-\u00BF\u00D7\u00F7\u02B9-\u0362\u2012-\u2027\u2030-\u205E\u2050-\u205F\u2190-\u23FA\u2500-\u2BD1\u2E80-\u32FF\u3400-\u9FFF\uF900-\uFAFF\uFE00-\uFE6F]+/g, '').replace(/[^A-Za-z0-9]{2,}/g, ' ').trim();
		}
		name = name.replace(/^[^A-Za-z0-9]+/, ""); // remove symbols from start
		name = name.replace(/@/g, ""); // Remove @ as this is used to indicate status messages

		// cut name length down to 18 chars
		if (/[A-Za-z0-9]/.test(name.slice(18))) {
			name = name.replace(/[^A-Za-z0-9]+/g, "");
		} else {
			name = name.slice(0, 18);
		}

		name = Dex.getName(name);
		for (const curFilter of Chat.namefilters) {
			name = curFilter(name, user);
			if (!name) return '';
		}
		return name;
	}

	readonly hostfilters: HostFilter[] = [];
	hostfilter(host: string, user: User, connection: Connection, hostType: string) {
		for (const curFilter of Chat.hostfilters) {
			curFilter(host, user, connection, hostType);
		}
	}

	readonly loginfilters: LoginFilter[] = [];
	loginfilter(user: User, oldUser: User | null, usertype: string) {
		for (const curFilter of Chat.loginfilters) {
			curFilter(user, oldUser, usertype);
		}
	}

	readonly punishmentfilters: PunishmentFilter[] = [];
	punishmentfilter(user: User | ID, punishment: Punishment) {
		for (const curFilter of Chat.punishmentfilters) {
			curFilter(user, punishment);
		}
	}

	readonly nicknamefilters: NameFilter[] = [];
	nicknamefilter(nickname: string, user: User) {
		for (const curFilter of Chat.nicknamefilters) {
			nickname = curFilter(nickname, user);
			if (!nickname) return '';
		}
		return nickname;
	}

	readonly statusfilters: StatusFilter[] = [];
	statusfilter(status: string, user: User) {
		status = status.replace(/\|/g, '');
		for (const curFilter of Chat.statusfilters) {
			status = curFilter(status, user);
			if (!status) return '';
		}
		return status;
	}
	/*********************************************************
	 * Translations
	 *********************************************************/
	/** language id -> language name */
	readonly languages = new Map<ID, string>();
	/** language id -> (english string -> translated string) */
	readonly translations = new Map<ID, Map<string, [string, string[], string[]]>>();

	async loadTranslations() {
		const directories = await FS(TRANSLATION_DIRECTORY).readdir();

		// ensure that english is the first entry when we iterate over Chat.languages
		Chat.languages.set('english' as ID, 'English');
		for (const dirname of directories) {
			const dir = FS(`${TRANSLATION_DIRECTORY}/${dirname}`);
			if (!dir.isDirectorySync()) continue;

			// For some reason, toID() isn't available as a global when this executes.
			const languageID = Dex.toID(dirname);
			const files = await dir.readdir();
			for (const filename of files) {
				if (!filename.endsWith('.js')) continue;

				const content: Translations = require(`${TRANSLATION_DIRECTORY}/${dirname}/${filename}`).translations;

				if (!Chat.translations.has(languageID)) {
					Chat.translations.set(languageID, new Map());
				}
				const translationsSoFar = Chat.translations.get(languageID)!;

				if (content.name && !Chat.languages.has(languageID)) {
					Chat.languages.set(languageID, content.name);
				}

				if (content.strings) {
					for (const key in content.strings) {
						const keyLabels: string[] = [];
						const valLabels: string[] = [];
						const newKey = key.replace(/\${.+?}/g, str => {
							keyLabels.push(str);
							return '${}';
						}).replace(/\[TN: ?.+?\]/g, '');
						const val = content.strings[key].replace(/\${.+?}/g, (str: string) => {
							valLabels.push(str);
							return '${}';
						}).replace(/\[TN: ?.+?\]/g, '');
						translationsSoFar.set(newKey, [val, keyLabels, valLabels]);
					}
				}
			}
			if (!Chat.languages.has(languageID)) {
				// Fallback in case no translation files provide the language's name
				Chat.languages.set(languageID, "Unknown Language");
			}
		}
	}
	tr(language: ID | null): (fStrings: TemplateStringsArray | string, ...fKeys: any) => string;
	tr(language: ID | null, strings: TemplateStringsArray | string, ...keys: any[]): string;
	tr(language: ID | null, strings: TemplateStringsArray | string = '', ...keys: any[]) {
		if (!language) language = 'english' as ID;
		// If strings is an array (normally the case), combine before translating.
		const trString = Array.isArray(strings) ? strings.join('${}') : strings as string;

		if (!Chat.translations.has(language)) {
			if (!Chat.translationsLoaded) return trString;
			throw new Error(`Trying to translate to a nonexistent language: ${language}`);
		}
		if (!strings.length) {
			return ((fStrings: TemplateStringsArray | string, ...fKeys: any) => Chat.tr(language, fStrings, ...fKeys));
		}

		const entry = Chat.translations.get(language)!.get(trString);
		let [translated, keyLabels, valLabels] = entry || ["", [], []];
		if (!translated) translated = trString;

		// Replace the gaps in the species string
		if (keys.length) {
			let reconstructed = '';

			const left: (string | null)[] = keyLabels.slice();
			for (const [i, str] of translated.split('${}').entries()) {
				reconstructed += str;
				if (keys[i]) {
					let index = left.indexOf(valLabels[i]);
					if (index < 0) {
						index = left.findIndex(val => !!val);
					}
					if (index < 0) index = i;
					reconstructed += keys[index];
					left[index] = null;
				}
			}

			translated = reconstructed;
		}
		return translated;
	}

	/*********************************************************
	 * Intialize plugin databases
	 **********************************************************/
	database: Sqlite.Database = null!;
	/**
	 * Load database schemas in the /databases/schemas folder.
	 * @param loadAll Whether or not to load all database schemas vs just chat plugin schemas. Defaults to just plugins.
	 */
	loadPluginDatabases(loadAll = false) {
		if (!Config.storage || !loadAll && Config.storage.plugins !== 'sqlite' ||
			!Object.values(Config.storage).includes('sqlite') && loadAll) {
			return;
		}
		this.database = new Sqlite(`${__dirname}/../databases/chat-plugins.db`);
		// try to create all SQL tables listed in the /schemas/ directory
		const files = this.getFiles('./databases/schemas', '').filter(item => {
			if (!item.endsWith('.sql')) return false;
			if (!loadAll && !item.includes('chat-plugins')) return false;
			return true;
		});
		for (const file of files) {
			const schemaContent = FS(`./databases/${file}`).readSync();
			let databaseName = `chat-plugins.db`;
			if (!file.includes('chat-plugins')) {
				databaseName = pathModule.basename(file).slice(0, -4) + '.db';
			}
			new Sqlite(`${__dirname}/../databases/${databaseName}`).exec(schemaContent);
		}
		return files;
	}

	readonly MessageContext = MessageContext;
	readonly CommandContext = CommandContext;
	readonly PageContext = PageContext;
	readonly ErrorMessage = ErrorMessage;
	readonly Interruption = Interruption;
	/**
	 * Command parser
	 *
	 * Usage:
	 *   Chat.parse(message, room, user, connection)
	 *
	 * Parses the message. If it's a command, the command is executed, if
	 * not, it's displayed directly in the room.
	 *
	 * Examples:
	 *   Chat.parse("/join lobby", room, user, connection)
	 *     will make the user join the lobby.
	 *
	 *   Chat.parse("Hi, guys!", room, user, connection)
	 *     will return "Hi, guys!" if the user isn't muted, or
	 *     if he's muted, will warn him that he's muted.
	 *
	 * The return value is the return value of the command handler, if any,
	 * or the message, if there wasn't a command. This value could be a success
	 * or failure (few commands report these) or a Promise for when the command
	 * is done executing, if it's not currently done.
	 *
	 * @param message - the message the user is trying to say
	 * @param room - the room the user is trying to say it in
	 * @param user - the user that sent the message
	 * @param connection - the connection the user sent the message from
	 */
	parse(message: string, room: Room | null | undefined, user: User, connection: Connection) {
		Chat.loadPlugins();
		const context = new CommandContext({message, room, user, connection});

		return context.parse();
	}
	sendPM(message: string, user: User, pmTarget: User, onlyRecipient: User | null = null) {
		const buf = `|pm|${user.getIdentity()}|${pmTarget.getIdentity()}|${message}`;
		if (onlyRecipient) return onlyRecipient.send(buf);
		user.send(buf);
		if (pmTarget !== user) pmTarget.send(buf);
		pmTarget.lastPM = user.id;
		user.lastPM = pmTarget.id;
	}

	packageData: AnyObject = {};

	loadPlugin(file: string) {
		let plugin;
		if (file.endsWith('.ts')) {
			plugin = require(`./${file.slice(0, -3)}`);
		} else if (file.endsWith('.js')) {
			// Switch to server/ because we'll be in .server-dist/ after this file is compiled
			plugin = require(`../server/${file}`);
		} else {
			return;
		}
		this.loadPluginData(plugin, file.split('/').pop()?.slice(0, -3) || file);
	}
	annotateCommands(commandTable: AnyObject, namespace = ''): AnnotatedChatCommands {
		for (const cmd in commandTable) {
			const entry = commandTable[cmd];
			if (typeof entry === 'object') {
				this.annotateCommands(entry, `${namespace}${cmd} `);
			}
			if (typeof entry !== 'function') continue;

			const handlerCode = entry.toString();
			entry.requiresRoom = /\bthis\.requires?Room\(/.test(handlerCode);
			entry.hasRoomPermissions = /\bthis\.(checkCan|can)\([^,)\n]*, [^,)\n]*,/.test(handlerCode);
			entry.broadcastable = cmd.endsWith('help') || /\bthis\.(?:(check|can|run)Broadcast)\(/.test(handlerCode);
			entry.isPrivate = /\bthis\.(?:privately(Check)?Can|commandDoesNotExist)\(/.test(handlerCode);

			// assign properties from the base command if the current command uses CommandContext.run.
			const runsCommand = /this.run\((?:'|"|`)(.*?)(?:'|"|`)\)/.exec(handlerCode);
			if (runsCommand) {
				const [, baseCommand] = runsCommand;
				const baseEntry = commandTable[baseCommand];
				if (baseEntry) {
					if (baseEntry.requiresRoom) entry.requiresRoom = baseEntry.requiresRoom;
					if (baseEntry.hasRoomPermissions) entry.hasRoomPermissions = baseEntry.hasRoomPermissions;
					if (baseEntry.broadcastable) entry.broadcastable = baseEntry.broadcastable;
					if (baseEntry.isPrivate) entry.isPrivate = baseEntry.isPrivate;
				}
			}

			// This is usually the same as `entry.name`, but some weirdness like
			// `commands.a = b` could screw it up. This should make it consistent.
			entry.cmd = cmd;
			entry.fullCmd = `${namespace}${cmd}`;
		}
		return commandTable;
	}
	loadPluginData(plugin: AnyObject, name: string) {
		if (plugin.commands) {
			Object.assign(Chat.commands, this.annotateCommands(plugin.commands));
		}
		if (plugin.pages) Object.assign(Chat.pages, plugin.pages);

		if (plugin.destroy) Chat.destroyHandlers.push(plugin.destroy);
		if (plugin.roomSettings) {
			if (!Array.isArray(plugin.roomSettings)) plugin.roomSettings = [plugin.roomSettings];
			Chat.roomSettings = Chat.roomSettings.concat(plugin.roomSettings);
		}
		if (plugin.chatfilter) Chat.filters.push(plugin.chatfilter);
		if (plugin.namefilter) Chat.namefilters.push(plugin.namefilter);
		if (plugin.hostfilter) Chat.hostfilters.push(plugin.hostfilter);
		if (plugin.loginfilter) Chat.loginfilters.push(plugin.loginfilter);
		if (plugin.punishmentfilter) Chat.punishmentfilters.push(plugin.punishmentfilter);
		if (plugin.nicknamefilter) Chat.nicknamefilters.push(plugin.nicknamefilter);
		if (plugin.statusfilter) Chat.statusfilters.push(plugin.statusfilter);
		Chat.plugins[name] = plugin;
	}
	loadPlugins(oldPlugins?: {[k: string]: ChatPlugin}) {
		if (Chat.commands) return;
		if (oldPlugins) Chat.oldPlugins = oldPlugins;

		void FS('package.json').readIfExists().then(data => {
			if (data) Chat.packageData = JSON.parse(data);
		});

		// Install plug-in commands and chat filters

		Chat.commands = Object.create(null);
		Chat.pages = Object.create(null);
		const coreFiles = FS('server/chat-commands').readdirSync();
		for (const file of coreFiles) {
			this.loadPlugin(`chat-commands/${file}`);
		}
		Chat.baseCommands = Chat.commands;
		Chat.basePages = Chat.pages;
		Chat.commands = Object.assign(Object.create(null), Chat.baseCommands);
		Chat.pages = Object.assign(Object.create(null), Chat.basePages);

		// Load filters from Config
		this.loadPluginData(Config, 'config');
		this.loadPluginData(Tournaments, 'tournaments');

		let files = FS('server/chat-plugins').readdirSync();
		try {
			if (FS('server/chat-plugins/private').isDirectorySync()) {
				files = files.concat(this.getFiles('server/chat-plugins', 'private'));
			}
		} catch (err) {
			if (err.code !== 'ENOENT') throw err;
		}

		for (const file of files) {
			this.loadPlugin(`chat-plugins/${file}`);
		}
		Chat.oldPlugins = {};
	}
	destroy() {
		for (const handler of Chat.destroyHandlers) {
			handler();
		}
	}
	getFiles(basePath: string, path: string): string[] {
		const filesInThisDir = FS(`${basePath}/${path}`).readdirSync();
		let allFiles: string[] = [];
		for (const file of filesInThisDir) {
			const fileWithPath = path + (path ? '/' : '') + file;
			if (FS(`${basePath}/${fileWithPath}`).isDirectorySync()) {
				if (file.startsWith('.')) continue;
				allFiles = allFiles.concat(this.getFiles(basePath, fileWithPath));
			} else {
				allFiles.push(fileWithPath);
			}
		}
		return allFiles;
	}
	/**
	 * Strips HTML from a string.
	 */
	stripHTML(htmlContent: string) {
		if (!htmlContent) return '';
		return htmlContent.replace(/<[^>]*>/g, '');
	}
	/**
	 * Validates input regex and ensures it won't crash.
	 */
	validateRegex(word: string) {
		word = word.trim();
		if (word.endsWith('|') || word.startsWith('|')) {
			throw new Chat.ErrorMessage(`Your regex was rejected because it included an unterminated |.`);
		}
		try {
			// eslint-disable-next-line no-new
			new RegExp(word);
		} catch (e) {
			throw new Chat.ErrorMessage(
				e.message.startsWith('Invalid regular expression: ') ?
					e.message :
					`Invalid regular expression: /${word}/: ${e.message}`
			);
		}
	}

	/**
	 * Returns singular (defaulting to '') if num is 1, or plural
	 * (defaulting to 's') otherwise. Helper function for pluralizing
	 * words.
	 */
	plural(num: any, pluralSuffix = 's', singular = '') {
		if (num && typeof num.length === 'number') {
			num = num.length;
		} else if (num && typeof num.size === 'number') {
			num = num.size;
		} else {
			num = Number(num);
		}
		return (num !== 1 ? pluralSuffix : singular);
	}

	/**
	 * Counts the thing passed.
	 *
	 *     Chat.count(2, "days") === "2 days"
	 *     Chat.count(1, "days") === "1 day"
	 *     Chat.count(["foo"], "things are") === "1 thing is"
	 *
	 */
	count(num: any, pluralSuffix: string, singular = "") {
		if (num && typeof num.length === 'number') {
			num = num.length;
		} else if (num && typeof num.size === 'number') {
			num = num.size;
		} else {
			num = Number(num);
		}
		if (!singular) {
			if (pluralSuffix.endsWith("s")) {
				singular = pluralSuffix.slice(0, -1);
			} else if (pluralSuffix.endsWith("s have")) {
				singular = pluralSuffix.slice(0, -6) + " has";
			} else if (pluralSuffix.endsWith("s were")) {
				singular = pluralSuffix.slice(0, -6) + " was";
			}
		}
		const space = singular.startsWith('<') ? '' : ' ';
		return `${num}${space}${num > 1 ? pluralSuffix : singular}`;
	}

	/**
	 * Returns a timestamp in the form {yyyy}-{MM}-{dd} {hh}:{mm}:{ss}.
	 *
	 * options.human = true will reports hours human-readable
	 */
	toTimestamp(date: Date, options: {human?: boolean} = {}) {
		const human = options.human;
		let parts: any[] = [
			date.getFullYear(),	date.getMonth() + 1, date.getDate(),
			date.getHours(), date.getMinutes(),	date.getSeconds(),
		];
		if (human) {
			parts.push(parts[3] >= 12 ? 'pm' : 'am');
			parts[3] = parts[3] % 12 || 12;
		}
		parts = parts.map(val => val < 10 ? '0' + val : '' + val);
		return parts.slice(0, 3).join("-") + " " + parts.slice(3, human ? 5 : 6).join(":") + (human ? "" + parts[6] : "");
	}

	/**
	 * Takes a number of milliseconds, and reports the duration in English: hours, minutes, etc.
	 *
	 * options.hhmmss = true will instead report the duration in 00:00:00 format
	 *
	 */
	toDurationString(val: number, options: {hhmmss?: boolean, precision?: number} = {}) {
		// TODO: replace by Intl.DurationFormat or equivalent when it becomes available (ECMA-402)
		// https://github.com/tc39/ecma402/issues/47
		const date = new Date(+val);
		if (isNaN(date.getTime())) return 'forever';

		const parts = [
			date.getUTCFullYear() - 1970, date.getUTCMonth(), date.getUTCDate() - 1,
			date.getUTCHours(), date.getUTCMinutes(), date.getUTCSeconds(),
		];
		const roundingBoundaries = [6, 15, 12, 30, 30];
		const unitNames = ["second", "minute", "hour", "day", "month", "year"];
		const positiveIndex = parts.findIndex(elem => elem > 0);
		let precision = (options?.precision ? options.precision : 3);
		if (options?.hhmmss) {
			const str = parts.slice(positiveIndex).map(value => value < 10 ? "0" + value : "" + value).join(":");
			return str.length === 2 ? "00:" + str : str;
		}

		// round least significant displayed unit
		if (positiveIndex + precision < parts.length && precision > 0 && positiveIndex >= 0) {
			if (parts[positiveIndex + precision] >= roundingBoundaries[positiveIndex + precision - 1]) {
				parts[positiveIndex + precision - 1]++;
			}
		}

		// don't display trailing 0's if the number is exact
		let precisionIndex = 5;
		while (precisionIndex > positiveIndex && !parts[precisionIndex]) {
			precisionIndex--;
		}
		precision = Math.min(precision, precisionIndex - positiveIndex + 1);

		return parts
			.slice(positiveIndex)
			.reverse()
			.map((value, index) => `${value} ${unitNames[index]}${value !== 1 ? "s" : ""}`)
			.reverse()
			.slice(0, precision)
			.join(" ")
			.trim();
	}

	/**
	 * Takes an array and turns it into a sentence string by adding commas and the word "and"
	 */
	toListString(arr: string[]) {
		if (!arr.length) return '';
		if (arr.length === 1) return arr[0];
		if (arr.length === 2) return `${arr[0]} and ${arr[1]}`;
		return `${arr.slice(0, -1).join(", ")}, and ${arr.slice(-1)[0]}`;
	}

	/**
	 * Takes an array and turns it into a sentence string by adding commas and the word "or"
	 */
	toOrList(arr: string[]) {
		if (!arr.length) return '';
		if (arr.length === 1) return arr[0];
		if (arr.length === 2) return `${arr[0]} or ${arr[1]}`;
		return `${arr.slice(0, -1).join(", ")}, or ${arr.slice(-1)[0]}`;
	}

	/**
	 * Convert multiline HTML into a single line without losing whitespace (so
	 * <pre> blocks still render correctly). Linebreaks inside <> are replaced
	 * with ` `, and linebreaks outside <> are replaced with `&#10;`.
	 *
	 * PS's protocol often requires sending a block of HTML in a single line,
	 * so this ensures any block of HTML ends up as a single line.
	 */
	collapseLineBreaksHTML(htmlContent: string) {
		htmlContent = htmlContent.replace(/<[^>]*>/g, tag => tag.replace(/\n/g, ' '));
		htmlContent = htmlContent.replace(/\n/g, '&#10;');
		return htmlContent;
	}
	/**
	 * Takes a string of text and transforms it into a block of html using the details tag.
	 * If it has a newline, will make the 3 lines the preview, and fill the rest in.
	 * @param str string to block
	 */
	getReadmoreBlock(str: string, isCode?: boolean, cutoff = 3) {
		const params = str.slice(+str.startsWith('\n')).split('\n');
		const output = [];
		for (const param of params) {
			if (output.length < cutoff && param.length > 80 && cutoff > 2) cutoff--;
			output.push(Utils.escapeHTML(param));
		}

		if (output.length > cutoff) {
			return `<details class="readmore${isCode ? ` code` : ``}" style="white-space: pre-wrap; display: table; tab-size: 3"><summary>${
				output.slice(0, cutoff).join('<br />')
			}</summary>${
				output.slice(cutoff).join('<br />')
			}</details>`;
		} else {
			const tag = isCode ? `code` : `div`;
			return `<${tag} style="white-space: pre-wrap; display: table; tab-size: 3">${
				output.join('<br />')
			}</${tag}>`;
		}
	}

	getReadmoreCodeBlock(str: string, cutoff?: number) {
		return Chat.getReadmoreBlock(str, true, cutoff);
	}

	getDataPokemonHTML(species: Species, gen = 8, tier = '') {
		let buf = '<li class="result">';
		buf += '<span class="col numcol">' + (tier || species.tier) + '</span> ';
		buf += `<span class="col iconcol"><psicon pokemon="${species.id}"/></span> `;
		buf += `<span class="col pokemonnamecol" style="white-space:nowrap"><a href="https://${Config.routes.dex}/pokemon/${species.id}" target="_blank">${species.name}</a></span> `;
		buf += '<span class="col typecol">';
		if (species.types) {
			for (const type of species.types) {
				buf += `<img src="https://${Config.routes.client}/sprites/types/${type}.png" alt="${type}" height="14" width="32">`;
			}
		}
		buf += '</span> ';
		if (gen >= 3) {
			buf += '<span style="float:left;min-height:26px">';
			if (species.abilities['1'] && (gen >= 4 || Dex.getAbility(species.abilities['1']).gen === 3)) {
				buf += '<span class="col twoabilitycol">' + species.abilities['0'] + '<br />' + species.abilities['1'] + '</span>';
			} else {
				buf += '<span class="col abilitycol">' + species.abilities['0'] + '</span>';
			}
			if (species.abilities['H'] && species.abilities['S']) {
				buf += '<span class="col twoabilitycol' + (species.unreleasedHidden ? ' unreleasedhacol' : '') + '"><em>' + species.abilities['H'] + '<br />(' + species.abilities['S'] + ')</em></span>';
			} else if (species.abilities['H']) {
				buf += '<span class="col abilitycol' + (species.unreleasedHidden ? ' unreleasedhacol' : '') + '"><em>' + species.abilities['H'] + '</em></span>';
			} else if (species.abilities['S']) {
				// special case for Zygarde
				buf += '<span class="col abilitycol"><em>(' + species.abilities['S'] + ')</em></span>';
			} else {
				buf += '<span class="col abilitycol"></span>';
			}
			buf += '</span>';
		}
		buf += '<span style="float:left;min-height:26px">';
		buf += '<span class="col statcol"><em>HP</em><br />' + species.baseStats.hp + '</span> ';
		buf += '<span class="col statcol"><em>Atk</em><br />' + species.baseStats.atk + '</span> ';
		buf += '<span class="col statcol"><em>Def</em><br />' + species.baseStats.def + '</span> ';
		if (gen <= 1) {
			buf += '<span class="col statcol"><em>Spc</em><br />' + species.baseStats.spa + '</span> ';
		} else {
			buf += '<span class="col statcol"><em>SpA</em><br />' + species.baseStats.spa + '</span> ';
			buf += '<span class="col statcol"><em>SpD</em><br />' + species.baseStats.spd + '</span> ';
		}
		buf += '<span class="col statcol"><em>Spe</em><br />' + species.baseStats.spe + '</span> ';
		buf += '<span class="col bstcol"><em>BST<br />' + species.bst + '</em></span> ';
		buf += '</span>';
		buf += '</li>';
		return `<div class="message"><ul class="utilichart">${buf}<li style="clear:both"></li></ul></div>`;
	}
	getDataMoveHTML(move: Move) {
		let buf = `<ul class="utilichart"><li class="result">`;
		buf += `<span class="col movenamecol"><a href="https://${Config.routes.dex}/moves/${move.id}">${move.name}</a></span> `;
		// encoding is important for the ??? type icon
		const encodedMoveType = encodeURIComponent(move.type);
		buf += `<span class="col typecol"><img src="//${Config.routes.client}/sprites/types/${encodedMoveType}.png" alt="${move.type}" width="32" height="14">`;
		buf += `<img src="//${Config.routes.client}/sprites/categories/${move.category}.png" alt="${move.category}" width="32" height="14"></span> `;
		if (move.basePower) {
			buf += `<span class="col labelcol"><em>Power</em><br>${typeof move.basePower === 'number' ? move.basePower : '—'}</span> `;
		}
		buf += `<span class="col widelabelcol"><em>Accuracy</em><br>${typeof move.accuracy === 'number' ? (move.accuracy + '%') : '—'}</span> `;
		const basePP = move.pp || 1;
		const pp = Math.floor(move.noPPBoosts ? basePP : basePP * 8 / 5);
		buf += `<span class="col pplabelcol"><em>PP</em><br>${pp}</span> `;
		buf += `<span class="col movedesccol">${move.shortDesc || move.desc}</span> `;
		buf += `</li><li style="clear:both"></li></ul>`;
		return buf;
	}
	getDataAbilityHTML(ability: Ability) {
		let buf = `<ul class="utilichart"><li class="result">`;
		buf += `<span class="col namecol"><a href="https://${Config.routes.dex}/abilities/${ability.id}">${ability.name}</a></span> `;
		buf += `<span class="col abilitydesccol">${ability.shortDesc || ability.desc}</span> `;
		buf += `</li><li style="clear:both"></li></ul>`;
		return buf;
	}
	getDataItemHTML(item: Item) {
		let buf = `<ul class="utilichart"><li class="result">`;
		buf += `<span class="col itemiconcol"><psicon item="${item.id}"></span> <span class="col namecol"><a href="https://${Config.routes.dex}/items/${item.id}">${item.name}</a></span> `;
		buf += `<span class="col itemdesccol">${item.shortDesc || item.desc}</span> `;
		buf += `</li><li style="clear:both"></li></ul>`;
		return buf;
	}

	/**
	 * Gets the dimension of the image at url. Returns 0x0 if the image isn't found, as well as the relevant error.
	 */
	getImageDimensions(url: string): Promise<{height: number, width: number}> {
		return probe(url);
	}

	/**
	 * Normalize a message for the purposes of applying chat filters.
	 *
	 * Not used by PS itself, but feel free to use it in your own chat filters.
	 */
	normalize(message: string) {
		message = message.replace(/'/g, '').replace(/[^A-Za-z0-9]+/g, ' ').trim();
		if (!/[A-Za-z][A-Za-z]/.test(message)) {
			message = message.replace(/ */g, '');
		} else if (!message.includes(' ')) {
			message = message.replace(/([A-Z])/g, ' $1').trim();
		}
		return ' ' + message.toLowerCase() + ' ';
	}

	/**
	 * Generates dimensions to fit an image at url into a maximum size of maxWidth x maxHeight,
	 * preserving aspect ratio.
	 *
	 * @return [width, height, resized]
	 */
	async fitImage(url: string, maxHeight = 300, maxWidth = 300): Promise<[number, number, boolean]> {
		const {height, width} = await Chat.getImageDimensions(url);

		if (width <= maxWidth && height <= maxHeight) return [width, height, false];

		const ratio = Math.min(maxHeight / height, maxWidth / width);

		return [Math.round(width * ratio), Math.round(height * ratio), true];
	}

	/**
	 * Notifies a targetUser that a user was blocked from reaching them due to a setting they have enabled.
	 */
	maybeNotifyBlocked(blocked: 'pm' | 'challenge', targetUser: User, user: User) {
		const prefix = `|pm|&|${targetUser.getIdentity()}|/nonotify `;
		const options = 'or change it in the <button name="openOptions" class="subtle">Options</button> menu in the upper right.';
		if (blocked === 'pm') {
			if (!targetUser.notified.blockPMs) {
				targetUser.send(`${prefix}The user '${Utils.escapeHTML(user.name)}' attempted to PM you but was blocked. To enable PMs, use /unblockpms ${options}`);
				targetUser.notified.blockPMs = true;
			}
		} else if (blocked === 'challenge') {
			if (!targetUser.notified.blockChallenges) {
				targetUser.send(`${prefix}The user '${Utils.escapeHTML(user.name)}' attempted to challenge you to a battle but was blocked. To enable challenges, use /unblockchallenges ${options}`);
				targetUser.notified.blockChallenges = true;
			}
		}
	}
	readonly formatText = formatText;
	readonly linkRegex = linkRegex;
	readonly stripFormatting = stripFormatting;

	readonly filterWords: {[k: string]: FilterWord[]} = {};
	readonly monitors: {[k: string]: Monitor} = {};

	registerMonitor(id: string, entry: Monitor) {
		if (!Chat.filterWords[id]) Chat.filterWords[id] = [];
		Chat.monitors[id] = entry;
	}

	resolvePage(pageid: string, user: User, connection: Connection) {
		return (new PageContext({pageid, user, connection, language: user.language!})).resolve();
	}
};

// backwards compatibility; don't actually use these
// they're just there so forks have time to slowly transition
(Chat as any).escapeHTML = Utils.escapeHTML;
(Chat as any).html = Utils.html;
(Chat as any).splitFirst = Utils.splitFirst;
// @ts-ignore
CommandContext.prototype.can = CommandContext.prototype.checkCan;
// @ts-ignore
CommandContext.prototype.canTalk = CommandContext.prototype.checkChat;
// @ts-ignore
CommandContext.prototype.canBroadcast = CommandContext.prototype.checkBroadcast;
// @ts-ignore
CommandContext.prototype.canHTML = CommandContext.prototype.checkHTML;
// @ts-ignore
CommandContext.prototype.canEmbedURI = CommandContext.prototype.checkEmbedURI;
// @ts-ignore
CommandContext.prototype.canPMHTML = CommandContext.prototype.checkPMHTML;
// @ts-ignore
CommandContext.prototype.privatelyCan = CommandContext.prototype.privatelyCheckCan;
// @ts-ignore
CommandContext.prototype.requiresRoom = CommandContext.prototype.requireRoom;

/**
 * Used by ChatMonitor.
 */
export interface FilterWord {
	regex: RegExp;
	word: string;
	hits: number;
	reason?: string;
	publicReason?: string;
	replacement?: string;
}

export type MonitorHandler = (
	this: CommandContext,
	line: FilterWord,
	room: Room | null,
	user: User,
	message: string,
	lcMessage: string,
	isStaff: boolean
) => string | false | undefined;
export interface Monitor {
	location: string;
	punishment: string;
	label: string;
	condition?: string;
	monitor?: MonitorHandler;
}<|MERGE_RESOLUTION|>--- conflicted
+++ resolved
@@ -121,12 +121,7 @@
 import {FS} from '../lib/fs';
 import {Utils} from '../lib/utils';
 import {formatText, linkRegex, stripFormatting} from './chat-formatter';
-<<<<<<< HEAD
 import * as Sqlite from 'better-sqlite3';
-import * as pathModule from 'path';
-import {ModlogEntry} from './modlog';
-=======
->>>>>>> 7e34a826
 
 // @ts-ignore no typedef available
 import ProbeModule = require('probe-image-size');
