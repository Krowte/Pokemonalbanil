--- conflicted
+++ resolved
@@ -122,24 +122,18 @@
 		}
 		const roomPermissions = room ? room.settings.permissions : null;
 		if (roomPermissions) {
-<<<<<<< HEAD
 			if (cmd) {
-				const groupEntryName = cmd.slice(0, cmd.indexOf(' '));
+				const namespace = cmd.slice(0, cmd.indexOf(' '));
 				if (roomPermissions[`/${cmd}`]) {
 					// this checks sub commands and command objects, but it checks to see if a sub-command
 					// overrides (should a perm for the command object exist) first
 					if (!auth.atLeast(user, roomPermissions[`/${cmd}`])) return false;
 					jurisdiction = 'su';
-				} else if (roomPermissions[`/${groupEntryName}`]) {
+				} else if (roomPermissions[`/${namespace}`]) {
 					// if it's for one command object
-					if (!auth.atLeast(user, roomPermissions[`/${groupEntryName}`])) return false;
+					if (!auth.atLeast(user, roomPermissions[`/${namespace}`])) return false;
 					jurisdiction = 'su';
 				}
-=======
-			if (cmd && roomPermissions[`/${cmd}`]) {
-				if (!auth.atLeast(user, roomPermissions[`/${cmd}`])) return false;
-				jurisdiction = 'u';
->>>>>>> 5535b740
 			} else if (roomPermissions[permission]) {
 				if (!auth.atLeast(user, roomPermissions[permission])) return false;
 				jurisdiction = 'u';
