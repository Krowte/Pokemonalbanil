/**
 * Monitor
 * Pokemon Showdown - http://pokemonshowdown.com/
 *
 * Various utility functions to make sure PS is running healthily.
 *
 * @license MIT
 */
'use strict';

import {exec, ExecException, ExecOptions} from 'child_process';
import {crashlogger} from "../lib/crashlogger";
import {FS} from "../lib/fs";

const MONITOR_CLEAN_TIMEOUT = 2 * 60 * 60 * 1000;

/**
 * This counts the number of times an action has been committed, and tracks the
 * delta of time since the last time it was committed. Actions include
 * connecting to the server, starting a battle, validating a team, and
 * sending/receiving data over a connection's socket.
 */
export class TimedCounter extends Map<string, [number, number]> {
	/**
	 * Increments the number of times an action has been committed by one, and
	 * updates the delta of time since it was last committed.
	 *
	 * @returns [action count, time delta]
	 */
	increment(key: string, timeLimit: number): [number, number] {
		const val = this.get(key);
		const now = Date.now();
		if (!val || now > val[1] + timeLimit) {
			this.set(key, [1, Date.now()]);
			return [1, 0];
		} else {
			val[0]++;
			return [val[0], now - val[1]];
		}
	}
}

// Config.loglevel is:
// 0 = everything
// 1 = debug (same as 0 for now)
// 2 = notice (default)
// 3 = warning
// (4 is currently unused)
// 5 = supposedly completely silent, but for now a lot of PS output doesn't respect loglevel
if (('Config' in global) &&
		(typeof Config.loglevel !== 'number' || Config.loglevel < 0 || Config.loglevel > 5)) {
	Config.loglevel = 2;
}

export const Monitor = new class {
	connections = new TimedCounter();
	battles = new TimedCounter();
	battlePreps = new TimedCounter();
	groupChats = new TimedCounter();
	tickets = new TimedCounter();

	activeIp: string | null = null;
	networkUse: {[k: string]: number} = {};
	networkCount: {[k: string]: number} = {};
	hotpatchLock: {[k: string]: {by: string, reason: string}} = {};
	hotpatchVersions: {[k: string]: string | undefined} = {};

	TimedCounter = TimedCounter;

	updateServerLock = false;
	cleanInterval: NodeJS.Timeout | null = null;

	/*********************************************************
	 * Logging
	 *********************************************************/
	crashlog(error: Error, source = 'The main process', details: {} | null = null) {
		if ((error.stack || '').startsWith('@!!@')) {
			try {
				const stack = (error.stack || '');
				const nlIndex = stack.indexOf('\n');
				[error.name, error.message, source, details] = JSON.parse(stack.slice(4, nlIndex));
				error.stack = stack.slice(nlIndex + 1);
			} catch (e) {}
		}
		const crashType = crashlogger(error, source, details);
		Rooms.global.reportCrash(error, source);
		if (crashType === 'lockdown') {
			Rooms.global.startLockdown(error);
		}
	}

	log(text: string) {
		this.notice(text);
		const staffRoom = Rooms.get('staff');
		if (staffRoom) {
			staffRoom.add(`|c|~|${text}`).update();
		}
	}

	adminlog(text: string) {
		this.notice(text);
		const upperstaffRoom = Rooms.get('upperstaff');
		if (upperstaffRoom) {
			upperstaffRoom.add(`|c|~|${text}`).update();
		}
	}

	logHTML(text: string) {
		this.notice(text);
		const staffRoom = Rooms.get('staff');
		if (staffRoom) {
			staffRoom.add(`|html|${text}`).update();
		}
	}

	debug(text: string) {
		if (Config.loglevel <= 1) console.log(text);
	}

	warn(text: string) {
		if (Config.loglevel <= 3) console.log(text);
	}

	notice(text: string) {
		if (Config.loglevel <= 2) console.log(text);
	}

	/*********************************************************
	 * Resource Monitor
	 *********************************************************/

	clean() {
		this.clearNetworkUse();
		this.battlePreps.clear();
		this.battles.clear();
		this.connections.clear();
		IPTools.dnsblCache.clear();
	}

	/**
	 * Counts a connection. Returns true if the connection should be terminated for abuse.
	 */
	countConnection(ip: string, name = '') {
		// const [count, duration] = this.connections.increment(ip, 30 * 60 * 1000);
		// if (count === 500) {
		// 	this.adminlog(`[ResourceMonitor] IP ${ip} banned for cflooding (${count} times in ${Chat.toDurationString(duration)}${name ? ': ' + name : ''})`);
		// 	return true;
		// }

		// if (count > 500) {
		// 	if (count % 500 === 0) {
		// 		const c = count / 500;
		// 		if (c === 2 || c === 4 || c === 10 || c === 20 || c % 40 === 0) {
		// 			this.adminlog(`[ResourceMonitor] IP ${ip} still cflooding (${count} times in ${Chat.toDurationString(duration)}${name ? ': ' + name : ''})`);
		// 		}
		// 	}
		// 	return true;
		// }

		return false;
	}

	/**
	 * Counts battles created. Returns true if the connection should be
	 * terminated for abuse.
	 */
	countBattle(ip: string, name = '') {
		// const [count, duration] = this.battles.increment(ip, 30 * 60 * 1000);
		// if (duration < 5 * 60 * 1000 && count % 30 === 0) {
		// 	this.adminlog(`[ResourceMonitor] IP ${ip} has battled ${count} times in the last ${Chat.toDurationString(duration)}${name ? ': ' + name : ''})`);
		// 	return true;
		// }

		// if (count % 150 === 0) {
		// 	this.adminlog(`[ResourceMonitor] IP ${ip} has battled ${count} times in the last ${Chat.toDurationString(duration)}${name ? ': ' + name : ''}`);
		// 	return true;
		// }

		return false;
	}

	/**
	 * Counts team validations. Returns true if too many.
	 */
	countPrepBattle(ip: string, connection: Connection) {
<<<<<<< HEAD
		// const count = this.battlePreps.increment(ip, 3 * 60 * 1000)[0];
		// if (count <= 12) return false;
		// if (count < 120 && Punishments.sharedIps.has(ip)) return false;
		// connection.popup('Due to high load, you are limited to 12 battles and team validations every 3 minutes.');
		// return true;
		return false;
	},
=======
		const count = this.battlePreps.increment(ip, 3 * 60 * 1000)[0];
		if (count <= 12) return false;
		if (count < 120 && Punishments.sharedIps.has(ip)) return false;
		connection.popup('Due to high load, you are limited to 12 battles and team validations every 3 minutes.');
		return true;
	}
>>>>>>> 1608c238

	/**
	 * Counts concurrent battles. Returns true if too many.
	 */
	countConcurrentBattle(count: number, connection: Connection) {
<<<<<<< HEAD
		// if (count <= 5) return false;
		// connection.popup(`Due to high load, you are limited to 5 games at the same time.`);
		// return true;
		return false;
	},
=======
		if (count <= 5) return false;
		connection.popup(`Due to high load, you are limited to 5 games at the same time.`);
		return true;
	}
>>>>>>> 1608c238
	/**
	 * Counts group chat creation. Returns true if too much.
	 */
	countGroupChat(ip: string) {
		const count = this.groupChats.increment(ip, 60 * 60 * 1000)[0];
		return count > 4;
	}

	/**
	 * Counts ticket creation. Returns true if too much.
	 */
	countTickets(ip: string) {
<<<<<<< HEAD
		// const count = this.tickets.increment(ip, 60 * 60 * 1000)[0];
		// if (Punishments.sharedIps.has(ip)) {
		// 	return count >= 20;
		// } else {
		// 	return count >= 5;
		// }
		return false;
	},
=======
		const count = this.tickets.increment(ip, 60 * 60 * 1000)[0];
		if (Punishments.sharedIps.has(ip)) {
			return count >= 20;
		} else {
			return count >= 5;
		}
	}
>>>>>>> 1608c238

	/**
	 * Counts the data length received by the last connection to send a
	 * message, as well as the data length in the server's response.
	 */
	countNetworkUse(size: number) {
		if (!Config.emergency || typeof this.activeIp !== 'string') return;
		if (this.activeIp in this.networkUse) {
			this.networkUse[this.activeIp] += size;
			this.networkCount[this.activeIp]++;
		} else {
			this.networkUse[this.activeIp] = size;
			this.networkCount[this.activeIp] = 1;
		}
	}

	writeNetworkUse() {
		let buf = '';
		for (const i in this.networkUse) {
			buf += `${this.networkUse[i]}\t${this.networkCount[i]}\t${i}\n`;
		}
		void FS('logs/networkuse.tsv').write(buf);
	}

	clearNetworkUse() {
		if (Config.emergency) {
			this.networkUse = {};
			this.networkCount = {};
		}
	}

	/**
	 * Counts roughly the size of an object to have an idea of the server load.
	 */
	sizeOfObject(object: AnyObject) {
		const objectCache: Set<[] | object> = new Set();
		const stack: any[] = [object];
		let bytes = 0;

		while (stack.length) {
			const value = stack.pop();
			switch (typeof value) {
			case 'boolean':
				bytes += 4;
				break;
			case 'string':
				bytes += value.length * 2;
				break;
			case 'number':
				bytes += 8;
				break;
			case 'object':
				if (!objectCache.has(value)) objectCache.add(value);
				if (Array.isArray(value)) {
					for (const el of value) stack.push(el);
				} else {
					for (const i in value) stack.push(value[i]);
				}
				break;
			}
		}

		return bytes;
	}

	sh(command: string, options: ExecOptions = {}): Promise<[number, string, string]> {
		return new Promise((resolve, reject) => {
			exec(command, options, (error: ExecException | null, stdout: string | Buffer, stderr: string | Buffer) => {
				resolve([error && error.code || 0, '' + stdout, '' + stderr]);
			});
		});
	}

	async version() {
		let hash;
		try {
			await FS('.git/index').copyFile('logs/.gitindex');
			const index = FS('logs/.gitindex');
			const options = {
				cwd: __dirname,
				env: {GIT_INDEX_FILE: index.path},
			};

			let [code, stdout, stderr] = await this.sh(`git add -A`, options);
			if (code || stderr) return;
			[code, stdout, stderr] = await this.sh(`git write-tree`, options);

			if (code || stderr) return;
			hash = stdout.trim();

			await this.sh(`git reset`, options);
			await index.unlinkIfExists();
		} catch (err) {}
		return hash;
	}
};

Monitor.cleanInterval = setInterval(() => Monitor.clean(), MONITOR_CLEAN_TIMEOUT);<|MERGE_RESOLUTION|>--- conflicted
+++ resolved
@@ -183,7 +183,6 @@
 	 * Counts team validations. Returns true if too many.
 	 */
 	countPrepBattle(ip: string, connection: Connection) {
-<<<<<<< HEAD
 		// const count = this.battlePreps.increment(ip, 3 * 60 * 1000)[0];
 		// if (count <= 12) return false;
 		// if (count < 120 && Punishments.sharedIps.has(ip)) return false;
@@ -191,31 +190,16 @@
 		// return true;
 		return false;
 	},
-=======
-		const count = this.battlePreps.increment(ip, 3 * 60 * 1000)[0];
-		if (count <= 12) return false;
-		if (count < 120 && Punishments.sharedIps.has(ip)) return false;
-		connection.popup('Due to high load, you are limited to 12 battles and team validations every 3 minutes.');
-		return true;
-	}
->>>>>>> 1608c238
 
 	/**
 	 * Counts concurrent battles. Returns true if too many.
 	 */
 	countConcurrentBattle(count: number, connection: Connection) {
-<<<<<<< HEAD
 		// if (count <= 5) return false;
 		// connection.popup(`Due to high load, you are limited to 5 games at the same time.`);
 		// return true;
 		return false;
 	},
-=======
-		if (count <= 5) return false;
-		connection.popup(`Due to high load, you are limited to 5 games at the same time.`);
-		return true;
-	}
->>>>>>> 1608c238
 	/**
 	 * Counts group chat creation. Returns true if too much.
 	 */
@@ -228,7 +212,6 @@
 	 * Counts ticket creation. Returns true if too much.
 	 */
 	countTickets(ip: string) {
-<<<<<<< HEAD
 		// const count = this.tickets.increment(ip, 60 * 60 * 1000)[0];
 		// if (Punishments.sharedIps.has(ip)) {
 		// 	return count >= 20;
@@ -237,15 +220,6 @@
 		// }
 		return false;
 	},
-=======
-		const count = this.tickets.increment(ip, 60 * 60 * 1000)[0];
-		if (Punishments.sharedIps.has(ip)) {
-			return count >= 20;
-		} else {
-			return count >= 5;
-		}
-	}
->>>>>>> 1608c238
 
 	/**
 	 * Counts the data length received by the last connection to send a
