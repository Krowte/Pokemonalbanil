--- conflicted
+++ resolved
@@ -111,10 +111,6 @@
 export abstract class BasicRoom {
 	roomid: RoomID;
 	title: string;
-<<<<<<< HEAD
-=======
-
->>>>>>> b454343a
 	readonly type: 'chat' | 'battle' | 'global';
 	readonly users: UserTable;
 	/**
@@ -123,15 +119,6 @@
 	 * screen.
 	 */
 	readonly log: Roomlog | null;
-<<<<<<< HEAD
-	readonly battle: RoomBattle | null;
-	readonly muteQueue: MuteEntry[];
-	parent: Room | null;
-	aliases: string[] | null;
-	userCount: number;
-	game: RoomGame | null;
-=======
-
 	/**
 	 * The room's current RoomGame, if it exists. Each room can only have 0 or 1
 	 * `RoomGame`s, and `this.game.room === this`.
@@ -158,13 +145,11 @@
 
 	readonly muteQueue: MuteEntry[];
 	userCount: number;
->>>>>>> b454343a
 	active: boolean;
 	muteTimer: NodeJS.Timer | null;
 	lastUpdate: number;
 	lastBroadcast: string;
 	lastBroadcastTime: number;
-<<<<<<< HEAD
 	settings: Settings;
 	scavgame: ScavengerGameTemplate | null;
 	scavSettings: AnyObject;
@@ -174,44 +159,6 @@
 	isPersonal: boolean;
 	isHelp: boolean;
 	subRooms: Map<string, ChatRoom> | null;
-=======
-	chatRoomData: AnyObject | null;
-	hideReplay: boolean;
-	isPersonal: boolean;
-	isHelp: boolean;
-	isOfficial: boolean;
-	reportJoins: boolean;
-	batchJoins: number;
-	reportJoinsInterval: NodeJS.Timer | null;
-	logTimes: boolean;
-	modjoin: string | true | null;
-	modchat: string | null;
-	staffRoom: boolean;
-	language: string | false;
-	slowchat: number | false;
-	events: {[k: string]: {eventName: string, date: string, desc: string, started: boolean, aliases: string[]}};
-	filterStretching: boolean;
-	filterEmojis: boolean;
-	filterCaps: boolean;
-	jeopardyDisabled: boolean;
-	mafiaDisabled: boolean;
-	unoDisabled: boolean;
-	blackjackDisabled: boolean;
-	hangmanDisabled: boolean;
-	giveaway: QuestionGiveaway | LotteryGiveaway | null;
-	gtsga: GTSGiveaway | null;
-	scavgame: null | ScavengerGameTemplate;
-	scavSettings: null | AnyObject;
-	scavQueue: null | QueuedHunt[];
-	scavLeaderboard: null | AnyObject;
-	toursEnabled: '%' | boolean;
-	tourAnnouncements: boolean;
-	dataCommandTierDisplay: 'tiers' | 'doubles tiers' | 'numbers';
-	privacySetter: Set<ID> | null;
-	gameNumber: number;
-	highTraffic: boolean;
-
->>>>>>> b454343a
 	constructor(roomid: RoomID, title?: string) {
 		this.users = Object.create(null);
 		this.type = 'chat';
@@ -229,12 +176,7 @@
 
 		this.userCount = 0;
 
-<<<<<<< HEAD
 		this.game = null;
-=======
-		this.auth = null;
-
->>>>>>> b454343a
 		this.active = false;
 
 		this.muteTimer = null;
@@ -1207,15 +1149,9 @@
 	logUserStatsInterval: NodeJS.Timer | null;
 	expireTimer: NodeJS.Timer | null;
 	userList: string;
-<<<<<<< HEAD
 	game: RoomGame | null;
 	battle: RoomBattle | null;
 	tour: Tournament | null;
-=======
-	rulesLink: string | null;
-	reportJoinsInterval: NodeJS.Timer | null;
-
->>>>>>> b454343a
 	constructor(roomid: RoomID, title?: string, options: AnyObject = {}) {
 		super(roomid, title);
 
@@ -1275,13 +1211,9 @@
 		if (this.settings.batchJoins) {
 			this.userList = this.getUserList();
 		}
-<<<<<<< HEAD
 		this.tour = null;
 		this.game = null;
 		this.battle = null;
-=======
-		this.reportJoinsInterval = null;
->>>>>>> b454343a
 	}
 
 	/**
