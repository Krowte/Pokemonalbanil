/**
 * Scavengers Plugin
 * Pokemon Showdown - http://pokemonshowdown.com/
 *
 * This is a game plugin to host scavenger games specifically in the Scavengers room,
 * where the players will race answer several hints.
 *
 * @license MIT license
 */

import {FS} from '../../lib/fs';
import {Utils} from '../../lib/utils';
import {ScavMods, TwistEvent} from './scavenger-games.js';
import {ChatHandler} from '../chat';

type GameTypes = 'official' | 'regular' | 'mini' | 'unrated' | 'practice' | 'recycled';

export interface QueuedHunt {
	hosts: {id: string, name: string, noUpdate?: boolean}[];
	questions: (string | string[])[];
	staffHostId: string;
	staffHostName: string;
	gameType: GameTypes;
}
export interface FakeUser {
	name: string;
	id: string;
	noUpdate?: boolean;
}
interface ModEvent {
	priority: number;
	exec: TwistEvent;
}

const RATED_TYPES = ['official', 'regular', 'mini'];
const DEFAULT_POINTS: {[k: string]: number[]} = {
	official: [20, 15, 10, 5, 1],
};
const DEFAULT_BLITZ_POINTS: {[k: string]: number} = {
	official: 10,
};
const DEFAULT_HOST_POINTS = 4;
const DEFAULT_TIMER_DURATION = 120;

const DATA_FILE = 'config/chat-plugins/ScavMods.json';
const HOST_DATA_FILE = 'config/chat-plugins/scavhostdata.json';
const PLAYER_DATA_FILE = 'config/chat-plugins/scavplayerdata.json';
const DATABASE_FILE = 'config/chat-plugins/scavhunts.json';

const ACCIDENTAL_LEAKS = /^((?:\s)?(?:\/{2,}|[^\w/]+)|\s\/)?(?:\s)?(?:s\W?cavenge|s\W?cav(?:engers)? guess|d\W?t|d\W?ata|d\W?etails|g\W?(?:uess)?|v)\b/i;

const FILTER_LENIENCY = 7;

const HISTORY_PERIOD = 6; // months

const databaseContentsJSON = FS(DATABASE_FILE).readIfExistsSync();
const scavengersData = databaseContentsJSON ? JSON.parse(databaseContentsJSON) : {recycledHunts: []};

const SCAVENGER_ROOMID = 'scavengers';
function getScavsRoom(room?: Room) {
	if (!room) return Rooms.get(SCAVENGER_ROOMID);
	if (room.roomid === SCAVENGER_ROOMID) return room;
	if (room.parent?.roomid === SCAVENGER_ROOMID) return room.parent;
	return null;
}

class Ladder {
	file: string;
	data: AnyObject;
	constructor(file: string) {
		this.file = file;
		this.data = {};

		this.load();
	}

	load() {
		const json = FS(this.file).readIfExistsSync();
		if (json) this.data = JSON.parse(json);
	}

	addPoints(name: string, aspect: string, points: number, noUpdate?: boolean) {
		const userid = toID(name);

		if (!userid || userid === 'constructor' || !points) return this;
		if (!this.data[userid]) this.data[userid] = {name: name};

		if (!this.data[userid][aspect]) this.data[userid][aspect] = 0;
		this.data[userid][aspect] += points;

		if (!noUpdate) this.data[userid].name = name; // always keep the last used name

		return this; // allow chaining
	}

	reset() {
		this.data = {};
		return this; // allow chaining
	}

	write() {
		FS(this.file).writeUpdate(() => JSON.stringify(this.data));
	}

	visualize(sortBy: string, userid?: ID) {
		// return a promise for async sorting - make this less exploitable
		return new Promise((resolve, reject) => {
			let lowestScore = Infinity;
			let lastPlacement = 1;

			const ladder: AnyObject[] = Object.keys(this.data)
				.filter(k => this.data[k][sortBy])
				.sort((a, b) => this.data[b][sortBy] - this.data[a][sortBy])
				.map((u, i) => {
					const chunk = this.data[u];
					if (chunk[sortBy] !== lowestScore) {
						lowestScore = chunk[sortBy];
						lastPlacement = i + 1;
					}
					return Object.assign(
						{rank: lastPlacement},
						chunk
					);
				}); // identify ties
			if (userid) {
				const rank = ladder.find(entry => toID(entry.name) === userid);
				resolve(rank);
			} else {
				resolve(ladder);
			}
		});
	}
}

class PlayerLadder extends Ladder {
	constructor(file: string) {
		super(file);
	}

	addPoints(name: string, aspect: string, points: number, noUpdate?: boolean) {
		if (aspect.indexOf('cumulative-') !== 0) {
			this.addPoints(name, `cumulative-${aspect}`, points, noUpdate);
		}
		const userid = toID(name);

		if (!userid || userid === 'constructor' || !points) return this;
		if (!this.data[userid]) this.data[userid] = {name: name};

		if (!this.data[userid][aspect]) this.data[userid][aspect] = 0;
		this.data[userid][aspect] += points;

		if (!noUpdate) this.data[userid].name = name; // always keep the last used name

		return this; // allow chaining
	}

	// add the different keys to the history - async for larger leaderboards
	softReset() {
		return new Promise((resolve, reject) => {
			for (const u in this.data) {
				const userData = this.data[u];
				for (const a in userData) {
					if (/^(?:cumulative|history)-/i.test(a) || a === 'name') continue; // cumulative does not need to be soft reset
					const historyKey = 'history-' + a;

					if (!userData[historyKey]) userData[historyKey] = [];

					userData[historyKey].unshift(userData[a]);
					userData[historyKey] = userData[historyKey].slice(0, HISTORY_PERIOD);

					userData[a] = 0; // set it back to 0
					// clean up if history is all 0's
					if (!userData[historyKey].some((p: any) => !!p)) {
						delete userData[a];
						delete userData[historyKey];
					}
				}
			}
			resolve();
		});
	}

	hardReset() {
		this.data = {};
		return this; // allow chaining
	}
}

// initialize roomsettings
const LeaderboardRoom = getScavsRoom();

const Leaderboard = LeaderboardRoom?.scavLeaderboard?.scavsLeaderboard || new Ladder(DATA_FILE);
const HostLeaderboard = LeaderboardRoom?.scavLeaderboard?.scavsHostLeaderboard || new PlayerLadder(HOST_DATA_FILE);
const PlayerLeaderboard = LeaderboardRoom?.scavLeaderboard?.scavsPlayerLeaderboard ||
	new PlayerLadder(PLAYER_DATA_FILE);

if (LeaderboardRoom) {
	if (!LeaderboardRoom.scavLeaderboard) LeaderboardRoom.scavLeaderboard = {};
	// bind ladders to scavenger room to persist through restarts
	LeaderboardRoom.scavLeaderboard.scavsLeaderboard = Leaderboard;
	LeaderboardRoom.scavLeaderboard.scavsHostLeaderboard = HostLeaderboard;
	LeaderboardRoom.scavLeaderboard.scavsPlayerLeaderboard = PlayerLeaderboard;
}

function formatQueue(queue: QueuedHunt[] | undefined, viewer: User, room: ChatRoom | GameRoom, broadcasting?: boolean) {
	const showStaff = viewer.can('mute', null, room) && !broadcasting;
	const queueDisabled = room.settings.scavSettings?.scavQueueDisabled;
	const timerDuration = room.settings.scavSettings?.defaultScavTimer || DEFAULT_TIMER_DURATION;
	let buffer;
	if (queue?.length) {
		buffer = queue.map((item, index) => {
			const background = !item.hosts.some(h => h.id === viewer.id) && viewer.id !== item.staffHostId ?
				` style="background-color: lightgray"` :
				'';
			const removeButton = `<button name="send" value="/scav dequeue ${index}" style="color: red; background-color: transparent; border: none; padding: 1px;">[x]</button>`;
			const startButton = `<button name="send" value="/scav next ${index}" style="color: green; background-color: transparent; border: none; padding: 1px;">[start]</button>`;
			const unratedText = item.gameType === 'unrated' ?
				'<span style="color: blue; font-style: italic">[Unrated]</span> ' :
				'';
			const hosts = Utils.escapeHTML(Chat.toListString(item.hosts.map(h => h.name)));
			const queuedBy = item.hosts.every(h => h.id !== item.staffHostId) ? ` / ${item.staffHostId}` : '';
			let questions;
			if (!broadcasting && (item.hosts.some(h => h.id === viewer.id) || viewer.id === item.staffHostId)) {
				questions = item.questions.map(
					(q, i) => {
						if (i % 2) {
							q = q as string[];
							return Utils.html`<span style="color: green"><em>[${q.join(' / ')}]</em></span><br />`;
						} else {
							q = q as string;
							return Utils.escapeHTML(q);
						}
					}
				).join(" ");
			} else {
				questions = `[${item.questions.length / 2} hidden questions]`;
			}
			return `<tr${background}><td>${removeButton}${startButton}&nbsp;${unratedText}${hosts}${queuedBy}</td><td>${questions}</td></tr>`;
		}).join("");
	} else {
		buffer = `<tr><td colspan=3>The scavenger queue is currently empty.</td></tr>`;
	}
	let template = `<div class="ladder"><table style="width: 100%"><tr><th>By</th><th>Questions</th></tr>${showStaff ? buffer : buffer.replace(/<button.*?>.+?<\/button>/gi, '')}</table></div>`;
	if (showStaff) {
		template += `<table style="width: 100%"><tr><td style="text-align: left;">Auto Timer Duration: ${timerDuration} minutes</td><td>Auto Dequeue: <button class="button${!queueDisabled ?
			'" name="send" value="/scav disablequeue"' :
			' disabled" style="font-weight:bold; color:#575757; font-weight:bold; background-color:#d3d3d3;"'}>OFF</button>&nbsp;<button class="button${queueDisabled ?
			'" name="send" value="/scav enablequeue"' :
			' disabled" style="font-weight:bold; color:#575757; font-weight:bold; background-color:#d3d3d3;"'}>ON</button></td><td style="text-align: right;"><button class="button" name="send" value="/scav next 0">Start the next hunt</button></td></tr></table>`;
	}
	return template;
}

function formatOrder(place: number) {
	// anything between 10 and 20 should always end with -th
	let remainder = place % 100;
	if (remainder >= 10 && remainder <= 20) return place + 'th';

	// follow standard rules with -st, -nd, -rd, and -th
	remainder = place % 10;
	if (remainder === 1) return place + 'st';
	if (remainder === 2) return place + 'nd';
	if (remainder === 3) return place + 'rd';
	return place + 'th';
}

class ScavengerHuntDatabase {
	static getRecycledHuntFromDatabase() {
		// Return a random hunt from the database.
		return scavengersData.recycledHunts[Math.floor(Math.random() * scavengersData.recycledHunts.length)];
	}

	static addRecycledHuntToDatabase(hosts: FakeUser[], params: (string | string[])[]) {
		const huntSchema: {hosts: FakeUser[], questions: AnyObject[]} = {
			hosts: hosts,
			questions: [],
		};

		let questionSchema: {text: string, answers: string[], hints?: string[]} = {
			text: '',
			answers: [],
			hints: [],
		};

		for (let i = 0; i < params.length; ++i) {
			if (i % 2 === 0) {
				const questionText = params[i] as string;
				questionSchema.text = questionText;
			} else {
				const answerText = params[i] as string[];
				questionSchema.answers = answerText;
				huntSchema.questions.push(questionSchema);
				questionSchema = {
					text: '',
					answers: [],
					hints: [],
				};
			}
		}

		scavengersData.recycledHunts.push(huntSchema);
		this.updateDatabaseOnDisk();
	}

	static removeRecycledHuntFromDatabase(index: number) {
		scavengersData.recycledHunts.splice(index - 1, 1);
		this.updateDatabaseOnDisk();
	}

	static addHintToRecycledHunt(huntNumber: number, questionNumber: number, hint: string) {
		scavengersData.recycledHunts[huntNumber - 1].questions[questionNumber - 1].hints.push(hint);
		this.updateDatabaseOnDisk();
	}

	static removeHintToRecycledHunt(huntNumber: number, questionNumber: number, hintNumber: number) {
		scavengersData.recycledHunts[huntNumber - 1].questions[questionNumber - 1].hints.splice(hintNumber - 1);
		this.updateDatabaseOnDisk();
	}

	static updateDatabaseOnDisk() {
		FS(DATABASE_FILE).writeUpdate(() => JSON.stringify(scavengersData));
	}

	static isEmpty() {
		return scavengersData.recycledHunts.length === 0;
	}

	static hasHunt(hunt_number: number) {
		return !isNaN(hunt_number) && hunt_number > 0 && hunt_number <= scavengersData.recycledHunts.length;
	}

	static getFullTextOfHunt(hunt: {hosts: FakeUser[], questions: {text: string, answers: string[], hints?: string[]}[]}) {
		return `${hunt.hosts.map(host => host.name).join(',')} | ${hunt.questions.map(question => `${question.text} | ${question.answers.join(';')}`).join(' | ')}`;
	}
}
export class ScavengerHunt extends Rooms.RoomGame {
	playerTable: {[userid: string]: ScavengerHuntPlayer};
	players: ScavengerHuntPlayer[];
	gameType: GameTypes;
	joinedIps: string[];
	startTime: number;
	questions: {hint: string, answer: string[], spoilers: string[]}[];
	completed: AnyObject[];
	leftHunt: {[userid: string]: 1 | undefined};
	hosts: FakeUser[];
	mods: {[k: string]: ModEvent[]};
	staffHostId: string;
	staffHostName: string;
	gameid: ID;
	scavGame: true;
	timerEnd: number | null;
	timer: NodeJS.Timer | null;

	[k: string]: any; // for purposes of adding new temporary properties for the purpose of twists.
	constructor(
		room: ChatRoom | GameRoom,
		staffHost: User | FakeUser,
		hosts: FakeUser[],
		gameType: GameTypes,
		questions: (string | string[])[],
		mod?: string | string[]
	) {
		super(room);

		this.playerTable = Object.create(null);
		this.players = [];

		this.allowRenames = true;
		this.gameType = gameType;
		this.playerCap = Infinity;

		this.joinedIps = [];

		this.startTime = Date.now();
		this.questions = [];
		this.completed = [];

		this.leftHunt = {};

		this.hosts = hosts;

		this.mods = {};

		this.timer = null;
		this.timerEnd = null;

		this.staffHostId = staffHost.id;
		this.staffHostName = staffHost.name;
		this.cacheUserIps(staffHost); // store it in case of host subbing

		this.gameid = 'scavengerhunt' as ID;
		this.title = 'Scavenger Hunt';
		this.scavGame = true;

		if (this.room.scavgame) {
			this.loadMods(this.room.scavgame.mod);
		}
		if (mod) {
			this.loadMods(mod);
		} else if (this.gameType === 'official' && this.room.settings.scavSettings?.officialtwist) {
			this.loadMod(this.room.settings.scavSettings?.officialtwist);
		}

		this.runEvent('Load');
		this.onLoad(questions);
		this.runEvent('AfterLoad');
	}

	loadMods(modInformation: any) {
		if (Array.isArray(modInformation)) {
			for (const mod of modInformation) {
				this.loadMod(mod);
			}
		} else {
			this.loadMod(modInformation);
		}
	}

	loadMod(modData: string | ID | AnyObject) {
		let twist;
		if (typeof modData === 'string') {
			const modId = toID(modData) as string;
			if (!ScavMods.twists[modId]) return this.announce(`Invalid mod. Starting the hunt without the mod ${modId}.`);

			twist = ScavMods.twists[modId];
		} else {
			twist = modData;
		}
		for (const key in twist) {
			if (!key.startsWith('on')) continue;
			const priority = twist[key + 'Priority'] || 0;
			if (!this.mods[key]) this.mods[key] = [];
			this.mods[key].push({exec: twist[key], priority});
		}
		if (twist.isGameMode) {
			this.announce(`This hunt is part of an ongoing ${twist.name}.`);
		} else {
			this.announce(`This hunt uses the twist ${twist.name}.`);
		}
	}

	// alert new users that are joining the room about the current hunt.
	onConnect(user: User, connection: Connection) {
		// send the fact that a hunt is currently going on.
		connection.sendTo(this.room, this.getCreationMessage());
		this.runEvent('Connect', user, connection);
	}

	getCreationMessage(newHunt?: boolean): string {
		const message = this.runEvent('CreateCallback');
		if (message) return message;

		const hosts = Utils.escapeHTML(Chat.toListString(this.hosts.map(h => h.name)));
		const staffHost = this.hosts.some(h => h.id === this.staffHostId) ?
			`` :
			Utils.html` by <em>${this.staffHostName}</em>`;

		const article = ['official', 'unrated'].includes(this.gameType) && !newHunt ? 'An' : 'A';
		const huntType = `${article} ${newHunt ? 'new ' : ''}${this.gameType}`;

		return `|raw|<div class="broadcast-blue"><strong>${huntType} scavenger hunt by <em>${hosts}</em> has been started${staffHost}.</strong>` +
			`<div style="border:1px solid #CCC;padding:4px 6px;margin:4px 1px">` +
			`<strong><em>Hint #1:</em> ${Chat.formatText(this.questions[0].hint)}</strong>` +
			`</div>` +
			`(To answer, use <kbd>/scavenge <em>ANSWER</em></kbd>)</div>`;
	}

	joinGame(user: User) {
		if (this.hosts.some(h => h.id === user.id) || user.id === this.staffHostId) {
			return user.sendTo(
				this.room,
				"You cannot join your own hunt! If you wish to view your questions, use /viewhunt instead!"
			);
		}
		if (Object.keys(user.ips).some(ip => this.joinedIps.includes(ip))) {
			return user.sendTo(this.room, "You already have one alt in the hunt.");
		}
		if (this.runEvent('Join', user)) return false;
		if (this.addPlayer(user)) {
			this.cacheUserIps(user);
			delete this.leftHunt[user.id];
			user.sendTo(this.room, "You joined the scavenger hunt! Use the command /scavenge to answer.");
			this.onSendQuestion(user);
			return true;
		}
		user.sendTo(this.room, "You have already joined the hunt.");
		return false;
	}

	cacheUserIps(user: User | FakeUser) {
		// limit to 1 IP in every game.
		if (!('ips' in user)) return; // ghost user object cached from queue
		for (const ip in user.ips) {
			this.joinedIps.push(ip);
		}
	}

	leaveGame(user: User) {
		const player = this.playerTable[user.id];

		if (!player) return user.sendTo(this.room, "You have not joined the scavenger hunt.");
		if (player.completed) return user.sendTo(this.room, "You have already completed this scavenger hunt.");
		this.runEvent('Leave', player);
		this.joinedIps = this.joinedIps.filter(ip => !player.joinIps.includes(ip));
		this.removePlayer(user);
		this.leftHunt[user.id] = 1;
		user.sendTo(this.room, "You have left the scavenger hunt.");
	}

	// overwrite the default makePlayer so it makes a ScavengerHuntPlayer instead.
	makePlayer(user: User) {
		return new ScavengerHuntPlayer(user, this);
	}

	onLoad(q: (string | string[])[]) {
		for (let i = 0; i < q.length; i += 2) {
			const hint = q[i] as string;
			const answer = q[i + 1] as string[];

			this.questions.push({hint: hint, answer: answer, spoilers: []});
		}

		const message = this.getCreationMessage(true);
		this.room.add(message).update();
	}

	// returns whether or not the next action should be stopped
	runEvent(event_id: string, ...args: any[]) {
		let events = this.mods['on' + event_id];
		if (!events) return;

		events = events.sort((a, b) => b.priority - a.priority);
		let result = undefined;

		if (events) {
			for (const event of events) {
				const subResult = event.exec.call(this, ...args) as any;
				if (subResult === true) return true;
				result = subResult;
			}
		}

		return result === false ? true : result;
	}

	onEditQuestion(number: number, question_answer: string, value: string) {
		if (question_answer === 'question') question_answer = 'hint';
		if (!['hint', 'answer'].includes(question_answer)) return false;

		let answer: string[] = [];
		if (question_answer === 'answer') {
			if (value.includes(',')) return false;
			answer = value.split(';').map(p => p.trim());
		}

		if (!number || number < 1 || number > this.questions.length || (!answer && !value)) return false;

		number--; // indexOf starts at 0

		if (question_answer === 'answer') {
			this.questions[number].answer = answer;
		} else {
			this.questions[number].hint = value;
		}

		this.announce(`The ${question_answer} for question ${number + 1} has been edited.`);
		if (question_answer === 'hint') {
			for (const p in this.playerTable) {
				this.playerTable[p].onNotifyChange(number);
			}
		}
		return true;
	}

	setTimer(minutes: string | number) {
		minutes = Number(minutes);

		if (this.timer) {
			clearTimeout(this.timer);
			delete this.timer;
			this.timerEnd = null;
		}

		if (minutes && minutes > 0) {
			this.timer = setTimeout(() => this.onEnd(), minutes * 60000);
			this.timerEnd = Date.now() + minutes * 60000;
		}

		return minutes || 'off';
	}

	onSubmit(user: User, value: string) {
		if (!(user.id in this.playerTable)) {
			if (!this.joinGame(user)) return false;
		}
		value = toID(value);

		const player = this.playerTable[user.id];

		if (this.runEvent('AnySubmit', player, value)) return;
		if (player.completed) return false;

		this.validatePlayer(player);
		player.lastGuess = Date.now();

		if (this.runEvent('Submit', player, value)) return false;

		if (player.verifyAnswer(value)) {
			if (this.runEvent('CorrectAnswer', player, value)) return;
			player.sendRoom("Congratulations! You have gotten the correct answer.");
			player.currentQuestion++;
			if (player.currentQuestion === this.questions.length) {
				this.onComplete(player);
			} else {
				this.onSendQuestion(user);
			}
		} else {
			if (this.runEvent('IncorrectAnswer', player, value)) return;
			player.sendRoom("That is not the answer - try again!");
		}
	}

	getQuestion(question: number, showHints?: boolean) {
		const current = {
			question: this.questions[question - 1],
			number: question,
		};
		const finalHint = current.number === this.questions.length ? "Final " : "";

		return `|raw|<div class="ladder"><table><tr>` +
			`<td><strong style="white-space: nowrap">${finalHint}Hint #${current.number}:</strong></td>` +
			`<td>${
				Chat.formatText(current.question.hint) +
				(showHints && current.question.spoilers.length ?
					`<details><summary>Extra Hints:</summary>${
						current.question.spoilers.map(p => `- ${p}`).join('<br />')
					}</details>` :
					``)
			}</td>` +
			`</tr></table></div>`;
	}

	onSendQuestion(user: User | ScavengerHuntPlayer, showHints?: boolean) {
		if (!(user.id in this.playerTable) || this.hosts.some(h => h.id === user.id)) return false;

		const player = this.playerTable[user.id];
		if (player.completed) return false;

		if (this.runEvent('SendQuestion', player, showHints)) return;

		const questionDisplay = this.getQuestion(player.getCurrentQuestion().number);

		player.sendRoom(questionDisplay);
		return true;
	}

	forceWrap(answer: string) {
		return Utils.escapeHTML(answer.replace(/[^\s]{30,}/g, word => {
			let lastBreak = 0;
			let brokenWord = '';
			for (let i = 1; i < word.length; i++) {
				if (i - lastBreak >= 10 || /[^a-zA-Z0-9([{][a-zA-Z0-9]/.test(word.slice(i - 1, i + 1))) {
					brokenWord += word.slice(lastBreak, i) + '\u200B';
					lastBreak = i;
				}
			}
			brokenWord += word.slice(lastBreak);
			return brokenWord;
		})).replace(/\u200B/g, '<wbr />');
	}

	onViewHunt(user: User) {
		if (this.runEvent('ViewHunt', user)) return;

		let qLimit = 1;
		if (this.hosts.some(h => h.id === user.id) || user.id === this.staffHostId)	{
			qLimit = this.questions.length + 1;
		} else if (user.id in this.playerTable) {
			const player = this.playerTable[user.id];
			qLimit = player.currentQuestion + 1;
		}

		user.sendTo(
			this.room,
			`|raw|<div class="ladder"><table style="width: 100%">` +
			`<tr><th style="width: 10%;">#</th><th>Hint</th><th>Answer</th></tr>` +
			this.questions.slice(0, qLimit).map((q, i) => (
				`<tr><td>${
					i + 1
				}</td><td>${
					Chat.formatText(q.hint) +
					(q.spoilers.length ?
						`<details><summary>Extra Hints:</summary>${
							q.spoilers.map(s => `- ${s}`).join('<br />')
						}</details>` :
						``)
				}</td><td>${
					i + 1 >= qLimit ?
						`` :
						this.forceWrap(q.answer.join(' / '))
				}</td></tr>`
			)).join("") +
			`</table><div>`
		);
	}

	onComplete(player: ScavengerHuntPlayer) {
		if (player.completed) return false;

		const now = Date.now();
		const time = Chat.toDurationString(now - this.startTime, {hhmmss: true});

		const blitz = now - this.startTime <= 60000 &&
			(this.room.settings.scavSettings?.blitzPoints?.[this.gameType] || DEFAULT_BLITZ_POINTS[this.gameType]);

		player.completed = true;
		let result = this.runEvent('Complete', player, time, blitz);
		if (result === false) return;
		result = result || {name: player.name, time: time, blitz: blitz};
		this.completed.push(result);
		const place = formatOrder(this.completed.length);

		this.runEvent('ConfirmCompletion', player, time, blitz);
		this.announce(Utils.html`<em>${result.name}</em> has finished the hunt in ${place} place! (${time}${(blitz ? " - BLITZ" : "")})`);

		player.destroy(); // remove from user.games;
	}

	onEnd(reset?: boolean, endedBy?: User) {
		if (!endedBy && (this.preCompleted ? this.preCompleted.length : this.completed.length) === 0) {
			reset = true;
		}

		this.runEvent('End', reset);
		if (!ScavengerHuntDatabase.isEmpty() && this.room.settings.scavSettings?.addRecycledHuntsToQueueAutomatically) {
			if (!this.room.settings.scavQueue) this.room.settings.scavQueue = [];

			const next = ScavengerHuntDatabase.getRecycledHuntFromDatabase();
			const correctlyFormattedQuestions = next.questions.flatMap((question: AnyObject) => [question.text, question.answers]);
			this.room.settings.scavQueue.push({
				hosts: next.hosts,
				questions: correctlyFormattedQuestions,
				staffHostId: 'scavengermanager',
				staffHostName: 'Scavenger Manager',
				gameType: 'unrated',
			});
		}
		if (!reset) {
			const sliceIndex = this.gameType === 'official' ? 5 : 3;

			this.announce(
				`The ${this.gameType ? `${this.gameType} ` : ""}scavenger hunt was ended ${(endedBy ? "by " + Utils.escapeHTML(endedBy.name) : "automatically")}.<br />` +
				`${this.completed.slice(0, sliceIndex).map((p, i) => `${formatOrder(i + 1)} place: <em>${Utils.escapeHTML(p.name)}</em> <span style="color: lightgreen;">[${p.time}]</span>.<br />`).join("")}${this.completed.length > sliceIndex ? `Consolation Prize: ${this.completed.slice(sliceIndex).map(e => `<em>${Utils.escapeHTML(e.name)}</em> <span style="color: lightgreen;">[${e.time}]</span>`).join(', ')}<br />` : ''}<br />` +
				`<details style="cursor: pointer;"><summary>Solution: </summary><br />${this.questions.map((q, i) => `${i + 1}) ${Chat.formatText(q.hint)} <span style="color: lightgreen">[<em>${Utils.escapeHTML(q.answer.join(' / '))}</em>]</span>`).join("<br />")}</details>`
			);

			// give points for winning and blitzes in official games
			if (!this.runEvent('GivePoints')) {
				const winPoints = this.room.settings.scavSettings?.winPoints?.[this.gameType] ||
					DEFAULT_POINTS[this.gameType];
				const blitzPoints = this.room.settings.scavSettings?.blitzPoints?.[this.gameType] ||
					DEFAULT_BLITZ_POINTS[this.gameType];
				// only regular hunts give host points
				let hostPoints;
				if (this.gameType === 'regular') {
					hostPoints = this.room.settings.scavSettings?.hostPoints ?
						this.room.settings.scavSettings?.hostPoints :
						DEFAULT_HOST_POINTS;
				}

				let didSomething = false;
				if (winPoints || blitzPoints) {
					for (const [i, completed] of this.completed.entries()) {
						if (!completed.blitz && i >= winPoints.length) break; // there won't be any more need to keep going
						const name = completed.name;
						if (winPoints[i]) Leaderboard.addPoints(name, 'points', winPoints[i]);
						if (blitzPoints && completed.blitz) Leaderboard.addPoints(name, 'points', blitzPoints);
					}
					didSomething = true;
				}
				if (hostPoints) {
					if (this.hosts.length === 1) {
						Leaderboard.addPoints(this.hosts[0].name, 'points', hostPoints, this.hosts[0].noUpdate);
						didSomething = true;
					} else {
						this.room.sendMods('|notify|A scavenger hunt with multiple hosts needs points!');
						this.room.sendMods('(A scavenger hunt with multiple hosts has ended.)');
					}
				}
				if (didSomething) Leaderboard.write();
			}

			this.onTallyLeaderboard();

			this.tryRunQueue(this.room.roomid);
		} else if (endedBy) {
			this.announce(`The scavenger hunt has been reset by ${endedBy.name}.`);
		} else {
			this.announce("The hunt has been reset automatically, due to the lack of finishers.");
			this.tryRunQueue(this.room.roomid);
		}
		this.runEvent('AfterEnd');
		this.destroy();
	}

	onTallyLeaderboard() {
		// update player leaderboard with the statistics
		for (const p in this.playerTable) {
			const player = this.playerTable[p];
			PlayerLeaderboard.addPoints(player.name, 'join', 1);
			if (player.completed) PlayerLeaderboard.addPoints(player.name, 'finish', 1);
		}
		for (const id in this.leftHunt) {
			if (id in this.playerTable) continue; // this should never happen, but just in case;

			PlayerLeaderboard.addPoints(id, 'join', 1, true);
		}
		if (this.gameType !== 'practice') {
			for (const host of this.hosts) {
				HostLeaderboard.addPoints(host.name, 'points', 1, host.noUpdate).write();
			}
		}
		PlayerLeaderboard.write();
	}

	tryRunQueue(roomid: RoomID) {
		if (this.room.scavgame || this.room.settings.scavSettings?.scavQueueDisabled) {
			return; // don't run the queue for child games
		}
		// prepare the next queue'd game
		if (this.room.settings.scavQueue && this.room.settings.scavQueue.length) {
			setTimeout(() => {
				const room = Rooms.get(roomid) as ChatRoom;
				if (!room || room.game || !room.settings.scavQueue?.length) return;

				const next = room.settings.scavQueue.shift()!;
				const duration = room.settings.scavSettings?.defaultScavTimer || DEFAULT_TIMER_DURATION;
				room.game = new ScavengerHunt(
					room,
					{id: next.staffHostId, name: next.staffHostName},
					next.hosts,
					next.gameType,
					next.questions
				);
				const game = room.getGame(ScavengerHunt);
				if (game) {
					game.setTimer(duration); // auto timer for queue'd games.
					room.add(`|c|~|[ScavengerManager] A scavenger hunt by ${Chat.toListString(next.hosts.map(h => h.name))} has been automatically started. It will automatically end in ${duration} minutes.`).update(); // highlight the users with "hunt by"
				}

				// update the saved queue.
				room.saveSettings();
			}, 2 * 60000); // 2 minute cooldown
		}
	}

	// modify destroy to get rid of any timers in the current roomgame.
	destroy() {
		if (this.timer) {
			clearTimeout(this.timer);
		}
		for (const i in this.playerTable) {
			this.playerTable[i].destroy();
		}
		// destroy this game
		delete this.room.game;
	}

	announce(msg: string) {
		this.room.add(`|raw|<div class="broadcast-blue"><strong>${msg}</strong></div>`).update();
	}

	validatePlayer(player: ScavengerHuntPlayer) {
		if (player.infracted) return false;
		if (this.hosts.some(h => h.id === player.id) || player.id === this.staffHostId) {
			// someone joining on an alt then going back to their original userid
			player.sendRoom("You have been caught for doing your own hunt; staff has been notified.");

			// notify staff
			const staffMsg = `(${player.name} has been caught trying to do their own hunt.)`;
			const logMsg = `([${player.id}] has been caught trying to do their own hunt.)`;
			this.room.sendMods(staffMsg);
			this.room.roomlog(staffMsg);
			this.room.modlog(`(${this.room.roomid}) ${logMsg}`);

			PlayerLeaderboard.addPoints(player.name, 'infraction', 1);
			player.infracted = true;
		}

		const uniqueConnections = this.getUniqueConnections(player.id);
		if (uniqueConnections > 1 && this.room.settings.scavSettings?.scavmod?.ipcheck) {
			// multiple users on one alt
			player.sendRoom("You have been caught for attempting a hunt with multiple connections on your account.  Staff has been notified.");

			// notify staff
			const staffMsg = `(${player.name} has been caught attempting a hunt with ${uniqueConnections} connections on the account. The user has also been given 1 infraction point on the player leaderboard.)`;
			const logMsg = `([${player.id}] has been caught attempting a hunt with ${uniqueConnections} connections on the account. The user has also been given 1 infraction point on the player leaderboard.)`;

			this.room.sendMods(staffMsg);
			this.room.roomlog(staffMsg);
			this.room.modlog(`(${this.room.roomid}) ${logMsg}`);

			PlayerLeaderboard.addPoints(player.name, 'infraction', 1);
			player.infracted = true;
		}
	}

	eliminate(userid: string) {
		if (!(userid in this.playerTable)) return false;
		const player = this.playerTable[userid];

		// do not remove players that have completed - they should still get to see the answers
		if (player.completed) return true;

		player.destroy();
		delete this.playerTable[userid];
		return true;
	}

	onUpdateConnection() {}

	onChatMessage(msg: string) {
		let msgId = toID(msg) as string;

		// idenitfy if there is a bot/dt command that failed
		// remove it and then match the rest of the post for leaks.
		const commandMatch = ACCIDENTAL_LEAKS.exec(msg);
		if (commandMatch) msgId = msgId.slice(toID(commandMatch[0]).length);

		const filtered = this.questions.some(q => {
			return q.answer.some(a => {
				a = toID(a);
				const md = Math.ceil((a.length - 5) / FILTER_LENIENCY);
				if (Dex.levenshtein(msgId, a, md) <= md) return true;
				return false;
			});
		});

		if (filtered) return "Please do not leak the answer. Use /scavenge [guess] to submit your guess instead.";
		return false;
	}

	hasFinished(user: User) {
		return this.playerTable[user.id] && this.playerTable[user.id].completed;
	}

	getUniqueConnections(userid: string) {
		const user = Users.get(userid);
		if (!user) return 1;

		const ips = user.connections.map(c => c.ip);
		return ips.filter((ip, index) => ips.indexOf(ip) === index).length;
	}

	static parseHosts(hostArray: string[], room: ChatRoom | GameRoom, allowOffline?: boolean) {
		const hosts = [];
		for (const u of hostArray) {
			const id = toID(u);
			const user = Users.getExact(id);
			if (!allowOffline && (!user || !user.connected || !(user.id in room.users))) continue;

			if (!user) {
				// simply stick the ID's in there - dont keep any benign symbols passed by the hunt maker
				hosts.push({name: id, id: id, noUpdate: true});
				continue;
			}

			hosts.push({id: '' + user.id, name: '' + user.name});
		}
		return hosts;
	}

	static parseQuestions(questionArray: string[]): AnyObject {
		if (questionArray.length % 2 === 1) return {err: "Your final question is missing an answer"};
		if (questionArray.length < 6) return {err: "You must have at least 3 hints and answers"};

		const formattedQuestions = [];

		for (let [i, question] of questionArray.entries()) {
			if (i % 2) {
				const answers = question.split(';').map(p => p.trim());
				formattedQuestions[i] = answers;
				if (!answers.length || answers.some(a => !toID(a))) {
					return {err: "Empty answer - only alphanumeric characters will count in answers."};
				}
			} else {
				question = question.trim();
				formattedQuestions[i] = question;
				if (!question) return {err: "Empty question."};
			}
		}

		return {result: formattedQuestions};
	}
}

export class ScavengerHuntPlayer extends Rooms.RoomGamePlayer {
	game: ScavengerHunt;
	lastGuess: number;
	completed: boolean;
	joinIps: string[];
	currentQuestion: number;

	[k: string]: any; // for purposes of adding new temporary properties for the purpose of twists.
	constructor(user: User, game: ScavengerHunt) {
		super(user, game);
		this.game = game;

		this.joinIps = Object.keys(user.ips);

		this.currentQuestion = 0;
		this.completed = false;
		this.lastGuess = 0;
	}

	getCurrentQuestion() {
		return {
			question: this.game.questions[this.currentQuestion],
			number: this.currentQuestion + 1,
		};
	}

	verifyAnswer(value: string) {
		const answer = this.getCurrentQuestion().question.answer;
		value = toID(value);

		return answer.some((a: string) => toID(a) === value);
	}

	onNotifyChange(num: number) {
		this.game.runEvent('NotifyChange', this, num);
		if (num === this.currentQuestion) {
			this.sendRoom(`|raw|<strong>The hint has been changed to:</strong> ${Chat.formatText(this.game.questions[num].hint)}`);
		}
	}

	destroy() {
		const user = Users.getExact(this.id);
		if (user) {
			user.games.delete(this.game.roomid);
			user.updateSearch();
		}
	}
}

const ScavengerCommands: ChatCommands = {
	/**
	 * Player commands
	 */
	""() {
		this.parse("/join scavengers");
	},

	guess(target, room, user) {
		const game = room.getGame(ScavengerHunt);
		if (!game) return this.errorReply("There is no scavenger hunt currently running.");
		if (!this.canTalk()) {
			return this.errorReply("You cannot participate in the scavenger hunt when you are unable to talk.");
		}

		game.onSubmit(user, target);
	},

	join(target, room, user) {
		const game = room.getGame(ScavengerHunt);
		if (!game) return this.errorReply("There is no scavenger hunt currently running.");
		if (!this.canTalk()) return this.errorReply("You cannot join the scavenger hunt when you are unable to talk.");

		game.joinGame(user);
	},

	leave(target, room, user) {
		const game = room.getGame(ScavengerHunt);
		if (!game) return this.errorReply("There is no scavenger hunt currently running.");
		game.leaveGame(user);
	},

	/**
	 * Scavenger Games
	 * --------------
	 * Individual game commands for each Scavenger Game
	 */
	game: 'games',
	games: {
		/**
		 * General game commands
		 */
		create: 'start',
		new: 'start',
		start(target, room, user) {
			if (!this.can('mute', null, room)) return false;
			if (room.scavgame) return this.errorReply('There is already a scavenger game running.');
			if (room.getGame(ScavengerHunt)) {
				return this.errorReply('You cannot start a scavenger game where there is already a scavenger hunt in the room.');
			}

			target = toID(target);
			const game = ScavMods.LoadGame(room, target);

			if (!game) return this.errorReply('Invalid game mode.');

			room.scavgame = game;

			this.privateModAction(`(A ${game.name} has been created by ${user.name}.)`);
			this.modlog('SCAVENGER', null, 'ended the scavenger game');

			game.announce(`A game of ${game.name} has been started!`);
		},

		end(target, room, user) {
			if (!this.can('mute', null, room)) return false;
			if (!room.scavgame) return this.errorReply(`There is no scavenger game currently running.`);

			this.privateModAction(`(The ${room.scavgame.name} has been forcibly ended by ${user.name}.)`);
			this.modlog('SCAVENGER', null, 'ended the scavenger game');
			room.scavgame.announce(`The ${room.scavgame.name} has been forcibly ended.`);
			room.scavgame.destroy(true);
		},

		kick(target, room, user) {
			if (!this.can('mute', null, room)) return false;
			if (!room.scavgame) return this.errorReply(`There is no scavenger game currently running.`);

			const targetId = toID(target);
			if (targetId === 'constructor' || !targetId) return this.errorReply("Invalid player.");

			const success = room.scavgame.eliminate(targetId);
			if (success) {
				this.addModAction(`User '${targetId}' has been kicked from the ${room.scavgame.name}.`);
				this.modlog('SCAVENGERS', target, `kicked from the ${room.scavgame.name}`);
				const game = room.getGame(ScavengerHunt);
				if (game) {
					game.eliminate(targetId); // remove player from current hunt as well.
				}
			} else {
				this.errorReply(`Unable to kick user '${targetId}'.`);
			}
		},

		points: 'leaderboard',
		score: 'leaderboard',
		scoreboard: 'leaderboard',
		async leaderboard(target, room, user) {
			if (!room.scavgame) return this.errorReply(`There is no scavenger game currently running.`);
			if (!room.scavgame.leaderboard) return this.errorReply("This scavenger game does not have a leaderboard.");
			if (!this.runBroadcast()) return false;

			const html = await room.scavgame.leaderboard.htmlLadder();
			this.sendReply(`|raw|${html}`);
			if (this.broadcasting) room.update();
		},

		async rank(target, room, user) {
			if (!room.scavgame) return this.errorReply(`There is no scavenger game currently running.`);
			if (!room.scavgame.leaderboard) return this.errorReply("This scavenger game does not have a leaderboard.");
			if (!this.runBroadcast()) return false;

			const targetId = toID(target) || user.id;

			const rank = await room.scavgame.leaderboard.visualize('points', targetId) as AnyObject;

			if (!rank) {
				this.sendReplyBox(`User '${targetId}' does not have any points on the scavenger games leaderboard.`);
			} else {
				this.sendReplyBox(Utils.html`User '${rank.name}' is #${rank.rank} on the scavenger games leaderboard with ${rank.points} points.`);
			}
			if (this.broadcasting) room.update();
		},
	},
	teamscavs: {
		addteam: 'createteam',
		createteam(target, room, user) {
			if (!this.can('mute', null, room)) return false;
			// if (room.getGame(ScavengerHunt)) return this.errorReply('Teams cannot be modified after the hunt starts.');

			const game = room.scavgame;
			if (!game || game.id !== 'teamscavs') return this.errorReply('There is currently no game of Team Scavs going on.');

			const [teamName, leader] = target.split(',');
			if (game.teams[teamName]) return this.errorReply(`The team ${teamName} already exists.`);

			const leaderUser = Users.get(leader);
			if (!leaderUser) return this.errorReply('The user you specified is currently not online');
			if (game.getPlayerTeam(leaderUser)) return this.errorReply('The user is already a member of another team.');

			game.teams[teamName] = {name: teamName, answers: [], players: [leaderUser.id], question: 1, completed: false};
			game.announce(Utils.html`A new team "${teamName}" has been created with ${leaderUser.name} as the leader.`);
		},

		deleteteam: 'removeteam',
		removeteam(target, room, user) {
			if (!this.can('mute', null, room)) return false;
			// if (room.getGame(ScavengerHunt)) return this.errorReply('Teams cannot be modified after the hunt starts.');

			const game = room.scavgame;
			if (!game || game.id !== 'teamscavs') return this.errorReply('There is currently no game of Team Scavs going on.');

			if (!game.teams[target]) return this.errorReply(`The team ${target} does not exist.`);

			delete game.teams[target];
			game.announce(Utils.html`The team "${target}" has been removed.`);
		},

		addplayer(target, room, user) {
			const game = room.scavgame;
			if (!game || game.id !== 'teamscavs') return this.errorReply('There is currently no game of Team Scavs going on.');
			// if (room.getGame(ScavengerHunt)) return this.errorReply('Teams cannot be modified after the hunt starts.');

			let userTeam;

			for (const teamID in game.teams) {
				const team = game.teams[teamID];
				if (team.players[0] === user.id) {
					userTeam = team;
					break;
				}
			}
			if (!userTeam) return this.errorReply('You must be the leader of a team to add people into the team.');

			const targetUsers = target.split(',').map(id => Users.getExact(id)).filter(u => u?.connected) as User[];
			if (!targetUsers.length) return this.errorReply('Please select a user that is currently online.');

			const errors = [];
			for (const targetUser of targetUsers) {
				if (game.getPlayerTeam(targetUser)) errors.push(`${targetUser.name} is already in a team.`);
			}
			if (errors.length) return this.sendReplyBox(errors.join('<br />'));

			const playerIDs = targetUsers.map(u => u.id);
			userTeam.players.push(...playerIDs);

			for (const targetUser of targetUsers) {
				targetUser.sendTo(room, `You have joined ${userTeam.name}.`);
			}
			game.announce(Utils.html`${Chat.toListString(targetUsers.map(u => u.name))} ${targetUsers.length > 1 ? 'have' : 'has'} been added into ${userTeam.name}.`);
		},

		editplayers(target, room, user) {
			const game = room.scavgame;
			if (!game || game.id !== 'teamscavs') return this.errorReply('There is currently no game of Team Scavs going on.');
			if (!this.can('mute', null, room)) return false;
			// if (room.getGame(ScavengerHunt)) return this.errorReply('Teams cannot be modified after the hunt starts.');

			const parts = target.split(',');
			const teamName = parts[0].trim();
			const playerchanges = parts.slice(1);

			const team = game.teams[teamName];

			if (!team) return this.errorReply('Invalid team.');

			for (const entry of playerchanges) {
				const userid = toID(entry);
				if (entry.trim().startsWith('-')) {
					// remove from the team
					if (!team.players.includes(userid)) {
						this.errorReply(`User "${userid}" is not in team "${team.name}."`);
						continue;
					} else if (team.players[0] === userid) {
						this.errorReply(`You cannot remove "${userid}", who is the leader of "${team.name}".`);
						continue;
					}
					team.players = team.players.filter((u: string) => u !== userid);
					game.announce(`${userid} was removed from "${team.name}."`);
				} else {
					const targetUser = Users.getExact(userid);
					if (!targetUser || !targetUser.connected) {
						this.errorReply(`User "${userid}" is not currently online.`);
						continue;
					}

					const targetUserTeam = game.getPlayerTeam(targetUser);
					if (team.players.includes(userid)) {
						this.errorReply(`User "${userid}" is already part of "${team.name}."`);
						continue;
					} else if (targetUserTeam) {
						this.errorReply(`User "${userid}" is already part of another team - "${targetUserTeam.name}".`);
						continue;
					}
					team.players.push(userid);
					game.announce(`${targetUser.name} was added to "${team.name}."`);
				}
			}
		},

		teams(target, room, user) {
			if (!this.runBroadcast()) return false;

			const game = room.scavgame;
			if (!game || game.id !== 'teamscavs') return this.errorReply('There is currently no game of Team Scavs going on.');

			const display = [];
			for (const teamID in game.teams) {
				const team = game.teams[teamID];
				display.push(Utils.html`<strong>${team.name}</strong> - <strong>${team.players[0]}</strong>${team.players.length > 1 ? ', ' + team.players.slice(1).join(', ') : ''}`);
			}

			this.sendReplyBox(display.join('<br />'));
		},

		guesses(target, room, user) {
			const game = room.scavgame;
			if (!game || game.id !== 'teamscavs') return this.errorReply('There is currently no game of Team Scavs going on.');

			const team = game.getPlayerTeam(user);
			if (!team) return this.errorReply('You are not currently part of this Team Scavs game.');

			this.sendReplyBox(Utils.html`<strong>Question #${team.question} guesses:</strong> ${team.answers.sort().join(', ')}`);
		},

		chat: 'note',
		note(target, room, user) {
			const game = room.scavgame;
			if (!game || game.id !== 'teamscavs') return this.errorReply('There is currently no game of Team Scavs going on.');

			const team = game.getPlayerTeam(user);
			if (!team) return this.errorReply('You are not currently part of this Team Scavs game.');

			if (!target) return this.errorReply('Please include a message as the note.');

			game.teamAnnounce(user, Utils.html`<strong> Note from ${user.name}:</strong> ${target}`);
		},
	},
	teamscavshelp: [
		'/tscav createteam [team name], [leader name] - creates a new team for the current Team Scavs game. (Requires: % @ * # &)',
		'/tscav deleteteam [team name] - deletes an existing team for the current Team Scavs game. (Requires: % @ * # &)',
		'/tscav addplayer [user] - allows a team leader to add a player onto their team.',
		'/tscav editplayers [team name], [added user | -removed user], [...] (use - preceding a user\'s name to remove a user) - Edits the players within an existing team. (Requires: % @ * # &)',
		'/tscav teams - views the list of teams and the players on each team.',
		'/tscav guesses - views the list of guesses already submitted by your team for the current question.',
		'/tscav chat [message] - adds a message that can be seen by all of your teammates in the Team Scavs game.',
	],

	/**
	 * Creation / Moderation commands
	 */
	createtwist: 'create',
	createtwistofficial: 'create',
	createtwistmini: 'create',
	createtwistpractice: 'create',
	createtwistunrated: 'create',
	createpractice: 'create',
	createofficial: 'create',
	createunrated: 'create',
	createmini: 'create',
	forcecreate: 'create',
	forcecreateunrated: 'create',
	createrecycled: 'create',
	create(target, room, user, connection, cmd) {
		if (!getScavsRoom(room)) {
			return this.errorReply("Scavenger hunts can only be created in the scavengers room.");
		}
		if (!this.can('mute', null, room)) return false;
		if (room.game) return this.errorReply(`There is already a game in this room - ${room.game.title}.`);
		let gameType = 'regular' as GameTypes;
		if (cmd.includes('practice')) {
			gameType = 'practice';
		} else if (cmd.includes('official')) {
			gameType = 'official';
		} else if (cmd.includes('mini')) {
			gameType = 'mini';
		} else if (cmd.includes('unrated')) {
			gameType = 'unrated';
		} else if (cmd.includes('recycled')) {
			gameType = 'recycled';
		}

		let mod;
		let questions = target;

		if (cmd.includes('twist')) {
			const twistparts = target.split('|');
			questions = twistparts.slice(1).join('|');
			mod = twistparts[0].split(',');
		}

		// mini and officials can be started anytime
		if (
			!cmd.includes('force') && ['regular', 'unrated', 'recycled'].includes(gameType) && !mod &&
			room.settings.scavQueue && room.settings.scavQueue.length && !room.scavgame
		) {
			return this.errorReply(`There are currently hunts in the queue! If you would like to start the hunt anyways, use /forcestart${gameType === 'regular' ? 'hunt' : gameType}.`);
		}

		if (gameType === 'recycled') {
			if (ScavengerHuntDatabase.isEmpty()) {
				return this.errorReply("There are no hunts in the database.");
			}

			let hunt;
			if (questions) {
				const huntNumber = parseInt(questions);
				if (!ScavengerHuntDatabase.hasHunt(huntNumber)) return this.errorReply("You specified an invalid hunt number.");
				hunt = scavengersData.recycledHunts[huntNumber];
			} else {
				hunt = ScavengerHuntDatabase.getRecycledHuntFromDatabase();
			}

			questions = ScavengerHuntDatabase.getFullTextOfHunt(hunt);
		}

		let [hostsArray, ...params] = questions.split('|');
		// A recycled hunt should list both its original creator and the staff who started it as its host.
		if (gameType === 'recycled') {
			hostsArray += `,${user.name}`;
		}
		const hosts = ScavengerHunt.parseHosts(
			hostsArray.split(/[,;]/),
			room,
			gameType === 'official' || gameType === 'recycled'
		);
		if (!hosts) return this.errorReply("The user(s) you specified as the host is not online, or is not in the room.");

		const res = ScavengerHunt.parseQuestions(params);
		if (res.err) return this.errorReply(res.err);

		room.game = new ScavengerHunt(room, user, hosts, gameType, res.result, mod);

		this.privateModAction(`(A new scavenger hunt was created by ${user.name}.)`);
		this.modlog('SCAV NEW', null, `${gameType.toUpperCase()}: creators - ${hosts.map(h => h.id)}`);
	},

	status(target, room, user) {
		const game = room.getGame(ScavengerHunt);
		if (!game) return this.errorReply(`There is no scavenger hunt currently running.`);

		const elapsedMsg = Chat.toDurationString(Date.now() - game.startTime, {hhmmss: true});
		const gameTypeMsg = game.gameType ? `<em>${game.gameType}</em> ` : '';
		const hostersMsg = Chat.toListString(game.hosts.map(h => h.name));
		const hostMsg = game.hosts.some(h => h.id === game.staffHostId) ?
			'' : Utils.html` (started by - ${game.staffHostName})`;
		const finishers = Utils.html`${game.completed.map(u => u.name).join(', ')}`;
		const buffer = `<div class="infobox" style="margin-top: 0px;">The current ${gameTypeMsg}scavenger hunt by <em>${hostersMsg}${hostMsg}</em> has been up for: ${elapsedMsg}<br />${!game.timerEnd ? 'The timer is currently off.' : `The hunt ends in: ${Chat.toDurationString(game.timerEnd - Date.now(), {hhmmss: true})}`}<br />Completed (${game.completed.length}): ${finishers}</div>`;

		if (game.hosts.some(h => h.id === user.id) || game.staffHostId === user.id) {
			let str = `<div class="ladder" style="overflow-y: scroll; max-height: 300px;"><table style="width: 100%"><th><b>Question</b></th><th><b>Users on this Question</b></th>`;
			for (let i = 0; i < game.questions.length; i++) {
				const questionNum = i + 1;
				const players = Object.values(game.playerTable).filter(player => player.currentQuestion === i && !player.completed);
				if (!players.length) {
					str += `<tr><td>${questionNum}</td><td>None</td>`;
				} else {
					str += `<tr><td>${questionNum}</td><td>`;
					str += players.map(
						pl => pl.lastGuess > Date.now() - 1000 * 300 ?
							Utils.html`<strong>${pl.name}</strong>` :
							Utils.escapeHTML(pl.name)
					).join(", ");
				}
			}
			const completed: AnyObject[] = game.preCompleted ? game.preCompleted : game.completed;
			str += Utils.html`<tr><td>Completed</td><td>${completed.length ? completed.map(pl => pl.name).join(", ") : 'None'}`;
			return this.sendReply(`|raw|${str}</table></div>${buffer}`);
		}
		this.sendReply(`|raw|${buffer}`);
	},

	hint(target, room, user) {
		const game = room.getGame(ScavengerHunt);
		if (!game) return this.errorReply(`There is no scavenger hunt currently running.`);
		if (!game.onSendQuestion(user, true)) this.errorReply("You are not currently participating in the hunt.");
	},

	timer(target, room, user) {
		if (!this.can('mute', null, room)) return false;
		const game = room.getGame(ScavengerHunt);
		if (!game) return this.errorReply(`There is no scavenger hunt currently running.`);

		const result = game.setTimer(target);
		const message = `The scavenger timer has been ${(result === 'off' ? "turned off" : `set to ${result} minutes`)}`;

		room.add(message + '.');
		this.privateModAction(`(${message} by ${user.name}.)`);
		this.modlog('SCAV TIMER', null, (result === 'off' ? 'OFF' : `${result} minutes`));
	},

	inherit(target, room, user) {
		if (!this.can('mute', null, room)) return false;
		const game = room.getGame(ScavengerHunt);
		if (!game) return this.errorReply(`There is no scavenger hunt currently running.`);

		if (game.staffHostId === user.id) return this.errorReply('You already have staff permissions for this hunt.');

		game.staffHostId = '' + user.id;
		game.staffHostName = '' + user.name;

		// clear user's game progress and prevent user from ever entering again
		game.eliminate(user.id);
		game.cacheUserIps(user);

		this.privateModAction(`(${user.name} has inherited staff permissions for the current hunt.)`);
		this.modlog('SCAV INHERIT');
	},

	reset(target, room, user) {
		if (!this.can('mute', null, room)) return false;
		const game = room.getGame(ScavengerHunt);
		if (!game) return this.errorReply(`There is no scavenger hunt currently running.`);

		game.onEnd(true, user);
		this.privateModAction(`(${user.name} has reset the scavenger hunt.)`);
		this.modlog('SCAV RESET');
	},

	forceend: 'end',
	end(target, room, user) {
		if (!this.can('mute', null, room)) return false;
		if (!room.game && room.scavgame) return this.parse('/scav games end');
		const game = room.getGame(ScavengerHunt);
		if (!game) return this.errorReply(`There is no scavenger hunt currently running.`);

		const completed = game.preCompleted ? game.preCompleted : game.completed;

		if (!this.cmd.includes('force')) {
			if (!completed.length) {
				return this.errorReply('No one has finished the hunt yet.  Use /forceendhunt if you want to end the hunt and reveal the answers.');
			}
		} else if (completed.length) {
			return this.errorReply(`This hunt has ${Chat.count(completed, "finishers")}; use /endhunt`);
		}

		game.onEnd(false, user);
		this.privateModAction(`(${user.name} has ended the scavenger hunt.)`);
		this.modlog('SCAV END');
	},

	viewhunt(target, room, user) {
		const game = room.getGame(ScavengerHunt);
		if (!game) return this.errorReply(`There is no scavenger hunt currently running.`);

		if (!('onViewHunt' in game)) return this.errorReply('There is currently no hunt to be viewed.');

		game.onViewHunt(user);
	},

	edithunt(target, room, user) {
		const game = room.getGame(ScavengerHunt);
		if (!game) return this.errorReply(`There is no scavenger hunt currently running.`);
		if (
			(!game.hosts.some(h => h.id === user.id) || !user.can('broadcast', null, room)) &&
			game.staffHostId !== user.id
		) {
			return this.errorReply("You cannot edit the hints and answers if you are not the host.");
		}

		const [question, type, ...value] = target.split(',');
		if (!game.onEditQuestion(parseInt(question), toID(type), value.join(',').trim())) {
			return this.sendReply("/scavengers edithunt [question number], [hint | answer], [value] - edits the current scavenger hunt.");
		}
	},

	addhint: 'spoiler',
	spoiler(target, room, user) {
		const game = room.getGame(ScavengerHunt);
		if (!game) return this.errorReply(`There is no scavenger hunt currently running.`);
		if (
			(!game.hosts.some(h => h.id === user.id) || !user.can('broadcast', null, room)) &&
			game.staffHostId !== user.id
		) {
			return this.errorReply("You cannot add more hints if you are not the host.");
		}
		const parts = target.split(',');
		const question = parseInt(parts[0]) - 1;
		const hint = parts.slice(1).join(',');

		if (!game.questions[question]) return this.errorReply(`Invalid question number.`);
		if (!hint) return this.errorReply('The hint cannot be left empty.');
		game.questions[question].spoilers.push(hint);

		room.addByUser(user, `Question #${question + 1} hint - spoiler: ${hint}`);
	},

	deletehint: 'removehint',
	removehint(target, room, user) {
		const game = room.getGame(ScavengerHunt);
		if (!game) return this.errorReply(`There is no scavenger hunt currently running.`);
		if (
			(!game.hosts.some(h => h.id === user.id) || !user.can('broadcast', null, room)) &&
			game.staffHostId !== user.id
		) {
			return this.errorReply("You cannot remove hints if you are not the host.");
		}

		const parts = target.split(',');
		const question = parseInt(parts[0]) - 1;
		const hint = parseInt(parts[1]) - 1;


		if (!game.questions[question]) return this.errorReply(`Invalid question number.`);
		if (!game.questions[question].spoilers[hint]) return this.errorReply('Invalid hint number.');
		game.questions[question].spoilers.splice(hint, 1);

		return this.sendReply("Hint has been removed.");
	},

	modifyhint: 'edithint',
	edithint(target, room, user) {
		const game = room.getGame(ScavengerHunt);
		if (!game) return this.errorReply(`There is no scavenger hunt currently running.`);
		if (
			(!game.hosts.some(h => h.id === user.id) || !user.can('broadcast', null, room)) &&
			game.staffHostId !== user.id
		) {
			return this.errorReply("You cannot edit hints if you are not the host.");
		}

		const parts = target.split(',');
		const question = parseInt(parts[0]) - 1;
		const hint = parseInt(parts[1]) - 1;
		const value = parts.slice(2).join(',');

		if (!game.questions[question]) return this.errorReply(`Invalid question number.`);
		if (!game.questions[question].spoilers[hint]) return this.errorReply('Invalid hint number.');
		if (!value) return this.errorReply('The hint cannot be left empty.');
		game.questions[question].spoilers[hint] = value;

		room.addByUser(user, `Question #${question + 1} hint - spoiler: ${value}`);
		return this.sendReply("Hint has been modified.");
	},

	kick(target, room, user) {
		const game = room.getGame(ScavengerHunt);
		if (!game) return this.errorReply(`There is no scavenger hunt currently running.`);

		const targetId = toID(target);
		if (targetId === 'constructor' || !targetId) return this.errorReply("Invalid player.");

		const success = game.eliminate(targetId);
		if (success) {
			this.modlog('SCAV KICK', targetId);
			return this.privateModAction(`(${user.name} has kicked '${targetId}' from the scavenger hunt.)`);
		}
		this.errorReply(`Unable to kick '${targetId}' from the scavenger hunt.`);
	},

	/**
	 * Hunt queuing
	 */
	queueunrated: 'queue',
	queuerated: 'queue',
	queuerecycled: 'queue',
	queue(target, room, user) {
		if (!getScavsRoom(room)) {
			return this.errorReply("This command can only be used in the scavengers room.");
		}
		if (!target && this.cmd !== 'queuerecycled') {
			if (this.cmd === 'queue') {
				const commandHandler = ScavengerCommands.viewqueue as ChatHandler;
				commandHandler.call(this, target, room, user, this.connection, this.cmd, this.message);
				return;
			}
			return this.parse('/scavhelp staff');
		}

		if (!this.can('mute', null, room)) return false;

		if (this.cmd === 'queuerecycled') {
			if (ScavengerHuntDatabase.isEmpty()) {
				return this.errorReply(`There are no hunts in the database.`);
			}
			if (!room.settings.scavQueue) {
				room.settings.scavQueue = [];
			}

			let next;
			if (target) {
				const huntNumber = parseInt(target);
				if (!ScavengerHuntDatabase.hasHunt(huntNumber)) return this.errorReply("You specified an invalid hunt number.");
				next = scavengersData.recycledHunts[huntNumber];
			} else {
				next = ScavengerHuntDatabase.getRecycledHuntFromDatabase();
			}
			const correctlyFormattedQuestions = next.questions.flatMap((question: AnyObject) => [question.text, question.answers]);
			room.settings.scavQueue.push({
				hosts: next.hosts,
				questions: correctlyFormattedQuestions,
				staffHostId: 'scavengermanager',
				staffHostName: 'Scavenger Manager',
				gameType: 'unrated',
			});
		} else {
			const [hostsArray, ...params] = target.split('|');
			const hosts = ScavengerHunt.parseHosts(hostsArray.split(/[,;]/), room);
			if (!hosts) return this.errorReply("The user(s) you specified as the host is not online, or is not in the room.");

			const results = ScavengerHunt.parseQuestions(params);
			if (results.err) return this.errorReply(results.err);

			if (!room.settings.scavQueue) room.settings.scavQueue = [];

			room.settings.scavQueue.push({
				hosts: hosts,
				questions: results.result,
				staffHostId: user.id,
				staffHostName: user.name,
				gameType: (this.cmd.includes('unrated') ? 'unrated' : 'regular'),
			});
		}
		this.privateModAction(`(${user.name} has added a scavenger hunt to the queue.)`);

		room.saveSettings();
	},

	dequeue(target, room, user) {
		if (!getScavsRoom(room)) {
			return this.errorReply("This command can only be used in the scavengers room.");
		}
		if (!this.can('mute', null, room)) return false;
		const id = parseInt(target);

		// this command should be using the display to manage anyways, so no error message is needed
		if (!room.settings.scavQueue || isNaN(id) || id < 0 || id >= room.settings.scavQueue.length) return false;

		const removed = room.settings.scavQueue.splice(id, 1)[0];
		this.privateModAction(`(${user.name} has removed a scavenger hunt created by [${removed.hosts.map(u => u.id).join(", ")}] from the queue.)`);
		this.sendReply(`|uhtmlchange|scav-queue|${formatQueue(room.settings.scavQueue, user, room)}`);

		room.saveSettings();
	},

	viewqueue(target, room, user) {
		if (!getScavsRoom(room)) {
			return this.errorReply("This command can only be used in the scavengers room.");
		}
		if (!this.runBroadcast()) return false;

		this.sendReply(`|uhtml|scav-queue|${formatQueue(room.settings.scavQueue, user, room, this.broadcasting)}`);
	},

	next(target, room, user) {
		if (!getScavsRoom(room)) {
			return this.errorReply("This command can only be used in the scavengers room.");
		}
		if (!this.can('mute', null, room)) return false;

		if (!room.settings.scavQueue || !room.settings.scavQueue.length) {
			return this.errorReply("The scavenger hunt queue is currently empty.");
		}
		if (room.game) return this.errorReply(`There is already a game in this room - ${room.game.title}.`);

		const huntId = parseInt(target) || 0;

		if (!room.settings.scavQueue[huntId]) return false; // no need for an error reply - this is done via UI anyways

		const next = room.settings.scavQueue.splice(huntId, 1)[0];
		room.game = new ScavengerHunt(
			room,
			{id: next.staffHostId, name: next.staffHostName},
			next.hosts,
			next.gameType,
			next.questions
		);

		if (huntId) this.sendReply(`|uhtmlchange|scav-queue|${formatQueue(room.settings.scavQueue, user, room)}`);
		this.modlog('SCAV NEW', null, `from queue: creators - ${next.hosts.map(h => h.id)}`);

		// update the saved queue.
		room.saveSettings();
	},

	enablequeue: 'disablequeue',
	disablequeue(target, room, user) {
		if (!getScavsRoom(room)) {
			return this.errorReply("This command can only be used in the scavengers room.");
		}
		if (!this.can('mute', null, room)) return;


		if (!room.settings.scavSettings) room.settings.scavSettings = {};
		const state = this.cmd === 'disablequeue';
		if ((room.settings.scavSettings.scavQueueDisabled || false) === state) {
			return this.errorReply(`The queue is already ${state ? 'disabled' : 'enabled'}.`);
		}

		room.settings.scavSettings.scavQueueDisabled = state;
		room.saveSettings();

		this.sendReply(`|uhtmlchange|scav-queue|${formatQueue(room.settings.scavQueue, user, room)}`);
		this.privateModAction(`(The queue has been ${state ? 'disabled' : 'enabled'} by ${user.name}.)`);
		this.modlog('SCAV QUEUE', null, (state ? 'disabled' : 'enabled'));
	},

	defaulttimer(target, room, user) {
		if (!getScavsRoom(room)) {
			return this.errorReply("This command can only be used in the scavengers room.");
		}
		if (!this.can('declare', null, room)) return;

		if (!room.settings.scavSettings) room.settings.scavSettings = {};
		if (!target) {
			const duration_string = room.settings.scavSettings.defaultScavTimer || DEFAULT_TIMER_DURATION;
			return this.sendReply(`The default scavenger timer is currently set at: ${duration_string} minutes.`);
		}
		const duration = parseInt(target);

		if (!duration || duration < 0) {
			return this.errorReply('The default timer must be an integer greater than zero, in minutes.');
		}

		room.settings.scavSettings.defaultScavTimer = duration;
		room.saveSettings();
		this.privateModAction(`(The default scavenger timer has been set to ${duration} minutes by ${user.name}.)`);
		this.modlog('SCAV DEFAULT TIMER', null, `${duration} minutes`);
	},

	/**
	 * Leaderboard Commands
	 */
	addpoints(target, room, user) {
		if (room.roomid !== 'scavengers') return this.errorReply("This command can only be used in the scavengers room.");
		if (!this.can('mute', null, room)) return false;

		const parts = target.split(',');
		const targetId = toID(parts[0]);
		const points = parseInt(parts[1]);

		if (!targetId || targetId === 'constructor' || targetId.length > 18) return this.errorReply("Invalid username.");
		if (!points || points < 0 || points > 1000) return this.errorReply("Points must be an integer between 1 and 1000.");

		Leaderboard.addPoints(targetId, 'points', points, true).write();

		this.privateModAction(`(${targetId} was given ${points} points on the monthly scavengers ladder by ${user.name}.)`);
		this.modlog('SCAV ADDPOINTS', targetId, '' + points);
	},

	removepoints(target, room, user) {
		if (room.roomid !== 'scavengers') return this.errorReply("This command can only be used in the scavengers room.");
		if (!this.can('mute', null, room)) return false;

		const parts = target.split(',');
		const targetId = toID(parts[0]);
		const points = parseInt(parts[1]);

		if (!targetId || targetId === 'constructor' || targetId.length > 18) return this.errorReply("Invalid username.");
		if (!points || points < 0 || points > 1000) return this.errorReply("Points must be an integer between 1 and 1000.");

		Leaderboard.addPoints(targetId, 'points', -points, true).write();

		this.privateModAction(`(${user.name} has taken ${points} points from ${targetId} on the monthly scavengers ladder.)`);
		this.modlog('SCAV REMOVEPOINTS', targetId, '' + points);
	},

	resetladder(target, room, user) {
		if (room.roomid !== 'scavengers') return this.errorReply("This command can only be used in the scavengers room.");
		if (!this.can('declare', null, room)) return false;

		Leaderboard.reset().write();

		this.privateModAction(`(${user.name} has reset the monthly scavengers ladder.)`);
		this.modlog('SCAV RESETLADDER');
	},
	top: 'ladder',
	async ladder(target, room, user) {
		if (!getScavsRoom(room)) {
			return this.errorReply("This command can only be used in the scavengers room.");
		}
		if (!this.runBroadcast()) return false;

		const isChange = (!this.broadcasting && target);
		const hideStaff = (!this.broadcasting && this.meansNo(target));

		const ladder = await Leaderboard.visualize('points') as AnyObject[];
		this.sendReply(
			`|uhtml${isChange ? 'change' : ''}|scavladder|<div class="ladder" style="overflow-y: scroll; max-height: 300px;"><table style="width: 100%"><tr><th>Rank</th><th>Name</th><th>Points</th></tr>${ladder.map(entry => {
				const isStaff = room.auth.has(user.id);
				if (isStaff && hideStaff) return '';
				return `<tr><td>${entry.rank}</td><td>${(isStaff ? `<em>${Utils.escapeHTML(entry.name)}</em>` : (entry.rank <= 5 ? `<strong>${Utils.escapeHTML(entry.name)}</strong>` : Utils.escapeHTML(entry.name)))}</td><td>${entry.points}</td></tr>`;
			}).join('')}</table></div>` +
			`<div style="text-align: center"><button class="button" name="send" value="/scav top ${hideStaff ?
				'yes' :
				'no'}">${hideStaff ?
				"Show" :
				"Hide"} Auth</button></div>`
		);
		if (this.broadcasting) room.update();
	},

	async rank(target, room, user) {
		if (!getScavsRoom(room)) {
			return this.errorReply("This command can only be used in the scavengers room.");
		}
		if (!this.runBroadcast()) return false;

		const targetId = toID(target) || user.id;

		const rank = await Leaderboard.visualize('points', targetId) as AnyObject;
		if (!rank) {
			this.sendReplyBox(`User '${targetId}' does not have any points on the scavengers leaderboard.`);
		} else {
			this.sendReplyBox(Utils.html`User '${rank.name}' is #${rank.rank} on the scavengers leaderboard with ${rank.points} points.`);
		}
		if (this.broadcasting) room.update();
	},

	/**
	 * Leaderboard Point Distribution Editing
	 */
	setblitz(target, room, user) {
		const scavsRoom = getScavsRoom(room);
		if (!scavsRoom) {
			return this.errorReply("This command can only be used in the scavengers room.");
		}
		if (!this.can('mute', null, room)) return false; // perms for viewing only

		if (!room.settings.scavSettings) room.settings.scavSettings = {};
		if (!target) {
			const points = [];
			const source = Object.entries(Object.assign(DEFAULT_BLITZ_POINTS, room.settings.scavSettings.blitzPoints || {}));
			for (const entry of source) {
				points.push(`${entry[0]}: ${entry[1]}`);
			}
			return this.sendReplyBox(`The points rewarded for winning hunts within a minute is:<br />${points.join('<br />')}`);
		}

		if (!this.can('declare', null, room)) return false; // perms for editing

		const parts = target.split(',');
		const blitzPoints = parseInt(parts[1]);
		const gameType = toID(parts[0]) as GameTypes;
		if (!RATED_TYPES.includes(gameType)) return this.errorReply(`You cannot set blitz points for ${gameType} hunts.`);

		if (isNaN(blitzPoints) || blitzPoints < 0 || blitzPoints > 1000) {
			return this.errorReply("The points value awarded for blitz must be an integer bewteen 0 and 1000.");
		}
		if (!room.settings.scavSettings.blitzPoints) room.settings.scavSettings.blitzPoints = {};
		room.settings.scavSettings.blitzPoints[gameType] = blitzPoints;

		room.saveSettings();
		this.privateModAction(`(${user.name} has set the points awarded for blitz for ${gameType} hunts to ${blitzPoints}.)`);
		this.modlog('SCAV BLITZ', null, `${gameType}: ${blitzPoints}`);

		// double modnote in scavs room if it is a subroomgroupchat
		if (room.parent && !room.persist && scavsRoom) {
			scavsRoom.modlog(`(scavengers) SCAV BLITZ: by ${user.id}: ${gameType}: ${blitzPoints}`);
			scavsRoom.sendMods(`(${user.name} has set the points awarded for blitz for ${gameType} hunts to ${blitzPoints} in <<${room.roomid}>>.)`);
			scavsRoom.roomlog(`(${user.name} has set the points awarded for blitz for ${gameType} hunts to ${blitzPoints} in <<${room.roomid}>>.)`);
		}
	},

	sethostpoints(target, room, user) {
		const scavsRoom = getScavsRoom(room);
		if (!scavsRoom) {
			return this.errorReply("This command can only be used in the scavengers room.");
		}
		if (!this.can('mute', null, room)) return false; // perms for viewing only
		if (!room.settings.scavSettings) room.settings.scavSettings = {};
		if (!target) {
			const pointSetting = Object.hasOwnProperty.call(room.settings.scavSettings, 'hostPoints') ?
				room.settings.scavSettings.hostPoints : DEFAULT_HOST_POINTS;
			return this.sendReply(`The points rewarded for hosting a regular hunt is ${pointSetting}.`);
		}

		if (!this.can('declare', null, room)) return false; // perms for editting
		const points = parseInt(target);
		if (isNaN(points)) return this.errorReply(`${target} is not a valid number of points.`);

		room.settings.scavSettings.hostPoints = points;
		room.saveSettings();
		this.privateModAction(`(${user.name} has set the points awarded for hosting regular scavenger hunts to ${points})`);
		this.modlog('SCAV SETHOSTPOINTS', null, `${points}`);

		// double modnote in scavs room if it is a subroomgroupchat
		if (room.parent && !room.persist) {
			scavsRoom.modlog(`(scavengers) SCAV SETHOSTPOINTS: [room: ${room.roomid}] by ${user.id}: ${points}`);
			scavsRoom.sendMods(`(${user.name} has set the points awarded for hosting regular scavenger hunts to - ${points} in <<${room.roomid}>>)`);
			scavsRoom.roomlog(`(${user.name} has set the points awarded for hosting regular scavenger hunts to - ${points} in <<${room.roomid}>>)`);
		}
	},
	setpoints(target, room, user) {
		const scavsRoom = getScavsRoom(room);
		if (!scavsRoom) {
			return this.errorReply("This command can only be used in the scavengers room.");
		}
		if (!this.can('mute', null, room)) return false; // perms for viewing only
		if (!room.settings.scavSettings) room.settings.scavSettings = {};
		if (!target) {
			const points = [];
			const source: [string, number[]][] = Object.entries(
				Object.assign({}, DEFAULT_POINTS, room.settings.scavSettings.winPoints || {})
			) as [];

			for (const entry of source) {
				points.push(`${entry[0]}: ${entry[1].map((p: number, i: number) => `(${(i + 1)}) ${p}`).join(', ')}`);
			}
			return this.sendReplyBox(`The points rewarded for winning hunts is:<br />${points.join('<br />')}`);
		}

		if (!this.can('declare', null, room)) return false; // perms for editting

		let [type, ...pointsSet] = target.split(',');
		type = toID(type) as GameTypes;
		if (!RATED_TYPES.includes(type)) return this.errorReply(`You cannot set win points for ${type} hunts.`);
		const winPoints = pointsSet.map(p => parseInt(p));

		if (winPoints.some(p => isNaN(p) || p < 0 || p > 1000) || !winPoints.length) {
			return this.errorReply("The points value awarded for winning a scavenger hunt must be an integer between 0 and 1000.");
		}

		if (!room.settings.scavSettings.winPoints) room.settings.scavSettings.winPoints = {};
		room.settings.scavSettings.winPoints[type] = winPoints;

		room.saveSettings();
		const pointsDisplay = winPoints.map((p, i) => `(${(i + 1)}) ${p}`).join(', ');
		this.privateModAction(`(${user.name} has set the points awarded for winning ${type} scavenger hunts to - ${pointsDisplay})`);
		this.modlog('SCAV SETPOINTS', null, `${type}: ${pointsDisplay}`);

		// double modnote in scavs room if it is a subroomgroupchat
		if (room.parent && !room.persist) {
			scavsRoom.modlog(`(scavengers) SCAV SETPOINTS: [room: ${room.roomid}] by ${user.id}: ${type}: ${pointsDisplay}`);
			scavsRoom.sendMods(`(${user.name} has set the points awarded for winning ${type} scavenger hunts to - ${pointsDisplay} in <<${room.roomid}>>)`);
			scavsRoom.roomlog(`(${user.name} has set the points awarded for winning ${type} scavenger hunts to - ${pointsDisplay} in <<${room.roomid}>>)`);
		}
	},

	resettwist: 'settwist',
	settwist(target, room, user) {
		const scavsRoom = getScavsRoom(room);
		if (!scavsRoom) {
			return this.errorReply("This command can only be used in the scavengers room.");
		}
		if (this.cmd.includes('reset')) target = 'RESET';

		if (!room.settings.scavSettings) room.settings.scavSettings = {};
		if (!target) {
			const twist = room.settings.scavSettings.officialtwist || 'none';
			return this.sendReplyBox(`The current official twist is: ${twist}`);
		}
		if (!this.can('declare', null, room)) return false;
		if (target === 'RESET') {
			room.settings.scavSettings.officialtwist = null;
		} else {
			const twist = toID(target);
			if (!ScavMods.twists[twist] || twist === 'constructor') return this.errorReply('Invalid twist.');

			room.settings.scavSettings.officialtwist = twist;
			room.saveSettings();
		}

		if (room.settings.scavSettings.officialtwist) {
			this.privateModAction(`(${user.name} has set the official twist to ${room.settings.scavSettings.officialtwist})`);
		} else {
			this.privateModAction(`(${user.name} has removed the official twist.)`);
		}
		this.modlog('SCAV TWIST', null, room.settings.scavSettings.officialtwist);

		// double modnote in scavs room if it is a subroomgroupchat
		if (room.parent && !room.persist) {
			if (room.settings.scavSettings.officialtwist) {
				scavsRoom.modlog(`(scavengers) SCAV TWIST: [room: ${room.roomid}] by ${user.id}: ${room.settings.scavSettings.officialtwist}`);
				scavsRoom.sendMods(`(${user.name} has set the official twist to - ${room.settings.scavSettings.officialtwist} in <<${room.roomid}>>)`);
				scavsRoom.roomlog(`(${user.name} has set the official twist to  - ${room.settings.scavSettings.officialtwist} in <<${room.roomid}>>)`);
			} else {
				scavsRoom.sendMods(`(${user.name} has reset the official twist in <<${room.roomid}>>)`);
				scavsRoom.roomlog(`(${user.name} has reset the official twist in <<${room.roomid}>>)`);
			}
		}
	},

	twists(target, room, user) {
		if (!getScavsRoom(room)) {
			return this.errorReply("This command can only be used in the scavengers room.");
		}
		if (!this.can('mute', null, room)) return false;
		if (!this.runBroadcast()) return false;

		let buffer = `<table><tr><th>Twist</th><th>Description</th></tr>`;
		buffer += Object.keys(ScavMods.twists).map(twistid => {
			const twist = ScavMods.twists[twistid];
			return Utils.html`<tr><td style="padding: 5px;">${twist.name}</td><td style="padding: 5px;">${twist.desc}</td></tr>`;
		}).join('');
		buffer += `</table>`;

		this.sendReply(`|raw|<div class="ladder infobox-limited">${buffer}</div>`);
	},

	/**
	 * Scavenger statistic tracking
	 */
	huntcount: 'huntlogs',
	async huntlogs(target, room, user) {
		if (room.roomid !== 'scavengers') return this.errorReply("This command can only be used in the scavengers room.");
		if (!this.can('mute', null, room)) return false;

		if (target === 'RESET') {
			if (!this.can('declare', null, room)) return false;
			HostLeaderboard.softReset().then(() => {
				HostLeaderboard.write();
				this.privateModAction(`(${user.name} has reset the host log leaderboard into the next month.)`);
				this.modlog('SCAV HUNTLOGS', null, 'RESET');
			});
			return;
		} else if (target === 'HARD RESET') {
			if (!this.can('declare', null, room)) return false;
			HostLeaderboard.hardReset().write();
			this.privateModAction(`(${user.name} has hard reset the host log leaderboard.)`);
			this.modlog('SCAV HUNTLOGS', null, 'HARD RESET');
			return;
		}

		let [sortMethod, isUhtmlChange] = target.split(',');

		const sortingFields = ['points', 'cumulative-points'];

		if (!sortingFields.includes(sortMethod)) sortMethod = 'points'; // default sort method

		const data = await HostLeaderboard.visualize(sortMethod) as AnyObject[];
		this.sendReply(`|${isUhtmlChange ? 'uhtmlchange' : 'uhtml'}|scav-huntlogs|<div class="ladder" style="overflow-y: scroll; max-height: 300px;"><table style="width: 100%"><tr><th>Rank</th><th>Name</th><th>Hunts Created</th><th>Total Hunts Created</th><th>History</th></tr>${
			data.map((entry: AnyObject) => {
				const auth = room.auth.get(toID(entry.name)).trim();
				const color = auth ? 'inherit' : 'gray';

<<<<<<< HEAD
				return `<tr><td>${entry.rank}</td><td><span style="color: ${color}">${auth}</span>${Utils.escapeHTML(entry.name)}</td>` +
=======
				return `<tr><td>${entry.rank}</td><td><span style="color: ${color}">${auth || '&nbsp;'}</span>${Chat.escapeHTML(entry.name)}</td>` +
>>>>>>> 8c4d55b1
					`<td style="text-align: right;">${(entry.points || 0)}</td>` +
					`<td style="text-align: right;">${(entry['cumulative-points'] || 0)}</td>` +
					`<td style="text-align: left;">${entry['history-points'] ? `<span style="color: gray">{ ${entry['history-points'].join(', ')} }</span>` : ''}</td>` +
					`</tr>`;
			}).join('')}</table></div><div style="text-align: center">${sortingFields.map(f => {
			return `<button class="button${f === sortMethod ? ' disabled' : ''}" name="send" value="/scav huntlogs ${f}, 1">${f}</button>`;
		}).join(' ')}</div>`);
	},

	async playlogs(target, room, user) {
		if (room.roomid !== 'scavengers') return this.errorReply("This command can only be used in the scavengers room.");
		if (!this.can('mute', null, room)) return false;

		if (target === 'RESET') {
			if (!this.can('declare', null, room)) return false;
			PlayerLeaderboard.softReset().then(() => {
				PlayerLeaderboard.write();
				this.privateModAction(`(${user.name} has reset the player log leaderboard into the next month.)`);
				this.modlog('SCAV PLAYLOGS', null, 'RESET');
			});
			return;
		} else if (target === 'HARD RESET') {
			if (!this.can('declare', null, room)) return false;
			PlayerLeaderboard.hardReset().write();
			this.privateModAction(`(${user.name} has hard reset the player log leaderboard.)`);
			this.modlog('SCAV PLAYLOGS', null, 'HARD RESET');
			return;
		}

		let [sortMethod, isUhtmlChange] = target.split(',');

		const sortingFields = ['join', 'cumulative-join', 'finish', 'cumulative-finish', 'infraction', 'cumulative-infraction'];

		if (!sortingFields.includes(sortMethod)) sortMethod = 'finish'; // default sort method

		const data = await PlayerLeaderboard.visualize(sortMethod) as AnyObject[];
		const formattedData = data.map(d => {
			// always have at least one for join to get a value of 0 if both are 0 or non-existent
			d.ratio = (((d.finish || 0) / (d.join || 1)) * 100).toFixed(2);
			d['cumulative-ratio'] = (((d['cumulative-finish'] || 0) / (d['cumulative-join'] || 1)) * 100).toFixed(2);
			return d;
		});

		this.sendReply(`|${isUhtmlChange ? 'uhtmlchange' : 'uhtml'}|scav-playlogs|<div class="ladder" style="overflow-y: scroll; max-height: 300px;"><table style="width: 100%"><tr><th>Rank</th><th>Name</th><th>Finished Hunts</th><th>Joined Hunts</th><th>Ratio</th><th>Infractions</th></tr>${
			formattedData.map(entry => {
				const auth = room.auth.get(toID(entry.name)).trim();
				const color = auth ? 'inherit' : 'gray';

<<<<<<< HEAD
				const auth = room.auth && room.auth[userid] ? room.auth[userid] :
					Users.usergroups[userid] ? Users.usergroups[userid].charAt(0) : '&nbsp;';
				const color = room.auth && userid in room.auth ? 'inherit' : 'gray';

				return `<tr><td>${entry.rank}</td><td><span style="color: ${color}">${auth}</span>${Utils.escapeHTML(entry.name)}</td>` +
=======
				return `<tr><td>${entry.rank}</td><td><span style="color: ${color}">${auth || '&nbsp;'}</span>${Chat.escapeHTML(entry.name)}</td>` +
>>>>>>> 8c4d55b1
					`<td style="text-align: right;">${(entry.finish || 0)} <span style="color: blue">(${(entry['cumulative-finish'] || 0)})</span>${(entry['history-finish'] ? `<br /><span style="color: gray">(History: ${entry['history-finish'].join(', ')})</span>` : '')}</td>` +
					`<td style="text-align: right;">${(entry.join || 0)} <span style="color: blue">(${(entry['cumulative-join'] || 0)})</span>${(entry['history-join'] ? `<br /><span style="color: gray">(History: ${entry['history-join'].join(', ')})</span>` : '')}</td>` +
					`<td style="text-align: right;">${entry.ratio}%<br /><span style="color: blue">(${(entry['cumulative-ratio'] || "0.00")}%)</span></td>` +
					`<td style="text-align: right;">${(entry.infraction || 0)} <span style="color: blue">(${(entry['cumulative-infraction'] || 0)})</span>${(entry['history-infraction'] ? `<br /><span style="color: gray">(History: ${entry['history-infraction'].join(', ')})</span>` : '')}</td>` +
					`</tr>`;
			}).join('')}</table></div><div style="text-align: center">${sortingFields.map(f => {
			return `<button class="button${f === sortMethod ? ' disabled' : ''}" name="send" value="/scav playlogs ${f}, 1">${f}</button>`;
		}).join(' ')}</div>`);
	},

	uninfract: "infract",
	infract(target, room, user) {
		if (room.roomid !== 'scavengers') return this.errorReply("This command can only be used in the scavengers room.");
		if (!this.can('mute', null, room)) return false;

		const targetId = toID(target);
		if (!targetId) return this.errorReply(`Please include the name of the user to ${this.cmd}.`);
		const change = this.cmd === 'infract' ? 1 : -1;

		PlayerLeaderboard.addPoints(targetId, 'infraction', change, true).write();

		this.privateModAction(`(${user.name} has ${(change > 0 ? 'given' : 'taken')} one infraction point ${(change > 0 ? 'to' : 'from')} '${targetId}'.)`);
		this.modlog(`SCAV ${this.cmd.toUpperCase()}`, user);
	},

	modsettings: {
		'': 'update',
		'update'(target, room, user) {
			if (!this.can('declare', null, room) || !getScavsRoom(room)) return false;
			const settings = room.settings.scavSettings?.scavmod || {};

			this.sendReply(`|uhtml${this.cmd === 'update' ? 'change' : ''}|scav-modsettings|<div class=infobox><strong>Scavenger Moderation Settings:</strong><br /><br />` +
				`<button name=send value='/scav modsettings ipcheck toggle'><i class="fa fa-power-off"></i></button> Multiple connection verification: ${settings.ipcheck ? 'ON' : 'OFF'}` +
				`</div>`);
		},

		'ipcheck'(target, room, user) {
			if (!this.can('declare', null, room) || !getScavsRoom(room)) return false;

			if (!room.settings.scavSettings) room.settings.scavSettings = {};
			const settings = room.settings.scavSettings.scavmod || {};
			target = toID(target);

			const setting: {[k: string]: boolean} = {
				'on': true,
				'off': false,
				'toggle': !settings.ipcheck,
			};

			if (!(target in setting)) return this.sendReply('Invalid setting - ON, OFF, TOGGLE');

			settings.ipcheck = setting[target];
			room.settings.scavSettings.scavmod = settings;

			room.saveSettings();

			this.privateModAction(`(${user.name} has set multiple connections verification to ${setting[target] ? 'ON' : 'OFF'}.)`);
			this.modlog('SCAV MODSETTINGS IPCHECK', null, setting[target] ? 'ON' : 'OFF');

			this.parse('/scav modsettings update');
		},
	},

	/**
	 * Database Commands
	 */
	recycledhunts(target, room, user) {
		if (!this.can('mute', null, room)) return false;
		if (!getScavsRoom(room)) {
			return this.errorReply("Scavenger Hunts can only be added to the database in the scavengers room.");
		}

		let cmd;
		[cmd, target] = Utils.splitFirst(target, ' ');
		cmd = toID(cmd);

		if (!['addhunt', 'list', 'removehunt', 'addhint', 'removehint', 'autostart'].includes(cmd)) {
			return this.parse(`/recycledhuntshelp`);
		}

		if (cmd === 'addhunt') {
			if (!target) return this.errorReply(`Usage: ${cmd} Hunt Text`);

			const [hostsArray, ...questions] = target.split('|');
			const hosts = ScavengerHunt.parseHosts(hostsArray.split(/[,;]/), room, true);
			if (!hosts) return this.errorReply("You need to specify a host.");

			const result = ScavengerHunt.parseQuestions(questions);
			if (result.err) return this.errorReply(result.err);

			ScavengerHuntDatabase.addRecycledHuntToDatabase(hosts, result.result);
			return this.privateModAction(`A recycled hunt has been added to the database.`);
		}

		// The rest of the commands depend on there already being hunts in the database.
		if (ScavengerHuntDatabase.isEmpty()) return this.errorReply("There are no hunts in the database.");


		if (cmd === 'list') {
			return this.parse(`/join view-recycledHunts-${room}`);
		}

		const params = target.split(',').map(param => param.trim()).filter(param => param !== '');

		const usageMessages: {[k: string]: string} = {
			'removehunt': 'Usage: removehunt hunt_number',
			'addhint': 'Usage: addhint hunt number, question number, hint text',
			'removehint': 'Usage: removehint hunt number, question number, hint text',
			'autostart': 'Usage: autostart on/off',
		};
		if (!params) return this.errorReply(usageMessages[cmd]);

		const numberOfRequiredParameters: {[k: string]: number} = {
			'removehunt': 1,
			'addhint': 3,
			'removehint': 3,
			'autostart': 1,
		};
		if (params.length < numberOfRequiredParameters[cmd]) return this.errorReply(usageMessages[cmd]);

		const [huntNumber, questionNumber, hintNumber] = params.map((param) => parseInt(param));
		const cmdsNeedingHuntNumber = ['removehunt', 'removehint', 'addhint'];
		if (cmdsNeedingHuntNumber.includes(cmd)) {
			if (!ScavengerHuntDatabase.hasHunt(huntNumber)) return this.errorReply("You specified an invalid hunt number.");
		}

		const cmdsNeedingQuestionNumber = ['addhint', 'removehint'];
		if (cmdsNeedingQuestionNumber.includes(cmd)) {
			if (
				isNaN(questionNumber) ||
				questionNumber <= 0 ||
				questionNumber > scavengersData.recycledHunts[huntNumber - 1].questions.length
			) {
				return this.errorReply("You specified an invalid question number.");
			}
		}

		const cmdsNeedingHintNumber = ['removehint'];
		if (cmdsNeedingHintNumber.includes(cmd)) {
			const numQuestions = scavengersData.recycledHunts[huntNumber - 1].questions.length;
			if (isNaN(questionNumber) || questionNumber <= 0 || questionNumber > numQuestions) {
				return this.errorReply("You specified an invalid hint number.");
			}
		}

		if (cmd === 'removehunt') {
			ScavengerHuntDatabase.removeRecycledHuntFromDatabase(huntNumber);
			return this.privateModAction(`Recycled hunt #${huntNumber} was removed from the database.`);
		} else if (cmd === 'addhint') {
			const hintText = params[2];
			ScavengerHuntDatabase.addHintToRecycledHunt(huntNumber, questionNumber, hintText);
			return this.privateModAction(`Hint added to Recycled hunt #${huntNumber} question #${questionNumber}: ${hintText}.`);
		} else if (cmd === 'removehint') {
			ScavengerHuntDatabase.removeHintToRecycledHunt(huntNumber, questionNumber, hintNumber);
			return this.privateModAction(`Hint #${hintNumber} was removed from Recycled hunt #${huntNumber} question #${questionNumber}.`);
		} else if (cmd === 'autostart') {
			if (!room.settings.scavSettings) room.settings.scavSettings = {};
			if (params[0] !== 'on' && params[0] !== 'off') return this.errorReply(usageMessages[cmd]);
			if ((params[0] === 'on') === !!room.settings.scavSettings.addRecycledHuntsToQueueAutomatically) {
				return this.errorReply(`Autostarting recycled hunts is already ${room.settings.scavSettings.addRecycledHuntsToQueueAutomatically ? 'on' : 'off'}.`);
			}
			room.settings.scavSettings.addRecycledHuntsToQueueAutomatically =
				!room.settings.scavSettings.addRecycledHuntsToQueueAutomatically;
			if (params[0] === 'on') {
				this.parse("/scav queuerecycled");
			}
			return this.privateModAction(`Automatically adding recycled hunts to the queue is now ${room.settings.scavSettings.addRecycledHuntsToQueueAutomatically ? 'on' : 'off'}`);
		}
	},

	recycledhuntshelp() {
		if (!this.runBroadcast()) return;
		this.sendReplyBox([
			"<b>Help for Recycled Hunts</b>",
			"- addhunt &lt;Hunt Text>: Adds a hunt to the database of recycled hunts.",
			"- removehunt&lt;Hunt Number>: Removes a hunt form the database of recycled hunts.",
			"- list: Shows a list of hunts in the database along with their questions and hints.",
			"- addhint &lt;Hunt Number, Question Number, Hint Text>: Adds a hint to the specified question in the specified hunt.",
			"- removehint &lt;Hunt Number, Question Number, Hint Number>: Removes the specified hint from the specified question in the specified hunt.",
			"- autostart &lt;on/off>: Sets whether or not recycled hunts are automatically added to the queue when a hunt ends.",
		].join('<br/>'));
	},
};

export const pages: PageTable = {
	recycledHunts(query, user, connection) {
		this.title = 'Recycled Hunts';
		let buf = "";
		this.extractRoom();
		if (!user.named) return Rooms.RETRY_AFTER_LOGIN;
		if (!this.room.persist) return;
		if (!this.can('mute', null, this.room)) return;
		buf += `<div class="pad"><h2>List of recycled Scavenger hunts</h2>`;
		buf += `<ol style="width: 90%;">`;
		for (const hunt of scavengersData.recycledHunts) {
			buf += `<li>`;
			buf += `<h4>By ${hunt.hosts.map((host: AnyObject) => host.name).join(', ')}</h4>`;
			for (const question of hunt.questions) {
				buf += `<details>`;
				buf += `<summary>${question.text}</summary>`;
				buf += `<dl>`;
				buf += `<dt>Answers:</dt>`;
				for (const answer of question.answers) {
					buf += `<dd>${answer}</dd>`;
				}
				buf += `</dl>`;

				if (question.hints.length) {
					buf += `<dl>`;
					buf += `<dt>Hints:</dt>`;
					for (const hint of question.hints) {
						buf += `<dd>${hint}</dd>`;
					}
					buf += `</dl>`;
				}
				buf += `</details>`;
			}
			buf += `</li>`;
		}
		buf += `</ol>`;
		buf += `</div>`;
		return buf;
	},
};

export const commands: ChatCommands = {
	// general
	scav: 'scavengers',
	scavengers: ScavengerCommands,
	tscav: 'teamscavs',
	teamscavs: ScavengerCommands.teamscavs,
	teamscavshelp: ScavengerCommands.teamscavshelp,

	// old game aliases
	scavenge: ScavengerCommands.guess,
	startpracticehunt: 'starthunt',
	startofficialhunt: 'starthunt',
	startminihunt: 'starthunt',
	startunratedhunt: 'starthunt',
	startrecycledhunt: 'starthunt',
	starttwisthunt: 'starthunt',
	starttwistofficial: 'starthunt',
	starttwistpractice: 'starthunt',
	starttwistmini: 'starthunt',
	starttwistunrated: 'starthunt',

	forcestarthunt: 'starthunt',
	forcestartunrated: 'starthunt',
	forcestartpractice: 'starthunt',

	starthunt: ScavengerCommands.create,
	joinhunt: ScavengerCommands.join,
	leavehunt: ScavengerCommands.leave,
	resethunt: ScavengerCommands.reset,
	forceendhunt: 'endhunt',
	endhunt: ScavengerCommands.end,
	edithunt: ScavengerCommands.edithunt,
	viewhunt: ScavengerCommands.viewhunt,
	inherithunt: ScavengerCommands.inherit,
	scavengerstatus: ScavengerCommands.status,
	scavengerhint: ScavengerCommands.hint,

	nexthunt: ScavengerCommands.next,

	// point aliases
	scavaddpoints: 'scavengeraddpoints',
	scavengersaddpoints: ScavengerCommands.addpoints,

	scavrmpoints: 'scavengersremovepoints',
	scavengersrmpoints: 'scavengersremovepoints',
	scavremovepoints: 'scavengersremovepoints',
	scavengersremovepoints: ScavengerCommands.addpoints,

	scavresetlb: 'scavengersresetlb',
	scavengersresetlb: ScavengerCommands.resetladder,

	recycledhunts: ScavengerCommands.recycledhunts,
	recycledhuntshelp: ScavengerCommands.recycledhuntshelp,

	scavrank: ScavengerCommands.rank,
	scavladder: 'scavtop',
	scavtop: ScavengerCommands.ladder,
	scavengerhelp: 'scavengershelp',
	scavhelp: 'scavengershelp',
	scavengershelp(target, room, user) {
		if (!room || !getScavsRoom(room)) {
			return this.errorReply("This command can only be used in the scavengers room.");
		}
		if (!this.runBroadcast()) return false;

		const userCommands = [
			"<strong>Player commands:</strong>",
			"- /scavengers - joins the scavengers room.",
			"- /joinhunt - joins the current scavenger hunt.",
			"- /leavehunt - leaves the current scavenger hunt.",
			"- /scavenge <em>[guess]</em> - submits your answer to the current hint.",
			"- /scavengerstatus - checks your status in the current game.",
			"- /scavengerhint - views your latest hint in the current game.",
			"- /scavladder - views the monthly scavenger leaderboard.",
			"- /scavrank <em>[user]</em> - views the rank of the user on the monthly scavenger leaderboard.  Defaults to the user if no name is provided.",
		].join('<br />');
		const staffCommands = [
			"<strong>Staff commands:</strong>",
			"- /starthunt <em>[host] | [hint] | [answer] | [hint] | [answer] | [hint] | [answer] | ...</em> - creates a new scavenger hunt. (Requires: % @ * # &)",
			"- /start(official/practice/mini/unrated)hunt <em>[host] | [hint] | [answer] | [hint] | [answer] | [hint] | [answer] | ...</em> - creates a new scavenger hunt, giving points if assigned.  Blitz and wins will count towards the leaderboard. (Requires: % @ * # &)",
			"- /scav addhint <em>[question number], [value]</em> - adds a hint to a question in the current scavenger hunt. Only the host(s) can add a hint.",
			"- /scav removehint <em>[question number], [hint number]</em> - removes a hint from a question in the current scavenger hunt. Only the host(s) can remove a hint.",
			"- /scav edithint <em>[question number], [hint number], [value]</em> - edits a hint to a question in the current scavenger hunt. Only the host(s) can edit a hint.",
			"- /edithunt <em>[question number], [hint | answer], [value]</em> - edits the current scavenger hunt. Only the host(s) can edit the hunt.",
			"- /resethunt - resets the current scavenger hunt without revealing the hints and answers. (Requires: % @ * # &)",
			"- /endhunt - ends the current scavenger hunt and announces the winners and the answers. (Requires: % @ * # &)",
			"- /viewhunt - views the current scavenger hunt.  Only the user who started the hunt can use this command. Only the host(s) can view the hunt.",
			"- /inherithunt - becomes the staff host, gaining staff permissions to the current hunt. (Requires: % @ * # &)",
			"- /scav timer <em>[minutes | off]</em> - sets a timer to automatically end the current hunt. (Requires: % @ * # &)",
			"- /scav addpoints <em>[user], [amount]</em> - gives the user the amount of scavenger points towards the monthly ladder. (Requires: % @ * # &)",
			"- /scav removepoints <em>[user], [amount]</em> - takes the amount of scavenger points from the user towards the monthly ladder. (Requires: % @ * # &)",
			"- /scav resetladder - resets the monthly scavenger leaderboard. (Requires: # &)",
			"- /scav setpoints <em>[1st place], [2nd place], [3rd place], [4th place], [5th place], ...</em> - sets the point values for the wins. Use `/scav setpoints` to view what the current point values are. (Requires: # &)",
			"- /scav setblitz <em>[value]</em> ... - sets the blitz award to `value`. Use `/scav setblitz` to view what the current blitz value is. (Requires: # &)",
			"- /scav queue(rated/unrated) <em>[host] | [hint] | [answer] | [hint] | [answer] | [hint] | [answer] | ...</em> - queues a scavenger hunt to be started after the current hunt is finished. (Requires: % @ * # &)",
			"- /scav queuerecycled <em>[number]</em> - queues a recycled hunt from the database. If number is left blank, then a random hunt is queued.",
			"- /scav viewqueue - shows the list of queued scavenger hunts to be automatically started, as well as the option to remove hunts from the queue. (Requires: % @ * # &)",
			"- /scav defaulttimer <em>[value]</em> - sets the default timer applied to automatically started hunts from the queue.",
			"- /scav twists - shows a list of all the twists that are available on the server.",
			"- /scav settwist <em>[twist name]</em> - sets the default twist mode for all official hunts. (Requires: # &)",
			"- /scav resettwist - resets the default twist mode for all official hunts to nothing. (Requires: # &)",
			"- /starttwist(hunt/practice/official/mini/unrated) <em>[twist] | [host] | [hint] | [answer] | [hint] | [answer] | [hint] | [answer] | ...</em>  - creates a new regular scavenger hunt that uses a twist mode in the specified game type.  This can be used inside a scavenger game mode.",
			"- /nexthunt - starts the next hunt in the queue.",
			"- /recycledhunts - Modify the database of recycled hunts and enable/disable autoqueing them. More detailed help can be found in /recycledhuntshelp",
		].join('<br />');

		const gamesCommands = [
			"<strong>Game commands:</strong>",
			"- /scav game create <em>[kogames | pointrally | scavengergames]</em> - starts a new scripted scavenger game. (Requires: % @ * # &)",
			"- /scav game end - ends the current scavenger game. (Requires: % @ * # &)",
			"- /scav game kick <em>[user]</em> - kicks the user from the current scavenger game. (Requires: % @ * # &)",
			"- /scav game score - shows the current scoreboard for any game with a leaderboard.",
			"- /scav game rank <em>[user]</em> - shows a user's rank in the current scavenger game leaderboard.",
		].join('<br />');

		target = toID(target);

		const display = target === 'all' ?
			`${userCommands}<br /><br />${staffCommands}<br /><br />${gamesCommands}` :
			(
				target === 'staff' ? staffCommands :
				target === 'games' || target === 'game' ? gamesCommands : userCommands
			);

		this.sendReplyBox(display);
	},
};<|MERGE_RESOLUTION|>--- conflicted
+++ resolved
@@ -2108,12 +2108,7 @@
 			data.map((entry: AnyObject) => {
 				const auth = room.auth.get(toID(entry.name)).trim();
 				const color = auth ? 'inherit' : 'gray';
-
-<<<<<<< HEAD
-				return `<tr><td>${entry.rank}</td><td><span style="color: ${color}">${auth}</span>${Utils.escapeHTML(entry.name)}</td>` +
-=======
-				return `<tr><td>${entry.rank}</td><td><span style="color: ${color}">${auth || '&nbsp;'}</span>${Chat.escapeHTML(entry.name)}</td>` +
->>>>>>> 8c4d55b1
+				return `<tr><td>${entry.rank}</td><td><span style="color: ${color}">${auth || '&nbsp;'}</span>${Utils.escapeHTML(entry.name)}</td>` +
 					`<td style="text-align: right;">${(entry.points || 0)}</td>` +
 					`<td style="text-align: right;">${(entry['cumulative-points'] || 0)}</td>` +
 					`<td style="text-align: left;">${entry['history-points'] ? `<span style="color: gray">{ ${entry['history-points'].join(', ')} }</span>` : ''}</td>` +
@@ -2162,15 +2157,7 @@
 				const auth = room.auth.get(toID(entry.name)).trim();
 				const color = auth ? 'inherit' : 'gray';
 
-<<<<<<< HEAD
-				const auth = room.auth && room.auth[userid] ? room.auth[userid] :
-					Users.usergroups[userid] ? Users.usergroups[userid].charAt(0) : '&nbsp;';
-				const color = room.auth && userid in room.auth ? 'inherit' : 'gray';
-
-				return `<tr><td>${entry.rank}</td><td><span style="color: ${color}">${auth}</span>${Utils.escapeHTML(entry.name)}</td>` +
-=======
-				return `<tr><td>${entry.rank}</td><td><span style="color: ${color}">${auth || '&nbsp;'}</span>${Chat.escapeHTML(entry.name)}</td>` +
->>>>>>> 8c4d55b1
+				return `<tr><td>${entry.rank}</td><td><span style="color: ${color}">${auth || '&nbsp;'}</span>${Utils.escapeHTML(entry.name)}</td>` +
 					`<td style="text-align: right;">${(entry.finish || 0)} <span style="color: blue">(${(entry['cumulative-finish'] || 0)})</span>${(entry['history-finish'] ? `<br /><span style="color: gray">(History: ${entry['history-finish'].join(', ')})</span>` : '')}</td>` +
 					`<td style="text-align: right;">${(entry.join || 0)} <span style="color: blue">(${(entry['cumulative-join'] || 0)})</span>${(entry['history-join'] ? `<br /><span style="color: gray">(History: ${entry['history-join'].join(', ')})</span>` : '')}</td>` +
 					`<td style="text-align: right;">${entry.ratio}%<br /><span style="color: blue">(${(entry['cumulative-ratio'] || "0.00")}%)</span></td>` +
