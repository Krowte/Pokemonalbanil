--- conflicted
+++ resolved
@@ -251,11 +251,7 @@
 
 	enableNL: boolean;
 	votelock: boolean;
-<<<<<<< HEAD
 	votingall: boolean;
-=======
-	votingall:boolean
->>>>>>> 394a2d3d
 	forceVote: boolean;
 	closedSetup: boolean;
 	noReveal: boolean;
@@ -706,21 +702,12 @@
 		if (!(target in this.playerTable) && target !== 'novote') {
 			return this.sendUser(userid, `|error|${target} is not a valid player.`);
 		}
-<<<<<<< HEAD
 		if (!this.votingall) return this.sendUser(userid, `|error|Voting is not allowed.`);
 		if (!this.enableNL && target === 'novote') return this.sendUser(userid, `|error|No Vote is not allowed.`);
 		if (target === player.id && !this.selfEnabled) return this.sendUser(userid, `|error|Self voting is not allowed.`);
 		if (this.votelock) {
 			if (player.voting) return this.sendUser(userid, `|error|You cannot switch your vote because votes are locked.`);
 		}
-=======
-		if (!this.votingall) return this.sendUser(userid, `|error|Voting is not allowed.`)
-		if (!this.enableNL && target === 'novote') return this.sendUser(userid, `|error|No Vote is not allowed.`);
-		if (target === player.id && !this.selfEnabled) return this.sendUser(userid, `|error|Self voting is not allowed.`);
-		if (this.votelock) {
-			if(player.voting) return this.sendUser(userid, `|error|You cannot switch your vote,because votes are locked.`);
-		}	
->>>>>>> 394a2d3d
 		const hammering = this.hammerCount - 1 <= (this.votes[target] ? this.votes[target].count : 0);
 		if (target === player.id && !hammering && this.selfEnabled === 'hammer') {
 			return this.sendUser(userid, `|error|You may only vote yourself when placing the hammer vote.`);
@@ -1620,7 +1607,6 @@
 	}
 	setVotelock(user: User, setting: boolean) {
 		if (!this.started) return user.sendTo(this.room, `The game has not started yet.`);
-<<<<<<< HEAD
 		if ((this.votelock) === setting) {
 			return user.sendTo(this.room, `|error|Votes are already ${setting ? 'set to lock' : 'set to not lock'}.`);
 		}
@@ -1637,24 +1623,6 @@
 		this.votingall = setting;
 		this.clearVotes();
 		this.sendDeclare(`Voting is now ${setting ? 'allowed' : 'disallowed'}.`);
-=======
-        if ((this.votelock) === setting) {
-		return user.sendTo(this.room, `|error|Votes are already ${setting ? 'set to lock' : 'set to not lock'}.`);
-		}
-        this.votelock = setting;
-		this.clearVotes();
-        this.sendDeclare(`Votes are cleared and ${setting ? 'set to lock' : 'set to not lock'}.`);
-        this.updatePlayers()
-    }
-	setVoting(user: User, setting: boolean) {
-		if (!this.started) return user.sendTo(this.room, `The game has not started yet.`);
-		if (this.votingall === setting) {
-			return user.sendTo(this.room, `|error|Voting is already ${setting ? 'allowed' : 'disallowed'}.`)
-		}
-		this.votingall = setting;
-		this.clearVotes();
-		this.sendDeclare(`Voting is now ${setting ? 'allowed' : 'disallowed'}.`)
->>>>>>> 394a2d3d
 		this.updatePlayers();
 	}
 	clearVotes(target = '') {
@@ -2900,7 +2868,6 @@
 		],
 
 		votelock: 'vl',
-<<<<<<< HEAD
 		vl(target, room, user, connection, cmd) {
 			room = this.requireRoom();
 			const game = this.requireGame(Mafia);
@@ -2930,37 +2897,6 @@
 				game.setVoting(user, false);
 			}
 			game.logAction(user, `disabled voting`);
-=======
-      	 vl(target,room, user, connection, cmd) {
-            room = this.requireRoom();
-            const game = this.requireGame(Mafia);
-            if (game.hostid !== user.id && !game.cohostids.includes(user.id)) this.checkCan('mute', null, room);
-			const action = toID(target)
-			if (!['on', 'off'].includes(action)) return this.parse('/help mafia votelock');
-            if(action === 'on') {
-                game.setVotelock(user, true)
-            } else {
-                game.setVotelock(user, false)
-            }
-            game.logAction(user, `locked votes`);
-        },
-        votelockhelp: [
-            `/mafia votelock [on|off] - Allows or disallows players to change their vote. Requires host % @ # &`,
-        ],
-		voting: 'votesall',
-		votesall(target,room,user,connection,cmd) {
-			room = this.requireRoom();
-            const game = this.requireGame(Mafia);
-            if (game.hostid !== user.id && !game.cohostids.includes(user.id)) this.checkCan('mute', null, room);
-			const action = toID(target);
-				if (!['on', 'off'].includes(action)) return this.parse('/help mafia voting');
-				if(action === 'on') {
-					game.setVoting(user, true)
-				} else {
-					game.setVoting(user, false)
-				}
-				game.logAction(user, `disabled voting`);
->>>>>>> 394a2d3d
 		},
 
 		enablenv: 'enablenl',
