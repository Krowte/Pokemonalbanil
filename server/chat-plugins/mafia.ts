--- conflicted
+++ resolved
@@ -1530,26 +1530,16 @@
 			} else if (!force && this.played.includes(id)) {
 				throw new Chat.ErrorMessage(`${self ? `You were` : `${user.id} was`} already in the game.`);
 			}
-<<<<<<< HEAD
-			if (this.hostid === id) return `${targetString} the host.`;
-			if (this.cohostids.includes(id)) return `${targetString} a cohost.`;
-=======
 			if (this.hostid === id) throw new Chat.ErrorMessage(`${targetString} the host.`);
-			if (this.cohosts.includes(id)) throw new Chat.ErrorMessage(`${targetString} a cohost.`);
->>>>>>> 2fbea7c6
+			if (this.cohostids.includes(id)) throw new Chat.ErrorMessage(`${targetString} a cohost.`);
 		}
 		if (!force) {
 			for (const alt of user.getAltUsers(true)) {
 				if (this.playerTable[alt.id] || this.played.includes(alt.id)) {
 					throw new Chat.ErrorMessage(`${self ? `You already have` : `${user.id} already has`} an alt in the game.`);
 				}
-<<<<<<< HEAD
 				if (this.hostid === alt.id || this.cohostids.includes(alt.id)) {
-					return `${self ? `You have` : `${user.id} has`} an alt as a game host.`;
-=======
-				if (this.hostid === alt.id || this.cohosts.includes(alt.id)) {
-					throw new Chat.ErrorMessage(`${self ? `You have` : `${user.id} has`} an alt as a game host.`);
->>>>>>> 2fbea7c6
+					throw new Chat.ErrorMessage(${self ? `You have` : `${user.id} has`} an alt as a game host.`);
 				}
 			}
 		}
@@ -2183,14 +2173,8 @@
 
 		playercap(target, room, user) {
 			room = this.requireRoom();
-<<<<<<< HEAD
-			const game = room.getGame(MafiaTracker);
-			if (!game) return this.errorReply(`There is no game of mafia running in this room.`);
+			const game = this.requireGame(MafiaTracker);
 			if (game.hostid !== user.id && !game.cohostids.includes(user.id)) this.checkCan('mute', null, room);
-=======
-			const game = this.requireGame(MafiaTracker);
-			if (game.hostid !== user.id && !game.cohosts.includes(user.id)) this.checkCan('mute', null, room);
->>>>>>> 2fbea7c6
 			if (game.phase !== 'signups') return this.errorReply(`Signups are already closed.`);
 			if (toID(target) === 'none') target = '20';
 			const num = parseInt(target);
@@ -2213,19 +2197,11 @@
 				if (!room || room.type !== 'chat') return this.errorReply(`This command is only meant to be used in chat rooms.`);
 				targetRoom = room;
 			}
-<<<<<<< HEAD
-			const game = targetRoom.getGame(MafiaTracker);
-			if (!game) return user.sendTo(targetRoom, `|error|There is no game of mafia running in this room.`);
-			if (game.hostid !== user.id && !game.cohostids.includes(user.id)) this.checkCan('mute', null, targetRoom);
-			if (game.phase !== 'signups') return user.sendTo(targetRoom, `|error|Signups are already closed.`);
-			if (game.playerCount < 2) return user.sendTo(targetRoom, `|error|You need at least 2 players to start.`);
-=======
 			this.room = targetRoom;
 			const game = this.requireGame(MafiaTracker);
-			if (game.hostid !== user.id && !game.cohosts.includes(user.id)) this.checkCan('mute', null, targetRoom);
+			if (game.hostid !== user.id && !game.cohostids.includes(user.id)) this.checkCan('mute', null, targetRoom);
 			if (game.phase !== 'signups') return this.errorReply(`Signups are already closed.`);
 			if (game.playerCount < 2) return this.errorReply(`You need at least 2 players to start.`);
->>>>>>> 2fbea7c6
 			game.phase = 'locked';
 			game.sendHTML(game.roomWindow());
 			game.updatePlayers();
@@ -2243,15 +2219,9 @@
 			} else {
 				args.shift();
 			}
-<<<<<<< HEAD
-			const game = targetRoom.getGame(MafiaTracker);
-			if (!game) return user.sendTo(targetRoom, `|error|There is no game of mafia running in this room.`);
-			if (game.hostid !== user.id && !game.cohostids.includes(user.id)) this.checkCan('mute', null, targetRoom);
-=======
 			this.room = targetRoom;
 			const game = this.requireGame(MafiaTracker);
-			if (game.hostid !== user.id && !game.cohosts.includes(user.id)) this.checkCan('mute', null, targetRoom);
->>>>>>> 2fbea7c6
+			if (game.hostid !== user.id && !game.cohostids.includes(user.id)) this.checkCan('mute', null, targetRoom);
 			const action = toID(args.join(''));
 			if (!['on', 'off'].includes(action)) return this.parse('/help mafia closedsetup');
 			if (game.started) {
@@ -2278,15 +2248,9 @@
 			} else {
 				args.shift();
 			}
-<<<<<<< HEAD
-			const game = targetRoom.getGame(MafiaTracker);
-			if (!game) return user.sendTo(targetRoom, `|error|There is no game of mafia running in this room.`);
-			if (game.hostid !== user.id && !game.cohostids.includes(user.id)) this.checkCan('mute', null, targetRoom);
-=======
 			this.room = targetRoom;
 			const game = this.requireGame(MafiaTracker);
-			if (game.hostid !== user.id && !game.cohosts.includes(user.id)) this.checkCan('mute', null, targetRoom);
->>>>>>> 2fbea7c6
+			if (game.hostid !== user.id && !game.cohostids.includes(user.id)) this.checkCan('mute', null, targetRoom);
 			const action = toID(args.join(''));
 			if (!['on', 'off'].includes(action)) return this.parse('/help mafia reveal');
 			if ((action === 'off' && game.noReveal) || (action === 'on' && !game.noReveal)) {
@@ -2311,15 +2275,9 @@
 			} else {
 				args.shift();
 			}
-<<<<<<< HEAD
-			const game = targetRoom.getGame(MafiaTracker);
-			if (!game) return user.sendTo(targetRoom, `|error|There is no game of mafia running in this room.`);
-			if (game.hostid !== user.id && !game.cohostids.includes(user.id)) this.checkCan('mute', null, targetRoom);
-=======
 			this.room = targetRoom;
 			const game = this.requireGame(MafiaTracker);
-			if (game.hostid !== user.id && !game.cohosts.includes(user.id)) this.checkCan('mute', null, targetRoom);
->>>>>>> 2fbea7c6
+			if (game.hostid !== user.id && !game.cohostids.includes(user.id)) this.checkCan('mute', null, targetRoom);
 			const action = toID(args.join(''));
 			if (!['on', 'off'].includes(action)) return this.parse('/help mafia takeidles');
 			if ((action === 'off' && !game.takeIdles) || (action === 'on' && game.takeIdles)) {
@@ -2336,14 +2294,8 @@
 		forcesetroles: 'setroles',
 		setroles(target, room, user, connection, cmd) {
 			room = this.requireRoom();
-<<<<<<< HEAD
-			const game = room.getGame(MafiaTracker);
-			if (!game) return this.errorReply(`There is no game of mafia running in this room.`);
+			const game = this.requireGame(MafiaTracker);
 			if (game.hostid !== user.id && !game.cohostids.includes(user.id)) this.checkCan('mute', null, room);
-=======
-			const game = this.requireGame(MafiaTracker);
-			if (game.hostid !== user.id && !game.cohosts.includes(user.id)) this.checkCan('mute', null, room);
->>>>>>> 2fbea7c6
 			const reset = cmd.includes('reset');
 			if (reset) {
 				if (game.phase !== 'day' && game.phase !== 'night') return this.errorReply(`The game has not started yet.`);
@@ -2434,15 +2386,9 @@
 				if (!room || room.type !== 'chat') return this.errorReply(`This command is only meant to be used in chat rooms.`);
 				targetRoom = room;
 			}
-<<<<<<< HEAD
-			const game = targetRoom.getGame(MafiaTracker);
-			if (!game) return user.sendTo(targetRoom, `|error|There is no game of mafia running in this room.`);
-			if (game.hostid !== user.id && !game.cohostids.includes(user.id)) this.checkCan('mute', null, targetRoom);
-=======
 			this.room = targetRoom;
 			const game = this.requireGame(MafiaTracker);
-			if (game.hostid !== user.id && !game.cohosts.includes(user.id)) this.checkCan('mute', null, targetRoom);
->>>>>>> 2fbea7c6
+			if (game.hostid !== user.id && !game.cohostids.includes(user.id)) this.checkCan('mute', null, targetRoom);
 			game.ideaDistributeRoles(user);
 			game.logAction(user, `rerolled an IDEA`);
 		},
@@ -2487,15 +2433,9 @@
 			} else {
 				target = '';
 			}
-<<<<<<< HEAD
-			const game = targetRoom.getGame(MafiaTracker);
-			if (!game) return user.sendTo(targetRoom, `|error|There is no game of mafia running in this room.`);
-			if (game.hostid !== user.id && !game.cohostids.includes(user.id)) this.checkCan('mute', null, targetRoom);
-=======
 			this.room = targetRoom;
 			const game = this.requireGame(MafiaTracker);
-			if (game.hostid !== user.id && !game.cohosts.includes(user.id)) this.checkCan('mute', null, targetRoom);
->>>>>>> 2fbea7c6
+			if (game.hostid !== user.id && !game.cohostids.includes(user.id)) this.checkCan('mute', null, targetRoom);
 			if (target) {
 				this.parse(`/mafia close`);
 				this.parse(`/mafia setroles ${target}`);
@@ -2518,15 +2458,9 @@
 			} else {
 				args.shift();
 			}
-<<<<<<< HEAD
-			const game = targetRoom.getGame(MafiaTracker);
-			if (!game) return user.sendTo(targetRoom, `|error|There is no game of mafia running in this room.`);
-			if (game.hostid !== user.id && !game.cohostids.includes(user.id)) this.checkCan('mute', null, targetRoom);
-=======
 			this.room = targetRoom;
 			const game = this.requireGame(MafiaTracker);
-			if (game.hostid !== user.id && !game.cohosts.includes(user.id)) this.checkCan('mute', null, targetRoom);
->>>>>>> 2fbea7c6
+			if (game.hostid !== user.id && !game.cohostids.includes(user.id)) this.checkCan('mute', null, targetRoom);
 			if (cmd === 'night') {
 				game.night();
 			} else {
@@ -2603,15 +2537,9 @@
 			} else {
 				args.shift();
 			}
-<<<<<<< HEAD
-			const game = targetRoom.getGame(MafiaTracker);
-			if (!game) return user.sendTo(targetRoom, `|error|There is no game of mafia running in this room.`);
-			if (game.hostid !== user.id && !game.cohostids.includes(user.id)) this.checkCan('mute', null, targetRoom);
-=======
 			this.room = targetRoom;
 			const game = this.requireGame(MafiaTracker);
-			if (game.hostid !== user.id && !game.cohosts.includes(user.id)) this.checkCan('mute', null, targetRoom);
->>>>>>> 2fbea7c6
+			if (game.hostid !== user.id && !game.cohostids.includes(user.id)) this.checkCan('mute', null, targetRoom);
 			const action = toID(args.shift());
 			if (!action) return this.parse(`/help mafia selflynch`);
 			if (this.meansYes(action)) {
@@ -2642,17 +2570,9 @@
 			} else {
 				args.shift();
 			}
-<<<<<<< HEAD
-			const game = targetRoom.getGame(MafiaTracker);
-			if (!game) return user.sendTo(targetRoom, `|error|There is no game of mafia running in this room.`);
-			if (game.hostid !== user.id && !game.cohostids.includes(user.id)) this.checkCan('mute', null, targetRoom);
-=======
 			this.room = targetRoom;
 			const game = this.requireGame(MafiaTracker);
-			if (game.hostid !== user.id && !game.cohosts.includes(user.id)) this.checkCan('mute', null, targetRoom);
-			const player = game.playerTable[toID(args.join(''))];
-			if (!player) return this.errorReply(`"${args.join(',')}" is not a living player.`);
->>>>>>> 2fbea7c6
+			if (game.hostid !== user.id && !game.cohostids.includes(user.id)) this.checkCan('mute', null, targetRoom);
 			if (game.phase === 'IDEApicking') {
 				return this.errorReply(`You cannot add or remove players while IDEA roles are being picked.`); // needs to be here since eliminate doesn't pass the user
 			}
@@ -2684,15 +2604,9 @@
 			} else {
 			    args.shift();
 			}
-<<<<<<< HEAD
-			const game = targetRoom.getGame(MafiaTracker);
-			if (!game) return user.sendTo(targetRoom, `|error|There is no game of mafia running in this room.`);
-			if (game.hostid !== user.id && !game.cohostids.includes(user.id)) this.checkCan('mute', null, targetRoom);
-=======
 			this.room = targetRoom;
 			const game = this.requireGame(MafiaTracker);
-			if (game.hostid !== user.id && !game.cohosts.includes(user.id)) this.checkCan('mute', null, targetRoom);
->>>>>>> 2fbea7c6
+			if (game.hostid !== user.id && !game.cohostids.includes(user.id)) this.checkCan('mute', null, targetRoom);
 			let revealAs = '';
 			let revealedRole = null;
 			if (cmd === 'revealas') {
@@ -2779,15 +2693,9 @@
 			} else {
 				args.shift();
 			}
-<<<<<<< HEAD
-			const game = targetRoom.getGame(MafiaTracker);
-			if (!game) return user.sendTo(targetRoom, `|error|There is no game of mafia running in this room.`);
-			if (game.hostid !== user.id && !game.cohostids.includes(user.id)) this.checkCan('mute', null, targetRoom);
-=======
 			this.room = targetRoom;
 			const game = this.requireGame(MafiaTracker);
-			if (game.hostid !== user.id && !game.cohosts.includes(user.id)) this.checkCan('mute', null, targetRoom);
->>>>>>> 2fbea7c6
+			if (game.hostid !== user.id && !game.cohostids.includes(user.id)) this.checkCan('mute', null, targetRoom);
 			if (!toID(args.join(''))) return this.parse('/help mafia revive');
 			let didSomething = false;
 			for (const targetUsername of args) {
@@ -2838,14 +2746,8 @@
 		applylynchmodifier: 'applyhammermodifier',
 		applyhammermodifier(target, room, user, connection, cmd) {
 			room = this.requireRoom();
-<<<<<<< HEAD
-			const game = room.getGame(MafiaTracker);
-			if (!game) return this.errorReply(`There is no game of mafia running in this room.`);
+			const game = this.requireGame(MafiaTracker);
 			if (game.hostid !== user.id && !game.cohostids.includes(user.id)) this.checkCan('mute', null, room);
-=======
-			const game = this.requireGame(MafiaTracker);
-			if (game.hostid !== user.id && !game.cohosts.includes(user.id)) this.checkCan('mute', null, room);
->>>>>>> 2fbea7c6
 			if (!game.started) return this.errorReply(`The game has not started yet.`);
 			const [player, mod] = target.split(',');
 			if (cmd === 'applyhammermodifier') {
@@ -2859,14 +2761,8 @@
 		clearlynchmodifiers: 'clearhammermodifiers',
 		clearhammermodifiers(target, room, user, connection, cmd) {
 			room = this.requireRoom();
-<<<<<<< HEAD
-			const game = room.getGame(MafiaTracker);
-			if (!game) return this.errorReply(`There is no game of mafia running in this room.`);
+			const game = this.requireGame(MafiaTracker);
 			if (game.hostid !== user.id && !game.cohostids.includes(user.id)) this.checkCan('mute', null, room);
-=======
-			const game = this.requireGame(MafiaTracker);
-			if (game.hostid !== user.id && !game.cohosts.includes(user.id)) this.checkCan('mute', null, room);
->>>>>>> 2fbea7c6
 			if (!game.started) return this.errorReply(`The game has not started yet.`);
 			if (cmd === 'clearhammermodifiers') {
 				game.clearHammerModifiers(user);
@@ -2920,14 +2816,8 @@
 		unsilence: 'silence',
 		silence(target, room, user, connection, cmd) {
 			room = this.requireRoom();
-<<<<<<< HEAD
-			const game = room.getGame(MafiaTracker);
-			if (!game) return this.errorReply(`There is no game of mafia running in this room.`);
+			const game = this.requireGame(MafiaTracker);
 			if (game.hostid !== user.id && !game.cohostids.includes(user.id)) this.checkCan('mute', null, room);
-=======
-			const game = this.requireGame(MafiaTracker);
-			if (game.hostid !== user.id && !game.cohosts.includes(user.id)) this.checkCan('mute', null, room);
->>>>>>> 2fbea7c6
 			if (!game.started) return this.errorReply(`The game has not started yet.`);
 
 			target = toID(target);
@@ -2951,14 +2841,8 @@
 		unnighttalk: 'nighttalk',
 		nighttalk(target, room, user, connection, cmd) {
 			room = this.requireRoom();
-<<<<<<< HEAD
-			const game = room?.getGame(MafiaTracker);
-			if (!game) return this.errorReply(`There is no game of mafia running in this room.`);
+			const game = this.requireGame(MafiaTracker);
 			if (game.hostid !== user.id && !game.cohostids.includes(user.id)) this.checkCan('mute', null, room);
-=======
-			const game = this.requireGame(MafiaTracker);
-			if (game.hostid !== user.id && !game.cohosts.includes(user.id)) this.checkCan('mute', null, room);
->>>>>>> 2fbea7c6
 			if (!game.started) return this.errorReply(`The game has not started yet.`);
 
 			target = toID(target);
@@ -2981,14 +2865,8 @@
 		unpriest: 'priest',
 		priest(target, room, user, connection, cmd) {
 			room = this.requireRoom();
-<<<<<<< HEAD
-			const game = room?.getGame(MafiaTracker);
-			if (!game) return this.errorReply(`There is no game of mafia running in this room.`);
+			const game = this.requireGame(MafiaTracker);
 			if (game.hostid !== user.id && !game.cohostids.includes(user.id)) this.checkCan('mute', null, room);
-=======
-			const game = this.requireGame(MafiaTracker);
-			if (game.hostid !== user.id && !game.cohosts.includes(user.id)) this.checkCan('mute', null, room);
->>>>>>> 2fbea7c6
 			if (!game.started) return this.errorReply(`The game has not started yet.`);
 
 			target = toID(target);
@@ -3028,14 +2906,8 @@
 		resethammer: 'hammer',
 		hammer(target, room, user, connection, cmd) {
 			room = this.requireRoom();
-<<<<<<< HEAD
-			const game = room.getGame(MafiaTracker);
-			if (!game) return this.errorReply(`There is no game of mafia running in this room.`);
+			const game = this.requireGame(MafiaTracker);
 			if (game.hostid !== user.id && !game.cohostids.includes(user.id)) this.checkCan('mute', null, room);
-=======
-			const game = this.requireGame(MafiaTracker);
-			if (game.hostid !== user.id && !game.cohosts.includes(user.id)) this.checkCan('mute', null, room);
->>>>>>> 2fbea7c6
 			if (!game.started) return this.errorReply(`The game has not started yet.`);
 			const hammer = parseInt(target);
 			if (toID(cmd) !== `resethammer` && ((isNaN(hammer) && !this.meansNo(target)) || hammer < 1)) {
@@ -3068,15 +2940,9 @@
 				if (!room || room.type !== 'chat') return this.errorReply(`This command is only meant to be used in chat rooms.`);
 				targetRoom = room;
 			}
-<<<<<<< HEAD
-			const game = targetRoom.getGame(MafiaTracker);
-			if (!game) return user.sendTo(targetRoom, `|error|There is no game of mafia running in this room.`);
-			if (game.hostid !== user.id && !game.cohostids.includes(user.id)) this.checkCan('mute', null, targetRoom);
-=======
 			this.room = targetRoom;
 			const game = this.requireGame(MafiaTracker);
-			if (game.hostid !== user.id && !game.cohosts.includes(user.id)) this.checkCan('mute', null, targetRoom);
->>>>>>> 2fbea7c6
+			if (game.hostid !== user.id && !game.cohostids.includes(user.id)) this.checkCan('mute', null, targetRoom);
 			if (cmd === 'enablenl') {
 				game.setNoLynch(user, true);
 			} else {
@@ -3090,14 +2956,8 @@
 
 		forcelynch(target, room, user) {
 			room = this.requireRoom();
-<<<<<<< HEAD
-			const game = room.getGame(MafiaTracker);
-			if (!game) return this.errorReply(`There is no game of mafia running in this room.`);
+			const game = this.requireGame(MafiaTracker);
 			if (game.hostid !== user.id && !game.cohostids.includes(user.id)) this.checkCan('mute', null, room);
-=======
-			const game = this.requireGame(MafiaTracker);
-			if (game.hostid !== user.id && !game.cohosts.includes(user.id)) this.checkCan('mute', null, room);
->>>>>>> 2fbea7c6
 			target = toID(target);
 			if (this.meansYes(target)) {
 				if (game.forceLynch) return this.errorReply(`Forcelynching is already enabled.`);
@@ -3173,16 +3033,8 @@
 
 		playerroles(target, room, user) {
 			room = this.requireRoom();
-<<<<<<< HEAD
-			const game = room.getGame(MafiaTracker);
-			if (!game) return this.errorReply(`There is no game of mafia running in this room.`);
-			if (game.hostid !== user.id && !game.cohostids.includes(user.id)) {
-				return this.errorReply(`Only the host can view roles.`);
-			}
-=======
 			const game = this.requireGame(MafiaTracker);
-			if (game.hostid !== user.id && !game.cohosts.includes(user.id)) return this.errorReply(`Only the host can view roles.`);
->>>>>>> 2fbea7c6
+			if (game.hostid !== user.id && !game.cohostids.includes(user.id)) return this.errorReply(`Only the host can view roles.`);
 			if (!game.started) return this.errorReply(`The game has not started.`);
 			const players = [...Object.values(game.playerTable), ...Object.values(game.dead)];
 			this.sendReplyBox(players.map(
@@ -3255,13 +3107,8 @@
 					game.playerTable[user.id].updateHtmlRoom();
 					game.nextSub();
 				} else {
-<<<<<<< HEAD
 					if (game.hostid === user.id || game.cohostids.includes(user.id)) {
-						return user.sendTo(targetRoom, `|error|The host cannot sub out of the game.`);
-=======
-					if (game.hostid === user.id || game.cohosts.includes(user.id)) {
 						return this.errorReply(`The host cannot sub out of the game.`);
->>>>>>> 2fbea7c6
 					}
 					if (!game.subs.includes(user.id)) return this.errorReply(`You are not on the sub list.`);
 					game.subs.splice(game.subs.indexOf(user.id), 1);
@@ -3355,15 +3202,9 @@
 			} else {
 				args.shift();
 			}
-<<<<<<< HEAD
-			const game = targetRoom.getGame(MafiaTracker);
-			if (!game) return user.sendTo(targetRoom, `|error|There is no game of mafia running in this room.`);
-			if (game.hostid !== user.id && !game.cohostids.includes(user.id)) this.checkCan('mute', null, targetRoom);
-=======
 			this.room = targetRoom;
 			const game = this.requireGame(MafiaTracker);
-			if (game.hostid !== user.id && !game.cohosts.includes(user.id)) this.checkCan('mute', null, targetRoom);
->>>>>>> 2fbea7c6
+			if (game.hostid !== user.id && !game.cohostids.includes(user.id)) this.checkCan('mute', null, targetRoom);
 			if (this.meansYes(toID(args.join('')))) {
 				if (game.autoSub) return this.errorReply(`Automatic subbing of players is already enabled.`);
 				game.autoSub = true;
@@ -3466,15 +3307,9 @@
 				if (!room || room.type !== 'chat') return this.errorReply(`This command is only meant to be used in chat rooms.`);
 				targetRoom = room;
 			}
-<<<<<<< HEAD
-			const game = targetRoom.getGame(MafiaTracker);
-			if (!game) return user.sendTo(targetRoom, `|error|There is no game of mafia running in this room.`);
-			if (game.hostid !== user.id && !game.cohostids.includes(user.id)) this.checkCan('show', null, targetRoom);
-=======
 			this.room = targetRoom;
 			const game = this.requireGame(MafiaTracker);
-			if (game.hostid !== user.id && !game.cohosts.includes(user.id)) this.checkCan('show', null, targetRoom);
->>>>>>> 2fbea7c6
+			if (game.hostid !== user.id && !game.cohostids.includes(user.id)) this.checkCan('show', null, targetRoom);
 			game.end();
 			this.room = targetRoom;
 			this.modlog('MAFIAEND', null);
