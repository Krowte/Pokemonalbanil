const LOTTERY_FILE = 'config/chat-plugins/lottery.json';

import {FS} from '../../lib/fs';

const lotteriesContents = FS(LOTTERY_FILE).readIfExistsSync();
const lotteries: {
	[roomid: string]: {
		maxWinners: number,
		name: string,
		markup: string,
		participants: {[ip: string]: string},
		winners: string[],
		running: boolean,
	},
} = lotteriesContents ? Object.assign(Object.create(null), JSON.parse(lotteriesContents)) : Object.create(null);

<<<<<<< HEAD
function createLottery(roomid: RoomID, maxWinners: number, name: string, markup: string) {
	if (!lotteries[roomid]) {
		lotteries[roomid] = {maxWinners, name, markup, participants: Object.create(null), winners: [], running: true};
		writeLotteries();
=======
function createLottery(roomid: string, maxWinners: number, name: string, markup: string) {
	if (lotteries[roomid] && !lotteries[roomid].running) {
		delete lotteries[roomid];
>>>>>>> cc333f4f
	}
	const lottery = lotteries[roomid];
	lotteries[roomid] = {
		maxWinners, name, markup, participants: (lottery && lottery.participants) || Object.create(null),
		winners: (lottery && lottery.winners) || [], running: true,
	};
	writeLotteries();
}
function writeLotteries() {
	for (const roomid of Object.keys(lotteries)) {
		if (!Rooms.get(roomid)) {
			delete lotteries[roomid];
		}
	}
	FS(LOTTERY_FILE).writeUpdate(() => JSON.stringify(lotteries));
}
function destroyLottery(roomid: RoomID) {
	delete lotteries[roomid];
	writeLotteries();
}
function endLottery(roomid: RoomID, winners: string[]) {
	const lottery = lotteries[roomid];
	if (!lottery) return;
	lottery.winners = winners;
	lottery.running = false;
	Object.freeze(lottery);
	writeLotteries();
}
function addUserToLottery(roomid: RoomID, user: User) {
	const lottery = lotteries[roomid];
	if (!lottery) return;
	const participants = lottery.participants;
	const userSignedup = participants[user.latestIp] || Object.values(participants).map(toID).includes(user.userid);
	if (!userSignedup) {
		participants[user.latestIp] = user.name;
		writeLotteries();
		return true;
	}
	return false;
}
function removeUserFromLottery(roomid: RoomID, user: User) {
	const lottery = lotteries[roomid];
	if (!lottery) return;
	const participants = lottery.participants;
	for (const [ip, participant] of Object.entries(participants)) {
		if (toID(participant) === user.userid || ip === user.latestIp) {
			delete participants[ip];
			writeLotteries();
			return true;
		}
	}
	return false;
}
function getWinnersInLottery(roomid: RoomID) {
	const lottery = lotteries[roomid];
	if (!lottery) return;
	const winners = [];
	const participants = Object.values(lottery.participants);
	for (let i = 0; i < lottery.maxWinners; i++) {
		const randomIdx = participants.length * Math.random() << 0;
		const winner = participants[randomIdx];
		winners.push(winner);
		participants.splice(randomIdx, 1);
	}
	return winners;
}

export const commands: ChatCommands = {
	lottery: {
		''(target, room) {
			const lottery = lotteries[room.id];
			if (!lottery) {
				return this.errorReply("This room doesn't have a lottery running.");
			}
			return this.parse(`/join view-lottery-${room.id}`);
		},
		edit: 'create',
		create(target, room, user, connection, cmd) {
			if (!this.can('declare', null, room)) return;
			if (room.battle || !room.chatRoomData) {
				return this.errorReply('This room does not support the creation of lotteries.');
			}
			const lottery = lotteries[room.id];
			const edited = lottery && lottery.running;
			if (cmd === 'edit' && !target && lottery) {
				this.sendReply('Source:');
				const markup = Chat.html`${lottery.markup}`.replace(/\n/g, '<br />');
				return this.sendReplyBox(`<code style="white-space: pre-wrap">/lottery edit ${lottery.maxWinners}, ${lottery.name}, ${markup}</code>`);
			}
			const [maxWinners, name, markup] = Chat.splitFirst(target, ',', 2).map(val => val.trim());
			if (!(maxWinners && name && markup.length)) {
				return this.errorReply("You're missing a command parameter - see /help lottery for this command's syntax.");
			}
			const maxWinnersNum = parseInt(maxWinners);
			if (!this.canHTML(markup)) return;
			if (isNaN(maxWinnersNum)) {
				return this.errorReply(`${maxWinners} is not a valid number.`);
			}
			if (maxWinnersNum < 1) {
				return this.errorReply('The maximum winners should be at least 1.');
			}
			if (maxWinnersNum > Number.MAX_SAFE_INTEGER) {
				return this.errorReply('The maximum winners number is too large, please pick a smaller number.');
			}
			if (name.length > 50) {
				return this.errorReply('Name needs to be under 50 characters.');
			}
			createLottery(room.id, maxWinnersNum, name, markup);
			this.sendReply(`The lottery was successfully ${edited ? 'edited' : 'created'}.`);
			if (!edited) {
				this.add(Chat.html`|raw|<div class="broadcast-blue"><b>${user.name} created the "<a href="/view-lottery-${room.id}">${name}</a>" lottery!</b></div>`);
			}
			this.modlog(`LOTTERY ${edited ? 'EDIT' : 'CREATE'} ${name}`, null, `${maxWinnersNum} max winners`);
		},
		delete(target, room, user) {
			if (!this.can('declare', null, room)) return;
			const lottery = lotteries[room.id];
			if (!lottery) {
				return this.errorReply('This room does not have a lottery running.');
			}
			destroyLottery(room.id);
			this.addModAction(`${user.name} deleted the "${lottery.name}" lottery.`);
			this.modlog('LOTTERY DELETE');
			this.sendReply('The lottery was successfully deleted.');
		},
		end(target, room) {
			if (!this.can('declare', null, room)) return;
			const lottery = lotteries[room.id];
			if (!lottery) {
				return this.errorReply('This room does not have a lottery running.');
			}
			if (!lottery.running) {
				return this.errorReply(`The "${lottery.name}" lottery already ended.`);
			}
			for (const [ip, participant] of Object.entries(lottery.participants)) {
				const userid = toID(participant);
				const pUser = Users.get(userid);
				if (Punishments.userids.get(userid)
					|| Punishments.getRoomPunishments(pUser || userid, {publicOnly: true, checkIps: true}).length) {
					delete lottery.participants[ip];
				}
			}
			if (lottery.maxWinners >= Object.keys(lottery.participants).length) {
				return this.errorReply('There have been not enough participants for you to be able to end this. If you wish to end it anyway use /lottery delete.');
			}
			const winners = getWinnersInLottery(room.id);
			if (!winners) return this.errorReply(`An error occured while getting the winners.`);
			// tslint:disable-next-line: max-line-length
			this.add(Chat.html`|raw|<div class="broadcast-blue"><b>${Chat.toListString(winners)} won the "<a href="/view-lottery-${room.id}">${lottery.name}</a>" lottery!</b></div>`);
			this.modlog(`LOTTERY END ${lottery.name}`);
			endLottery(room.id, winners);
		},
		'!join': true,
		join(target, room, user) {
			// This hack is used for the HTML room to be able to
			// join lotteries in other rooms from the global room
			const roomid = target || (room && room.id);
			if (!roomid) {
				return this.errorReply(`This is not a valid room.`);
			}
			const lottery = lotteries[roomid];
			if (!lottery) {
				return this.errorReply(`${roomid} does not have a lottery running.`);
			}
			if (!lottery.running) {
				return this.errorReply(`The "${lottery.name}" lottery already ended.`);
			}
			if (!user.named) {
				return this.popupReply('You must be logged into an account to participate.');
			}
			if (!user.autoconfirmed) {
				return this.popupReply('You must be autoconfirmed to join lotteries.');
			}
			if (user.locked || Punishments.getRoomPunishments(user, {publicOnly: true, checkIps: true}).length) {
				return this.popupReply('Punished users cannot join lotteries.');
			}
			const success = addUserToLottery(roomid as RoomID, user);
			if (success) {
				this.popupReply('You have successfully joined the lottery.');
			} else {
				this.popupReply('You are already in the lottery.');
			}
		},
		'!leave': true,
		leave(target, room, user) {
			// This hack is used for the HTML room to be able to
			// join lotteries in other rooms from the global room
			const roomid = target || (room && room.id);
			if (!roomid) {
				return this.errorReply('This can only be used in rooms.');
			}
			const lottery = lotteries[roomid];
			if (!lottery) {
				return this.errorReply(`${roomid} does not have a lottery running.`);
			}
			if (!lottery.running) {
				return this.errorReply(`The "${lottery.name}" lottery already ended.`);
			}
			const success = removeUserFromLottery(roomid as RoomID, user);
			if (success) {
				this.popupReply('You have successfully left the lottery.');
			} else {
				this.popupReply('You have not joined the lottery.');
			}
		},
		participants(target, room, user) {
			const lottery = lotteries[room.id];
			if (!lottery) {
				return this.errorReply('This room does not have a lottery running.');
			}
			const canSeeIps = user.can('ban');
			const participants = Object.entries(lottery.participants).map(([ip, participant]) => {
				return `${participant}${canSeeIps ? ' (IP: ' + ip + ')' : ''}`;
			});
			let buf = '';
			if (user.can('declare', null, room)) {
				buf += `<b>List of participants (${participants.length}):</b><p>${participants.join(', ')}</p>`;
			} else {
				buf += `${participants.length} participant(s) joined this lottery.`;
			}
			this.sendReplyBox(buf);
		},
		help() {
			return this.parse('/help lottery');
		},
	},
	lotteryhelp: [
		`/lottery - opens the current lottery, if it exists.`,
		`/lottery create max winners, name, html - creates a new lottery with [name] as the header and [html] as body. Max winners is the amount of people that will win the lottery. Requires # & ~`,
		`/lottery delete - deletes the current lottery without declaring a winner. Requires # & ~`,
		`/lottery end - ends the current lottery, declaring a random participant as the winner. Requires # & ~`,
		`/lottery editmarkup html - edits the lottery markup with the provided HTML. Requires # & ~`,
		`/lottery join - joins the current lottery, if it exists, you need to be not currently punished in any public room, not locked and be autoconfirmed.`,
		`/lottery leave - leaves the current lottery, if it exists.`,
		`/lottery participants - shows the current participants in the lottery.`,
	],
};

export const pages: PageTable = {
	lottery(query, user) {
		this.extractRoom();
		this.title = 'Lottery';
		let buf = '<div class="pad">';
		const lottery = lotteries[this.room.id];
		if (!lottery) {
			buf += `<h2>There is no lottery running in ${this.room.title}</h2></div>`;
			return buf;
		}
		buf += `<h2 style="text-align: center">${lottery.name}</h2>${lottery.markup}<br />`;
		if (lottery.running) {
			const userSignedUp = lottery.participants[user.latestIp]
				|| Object.values(lottery.participants).map(toID).includes(user.userid);
			buf += `<button class="button" name="send" style=" display: block; margin: 0 auto" value="/lottery ${userSignedUp ? 'leave' : 'join'} ${this.room.id}">${userSignedUp ? "Leave the " : "Sign up for the"} lottery</button>`;
		} else {
			buf += '<p style="text-align: center"><b>This lottery has already ended. The winners are:</b></p>';
			buf += '<ul style="display: table; margin: 0px auto">';
			for (const winner of lottery.winners) {
				buf += `<li>${winner}</li>`;
			}
			buf += '</ul>';
		}
		return buf;
	},
};<|MERGE_RESOLUTION|>--- conflicted
+++ resolved
@@ -14,16 +14,9 @@
 	},
 } = lotteriesContents ? Object.assign(Object.create(null), JSON.parse(lotteriesContents)) : Object.create(null);
 
-<<<<<<< HEAD
 function createLottery(roomid: RoomID, maxWinners: number, name: string, markup: string) {
-	if (!lotteries[roomid]) {
-		lotteries[roomid] = {maxWinners, name, markup, participants: Object.create(null), winners: [], running: true};
-		writeLotteries();
-=======
-function createLottery(roomid: string, maxWinners: number, name: string, markup: string) {
 	if (lotteries[roomid] && !lotteries[roomid].running) {
 		delete lotteries[roomid];
->>>>>>> cc333f4f
 	}
 	const lottery = lotteries[roomid];
 	lotteries[roomid] = {
