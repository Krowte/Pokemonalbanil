/**
 * Random Battles chat-plugin
 * Written by Kris with inspiration from sirDonovan and The Immortal
 *
 * Set probability code written by Annika
 */

import {FS, Utils} from '../../../lib';
import {SSBSet, ssbSets} from '../../../data/mods/ssb/random-teams';


interface SetCriteria {
	moves: {mustHave: Move[], mustNotHave: Move[]};
	ability: {mustHave?: Ability, mustNotHave: Ability[]};
	item: {mustHave?: Item, mustNotHave: Item[]};
	nature: {mustHave?: Nature, mustNotHave: Nature[]};
	teraType: {mustHave?: TypeInfo, mustNotHave: TypeInfo[]};
}


function getHTMLCriteriaDescription(criteria: SetCriteria) {
	const format = (list: {name: string}[]) => list.map(m => Utils.html`<strong>${m.name}</strong>`);
	const parts = [];

	const {moves, ability, item, nature, teraType} = criteria;

	if (moves.mustHave.length) {
		parts.push(`had the move${Chat.plural(moves.mustHave)} ${Chat.toListString(format(moves.mustHave))}`);
	}
	if (moves.mustNotHave.length) {
		parts.push(`did not have the move${Chat.plural(moves.mustNotHave)} ${Chat.toListString(format(moves.mustNotHave), 'or')}`);
	}

	if (ability.mustHave) {
		parts.push(Utils.html`had the ability <strong>${ability.mustHave.name}</strong>`);
	}
	if (ability.mustNotHave.length) {
		parts.push(`did not have the ${Chat.plural(ability.mustNotHave, 'abilities', 'ability')} ${Chat.toListString(format(ability.mustNotHave), 'or')}`);
	}

	if (item.mustHave) {
		parts.push(Utils.html`had the item <strong>${item.mustHave.name}</strong>`);
	}
	if (item.mustNotHave.length) {
		parts.push(`did not have the item${Chat.plural(item.mustNotHave)} ${Chat.toListString(format(item.mustNotHave), 'or')}`);
	}

	if (nature.mustHave) {
		parts.push(Utils.html`had the nature <strong>${nature.mustHave.name}</strong>`);
	}
	if (nature.mustNotHave.length) {
		parts.push(`did not have the nature${Chat.plural(nature.mustNotHave)} ${Chat.toListString(format(nature.mustNotHave), 'or')}`);
	}

	if (teraType.mustHave) {
		parts.push(Utils.html`had the Tera Type <strong>${teraType.mustHave.name}</strong>`);
	}
	if (teraType.mustNotHave.length) {
		parts.push(`did not have the Tera Type${Chat.plural(teraType.mustNotHave)} ${Chat.toListString(format(teraType.mustNotHave), 'or')}`);
	}

	return Chat.toListString(parts, 'and');
}

function setProbability(
	species: Species,
	format: Format,
	criteria: SetCriteria,
	rounds = 700
): {rounds: number, matches: number} {
	const results = {rounds, matches: 0};
	const generator = Teams.getGenerator(format);

	for (let i = 0; i < rounds; i++) {
		const set = generator.randomSet(
			species,
			{},
			false,
			format.gameType !== 'singles',
			format.ruleTable?.has('dynamaxclause')
		);

		if (criteria.item.mustHave && set.item !== criteria.item.mustHave.name) continue;
		if (criteria.item.mustNotHave.some(item => item.name === set.item)) continue;

		if (criteria.ability.mustHave && set.ability !== criteria.ability.mustHave.name) continue;
		if (criteria.ability.mustNotHave.some(ability => ability.name === set.ability)) continue;

		if (criteria.nature.mustHave && set.nature !== criteria.nature.mustHave.name) continue;
		if (criteria.nature.mustNotHave.some(nature => nature.name === set.nature)) continue;

		if (criteria.teraType.mustHave && set.teraType !== criteria.teraType.mustHave.name) continue;
		if (criteria.teraType.mustNotHave.some(type => type.name === set.teraType)) continue;

		const setHasMove = (move: Move) => {
			const id = move.id === 'hiddenpower' ? `${move.id}${toID(move.type)}` : move.id;
			return set.moves.includes(id);
		};
		if (!criteria.moves.mustHave.every(setHasMove)) continue;
		if (criteria.moves.mustNotHave.some(setHasMove)) continue;

		results.matches++;
	}

	return results;
}

const GEN_NAMES: {[k: string]: string} = {
	gen1: '[Gen 1]', gen2: '[Gen 2]', gen3: '[Gen 3]', gen4: '[Gen 4]', gen5: '[Gen 5]', gen6: '[Gen 6]', gen7: '[Gen 7]',
	gen8: '[Gen 8]', gen9: '[Gen 9]',
};

const STAT_NAMES: {[k: string]: string} = {
	hp: "HP", atk: "Atk", def: "Def", spa: "SpA", spd: "SpD", spe: "Spe",
};

const TIERS: {[k: string]: string} = {
	uber: "Uber", ubers: "Uber",
	ou: "OU", uu: "UU", ru: "RU", nu: "NU", pu: "PU",
	mono: "Mono", monotype: "Mono", lc: "LC", littlecup: "LC",
};

function formatAbility(ability: Ability | string) {
	ability = Dex.abilities.get(ability);
	return `<a href="https://${Config.routes.dex}/abilities/${ability.id}" target="_blank" class="subtle" style="white-space:nowrap">${ability.name}</a>`;
}
function formatNature(n: string) {
	const nature = Dex.natures.get(n);
	return nature.name;
}

function formatMove(move: Move | string) {
	move = Dex.moves.get(move);
	return `<a href="https://${Config.routes.dex}/moves/${move.id}" target="_blank" class="subtle" style="white-space:nowrap">${move.name}</a>`;
}

function formatItem(item: Item | string) {
	if (typeof item === 'string' && item === "No Item") {
		return `No Item`;
	} else {
		item = Dex.items.get(item);
		return `<a href="https://${Config.routes.dex}/items/${item.id}" target="_blank" class="subtle" style="white-space:nowrap">${item.name}</a>`;
	}
}

/**
 * Gets the sets for a Pokemon for a format that uses the new schema.
 * Old formats will use getData()
 */
function getSets(species: string | Species, format: string | Format = 'gen9randombattle'): {
	level: number,
	sets: any[],
} | null {
	const dex = Dex.forFormat(format);
	format = Dex.formats.get(format);
	species = dex.species.get(species);
	const isDoubles = format.gameType === 'doubles';
	const setsFile = JSON.parse(
		FS(`data/${dex.isBase ? '' : `mods/${dex.currentMod}/`}random-${isDoubles ? `doubles-` : ``}sets.json`)
			.readIfExistsSync() || '{}'
	);
	const data = setsFile[species.id];
	if (!data?.sets?.length) return null;
	return data;
}

/**
 * Gets the random battles data for a Pokemon for formats with the old schema.
 */
function getData(species: string | Species, format: string | Format): any | null {
	const dex = Dex.forFormat(format);
	format = Dex.formats.get(format);
	species = dex.species.get(species);
	const dataFile = JSON.parse(
		FS(`data/mods/${dex.currentMod}/random-data.json`).readIfExistsSync() || '{}'
	);
	const data = dataFile[species.id];
	if (!data) return null;
	return data;
}

/**
 * Gets the default level for a Pokemon in the given format.
 * Returns 0 if the format doesn't use default levels or it can't be determined.
 */
function getLevel(species: string | Species, format: string | Format): number {
	const dex = Dex.forFormat(format);
	format = Dex.formats.get(format);
	species = dex.species.get(species);
	switch (format.id) {
	// Only formats where levels are not all manually assigned should be copied here
	case 'gen2randombattle':
		const levelScale: {[k: string]: number} = {
			ZU: 81,
			ZUBL: 79,
			PU: 77,
			PUBL: 75,
			NU: 73,
			NUBL: 71,
			UU: 69,
			UUBL: 67,
			OU: 65,
			Uber: 61,
		};
		return levelScale[species.tier] || 80;
		// TODO: Gen 7 Doubles (currently uses BST-based scaling that accounts for the set's ability/item)
	}
	return 0;
}

function getRBYMoves(species: string | Species) {
	species = Dex.mod(`gen1`).species.get(species);
	const data = getData(species, 'gen1randombattle');
	if (!data) return false;
	let buf = `<br/><b>Level</b>: ${data.level}`;
	if (data.comboMoves) {
		buf += `<br/><b>Combo moves</b>: `;
		buf += data.comboMoves.map(formatMove).sort().join(", ");
	}
	if (data.exclusiveMoves) {
		buf += `<br/><b>Exclusive moves</b>: `;
		buf += data.exclusiveMoves.map(formatMove).sort().join(", ");
	}
	if (data.essentialMoves) {
		buf += `<br/><b>Essential move${Chat.plural(data.essentialMoves)}</b>: `;
		buf += data.essentialMoves.map(formatMove).sort().join(", ");
	}
	if (data.moves) {
		buf += `<br/><b>Randomized moves</b>: `;
		buf += data.moves.map(formatMove).sort().join(", ");
	}
	if (
		!data.moves && !data.comboMoves &&
		!data.exclusiveMoves && !data.essentialMove
	) {
		return false;
	}
	return buf;
}

function getLetsGoMoves(species: string | Species) {
	species = Dex.species.get(species);
	const data = getData(species, 'gen7letsgorandombattle');
	if (!data) return false;
	const isLetsGoLegal = (
		(species.num <= 151 || ['Meltan', 'Melmetal'].includes(species.name)) &&
		(!species.forme || ['Alola', 'Mega', 'Mega-X', 'Mega-Y', 'Starter'].includes(species.forme))
	);
	if (!isLetsGoLegal) return false;
	if (!data.moves?.length) return false;
	return data.moves.map(formatMove).sort().join(`, `);
}

function battleFactorySets(species: string | Species, tier: string | null, gen = 'gen8', isBSS = false) {
	species = Dex.species.get(species);
	if (typeof species.battleOnly === 'string') {
		species = Dex.species.get(species.battleOnly);
	}
	gen = toID(gen);
	const genNum = parseInt(gen[3]);
	if (isNaN(genNum) || genNum < 6 || (isBSS && genNum < 7)) return null;
	const statsFile = JSON.parse(
		FS(`data${gen === 'gen9' ? '/' : `/mods/${gen}`}/${isBSS ? `bss-` : ``}factory-sets.json`).readIfExistsSync() ||
		"{}"
	);
	if (!Object.keys(statsFile).length) return null;
	let buf = ``;
	if (!isBSS) {
		if (!tier) return {e: `Please provide a valid tier.`};
		if (!(toID(tier) in TIERS)) return {e: `That tier isn't supported.`};
		if (!(TIERS[toID(tier)] in statsFile)) {
			return {e: `${TIERS[toID(tier)]} is not included in [Gen ${genNum}] Battle Factory.`};
		}
		const t = statsFile[TIERS[toID(tier)]];
		if (!(species.id in t)) {
			const formatName = Dex.formats.get(`${gen}battlefactory`).name;
			return {e: `${species.name} doesn't have any sets in ${TIERS[toID(tier)]} for ${formatName}.`};
		}
		const setObj = t[species.id];
		buf += `<span style="color:#999999;">Sets for ${species.name} in${genNum === 8 ? `` : ` ${GEN_NAMES[gen]}`} ${TIERS[toID(tier)]}:</span><br />`;
		for (const [i, set] of setObj.sets.entries()) {
			buf += `<details><summary>Set ${i + 1}</summary>`;
			buf += `<ul style="list-style-type:none;">`;
			buf += `<li>${set.species}${set.gender ? ` (${set.gender})` : ``} @ ${Array.isArray(set.item) ? set.item.map(formatItem).join(" / ") : formatItem(set.item)}</li>`;
			buf += `<li>Ability: ${Array.isArray(set.ability) ? set.ability.map(formatAbility).join(" / ") : formatAbility(set.ability)}</li>`;
			if (TIERS[toID(tier)] === "LC" && !set.level) buf += `<li>Level: 5</li>`;
			if (set.level && set.level < 100) buf += `<li>Level: ${set.level}</li>`;
			if (set.shiny) buf += `<li>Shiny: Yes</li>`;
			if (set.happiness) buf += `<li>Happiness: ${set.happiness}</li>`;
			if (set.evs) {
				buf += `<li>EVs: `;
				const evs: string[] = [];
				let ev: string;
				for (ev in set.evs) {
					if (set.evs[ev] === 0) continue;
					evs.push(`${set.evs[ev]} ${STAT_NAMES[ev]}`);
				}
				buf += `${evs.join(" / ")}</li>`;
			}
			buf += `<li>${Array.isArray(set.nature) ? set.nature.map(formatNature).join(" / ") : formatNature(set.nature)} Nature</li>`;
			if (set.ivs) {
				buf += `<li>IVs: `;
				const ivs: string[] = [];
				let iv: string;
				for (iv in set.ivs) {
					if (set.ivs[iv] === 31) continue;
					ivs.push(`${set.ivs[iv]} ${STAT_NAMES[iv]}`);
				}
				buf += `${ivs.join(" / ")}</li>`;
			}
			for (const moveid of set.moves) {
				buf += `<li>- ${Array.isArray(moveid) ? moveid.map(formatMove).join(" / ") : formatMove(moveid)}</li>`;
			}
			buf += `</ul></details>`;
		}
	} else {
		const format = Dex.formats.get(`${gen}bssfactory`);
		if (!(species.id in statsFile)) return {e: `${species.name} doesn't have any sets in ${format.name}.`};
		const setObj = statsFile[species.id];
		buf += `<span style="color:#999999;">Sets for ${species.name} in ${format.name}:</span><br />`;
		for (const [i, set] of setObj.sets.entries()) {
			buf += `<details><summary>Set ${i + 1}</summary>`;
			buf += `<ul style="list-style-type:none;padding-left:0;">`;
			buf += `<li>${set.species}${set.gender ? ` (${set.gender})` : ``} @ ${Array.isArray(set.item) ? set.item.map(formatItem).join(" / ") : formatItem(set.item)}</li>`;
			buf += `<li>Ability: ${Array.isArray(set.ability) ? set.ability.map(formatAbility).join(" / ") : formatAbility(set.ability)}</li>`;
			if (!set.level) buf += `<li>Level: 50</li>`;
			if (set.level && set.level < 50) buf += `<li>Level: ${set.level}</li>`;
			if (set.shiny) buf += `<li>Shiny: Yes</li>`;
			if (set.happiness) buf += `<li>Happiness: ${set.happiness}</li>`;
			if (set.evs) {
				buf += `<li>EVs: `;
				const evs: string[] = [];
				let ev: string;
				for (ev in set.evs) {
					if (set.evs[ev] === 0) continue;
					evs.push(`${set.evs[ev]} ${STAT_NAMES[ev]}`);
				}
				buf += `${evs.join(" / ")}</li>`;
			}
			buf += `<li>${Array.isArray(set.nature) ? set.nature.map(formatNature).join(" / ") : formatNature(set.nature)} Nature</li>`;
			if (set.ivs) {
				buf += `<li>IVs: `;
				const ivs: string[] = [];
				let iv: string;
				for (iv in set.ivs) {
					if (set.ivs[iv] === 31) continue;
					ivs.push(`${set.ivs[iv]} ${STAT_NAMES[iv]}`);
				}
				buf += `${ivs.join(" / ")}</li>`;
			}
			for (const moveid of set.moves) {
				buf += `<li>- ${Array.isArray(moveid) ? moveid.map(formatMove).join(" / ") : formatMove(moveid)}</li>`;
			}
			buf += `</ul></details>`;
		}
	}
	return buf;
}

function CAP1v1Sets(species: string | Species) {
	species = Dex.species.get(species);
	const statsFile = JSON.parse(
		FS(`data/mods/gen8/cap-1v1-sets.json`).readIfExistsSync() ||
		"{}"
	);
	if (!Object.keys(statsFile).length) return null;
	if (species.isNonstandard !== "CAP") {
		return {
			e: `[Gen 8] CAP 1v1 only allows Pok\u00e9mon created by the Create-A-Pok\u00e9mon Project.`,
			parse: `/cap`,
		};
	}
	if (species.isNonstandard === "CAP" && !(species.name in statsFile)) {
		return {e: `${species.name} doesn't have any sets in [Gen 8] CAP 1v1.`};
	}
	let buf = `<span style="color:#999999;">Sets for ${species.name} in [Gen 8] CAP 1v1:</span><br />`;
	for (const [i, set] of statsFile[species.name].entries()) {
		buf += `<details><summary>Set ${i + 1}</summary>`;
		buf += `<ul style="list-style-type:none;">`;
		buf += `<li>${set.species || species.name}${set.gender ? ` (${set.gender})` : ``} @ ${Array.isArray(set.item) ? set.item.map(formatItem).join(" / ") : formatItem(set.item)}</li>`;
		buf += `<li>Ability: ${Array.isArray(set.ability) ? set.ability.map(formatAbility).join(" / ") : formatAbility(set.ability)}</li>`;
		if (set.level && set.level < 100) buf += `<li>Level: ${set.level}</li>`;
		if (set.shiny) buf += `<li>Shiny: Yes</li>`;
		if (set.happiness) buf += `<li>Happiness: ${set.happiness}</li>`;
		if (set.evs) {
			buf += `<li>EVs: `;
			const evs: string[] = [];
			let ev: string;
			for (ev in set.evs) {
				if (set.evs[ev] === 0) continue;
				evs.push(`${set.evs[ev]} ${STAT_NAMES[ev]}`);
			}
			buf += `${evs.join(" / ")}</li>`;
		}
		buf += `<li>${Array.isArray(set.nature) ? set.nature.map(formatNature).join(" / ") : formatNature(set.nature)} Nature</li>`;
		if (set.ivs) {
			buf += `<li>IVs: `;
			const ivs: string[] = [];
			let iv: string;
			for (iv in set.ivs) {
				if (set.ivs[iv] === 31) continue;
				ivs.push(`${set.ivs[iv]} ${STAT_NAMES[iv]}`);
			}
			buf += `${ivs.join(" / ")}</li>`;
		}
		for (const moveid of set.moves) {
			buf += `<li>- ${Array.isArray(moveid) ? moveid.map(formatMove).join(" / ") : formatMove(moveid)}</li>`;
		}
		buf += `</ul></details>`;
	}
	return buf;
}

function generateSSBSet(set: SSBSet, dex: ModdedDex, baseDex: ModdedDex) {
	if (set.skip) {
		const baseSet = toID(Object.values(ssbSets[set.skip]).join());
		const skipSet = toID(Object.values(set).join()).slice(0, -toID(set.skip).length);
		if (baseSet === skipSet) return ``;
	}
	let buf = ``;
	buf += `<details><summary>Set</summary>`;
	buf += `<ul style="list-style-type:none;"><li>${set.species}${set.gender !== '' ? ` (${set.gender})` : ``} @ ${Array.isArray(set.item) ? set.item.map(x => dex.items.get(x).name).join(' / ') : dex.items.get(set.item).name}</li>`;
	buf += `<li>Ability: ${Array.isArray(set.ability) ? set.ability.map(x => dex.abilities.get(x).name).join(' / ') : dex.abilities.get(set.ability).name}</li>`;
	if (set.shiny) buf += `<li>Shiny: ${typeof set.shiny === 'number' ? `Sometimes` : `Yes`}</li>`;
	if (set.evs) {
		const evs: string[] = [];
		let ev: StatID;
		for (ev in set.evs) {
			if (set.evs[ev] === 0) continue;
			evs.push(`${set.evs[ev]} ${STAT_NAMES[ev]}`);
		}
		buf += `<li>EVs: ${evs.join(" / ")}</li>`;
	}
	if (set.nature) {
		buf += `<li>${Array.isArray(set.nature) ? set.nature.join(" / ") : formatNature(set.nature)} Nature</li>`;
	}
	if (set.ivs) {
		const ivs: string[] = [];
		let iv: StatID;
		for (iv in set.ivs) {
			if (set.ivs[iv] === 31) continue;
			ivs.push(`${set.ivs[iv]} ${STAT_NAMES[iv]}`);
		}
		buf += `<li>IVs: ${ivs.join(" / ")}</li>`;
	}
	for (const moveid of set.moves) {
		buf += `<li>- ${Array.isArray(moveid) ? moveid.map(x => dex.moves.get(x).name).join(" / ") : dex.moves.get(moveid).name}</li>`;
	}
	const italicize = !baseDex.moves.get(set.signatureMove).exists;
	buf += `<li>- ${italicize ? `<i>` : ``}${dex.moves.get(set.signatureMove).name}${italicize ? `</i>` : ``}</li>`;
	buf += `</ul>`;
	buf += `</details>`;
	return buf;
}

function generateSSBMoveInfo(sigMove: Move, dex: ModdedDex) {
	let buf = ``;
	if (sigMove.shortDesc || sigMove.desc) {
		buf += `<hr />`;
		buf += Chat.getDataMoveHTML(sigMove);
		const details: {[k: string]: string} = {
			Priority: String(sigMove.priority),
			Gen: String(sigMove.gen) || 'CAP',
		};

		if (sigMove.isNonstandard === "Past" && dex.gen >= 8) details["&#10007; Past Gens Only"] = "";
		if (sigMove.secondary || sigMove.secondaries) details["&#10003; Secondary effect"] = "";
		if (sigMove.flags['contact']) details["&#10003; Contact"] = "";
		if (sigMove.flags['sound']) details["&#10003; Sound"] = "";
		if (sigMove.flags['bullet']) details["&#10003; Bullet"] = "";
		if (sigMove.flags['pulse']) details["&#10003; Pulse"] = "";
		if (!sigMove.flags['protect'] && !/(ally|self)/i.test(sigMove.target)) details["&#10003; Bypasses Protect"] = "";
		if (sigMove.flags['bypasssub']) details["&#10003; Bypasses Substitutes"] = "";
		if (sigMove.flags['defrost']) details["&#10003; Thaws user"] = "";
		if (sigMove.flags['bite']) details["&#10003; Bite"] = "";
		if (sigMove.flags['punch']) details["&#10003; Punch"] = "";
		if (sigMove.flags['powder']) details["&#10003; Powder"] = "";
		if (sigMove.flags['reflectable']) details["&#10003; Bounceable"] = "";
		if (sigMove.flags['charge']) details["&#10003; Two-turn move"] = "";
		if (sigMove.flags['recharge']) details["&#10003; Has recharge turn"] = "";
		if (sigMove.flags['gravity']) details["&#10007; Suppressed by Gravity"] = "";
		if (sigMove.flags['dance']) details["&#10003; Dance move"] = "";

		if (sigMove.zMove?.basePower) {
			details["Z-Power"] = String(sigMove.zMove.basePower);
		} else if (sigMove.zMove?.effect) {
			const zEffects: {[k: string]: string} = {
				clearnegativeboost: "Restores negative stat stages to 0",
				crit2: "Crit ratio +2",
				heal: "Restores HP 100%",
				curse: "Restores HP 100% if user is Ghost type, otherwise Attack +1",
				redirect: "Redirects opposing attacks to user",
				healreplacement: "Restores replacement's HP 100%",
			};
			details["Z-Effect"] = zEffects[sigMove.zMove.effect];
		} else if (sigMove.zMove?.boost) {
			details["Z-Effect"] = "";
			const boost = sigMove.zMove.boost;
			for (const h in boost) {
				details["Z-Effect"] += ` ${Dex.stats.mediumNames[h as 'atk']} +${boost[h as 'atk']}`;
			}
		} else if (sigMove.isZ && typeof sigMove.isZ === 'string') {
			details["&#10003; Z-Move"] = "";
			const zCrystal = dex.items.get(sigMove.isZ);
			details["Z-Crystal"] = zCrystal.name;
			if (zCrystal.itemUser) {
				details["User"] = zCrystal.itemUser.join(", ");
				details["Required Move"] = dex.items.get(sigMove.isZ).zMoveFrom!;
			}
		} else {
			details["Z-Effect"] = "None";
		}

		const targetTypes: {[k: string]: string} = {
			normal: "One Adjacent Pok\u00e9mon",
			self: "User",
			adjacentAlly: "One Ally",
			adjacentAllyOrSelf: "User or Ally",
			adjacentFoe: "One Adjacent Opposing Pok\u00e9mon",
			allAdjacentFoes: "All Adjacent Opponents",
			foeSide: "Opposing Side",
			allySide: "User's Side",
			allyTeam: "User's Side",
			allAdjacent: "All Adjacent Pok\u00e9mon",
			any: "Any Pok\u00e9mon",
			all: "All Pok\u00e9mon",
			scripted: "Chosen Automatically",
			randomNormal: "Random Adjacent Opposing Pok\u00e9mon",
			allies: "User and Allies",
		};
		details["Target"] = targetTypes[sigMove.target] || "Unknown";
		if (sigMove.isNonstandard === 'Unobtainable') {
			details[`Unobtainable in Gen ${dex.gen}`] = "";
		}
		buf += `<font size="1">${Object.entries(details).map(([detail, value]) => (
			value === '' ? detail : `<font color="#686868">${detail}:</font> ${value}`
		)).join("&nbsp;|&ThickSpace;")}</font>`;
		if (sigMove.desc && sigMove.desc !== sigMove.shortDesc) {
			buf += `<details><summary><strong>In-Depth Description</strong></summary>${sigMove.desc}</details>`;
		}
	}
	return buf;
}

function generateSSBItemInfo(set: SSBSet, dex: ModdedDex, baseDex: ModdedDex) {
	let buf = ``;
	if (!Array.isArray(set.item)) {
		const baseItem = baseDex.items.get(set.item);
		const sigItem = dex.items.get(set.item);
		if (!baseItem.exists || (baseItem.desc || baseItem.shortDesc) !== (sigItem.desc || sigItem.shortDesc)) {
			buf += `<hr />`;
			buf += Chat.getDataItemHTML(sigItem);
			const details: {[k: string]: string} = {
				Gen: String(sigItem.gen),
			};

			if (dex.gen >= 4) {
				if (sigItem.fling) {
					details["Fling Base Power"] = String(sigItem.fling.basePower);
					if (sigItem.fling.status) details["Fling Effect"] = sigItem.fling.status;
					if (sigItem.fling.volatileStatus) details["Fling Effect"] = sigItem.fling.volatileStatus;
					if (sigItem.isBerry) details["Fling Effect"] = "Activates the Berry's effect on the target.";
					if (sigItem.id === 'whiteherb') details["Fling Effect"] = "Restores the target's negative stat stages to 0.";
					if (sigItem.id === 'mentalherb') {
						const flingEffect = "Removes the effects of Attract, Disable, Encore, Heal Block, Taunt, and Torment from the target.";
						details["Fling Effect"] = flingEffect;
					}
				} else {
					details["Fling"] = "This item cannot be used with Fling.";
				}
			}
			if (sigItem.naturalGift && dex.gen >= 3) {
				details["Natural Gift Type"] = sigItem.naturalGift.type;
				details["Natural Gift Base Power"] = String(sigItem.naturalGift.basePower);
			}
			if (sigItem.isNonstandard && sigItem.isNonstandard !== "Custom") {
				details[`Unobtainable in Gen ${dex.gen}`] = "";
			}
			buf += `<font size="1">${Object.entries(details).map(([detail, value]) => (
				value === '' ? detail : `<font color="#686868">${detail}:</font> ${value}`
			)).join("&nbsp;|&ThickSpace;")}</font>`;
		}
	}
	return buf;
}

function generateSSBAbilityInfo(set: SSBSet, dex: ModdedDex, baseDex: ModdedDex) {
	let buf = ``;
	if (!Array.isArray(set.ability) && !baseDex.abilities.get(set.ability).exists) {
		const sigAbil = Dex.deepClone(dex.abilities.get(set.ability));
		if (!sigAbil.desc && !sigAbil.shortDesc) {
			sigAbil.desc = `This ability doesn't have a description. Try contacting the SSB dev team.`;
		}
		buf += `<hr />`;
		buf += Chat.getDataAbilityHTML(sigAbil);
		const details: {[k: string]: string} = {
			Gen: String(sigAbil.gen) || 'CAP',
		};
		buf += `<font size="1">${Object.entries(details).map(([detail, value]) => (
			value === '' ? detail : `<font color="#686868">${detail}:</font> ${value}`
		)).join("&nbsp;|&ThickSpace;")}</font>`;
		if (sigAbil.desc && sigAbil.shortDesc && sigAbil.desc !== sigAbil.shortDesc) {
			buf += `<details><summary><strong>In-Depth Description</strong></summary>${sigAbil.desc}</details>`;
		}
	}
	return buf;
}

function generateSSBPokemonInfo(species: string, dex: ModdedDex, baseDex: ModdedDex) {
	let buf = ``;
	const origSpecies = baseDex.species.get(species);
	const newSpecies = dex.species.get(species);
	if (
		newSpecies.types.join('/') !== origSpecies.types.join('/') ||
		Object.values(newSpecies.abilities).join('/') !== Object.values(origSpecies.abilities).join('/') ||
		Object.values(newSpecies.baseStats).join('/') !== Object.values(origSpecies.baseStats).join('/')
	) {
		buf += `<hr />`;
		buf += Chat.getDataPokemonHTML(newSpecies, dex.gen, 'SSB');
		let weighthit = 20;
		if (newSpecies.weighthg >= 2000) {
			weighthit = 120;
		} else if (newSpecies.weighthg >= 1000) {
			weighthit = 100;
		} else if (newSpecies.weighthg >= 500) {
			weighthit = 80;
		} else if (newSpecies.weighthg >= 250) {
			weighthit = 60;
		} else if (newSpecies.weighthg >= 100) {
			weighthit = 40;
		}
		const details: {[k: string]: string} = {
			"Dex#": String(newSpecies.num),
			Gen: String(newSpecies.gen) || 'CAP',
			Height: `${newSpecies.heightm} m`,
		};
		details["Weight"] = `${newSpecies.weighthg / 10} kg <em>(${weighthit} BP)</em>`;
		if (newSpecies.color && dex.gen >= 5) details["Dex Colour"] = newSpecies.color;
		if (newSpecies.eggGroups && dex.gen >= 2) details["Egg Group(s)"] = newSpecies.eggGroups.join(", ");
		const evos: string[] = [];
		for (const evoName of newSpecies.evos) {
			const evo = dex.species.get(evoName);
			if (evo.gen <= dex.gen) {
				const condition = evo.evoCondition ? ` ${evo.evoCondition}` : ``;
				switch (evo.evoType) {
				case 'levelExtra':
					evos.push(`${evo.name} (level-up${condition})`);
					break;
				case 'levelFriendship':
					evos.push(`${evo.name} (level-up with high Friendship${condition})`);
					break;
				case 'levelHold':
					evos.push(`${evo.name} (level-up holding ${evo.evoItem}${condition})`);
					break;
				case 'useItem':
					evos.push(`${evo.name} (${evo.evoItem})`);
					break;
				case 'levelMove':
					evos.push(`${evo.name} (level-up with ${evo.evoMove}${condition})`);
					break;
				case 'other':
					evos.push(`${evo.name} (${evo.evoCondition})`);
					break;
				case 'trade':
					evos.push(`${evo.name} (trade${evo.evoItem ? ` holding ${evo.evoItem}` : condition})`);
					break;
				default:
					evos.push(`${evo.name} (${evo.evoLevel}${condition})`);
				}
			}
		}
		if (!evos.length) {
			details[`<font color="#686868">Does Not Evolve</font>`] = "";
		} else {
			details["Evolution"] = evos.join(", ");
		}
		buf += `<font size="1">${Object.entries(details).map(([detail, value]) => (
			value === '' ? detail : `<font color="#686868">${detail}:</font> ${value}`
		)).join("&nbsp;|&ThickSpace;")}</font>`;
	}
	return buf;
}

function generateSSBInnateInfo(name: string, dex: ModdedDex, baseDex: ModdedDex) {
	let buf = ``;
	// Special casing for users whose usernames are already existing, i.e. Perish Song
	let effect = dex.conditions.get(name + 'user');
	let longDesc = ``;
	const baseAbility = Dex.deepClone(baseDex.abilities.get('noability'));
	// @ts-ignore hack to record the name of the innate abilities without using name
	if (effect.exists && effect.innateName && (effect.desc || effect.shortDesc)) {
		// @ts-ignore hack
		baseAbility.name = effect.innateName;
		if (effect.desc) baseAbility.desc = effect.desc;
		if (effect.shortDesc) baseAbility.shortDesc = effect.shortDesc;
		buf += `<hr />Innate Ability:<br />${Chat.getDataAbilityHTML(baseAbility)}`;
		if (effect.desc && effect.shortDesc && effect.desc !== effect.shortDesc) {
			longDesc = effect.desc;
		}
	} else {
		effect = dex.conditions.get(name);
		// @ts-ignore hack
		if (effect.exists && effect.innateName && (effect.desc || effect.shortDesc)) {
			// @ts-ignore hack
			baseAbility.name = effect.innateName;
			if (effect.desc) baseAbility.desc = effect.desc;
			if (effect.shortDesc) baseAbility.shortDesc = effect.shortDesc;
			buf += `<hr />Innate Ability:<br />${Chat.getDataAbilityHTML(baseAbility)}`;
			if (effect.desc && effect.shortDesc && effect.desc !== effect.shortDesc) {
				longDesc = effect.desc;
			}
		}
	}
	if (buf) {
		const details: {[k: string]: string} = {Gen: '8'};
		buf += `<font size="1">${Object.entries(details).map(([detail, value]) => (
			value === '' ? detail : `<font color="#686868">${detail}:</font> ${value}`
		)).join("&nbsp;|&ThickSpace;")}</font>`;
	}
	if (longDesc) {
		buf += `<details><summary><strong>In-Depth Description</strong></summary>${longDesc}</details>`;
	}
	return buf;
}

function SSBSets(target: string) {
	const baseDex = Dex;
	const dex = Dex.forFormat('gen8superstaffbros4');
	if (!Object.keys(ssbSets).map(toID).includes(toID(target))) {
		return {e: `Error: ${target.trim()} doesn't have a [Gen 8] Super Staff Bros 4 set.`};
	}
	let displayName = '';
	const names = [];
	for (const member in ssbSets) {
		if (toID(member).startsWith(toID(target))) names.push(member);
		if (toID(member) === toID(target)) displayName = member;
	}
	let buf = '';
	for (const name of names) {
		if (buf) buf += `<hr>`;
		const set = ssbSets[name];
		const mutatedSpecies = dex.species.get(set.species);
		if (!set.skip) {
			buf += Utils.html`<h1><psicon pokemon="${mutatedSpecies.id}">${displayName === 'yuki' ? name : displayName}</h1>`;
		} else {
			buf += `<details><summary><psicon pokemon="${set.species}"><strong>${name.split('-').slice(1).join('-') + ' forme'}</strong></summary>`;
		}
		buf += generateSSBSet(set, dex, baseDex);
		const item = dex.items.get(set.item as string);
		if (!set.skip || set.signatureMove !== ssbSets[set.skip].signatureMove) {
			const sigMove = baseDex.moves.get(set.signatureMove).exists && !Array.isArray(set.item) &&
				typeof item.zMove === 'string' ?
				dex.moves.get(item.zMove) : dex.moves.get(set.signatureMove);
			buf += generateSSBMoveInfo(sigMove, dex);
			if (sigMove.id === 'blackbird') buf += generateSSBMoveInfo(dex.moves.get('gaelstrom'), dex);
		}
		buf += generateSSBItemInfo(set, dex, baseDex);
		buf += generateSSBAbilityInfo(set, dex, baseDex);
		buf += generateSSBInnateInfo(name, dex, baseDex);
		buf += generateSSBPokemonInfo(set.species, dex, baseDex);
		if (!Array.isArray(set.item) && item.megaStone) {
			buf += generateSSBPokemonInfo(item.megaStone, dex, baseDex);
		// Psynergy, Struchni, and Raj.shoot have itemless Mega Evolutions
		} else if (['Aggron', 'Rayquaza'].includes(set.species)) {
			buf += generateSSBPokemonInfo(`${set.species}-Mega`, dex, baseDex);
		} else if (set.species === 'Charizard') {
			buf += generateSSBPokemonInfo('Charizard-Mega-X', dex, baseDex);
		}
		if (set.skip) buf += `</details>`;
	}
	return buf;
}

export const commands: Chat.ChatCommands = {
	randbats: 'randombattles',
	randomdoublesbattle: 'randombattles',
	randdubs: 'randombattles',
	// randombattlenodmax: 'randombattles',
	// randsnodmax: 'randombattles',
	randombattles(target, room, user, connection, cmd) {
		if (!this.runBroadcast()) return;
		const battle = room?.battle;
		let isDoubles = cmd === 'randomdoublesbattle' || cmd === 'randdubs';
		let isNoDMax = cmd.includes('nodmax');
		if (battle) {
			if (battle.format.includes('nodmax')) isNoDMax = true;
			if (battle.format.includes('doubles') || battle.gameType === 'freeforall') isDoubles = true;
		}

		const args = target.split(',');
		if (!args[0]) return this.parse(`/help randombattles`);

		const {dex} = this.splitFormat(target, true);
		const isLetsGo = (dex.currentMod === 'gen7letsgo');

		const searchResults = dex.dataSearch(args[0], ['Pokedex']);

		if (!searchResults || !searchResults.length) {
			this.errorReply(`No Pok\u00e9mon named '${args[0]}' was found${Dex.gen > dex.gen ? ` in Gen ${dex.gen}` : ""}. (Check your spelling?)`);
			return;
		}

		let inexactMsg = '';
		if (searchResults[0].isInexact) {
			inexactMsg = `No Pok\u00e9mon named '${args[0]}' was found${Dex.gen > dex.gen ? ` in Gen ${dex.gen}` : ""}. Searching for '${searchResults[0].name}' instead.`;
		}
		const species = dex.species.get(searchResults[0].name);
		const extraFormatModifier = isLetsGo ? 'letsgo' : (dex.currentMod === 'gen8bdsp' ? 'bdsp' : '');
		const doublesModifier = isDoubles ? 'doubles' : '';
		const noDMaxModifier = isNoDMax ? 'nodmax' : '';
		const format = dex.formats.get(`gen${dex.gen}${extraFormatModifier}random${doublesModifier}battle${noDMaxModifier}`);

		const movesets = [];
		let setCount = 0;
		if (dex.gen === 1) {
			const rbyMoves = getRBYMoves(species);
			if (!rbyMoves) {
				this.sendReply(inexactMsg);
				return this.errorReply(`Error: ${species.name} has no Random Battle data in ${GEN_NAMES[toID(args[1])]}`);
			}
			movesets.push(`<span style="color:#999999;">Moves for ${species.name} in ${format.name}:</span>${rbyMoves}`);
			setCount = 1;
		} else if (isLetsGo) {
			const lgpeMoves = getLetsGoMoves(species);
			if (!lgpeMoves) {
				this.sendReply(inexactMsg);
				return this.errorReply(`Error: ${species.name} has no Random Battle data in [Gen 7 Let's Go]`);
			}
			movesets.push(`<span style="color:#999999;">Moves for ${species.name} in ${format.name}:</span><br />${lgpeMoves}`);
			setCount = 1;
		} else {
			const setsToCheck = [species];
			if (dex.gen >= 8 && !isNoDMax) setsToCheck.push(dex.species.get(`${args[0]}gmax`));
			if (species.otherFormes) setsToCheck.push(...species.otherFormes.map(pkmn => dex.species.get(pkmn)));
<<<<<<< HEAD
			if ([2, 3, 4, 5, 6, 9].includes(dex.gen) || (dex.gen === 7 && !isDoubles)) {
=======
			if ([3, 4, 5, 6, 7, 9].includes(dex.gen)) {
>>>>>>> 2900dc16
				for (const pokemon of setsToCheck) {
					const data = getSets(pokemon, format.id);
					if (!data) continue;
					const sets = data.sets;
					const level = data.level || getLevel(pokemon, format);
					let buf = `<span style="color:#999999;">Moves for ${pokemon.name} in ${format.name}:</span><br/>`;
					buf += `<b>Level</b>: ${level}`;
					for (const set of sets) {
						buf += `<details><summary>${set.role}</summary>`;
						if (dex.gen === 9) {
							buf += `<b>Tera Type${Chat.plural(set.teraTypes)}</b>: ${set.teraTypes.join(', ')}<br/>`;
						} else if (([2, 3, 4, 5, 6, 7].includes(dex.gen)) && set.preferredTypes) {
							buf += `<b>Preferred Type${Chat.plural(set.preferredTypes)}</b>: ${set.preferredTypes.join(', ')}<br/>`;
						}
						buf += `<b>Moves</b>: ${set.movepool.sort().map(formatMove).join(', ')}</details>`;
						setCount++;
					}
					movesets.push(buf);
				}
			} else {
				for (let pokemon of setsToCheck) {
					let data = getData(pokemon, format.name);
					if (!data && isNoDMax) {
						pokemon = dex.species.get(pokemon.id + 'gmax');
						data = getData(pokemon, format.name);
					}
					if (!data) continue;
					if (!data.moves || pokemon.isNonstandard === 'Future') continue;
					let randomMoves = data.moves;
					const level = data.level || getLevel(pokemon, format);
					if (isDoubles && data.doublesMoves) randomMoves = data.doublesMoves;
					if (isNoDMax && data.noDynamaxMoves) randomMoves = data.noDynamaxMoves;
					const m = randomMoves.slice().sort().map(formatMove);
					movesets.push(
						`<details>` +
						`<summary><span style="color:#999999;">Moves for ${pokemon.name} in ${format.name}:<span style="color:#999999;"></summary>` +
						(level ? `<b>Level</b>: ${level}<br>` : '') +
						`${m.join(`, `)}</details>`
					);
					setCount++;
				}
			}
		}

		if (!movesets.length) {
			this.sendReply(inexactMsg);
			return this.errorReply(`Error: ${species.name} has no Random Battle data in ${format.name}`);
		}
		let buf = movesets.join('<hr/>');
		if (setCount <= 2) {
			buf = buf.replace(/<details>/g, '<details open>');
		}
		this.sendReply(inexactMsg);
		this.sendReplyBox(buf);
	},
	randombattleshelp: [
		`/randombattles OR /randbats [pokemon], [gen] - Displays a Pok\u00e9mon's Random Battle Moves. Defaults to Gen 9. If used in a battle, defaults to the gen of that battle.`,
		`/randomdoublesbattle OR /randdubs [pokemon], [gen] - Same as above, but instead displays Random Doubles Battle moves.`,
		`/randombattlenodmax OR /randsnodmax [pokemon] - Same as above, but instead displays moves for [Gen 8] Random Battle (No Dmax)`,
	],

	bssfactory: 'battlefactory',
	battlefactory(target, room, user, connection, cmd) {
		if (!this.runBroadcast()) return;
		const isBSS = cmd === 'bssfactory';
		if (isBSS) {
			const args = target.split(',');
			if (!args[0]) return this.parse(`/help battlefactory`);
			const species = Dex.species.get(args[0]);
			if (!species.exists) {
				return this.errorReply(`Error: Pok\u00e9mon '${args[0].trim()}' not found.`);
			}
			let mod = 'gen8';
			if (args[1] && toID(args[1]) in Dex.dexes && Dex.dexes[toID(args[1])].gen >= 7) mod = toID(args[1]);
			const bssSets = battleFactorySets(species, null, mod, true);
			if (!bssSets) return this.parse(`/help battlefactory`);
			if (typeof bssSets !== 'string') {
				return this.errorReply(`Error: ${bssSets.e}`);
			}
			return this.sendReplyBox(bssSets);
		} else {
			const args = target.split(',');
			if (!args[0]) return this.parse(`/help battlefactory`);
			const species = Dex.species.get(args[0]);
			if (!species.exists) {
				return this.errorReply(`Error: Pok\u00e9mon '${args[0].trim()}' not found.`);
			}
			let tier = '';
			if (args[1] && toID(args[1]) in TIERS) {
				tier = TIERS[toID(args[1])];
			} else {
				tier = 'ou';
			}
			const mod = args[2] || 'gen8';
			let bfSets;
			if (species.name === 'Necrozma-Ultra') {
				bfSets = battleFactorySets(Dex.species.get('necrozma-dawnwings'), tier, mod);
				if (typeof bfSets === 'string') {
					bfSets += battleFactorySets(Dex.species.get('necrozma-duskmane'), tier, mod);
				}
			} else if (species.name === 'Zygarde-Complete') {
				bfSets = battleFactorySets(Dex.species.get('zygarde'), tier, mod);
				if (typeof bfSets === 'string') {
					bfSets += battleFactorySets(Dex.species.get('zygarde-10'), tier, mod);
				}
			} else {
				bfSets = battleFactorySets(species, tier, mod);
			}
			if (!bfSets) return this.parse(`/help battlefactory`);
			if (typeof bfSets !== 'string') {
				return this.errorReply(`Error: ${bfSets.e}`);
			}
			return this.sendReplyBox(bfSets);
		}
	},
	battlefactoryhelp: [
		`/battlefactory [pokemon], [tier], [gen] - Displays a Pok\u00e9mon's Battle Factory sets. Supports Gens 6-7. Defaults to Gen 7. If no tier is provided, defaults to OU.`,
		`- Supported tiers: OU, Ubers, UU, RU, NU, PU, Monotype (Gen 7 only), LC (Gen 7 only)`,
		`/bssfactory [pokemon], [gen] - Displays a Pok\u00e9mon's BSS Factory sets. Supports Gen 7. Defaults to Gen 7.`,
	],

	cap1v1(target, room, user) {
		if (!this.runBroadcast()) return;
		if (!target) return this.parse(`/help cap1v1`);
		const species = Dex.species.get(target);
		if (!species.exists) return this.errorReply(`Error: Pok\u00e9mon '${target.trim()}' not found.`);
		const cap1v1Set = CAP1v1Sets(species);
		if (!cap1v1Set) return this.parse(`/help cap1v1`);
		if (typeof cap1v1Set !== 'string') {
			this.errorReply(`Error: ${cap1v1Set.e}`);
			if (cap1v1Set.parse) this.parse(cap1v1Set.parse);
			return;
		}
		return this.sendReplyBox(cap1v1Set);
	},
	cap1v1help: [
		`/cap1v1 [pokemon] - Displays a Pok\u00e9mon's CAP 1v1 sets.`,
	],

	ssb(target, room, user) {
		if (!this.runBroadcast()) return;
		if (!target) return this.parse(`/help ssb`);
		const set = SSBSets(target);
		if (typeof set !== 'string') {
			throw new Chat.ErrorMessage(set.e);
		}
		return this.sendReplyBox(set);
	},
	ssbhelp: [
		`/ssb [staff member] - Displays a staff member's Super Staff Bros. set and custom features.`,
	],

	setodds: 'randombattlesetprobabilities',
	randbatsodds: 'randombattlesetprobabilities',
	randbatsprobabilities: 'randombattlesetprobabilities',
	randombattlesetprobabilities(target, room, user) {
		// Restricted to global staff and randbats room auth
		const randbatsRoom = Rooms.get('randombattles');
		if (!(randbatsRoom && randbatsRoom.auth.has(user.id))) {
			this.checkCan('lock');
		}

		if (!target) return this.parse(`/help randombattlesetprobabilities`);
		this.runBroadcast();

		const args = target.split(',');
		if (args.length < 2) return this.parse(`/help randombattlesetprobabilities`);

		// Optional format
		let format = Dex.formats.get('gen9randombattle');
		let formatOrSpecies = args.shift();
		const possibleFormat = Dex.formats.get(formatOrSpecies);
		if (possibleFormat.exists) {
			if (!possibleFormat.team) {
				throw new Chat.ErrorMessage(`${possibleFormat.name} does not have randomly-generated teams.`);
			}
			format = possibleFormat;
			formatOrSpecies = args.shift();
		}
		const dex = Dex.forFormat(format);

		// Species
		const species = dex.species.get(formatOrSpecies);
		if (!species.exists) {
			throw new Chat.ErrorMessage(`Species ${species.name} does not exist in the specified format.`);
		}

		let setExists: boolean;
<<<<<<< HEAD
		if ([2, 3, 4, 5, 6, 9].includes(dex.gen) || dex.gen === 7 && format.gameType !== 'doubles') {
=======
		if ([3, 4, 5, 6, 7, 9].includes(dex.gen)) {
>>>>>>> 2900dc16
			setExists = !!getSets(species, format);
		} else {
			const data = getData(species, format);
			if (!data) {
				setExists = false;
			} else if (format.gameType === 'doubles' || format.gameType === 'freeforall') {
				setExists = !!data.doublesMoves;
			} else {
				setExists = !!data.moves;
			}
		}
		if (!setExists) {
			throw new Chat.ErrorMessage(`${species.name} does not have random battle moves in ${format.name}.`);
		}

		// Criteria
		const criteria: SetCriteria = {
			moves: {mustHave: [], mustNotHave: []},
			item: {mustNotHave: []},
			ability: {mustNotHave: []},
			nature: {mustNotHave: []},
			teraType: {mustNotHave: []},
		};

		if (args.length < 1) {
			this.errorReply(`You must specify at least one condition.`);
			return this.parse(`/help randombattlesetprobabilities`);
		}

		for (const arg of args) {
			let [key, value] = arg.split('=');
			key = toID(key);
			if (!value || !key) {
				this.errorReply(`Invalid condition format: ${arg}`);
				return this.parse(`/help randombattlesetprobabilities`);
			}

			switch (key) {
			case 'moves':
				for (const rawMove of value.split('&')) {
					const move = dex.moves.get(rawMove);
					if (!move.exists) {
						throw new Chat.ErrorMessage(`"${rawMove}" is not a move in the specified format.`);
					}

					const isNegation = rawMove.trim().startsWith('!');
					if (isNegation) {
						criteria.moves.mustNotHave.push(move);
					} else {
						criteria.moves.mustHave.push(move);
					}
				}
				break;
			case 'item':
				const item = dex.items.get(value);
				if (!item.exists) {
					throw new Chat.ErrorMessage(`"${value}" is not an item in the specified format.`);
				}

				const itemNegation = value.trim().startsWith('!');
				if (itemNegation) {
					criteria.item.mustNotHave.push(item);
				} else {
					if (criteria.item.mustHave) {
						throw new Chat.ErrorMessage(`Impossible situation: two items (${criteria.item.mustHave.name} and ${item.name}) are required.`);
					}
					criteria.item.mustHave = item;
				}
				break;
			case 'ability':
				const ability = dex.abilities.get(value);
				if (!ability.exists) {
					throw new Chat.ErrorMessage(`"${value}" is not an ability in the specified format.`);
				}

				const abilityNegation = value.trim().startsWith('!');
				if (abilityNegation) {
					criteria.ability.mustNotHave.push(ability);
				} else {
					if (criteria.ability.mustHave) {
						throw new Chat.ErrorMessage(`Impossible situation: two abilities (${criteria.ability.mustHave.name} and ${ability.name}) are required.`);
					}
					criteria.ability.mustHave = ability;
				}
				break;
			case 'nature':
				const nature = dex.natures.get(value);
				if (!nature.exists) {
					throw new Chat.ErrorMessage(`"${value}" is not a nature in the specified format.`);
				}

				const natureNegation = value.trim().startsWith('!');
				if (natureNegation) {
					criteria.nature.mustNotHave.push(nature);
				} else {
					if (criteria.nature.mustHave) {
						throw new Chat.ErrorMessage(`Impossible situation: two natures (${criteria.nature.mustHave.name} and ${nature.name}) are required.`);
					}
					criteria.nature.mustHave = nature;
				}
				break;
			case 'tera': case 'teratype':
				if (dex.gen < 9) throw new Chat.ErrorMessage("Tera Types do not exist in the specified format.");
				const type = dex.types.get(value);
				if (!type.exists) {
					throw new Chat.ErrorMessage(`"${value}" is not a type in the specified format.`);
				}

				const typeNegation = value.trim().startsWith('!');
				if (typeNegation) {
					criteria.teraType.mustNotHave.push(type);
				} else {
					if (criteria.teraType.mustHave) {
						throw new Chat.ErrorMessage(`Impossible situation: two Tera Types (${criteria.teraType.mustHave.name} and ${type.name}) are required.`);
					}
					criteria.teraType.mustHave = type;
				}
				break;
			default:
				throw new Chat.ErrorMessage(`Invalid criterion: ${key}`);
			}
		}

		const results = setProbability(species, format, criteria);
		const percentage = Math.round((results.matches / results.rounds) * 100);
		return this.sendReplyBox(
			Utils.html`Generated ${results.rounds} sets for <strong>${species.name}</strong> in ${format.name}:<br />` +
			`Approximately <strong>${percentage}%</strong> (${results.matches} sets) ${getHTMLCriteriaDescription(criteria)}.`
		);
	},
	randombattlesetprobabilitieshelp() {
		return this.sendReplyBox(
			`<code>/randombattlesetprobabilities [optional format], [species], [conditions]</code>: Gives the probability of a set matching the conditions appearing for the given species.<br />` +
			`<code>[conditions]</code> is a comma-separated list of conditions of the form <code>[component]=[matching value]</code>, where <code>[component]</code> can be any of the following: ` +
			`<ul>` +
			`<li><code>moves</code>: matches all generated sets that contain every move specified. <code>[matching value]</code> should be a list of moves separated with <code>&amp;</code>.` +
			`<li><code>item</code>: matches all generated sets that have the specified item. <code>[matching value]</code> should be an item name.` +
			`<li><code>ability</code>: matches all generated sets with the specified ability. <code>[matching value]</code> should be an ability name.` +
			`<li><code>nature</code>: matches all generated sets with the specified nature. <code>[matching value]</code> should be a nature name.` +
			`<li><code>tera</code>: matches all generated sets with the specified Tera Type. <code>[matching value]</code> should be a type. Gen 9 only.` +
			`</ul>` +
			`The given probability is for a set that matches EVERY provided condition. ` +
			`Conditions can be negated by prefixing the <code>[matching value]</code> with <code>!</code>.<br />` +
			`Requires: % @ # & (globally or in the Random Battles room)`
		);
	},

	genteam: 'generateteam',
	generateteam(target, room, user) {
		if (!Rooms.get('randombattles')?.auth.has(user.id)) this.checkCan('lock');
		this.runBroadcast(true);

		if (!target) return this.parse('/help generateteam');
		const format = Dex.formats.get(target);
		if (!format.exists) throw new Chat.ErrorMessage(`"${target}" is not a recognized format.`);
		if (!format.team) throw new Chat.ErrorMessage(`"${format.name}" requires you to bring your own team.`);

		const team = Teams.getGenerator(format).getTeam();
		const dex = Dex.forFormat(format);
		const teamHTML = team
			.map((set: PokemonSet) => {
				// moves are sometimes given as IDs
				set.moves = set.moves.map(m => dex.moves.get(m).name);
				set.item = dex.items.get(set.item).name;
				return `<details><summary>${set.name}</summary>${Utils.escapeHTML(Teams.exportSet(set))}<br /></details>`;
			})
			.join('');
		return this.sendReplyBox(`<strong>Team for ${format.name}</strong>:` + teamHTML);
	},
	generateteamhelp: [`/genteam [format] - Generates a team for the given format. Requires: % @ & or Random Battles room auth`],
};<|MERGE_RESOLUTION|>--- conflicted
+++ resolved
@@ -832,11 +832,7 @@
 			const setsToCheck = [species];
 			if (dex.gen >= 8 && !isNoDMax) setsToCheck.push(dex.species.get(`${args[0]}gmax`));
 			if (species.otherFormes) setsToCheck.push(...species.otherFormes.map(pkmn => dex.species.get(pkmn)));
-<<<<<<< HEAD
-			if ([2, 3, 4, 5, 6, 9].includes(dex.gen) || (dex.gen === 7 && !isDoubles)) {
-=======
-			if ([3, 4, 5, 6, 7, 9].includes(dex.gen)) {
->>>>>>> 2900dc16
+			if ([2, 3, 4, 5, 6, 7, 9].includes(dex.gen)) {
 				for (const pokemon of setsToCheck) {
 					const data = getSets(pokemon, format.id);
 					if (!data) continue;
@@ -1025,11 +1021,7 @@
 		}
 
 		let setExists: boolean;
-<<<<<<< HEAD
-		if ([2, 3, 4, 5, 6, 9].includes(dex.gen) || dex.gen === 7 && format.gameType !== 'doubles') {
-=======
-		if ([3, 4, 5, 6, 7, 9].includes(dex.gen)) {
->>>>>>> 2900dc16
+		if ([2, 3, 4, 5, 6, 7, 9].includes(dex.gen)) {
 			setExists = !!getSets(species, format);
 		} else {
 			const data = getData(species, format);
