/*
 * Trivia plugin
 * Written by Morfent
 */

import {FS} from '../../lib/fs';
import {Utils} from '../../lib/utils';

const MAIN_CATEGORIES: {[k: string]: string} = {
	ae: 'Arts and Entertainment',
	pokemon: 'Pok\u00E9mon',
	sg: 'Science and Geography',
	sh: 'Society and Humanities',
};

const SPECIAL_CATEGORIES: {[k: string]: string} = {
	misc: 'Miscellaneous',
	subcat: 'Sub-Category',
};

const ALL_CATEGORIES: {[k: string]: string} = {
	ae: 'Arts and Entertainment',
	misc: 'Miscellaneous',
	pokemon: 'Pok\u00E9mon',
	sg: 'Science and Geography',
	sh: 'Society and Humanities',
	subcat: 'Sub-Category',
};

const MODES: {[k: string]: string} = {
	first: 'First',
	number: 'Number',
	timer: 'Timer',
	triumvirate: 'Triumvirate',
};

const LENGTHS: {[k: string]: {cap: number | false, prizes: number[]}} = {
	short: {
		cap: 20,
		prizes: [3, 2, 1],
	},
	medium: {
		cap: 35,
		prizes: [4, 2, 1],
	},
	long: {
		cap: 50,
		prizes: [5, 3, 1],
	},
	infinite: {
		cap: false,
		prizes: [5, 3, 1],
	},
};

Object.setPrototypeOf(MAIN_CATEGORIES, null);
Object.setPrototypeOf(SPECIAL_CATEGORIES, null);
Object.setPrototypeOf(ALL_CATEGORIES, null);
Object.setPrototypeOf(MODES, null);
Object.setPrototypeOf(LENGTHS, null);

const SIGNUP_PHASE = 'signups';
const QUESTION_PHASE = 'question';
const INTERMISSION_PHASE = 'intermission';
const LIMBO_PHASE = 'limbo';

const MINIMUM_PLAYERS = 3;
const START_TIMEOUT = 30 * 1000;
const INTERMISSION_INTERVAL = 20 * 1000;
const PAUSE_INTERMISSION = 5 * 1000;

const MAX_QUESTION_LENGTH = 252;
const MAX_ANSWER_LENGTH = 32;

interface TriviaQuestion {
	question: string;
	category: string;
	answers: string[];
	user?: string;
	type?: string;
}

type TriviaRank = [number, number, number];

interface TriviaLeaderboard {
	[k: string]: TriviaRank;
}

interface TriviaGame {
	mode: string;
	length: string;
	category: string;
	creator?: string;
}

type TriviaLadder = TriviaRank[][];

interface TriviaData {
	questions?: TriviaQuestion[];
	submissions?: TriviaQuestion[];
	leaderboard?: TriviaLeaderboard;
	altLeaderboard?: TriviaLeaderboard;
	ladder?: TriviaLadder;
	history?: TriviaGame[];
}

interface TopPlayer {
	id: string;
	player: TriviaPlayer;
	name: string;
}

const PATH = 'config/chat-plugins/triviadata.json';

/**
 * TODO: move trivia database code to a separate file once relevant.
 */
let triviaData: TriviaData = {};
try {
	triviaData = JSON.parse(FS(PATH).readIfExistsSync() || "{}");
} catch (e) {} // file doesn't exist or contains invalid JSON

if (!triviaData || typeof triviaData !== 'object') triviaData = {};
if (typeof triviaData.leaderboard !== 'object') triviaData.leaderboard = {};
if (typeof triviaData.altLeaderboard !== 'object') triviaData.altLeaderboard = {};
if (!Array.isArray(triviaData.questions)) triviaData.questions = [];
if (!Array.isArray(triviaData.submissions)) triviaData.submissions = [];
if (triviaData.questions.some(q => !('type' in q))) {
	triviaData.questions = triviaData.questions.map(q => Object.assign(Object.create(null), q, {type: 'trivia'}));
}

function isTriviaRoom(room: Room) {
	return room.roomid === 'trivia';
}

function getTriviaGame(room: Room | null) {
	if (!room) {
		throw new Chat.ErrorMessage(`This command can only be used in the Trivia room.`);
	}
	const game = room.game;
	if (!game) {
		throw new Chat.ErrorMessage(room.tr`There is no game in progress.`);
	}
	if (!game.constructor.name.endsWith('Trivia')) {
		throw new Chat.ErrorMessage(room.tr`The currently running game is not Trivia, it's ${game.title}.`);
	}
	return game as Trivia;
}

function writeTriviaData() {
	FS(PATH).writeUpdate(() => (
		JSON.stringify(triviaData, null, 2)
	));
}

/**
 * Binary search for the index at which to splice in new questions in a category,
 * or the index at which to slice up to for a category's questions
 * TODO: why isn't this a map? Storing questions/submissions sorted by
 * category is pretty stupid when maps exist for that purpose.
 */
function findEndOfCategory(category: string, inSubmissions = false) {
	const questions = inSubmissions ? triviaData.submissions! : triviaData.questions!;
	let left = 0;
	let right = questions.length;
	let i = 0;
	let curCategory;
	while (left < right) {
		i = Math.floor((left + right) / 2);
		curCategory = questions[i].category;
		if (curCategory < category) {
			left = i + 1;
		} else if (curCategory > category) {
			right = i;
		} else {
			while (++i < questions.length) {
				if (questions[i].category !== category) break;
			}
			return i;
		}
	}

	return left;
}

function sliceCategory(category: string): TriviaQuestion[] {
	const questions = triviaData.questions;
	if (!questions?.length) return [];

	const sliceUpTo = findEndOfCategory(category, false);
	if (!sliceUpTo) return [];

	const categories = Object.keys(ALL_CATEGORIES);
	const categoryIdx = categories.indexOf(category);
	if (!categoryIdx) return questions.slice(0, sliceUpTo);

	// findEndOfCategory for the category prior to the specified one in
	// alphabetical order returns the index of the first question in it
	const sliceFrom = findEndOfCategory(categories[categoryIdx - 1], false);
	if (sliceFrom === sliceUpTo) return [];

	return questions.slice(sliceFrom, sliceUpTo);
}

class Ladder {
	leaderboard: TriviaLeaderboard;
	cache: {ladder: TriviaLadder, ranks: TriviaLeaderboard} | null;
	constructor(leaderboard: TriviaLeaderboard) {
		this.leaderboard = leaderboard;
		this.cache = null;
	}

	invalidateCache() {
		this.cache = null;
	}

	get() {
		if (this.cache) {
			return this.cache;
		}
		this.cache = this.computeCachedLadder();
		return this.cache;
	}

	computeCachedLadder() {
		const leaders = Object.keys(this.leaderboard);
		const ladder: TriviaLadder = [];
		const ranks: TriviaLeaderboard = {};
		for (const leader of leaders) {
			ranks[leader] = [0, 0, 0];
		}
		for (let i = 0; i < 3; i++) {
			leaders.sort((a, b) => this.leaderboard[b][i] - this.leaderboard[a][i]);

			let max = Infinity;
			let rank = -1;
			for (const leader of leaders) {
				const score = this.leaderboard[leader][i];
				if (max !== score) {
					rank++;
					max = score;
				}
				if (i === 0 && rank < 15) {
					if (!ladder[rank]) ladder[rank] = [];
					ladder[rank].push(leader as unknown as TriviaRank);
				}
				ranks[leader][i] = rank + 1;
			}
		}
		return {ladder, ranks};
	}
}

const cachedLadder = new Ladder(triviaData.leaderboard);
const cachedAltLadder = new Ladder(triviaData.altLeaderboard);

class TriviaPlayer extends Rooms.RoomGamePlayer {
	points: number;
	correctAnswers: number;
	answer: string;
	currentAnsweredAt: number[];
	lastQuestion: number;
	answeredAt: number[];
	isCorrect: boolean;
	isAbsent: boolean;

	constructor(user: User, game: RoomGame) {
		super(user, game);
		this.points = 0;
		this.correctAnswers = 0;
		this.answer = '';
		this.currentAnsweredAt = [];
		this.lastQuestion = 0;
		this.answeredAt = [];
		this.isCorrect = false;
		this.isAbsent = false;
	}

	setAnswer(answer: string, isCorrect?: boolean) {
		this.answer = answer;
		this.currentAnsweredAt = process.hrtime();
		this.isCorrect = !!isCorrect;
	}

	incrementPoints(points = 0, lastQuestion = 0) {
		this.points += points;
		this.answeredAt = this.currentAnsweredAt;
		this.lastQuestion = lastQuestion;
		this.correctAnswers++;
	}

	clearAnswer() {
		this.answer = '';
		this.isCorrect = false;
	}

	toggleAbsence() {
		this.isAbsent = !this.isAbsent;
	}

	reset() {
		this.points = 0;
		this.correctAnswers = 0;
		this.answer = '';
		this.answeredAt = [];
		this.isCorrect = false;
	}
}

export class Trivia extends Rooms.RoomGame {
	playerTable: {[k: string]: TriviaPlayer};
	gameid: ID;
	minPlayers: number;
	kickedUsers: Set<string>;
	canLateJoin: boolean;
	game: TriviaGame;
	questions: TriviaQuestion[];
	isPaused = false;
	phase: string;
	phaseTimeout: NodeJS.Timer | null;
	questionNumber: number;
	curQuestion: string;
	curAnswers: string[];
	askedAt: number[];
	constructor(
		room: Room, mode: string, category: string,
		length: string, questions: TriviaQuestion[], creator: string, isRandomMode = false
	) {
		super(room);
		this.playerTable = {};
		this.gameid = 'trivia' as ID;
		this.title = 'Trivia';
		this.allowRenames = true;
		this.playerCap = Number.MAX_SAFE_INTEGER;

		this.minPlayers = MINIMUM_PLAYERS;
		this.kickedUsers = new Set();
		this.canLateJoin = true;

		switch (category) {
		case 'all':
			category = this.room.tr`All`; break;
		case 'random':
			category = this.room.tr`Random (${ALL_CATEGORIES[questions[0].category]})`; break;
		default:
			category = ALL_CATEGORIES[category];
		}

		this.game = {
			mode: (isRandomMode ? `Random (${MODES[mode]})` : MODES[mode]),
			length: length,
			category: category,
			creator: creator,
		};

		this.questions = questions;

		this.phase = SIGNUP_PHASE;
		this.phaseTimeout = null;

		this.questionNumber = 0;
		this.curQuestion = '';
		this.curAnswers = [];
		this.askedAt = [];

		this.init();
	}

	setPhaseTimeout(callback: (...args: any[]) => void, timeout: number) {
		if (this.phaseTimeout) {
			clearTimeout(this.phaseTimeout);
		}
		this.phaseTimeout = setTimeout(callback, timeout);
	}

	getCap() {
		return LENGTHS[this.game.length].cap;
	}

	/**
	 * How long the players should have to answer a question.
	 */
	getRoundLength() {
		return 12 * 1000 + 500;
	}

	addTriviaPlayer(user: User) {
		if (this.playerTable[user.id]) return this.room.tr('You have already signed up for this game.');
		for (const id of user.previousIDs) {
			if (this.playerTable[id]) return this.room.tr('You have already signed up for this game.');
		}
		if (this.kickedUsers.has(user.id)) {
			return this.room.tr('You were kicked from the game and thus cannot join it again.');
		}
		for (const id of user.previousIDs) {
			if (this.playerTable[id]) return this.room.tr('You have already signed up for this game.');
			if (this.kickedUsers.has(id)) return this.room.tr('You were kicked from the game and cannot join until the next game.');
		}

		for (const id in this.playerTable) {
			const targetUser = Users.get(id);
			if (targetUser) {
				const isSameUser = (
					targetUser.previousIDs.includes(user.id) ||
					targetUser.previousIDs.some(tarId => user.previousIDs.includes(tarId)) ||
					targetUser.ips.some(ip => user.ips.includes(ip))
				);
				if (isSameUser) return this.room.tr('You have already signed up for this game.');
			}
		}
		if (this.phase !== SIGNUP_PHASE && !this.canLateJoin) return this.room.tr("This game does not allow latejoins.");
		this.addPlayer(user);
	}

	makePlayer(user: User): TriviaPlayer {
		return new TriviaPlayer(user, this);
	}

	destroy() {
		if (this.phaseTimeout) clearTimeout(this.phaseTimeout);
		this.phaseTimeout = null;
		this.kickedUsers.clear();
		super.destroy();
	}

	onConnect(user: User) {
		const player = this.playerTable[user.id];
		if (!player || !player.isAbsent) return false;

		player.toggleAbsence();
		if (++this.playerCount < MINIMUM_PLAYERS) return false;
		if (this.phase !== LIMBO_PHASE) return false;

		for (const i in this.playerTable) {
			this.playerTable[i].clearAnswer();
		}

		this.broadcast(
			this.room.tr('Enough players have returned to continue the game!'),
			this.room.tr('The game will continue with the next question.')
		);
		this.askQuestion();
		return true;
	}

	onLeave(user: User, oldUserID: ID) {
		// The user cannot participate, but their score should be kept
		// regardless in cases of disconnects.
		const player = this.playerTable[oldUserID || user.id];
		if (!player || player.isAbsent) return false;

		player.toggleAbsence();
		if (--this.playerCount >= MINIMUM_PLAYERS) return false;

		// At least let the game start first!!
		if (this.phase === SIGNUP_PHASE) return false;

		if (this.phaseTimeout) clearTimeout(this.phaseTimeout);
		this.phaseTimeout = null;
		this.phase = LIMBO_PHASE;
		this.broadcast(
			this.room.tr('Not enough players are participating to continue the game!'),
			this.room.tr`Until there are ${MINIMUM_PLAYERS} players participating and present, the game will be paused.`
		);
		return true;
	}

	/**
	 * Handles setup that shouldn't be done from the constructor.
	 */
	init() {
		const cap = this.getCap() || this.room.tr("Infinite");
		this.broadcast(
			this.room.tr('Signups for a new trivia game have begun!'),
			this.room.tr`Mode: ${this.game.mode} | Category: ${this.game.category} | Score cap: ${cap}<br />` +
			this.room.tr('Enter /trivia join to sign up for the trivia game.')
		);
	}

	/**
	 * Generates and broadcasts the HTML for a generic announcement containing
	 * a title and an optional message.
	 */
	broadcast(title: string, message?: string) {
		let buffer = `<div class="broadcast-blue"><strong>${title}</strong>`;
		if (message) buffer += `<br />${message}`;
		buffer += '</div>';

		if (!this.room) return null;
		return this.room.addRaw(buffer).update();
	}

	getDescription() {
		const cap = this.getCap() || this.room.tr("Infinite");
		return this.room.tr`Mode: ${this.game.mode} | Category: ${this.game.category} | Score cap: ${cap}`;
	}

	/**
	 * Formats the player list for display when using /trivia players.
	 */
	formatPlayerList(settings: {max: number | null, requirePoints?: boolean}) {
		return this.getTopPlayers(settings).map(player => {
			const buf = Utils.html`${player.name} (${player.player.points || "0"})`;
			return player.player.isAbsent ? `<span style="color: #444444">${buf}</span>` : buf;
		}).join(', ');
	}

	/**
	 * Kicks a player from the game, preventing them from joining it again
	 * until the next game begins.
	 */
	kick(user: User) {
		if (!this.playerTable[user.id]) {
			if (this.kickedUsers.has(user.id)) return this.room.tr`User ${user.name} has already been kicked from the game.`;

			for (const id of user.previousIDs) {
				if (this.kickedUsers.has(id)) return this.room.tr`User ${user.name} has already been kicked from the game.`;
			}

			for (const kickedUserid of this.kickedUsers) {
				const kickedUser = Users.get(kickedUserid);
				if (kickedUser) {
					const isSameUser = (
						kickedUser.previousIDs.includes(user.id) ||
						kickedUser.previousIDs.some(id => user.previousIDs.includes(id)) ||
						kickedUser.ips.some(ip => user.ips.includes(ip))
					);
					if (isSameUser) return this.room.tr`User ${user.name} has already been kicked from the game.`;
				}
			}

			return this.room.tr`User ${user.name} is not a player in the game.`;
		}

		this.kickedUsers.add(user.id);
		for (const id of user.previousIDs) {
			this.kickedUsers.add(id);
		}

		super.removePlayer(user);
	}

	leave(user: User) {
		if (!this.playerTable[user.id]) {
			return this.room.tr('You are not a player in the current game.');
		}
		super.removePlayer(user);
	}

	/**
	 * Starts the question loop for a trivia game in its signup phase.
	 */
	start() {
		if (this.phase !== SIGNUP_PHASE) return this.room.tr('The game has already been started.');
		if (this.playerCount < this.minPlayers) {
			return this.room.tr`Not enough players have signed up yet! At least ${this.minPlayers} players to begin.`;
		}

		this.broadcast(this.room.tr`The game will begin in ${START_TIMEOUT / 1000} seconds...`);
		this.phase = INTERMISSION_PHASE;
		this.setPhaseTimeout(() => this.askQuestion(), START_TIMEOUT);
	}

	pause() {
		if (this.isPaused) return this.room.tr("The trivia game is already paused.");
		if (this.phase === QUESTION_PHASE) return this.room.tr("You cannot pause the trivia game during a question.");
		this.isPaused = true;
		this.broadcast(this.room.tr("The Trivia game has been paused."));
	}

	resume() {
		if (!this.isPaused) return this.room.tr("The trivia game is not paused.");
		this.isPaused = false;
		this.broadcast(this.room.tr("The Trivia game has been resumed."));
		if (this.phase === INTERMISSION_PHASE) this.setPhaseTimeout(() => this.askQuestion(), PAUSE_INTERMISSION);
	}

	/**
	 * Broadcasts the next question on the questions list to the room and sets
	 * a timeout to tally the answers received.
	 */
	askQuestion() {
		if (this.isPaused) return;
		if (!this.questions.length) {
			if (this.phaseTimeout) clearTimeout(this.phaseTimeout);
			this.phaseTimeout = null;
			this.broadcast(
				this.room.tr('No questions are left!'),
				this.room.tr('The game has reached a stalemate')
			);
			if (this.room) this.destroy();
			return;
		}

		this.phase = QUESTION_PHASE;
		this.askedAt = process.hrtime();

		const question = this.questions.pop()!;
		this.questionNumber++;
		this.curQuestion = question.question;
		this.curAnswers = question.answers;
		this.sendQuestion(question);

		this.setPhaseTimeout(() => this.tallyAnswers(), this.getRoundLength());
	}

	/**
	 * Broadcasts to the room what the next question is.
	 */
	sendQuestion(question: TriviaQuestion) {
		this.broadcast(
			this.room.tr`Question${this.game.length === 'infinite' ? ` ${this.questionNumber}` : ''}: ${question.question}`,
			this.room.tr`Category: ${ALL_CATEGORIES[question.category]}`
		);
	}

	/**
	 * This is a noop here since it'd defined properly by subclasses later on.
	 * All this is obligated to do is take a user and their answer as args;
	 * the behaviour of this method can be entirely arbitrary otherwise.
	 */
	answerQuestion(answer: string, user: User): string | void {}

	/**
	 * Verifies whether or not an answer is correct. In longer answers, small
	 * typos can be made and still have the answer be considered correct.
	 */
	verifyAnswer(targetAnswer: string) {
		return this.curAnswers.some(answer => {
			const mla = this.maxLevenshteinAllowed(answer.length);
			return (answer === targetAnswer) || (Utils.levenshtein(targetAnswer, answer, mla) <= mla);
		});
	}

	/**
	 * Return the maximum Levenshtein distance that is allowable for answers of the given length.
	 */
	maxLevenshteinAllowed(answerLength: number) {
		if (answerLength > 5) {
			return 2;
		}

		if (answerLength > 4) {
			return 1;
		}

		return 0;
	}
	/**
	 * This is a noop here since it'd defined properly by mode subclasses later
	 * on. This calculates the points a correct responder earns, which is
	 * typically between 1-5.
	 */
	calculatePoints(diff: number, totalDiff: number) {}

	/**
	 * This is a noop here since it's defined properly by mode subclasses later
	 * on. This is obligated to update the game phase, but it can be entirely
	 * arbitrary otherwise.
	 */
	tallyAnswers() {}

	/**
	 * Ends the game after a player's score has exceeded the score cap.
	 */
	win(buffer: string) {
		if (this.phaseTimeout) clearTimeout(this.phaseTimeout);
		this.phaseTimeout = null;
		const winners = this.getTopPlayers({max: 3});
		buffer += '<br />' + this.getWinningMessage(winners);
		this.broadcast(this.room.tr('The answering period has ended!'), buffer);

		for (const userid in this.playerTable) {
			const player = this.playerTable[userid];
			if (!player.points) continue;

			for (const leaderboard of [triviaData.leaderboard!, triviaData.altLeaderboard!]) {
				if (!leaderboard[userid]) {
					leaderboard[userid] = [0, 0, 0];
				}
				const rank = leaderboard[userid];
				rank[1] += player.points;
				rank[2] += player.correctAnswers;
			}
		}

		const prizes = this.getPrizes();
		triviaData.leaderboard![winners[0].id][0] += prizes[0];
		for (let i = 0; i < winners.length; i++) {
			triviaData.altLeaderboard![winners[i].id][0] += prizes[i];
		}

		cachedLadder.invalidateCache();
		cachedAltLadder.invalidateCache();

		for (const i in this.playerTable) {
			const player = this.playerTable[i];
			const user = Users.get(player.id);
			if (!user) continue;
			user.sendTo(
				this.room.roomid,
				this.room.tr`You gained ${player.points} and answered ` +
				this.room.tr`${player.correctAnswers} questions correctly.`
			);
		}

		const buf = this.getStaffEndMessage(winners, winner => winner.player.name);
		const logbuf = this.getStaffEndMessage(winners, winner => winner.id);
		this.room.sendMods(`(${buf}!)`);
		this.room.roomlog(buf);
		this.room.modlog(`TRIVIAGAME: by ${toID(this.game.creator)}: ${logbuf}`);

		if (!triviaData.history) triviaData.history = [];
		triviaData.history.push(this.game);
		if (triviaData.history.length > 10) triviaData.history.shift();

		writeTriviaData();
		this.destroy();
	}

	getPrizes() {
		// Reward players more in longer infinite games
		const multiplier = this.game.length === 'infinite' ? Math.floor(this.questionNumber / 25) || 1 : 1;
		return LENGTHS[this.game.length].prizes.map(prize => prize * multiplier);
	}

	getTopPlayers(options: {max: number | null, requirePoints?: boolean} = {max: null, requirePoints: true}): TopPlayer[] {
		const ranks = [];
		for (const userid in this.playerTable) {
			const user = Users.get(userid);
			const player = this.playerTable[userid];
			if ((options.requirePoints && !player.points) || !user) continue;
			ranks.push({id: userid, player, name: user.name});
		}
		ranks.sort((a, b) => {
			return b.player.points - a.player.points ||
				a.player.lastQuestion - b.player.lastQuestion ||
				hrtimeToNanoseconds(a.player.answeredAt) - hrtimeToNanoseconds(b.player.answeredAt);
		});
		return options.max === null ? ranks : ranks.slice(0, options.max);
	}

	getWinningMessage(winners: TopPlayer[]) {
		const prizes = this.getPrizes();
		const [p1, p2, p3] = winners;
		const initialPart = this.room.tr`${Utils.escapeHTML(p1.name)} won the game with a final score of <strong>${p1.player.points}</strong>, and `;
		switch (winners.length) {
		case 1:
			return this.room.tr`${initialPart}their leaderboard score has increased by <strong>${prizes[0]}</strong> points!`;
		case 2:
			return this.room.tr`${initialPart}their leaderboard score has increased by <strong>${prizes[0]}</strong> points! ` +
			this.room.tr`${Utils.escapeHTML(p2.name)} was a runner-up and their leaderboard score has increased by <strong>${prizes[1]}</strong> points!`;
		case 3:
			return initialPart + Utils.html`${this.room.tr`${p2.name} and ${p3.name} were runners-up. `}` +
				this.room.tr`Their leaderboard score has increased by ${prizes[0]}, ${prizes[1]}, and ${prizes[2]}, respectively!`;
		}
	}

	getStaffEndMessage(winners: TopPlayer[], mapper: (k: TopPlayer) => string) {
		let message = "";
		const winnerParts: ((k: TopPlayer) => string)[] = [
			winner => this.room.tr`User ${mapper(winner)} won the game of ${this.game.mode} ` +
				this.room.tr`mode trivia under the ${this.game.category} category with ` +
				`${this.getCap() ? this.room.tr`a cap of ${this.getCap()} points` : this.room.tr`no score cap`}, ` +
				this.room.tr`with ${winner.player.points} points and ` +
				this.room.tr`${winner.player.correctAnswers} correct answers`,
			winner => this.room.tr` Second place: ${mapper(winner)} (${winner.player.points} points)`,
			winner => this.room.tr`, third place: ${mapper(winner)} (${winner.player.points} points)`,
		];
		for (let i = 0; i < winners.length; i++) {
			message += winnerParts[i](winners[i]);
		}
		return `${message}`;
	}

	end(user: User) {
		this.broadcast(Utils.html`${this.room.tr`The game was forcibly ended by ${user.name}.`}`);
		this.destroy();
	}
}

/**
 * Helper function for timer and number modes. Milliseconds are not precise
 * enough to score players properly in rare cases.
 */
const hrtimeToNanoseconds = (hrtime: number[]) => {
	return hrtime[0] * 1e9 + hrtime[1];
};

/**
 * First mode rewards points to the first user to answer the question
 * correctly.
 */
export class FirstModeTrivia extends Trivia {
	answerQuestion(answer: string, user: User) {
		const player = this.playerTable[user.id];
		if (!player) return this.room.tr('You are not a player in the current trivia game.');
		if (this.isPaused) return this.room.tr("The trivia game is paused.");
		if (this.phase !== QUESTION_PHASE) return this.room.tr('There is no question to answer.');
		if (player.answer) return this.room.tr('You have already attempted to answer the current question.');
		if (!this.verifyAnswer(answer)) return;

		if (this.phaseTimeout) clearTimeout(this.phaseTimeout);
		this.phase = INTERMISSION_PHASE;

		const points = this.calculatePoints();
		player.setAnswer(answer);
		player.incrementPoints(points, this.questionNumber);

		const players = user.name;
		const buffer = Utils.html`${this.room.tr`Correct: ${players}`}<br />` +
			this.room.tr`Answer(s): ${this.curAnswers.join(', ')}` + `<br />` +
			this.room.tr('They gained <strong>5</strong> points!') + `<br />` +
			this.room.tr`The top 5 players are: ${this.formatPlayerList({max: 5})}`;
		if (this.getCap() && player.points >= this.getCap()) {
			this.win(buffer);
			return;
		}

		for (const i in this.playerTable) {
			this.playerTable[i].clearAnswer();
		}

		this.broadcast(this.room.tr('The answering period has ended!'), buffer);
		this.setPhaseTimeout(() => this.askQuestion(), INTERMISSION_INTERVAL);
	}

	calculatePoints() {
		return 5;
	}

	tallyAnswers() {
		if (this.isPaused) return;
		this.phase = INTERMISSION_PHASE;

		for (const i in this.playerTable) {
			const player = this.playerTable[i];
			player.clearAnswer();
		}

		this.broadcast(
			this.room.tr('The answering period has ended!'),
			this.room.tr('Correct: no one...') + `<br />` +
			this.room.tr`Answers: ${this.curAnswers.join(', ')}` + `<br />` +
			this.room.tr('Nobody gained any points.') + `<br />` +
			this.room.tr`The top 5 players are: ${this.formatPlayerList({max: 5})}`
		);

		this.setPhaseTimeout(() => this.askQuestion(), INTERMISSION_INTERVAL);
	}
}

/**
 * Timer mode rewards up to 5 points to all players who answer correctly
 * depending on how quickly they answer the question.
 */
export class TimerModeTrivia extends Trivia {
	answerQuestion(answer: string, user: User) {
		const player = this.playerTable[user.id];
		if (!player) return this.room.tr('You are not a player in the current trivia game.');
		if (this.isPaused) return this.room.tr("The trivia game is paused.");
		if (this.phase !== QUESTION_PHASE) return this.room.tr('There is no question to answer.');

		const isCorrect = this.verifyAnswer(answer);
		player.setAnswer(answer, isCorrect);
	}

	/**
	 * The difference between the time the player answered the question and
	 * when the question was asked, in nanoseconds.
	 * The difference between the time scoring began and the time the question
	 * was asked, in nanoseconds.
	 */
	calculatePoints(diff: number, totalDiff: number) {
		return Math.floor(6 - 5 * diff / totalDiff);
	}

	tallyAnswers() {
		if (this.isPaused) return;
		this.phase = INTERMISSION_PHASE;

		let buffer = (
			this.room.tr`Answer(s): ${this.curAnswers.join(', ')}<br />` +
			'<table style="width: 100%; background-color: #9CBEDF; margin: 2px 0">' +
				'<tr style="background-color: #6688AA">' +
					'<th style="width: 100px">Points gained</th>' +
					`<th>${this.room.tr`Correct`}</th>` +
				'</tr>'
		);
		const innerBuffer: Map<number, [string, number][]> = new Map([5, 4, 3, 2, 1].map(n => [n, []]));

		let winner = false;

		const now = hrtimeToNanoseconds(process.hrtime());
		const askedAt = hrtimeToNanoseconds(this.askedAt);
		const totalDiff = now - askedAt;
		for (const i in this.playerTable) {
			const player = this.playerTable[i];
			if (!player.isCorrect) {
				player.clearAnswer();
				continue;
			}

			const playerAnsweredAt = hrtimeToNanoseconds(player.currentAnsweredAt);
			const diff = playerAnsweredAt - askedAt;
			const points = this.calculatePoints(diff, totalDiff);
			player.incrementPoints(points, this.questionNumber);

			const pointBuffer = innerBuffer.get(points) || [];
			pointBuffer.push([Utils.escapeHTML(player.name), playerAnsweredAt]);

			if (this.getCap() && player.points >= this.getCap()) {
				winner = true;
			}

			player.clearAnswer();
		}

		let rowAdded = false;
		for (const [pointValue, players] of innerBuffer) {
			if (!players.length) continue;

			rowAdded = true;
			const sanitizedPlayerArray = players
				.sort((a, b) => a[1] - b[1])
				.map(a => a[0]);
			buffer += (
				'<tr style="background-color: #6688AA">' +
				`<td style="text-align: center">${pointValue}</td>` +
				`<td>${sanitizedPlayerArray.join(', ')}</td>` +
				'</tr>'
			);
		}

		if (!rowAdded) {
			buffer += (
				'<tr style="background-color: #6688AA">' +
				'<td style="text-align: center">&#8212;</td>' +
				`<td>${this.room.tr`No one answered correctly...`}</td>` +
				'</tr>'
			);
		}

		buffer += '</table>';

		if (winner) return this.win(buffer);

		buffer += `<br />${this.room.tr`The top 5 players are: ${this.formatPlayerList({max: 5})}`}`;
		this.broadcast(this.room.tr('The answering period has ended!'), buffer);
		this.setPhaseTimeout(() => this.askQuestion(), INTERMISSION_INTERVAL);
	}
}

/**
 * Number mode rewards up to 5 points to all players who answer correctly
 * depending on the ratio of correct players to total players (lower ratio is
 * better).
 */
export class NumberModeTrivia extends Trivia {
	answerQuestion(answer: string, user: User) {
		const player = this.playerTable[user.id];
		if (!player) return this.room.tr('You are not a player in the current trivia game.');
		if (this.isPaused) return this.room.tr("The trivia game is paused.");
		if (this.phase !== QUESTION_PHASE) return this.room.tr('There is no question to answer.');

		const isCorrect = this.verifyAnswer(answer);
		player.setAnswer(answer, isCorrect);
	}

	calculatePoints(correctPlayers: number) {
		return correctPlayers && (6 - Math.floor(5 * correctPlayers / this.playerCount));
	}

	getRoundLength() {
		return 6 * 1000;
	}

	tallyAnswers() {
		if (this.isPaused) return;
		this.phase = INTERMISSION_PHASE;

		let buffer;
		const innerBuffer = Object.keys(this.playerTable)
			.filter(id => !!this.playerTable[id].isCorrect)
			.map(id => {
				const player = this.playerTable[id];
				return [Utils.escapeHTML(player.name), hrtimeToNanoseconds(player.currentAnsweredAt)];
			})
			.sort((a, b) => (a[1] as number) - (b[1] as number));

		const points = this.calculatePoints(innerBuffer.length);
		if (points) {
			let winner = false;
			for (const i in this.playerTable) {
				const player = this.playerTable[i];
				if (player.isCorrect) player.incrementPoints(points, this.questionNumber);

				if (this.getCap() && player.points >= this.getCap()) {
					winner = true;
				}

				player.clearAnswer();
			}

			const players = innerBuffer.map(arr => arr[0]).join(', ');
			buffer = this.room.tr`Correct: ${players}` + `<br />` +
				this.room.tr`Answer(s): ${this.curAnswers.join(', ')}<br />` +
				`${Chat.plural(innerBuffer, this.room.tr`Each of them gained <strong>${points}</strong> point(s)!`, this.room.tr`They gained <strong>${points}</strong> point(s)!`)}`;

			if (winner) return this.win(buffer);
		} else {
			for (const i in this.playerTable) {
				const player = this.playerTable[i];
				player.clearAnswer();
			}

			buffer = this.room.tr('Correct: no one...') + `<br />` +
				this.room.tr`Answer(s): ${this.curAnswers.join(', ')}<br />` +
				this.room.tr('Nobody gained any points.');
		}

		buffer += `<br />${this.room.tr`The top 5 players are: ${this.formatPlayerList({max: 5})}`}`;
		this.broadcast(this.room.tr('The answering period has ended!'), buffer);
		this.setPhaseTimeout(() => this.askQuestion(), INTERMISSION_INTERVAL);
	}
}

/**
 * Triumvirate mode rewards points to the top three users to answer the question correctly.
 */
export class TriumvirateModeTrivia extends Trivia {
	answerQuestion(answer: string, user: User) {
		const player = this.playerTable[user.id];
		if (!player) return this.room.tr('You are not a player in the current trivia game.');
		if (this.isPaused) return this.room.tr("The trivia game is paused.");
		if (this.phase !== QUESTION_PHASE) return this.room.tr('There is no question to answer.');
		player.setAnswer(answer, this.verifyAnswer(answer));
		const correctAnswers = Object.keys(this.playerTable).filter(id => this.playerTable[id].isCorrect).length;
		if (correctAnswers === 3) {
			if (this.phaseTimeout) clearTimeout(this.phaseTimeout);
			this.tallyAnswers();
		}
	}

	calculatePoints(answerNumber: number) {
		return 5 - answerNumber * 2; // 5 points to 1st, 3 points to 2nd, 1 point to 1st
	}

	tallyAnswers() {
		if (this.isPaused) return;
		this.phase = INTERMISSION_PHASE;
		const correctPlayers = Object.keys(this.playerTable)
			.filter(id => this.playerTable[id].isCorrect)
			.map(id => this.playerTable[id]);
		correctPlayers.sort((a, b) =>
			(hrtimeToNanoseconds(a.currentAnsweredAt) > hrtimeToNanoseconds(b.currentAnsweredAt) ? 1 : -1));

		let winner = false;
		const playersWithPoints = [];
		for (const player of correctPlayers) {
			const points = this.calculatePoints(correctPlayers.indexOf(player));
			player.incrementPoints(points, this.questionNumber);
			playersWithPoints.push(`${Utils.escapeHTML(player.name)} (${points})`);
			if (this.getCap() && player.points >= this.getCap()) {
				winner = true;
			}
		}
		for (const i in this.playerTable) {
			this.playerTable[i].clearAnswer();
		}

		let buffer = ``;
		if (playersWithPoints.length) {
			const players = playersWithPoints.join(", ");
			buffer = this.room.tr`Correct: ${players}<br />` +
			this.room.tr`Answers: ${this.curAnswers.join(', ')}<br />` +
			this.room.tr`The top 5 players are: ${this.formatPlayerList({max: 5})}`;
		} else {
			buffer = this.room.tr('Correct: no one...') + `<br />` +
			this.room.tr`Answers: ${this.curAnswers.join(', ')}<br />` +
			this.room.tr('Nobody gained any points.') + `<br />` +
			this.room.tr`The top 5 players are: ${this.formatPlayerList({max: 5})}`;
		}

		if (winner) return this.win(buffer);
		this.broadcast(this.room.tr('The answering period has ended!'), buffer);
		this.setPhaseTimeout(() => this.askQuestion(), INTERMISSION_INTERVAL);
	}
}

const subCommands: ChatCommands = {
	new(target, room, user) {
		room = this.requireRoom();
		if (!isTriviaRoom(room)) return this.errorReply("This command can only be used in the Trivia room.");
		this.checkCan('show', null, room);
		this.checkChat();
		if (room.game) {
			return this.errorReply(this.tr`There is already a game of ${room.game.title} in progress.`);
		}

		const targets = (target ? target.split(',') : []);
		if (targets.length < 3) return this.errorReply("Usage: /trivia new [mode], [category], [length]");

		let mode: string = toID(targets[0]);
		if (['triforce', 'tri'].includes(mode)) mode = 'triumvirate';
		const isRandomMode = (mode === 'random');
		if (isRandomMode) {
			mode = Utils.shuffle(['first', 'number', 'timer', 'triumvirate'])[0];
		}
		if (!MODES[mode]) return this.errorReply(this.tr`"${mode}" is an invalid mode.`);

		const category = toID(targets[1]);
		const isRandomCategory = (category === 'random');
		const isAll = (category === 'all');
		let questions;
		if (isRandomCategory) {
			const lastCategoryID = toID(triviaData.history?.slice(-1)[0].category).replace("random", "");
			const categories = Object.keys(MAIN_CATEGORIES).filter(cat => toID(MAIN_CATEGORIES[cat]) !== lastCategoryID);
			const randCategory = categories[Math.floor(Math.random() * categories.length)];
			questions = sliceCategory(randCategory);
		} else if (isAll) {
			questions = triviaData.questions!.slice();
			for (const categoryStr in SPECIAL_CATEGORIES) {
				questions = questions.filter(q => q.category !== categoryStr);
			}
		} else if (ALL_CATEGORIES[category]) {
			questions = sliceCategory(category);
		} else {
			return this.errorReply(this.tr`"${category}" is an invalid category.`);
		}

		// Randomizes the order of the questions.
		const length = toID(targets[2]);
		if (!LENGTHS[length]) return this.errorReply(this.tr`"${length}" is an invalid game length.`);
		// Assume that infinite mode will take at least 75 questions
		if (questions.length < (LENGTHS[length].cap || 75) / 5) {
			if (isRandomCategory) {
				return this.errorReply(
					this.tr`There are not enough questions in the randomly chosen category to finish a trivia game.`
				);
			}
			if (isAll) {
				return this.errorReply(
					this.tr("There are not enough questions in the trivia database to finish a trivia game.")
				);
			}
			return this.errorReply(
				this.tr`There are not enough questions under the category "${ALL_CATEGORIES[category]}" to finish a trivia game.`
			);
		}

		let _Trivia;
		if (mode === 'first') {
			_Trivia = FirstModeTrivia;
		} else if (mode === 'number') {
			_Trivia = NumberModeTrivia;
		} else if (mode === 'triumvirate') {
			_Trivia = TriumvirateModeTrivia;
		} else {
			_Trivia = TimerModeTrivia;
		}

		questions = Utils.shuffle(questions);
		room.game = new _Trivia(room, mode, category, length, questions, user.name, isRandomMode);
	},
	newhelp: [`/trivia new [mode], [category], [length] - Begin a new trivia game. Requires: + % @ # &`],

	join(target, room, user) {
		room = this.requireRoom();
		const game = getTriviaGame(room);

		const res = game.addTriviaPlayer(user);
		if (res) return this.errorReply(res);
		this.sendReply(this.tr('You are now signed up for this game!'));
	},
	joinhelp: [`/trivia join - Join the current trivia game.`],

	kick(target, room, user) {
		room = this.requireRoom();
		this.checkChat();
		const game = getTriviaGame(room);
		this.checkCan('mute', null, room);

		this.splitTarget(target);
		const targetUser = this.targetUser;
		if (!targetUser) return this.errorReply(this.tr`The user "${target}" does not exist.`);
		const res = game.kick(targetUser);
		if (res) return this.errorReply(res);
		// ...
	},
	kickhelp: [`/trivia kick [username] - Kick players from a trivia game by username. Requires: % @ # &`],

	leave(target, room, user) {
		const game = getTriviaGame(room);

		const res = game.leave(user);
		if (res) return this.errorReply(res);
		this.sendReply(this.tr("You have left the current game of Trivia."));
	},
	leavehelp: [`/trivia leave - Makes the player leave the game.`],

	start(target, room) {
		room = this.requireRoom();
		this.checkCan('show', null, room);
		this.checkChat();
		const game = getTriviaGame(room);

		const res = game.start();
		if (res) return this.errorReply(res);
		// ...
	},
	starthelp: [`/trivia start - Ends the signup phase of a trivia game and begins the game. Requires: + % @ # &`],

	answer(target, room, user) {
		room = this.requireRoom();
		const game = getTriviaGame(room);

		const answer = toID(target);
		if (!answer) return this.errorReply(this.tr("No valid answer was entered."));

		if (!Object.keys(game.playerTable).includes(user.id)) {
			const res = game.addTriviaPlayer(user);
			if (res) return this.errorReply(res);
		}
		const res = game.answerQuestion(answer, user);
		if (res) return this.errorReply(res);
		this.sendReply(this.tr`You have selected "${answer}" as your answer.`);
	},
	answerhelp: [`/trivia answer OR /ta [answer] - Answer a pending question.`],

	resume: 'pause',
	pause(target, room, user, connection, cmd) {
		room = this.requireRoom();
		this.checkCan('show', null, room);
		this.checkChat();
		const res = (cmd === 'pause' ? getTriviaGame(room).pause() : getTriviaGame(room).resume());
		if (res) return this.errorReply(res);
	},
	pausehelp: [`/trivia pause - Pauses a trivia game. Requires: + % @ # &`],
	resumehelp: [`/trivia resume - Resumes a paused trivia game. Requires: + % @ # &`],

	end(target, room, user) {
		room = this.requireRoom();
		this.checkCan('show', null, room);
		this.checkChat();
		const game = getTriviaGame(room);

		game.end(user);
	},
	endhelp: [`/trivia end - Forcibly end a trivia game. Requires: + % @ # &`],

	getwinners: 'win',
	win(target, room, user) {
		room = this.requireRoom();
		this.checkCan('show', null, room);
		this.checkChat();

		const game = getTriviaGame(room);
		if (game.game.length !== 'infinite' && !user.can('editroom', null, room)) {
			return this.errorReply(
				this.tr("Only Room Owners and higher can force a Trivia game to end with winners in a non-infinite length.")
			);
		}
		game.win(this.tr`${user.name} ended the game of Trivia!`);
	},
	winhelp: [`/trivia win - End a trivia game and tally the points to find winners. Requires: + % @ # & in Infinite length, else # &`],

	'': 'status',
	players: 'status',
	status(target, room, user) {
		room = this.requireRoom();
		if (!this.runBroadcast()) return false;
		const game = getTriviaGame(room);

		let tarUser;
		if (target) {
			this.splitTarget(target);
			if (!this.targetUser) return this.errorReply(this.tr`User ${target} does not exist.`);
			tarUser = this.targetUser;
		} else {
			tarUser = user;
		}
		let buffer = `${game.isPaused ? this.tr`There is a paused trivia game` : this.tr`There is a trivia game in progress`}, ` +
			this.tr`and it is in its ${game.phase} phase.` + `<br />` +
			this.tr`Mode: ${game.game.mode} | Category: ${game.game.category} | Score cap: ${game.getCap() || "Infinite"}`;

		const player = game.playerTable[tarUser.id];
		if (player) {
			if (!this.broadcasting) {
				buffer += `<br />${this.tr`Current score: ${player.points} | Correct Answers: ${player.correctAnswers}`}`;
			}
		} else if (tarUser.id !== user.id) {
			return this.errorReply(this.tr`User ${tarUser.name} is not a player in the current trivia game.`);
		}
		buffer += `<br />${this.tr`Players: ${game.formatPlayerList({max: null, requirePoints: false})}`}`;

		this.sendReplyBox(buffer);
	},
	statushelp: [`/trivia status [player] - lists the player's standings (your own if no player is specified) and the list of players in the current trivia game.`],

	submit: 'add',
	add(target, room, user, connection, cmd) {
		room = this.requireRoom();
		if (room.roomid !== 'questionworkshop') {
			return this.errorReply(this.tr('This command can only be used in Question Workshop.'));
		}
		if (cmd === 'add') this.checkCan('mute', null, room);
		if (cmd === 'submit') this.checkCan('show', null, room);
		if (!target) return false;
		this.checkChat();

		const params = target.split('\n').map(str => str.split('|'));
		for (const param of params) {
			if (param.length !== 3) {
				this.errorReply(this.tr`Invalid arguments specified in "${param}". View /trivia help for more information.`);
				continue;
			}

			const category = toID(param[0]);
			if (!ALL_CATEGORIES[category]) {
				this.errorReply(this.tr`'${param[0].trim()}' is not a valid category. View /trivia help for more information.`);
				continue;
			}
			if (cmd === 'submit' && !MAIN_CATEGORIES[category]) {
				this.errorReply(this.tr`You cannot submit questions in the '${ALL_CATEGORIES[category]}' category`);
				continue;
			}

			const question = Utils.escapeHTML(param[1].trim());
			if (!question) {
				this.errorReply(this.tr`'${param[1].trim()}' is not a valid question.`);
				continue;
			}
			if (question.length > MAX_QUESTION_LENGTH) {
				this.errorReply(
					this.tr`Question "${param[1].trim()}" is too long! It must remain under ${MAX_QUESTION_LENGTH} characters.`
				);
				continue;
			}
			const subs = triviaData.submissions;
			if (subs?.some(s => s.question === question) || subs?.some(q => q.question === question)) {
				this.errorReply(this.tr`Question "${question}" is already in the trivia database.`);
				continue;
			}

			const cache = new Set();
			const answers = param[2].split(',')
				.map(toID)
				.filter(answer => !cache.has(answer) && !!cache.add(answer));
			if (!answers.length) {
				this.errorReply(this.tr`No valid answers were specified for question '${param[1].trim()}'.`);
				continue;
			}
			if (answers.some(answer => answer.length > MAX_ANSWER_LENGTH)) {
				this.errorReply(
					this.tr`Some of the answers entered for question '${param[1].trim()}' were too long!\n` +
					`They must remain under ${MAX_ANSWER_LENGTH} characters.`
				);
				continue;
			}

			const entry = {
				category: category,
				question: question,
				answers: answers,
				user: user.id,
			};

			if (cmd === 'add') {
				triviaData.questions!.splice(findEndOfCategory(category, false), 0, entry);
				writeTriviaData();
				this.modlog('TRIVIAQUESTION', null, `added '${param[1]}'`);
				this.privateModAction(`Question '${param[1]}' was added to the question database by ${user.name}.`);
			} else {
				triviaData.submissions!.splice(findEndOfCategory(category, true), 0, entry);
				writeTriviaData();
				if (!user.can('mute', null, room)) this.sendReply(`Question '${param[1]}' was submitted for review.`);
				this.modlog('TRIVIAQUESTION', null, `submitted '${param[1]}'`);
				this.privateModAction(`Question '${param[1]}' was submitted to the submission database by ${user.name} for review.`);
			}
		}
	},
	submithelp: [`/trivia submit [category] | [question] | [answer1], [answer2] ... [answern] - Adds question(s) to the submission database for staff to review. Requires: + % @ # &`],
	addhelp: [`/trivia add [category] | [question] | [answer1], [answer2], ... [answern] - Adds question(s) to the question database. Requires: % @ # &`],

	review(target, room) {
		room = this.requireRoom();
		if (room.roomid !== 'questionworkshop') {
			return this.errorReply(this.tr('This command can only be used in Question Workshop.'));
		}
		this.checkCan('ban', null, room);

		const submissions = triviaData.submissions;
		if (!submissions) return this.sendReply(this.tr("No questions await review."));
		const submissionsLen = submissions.length;
		if (!submissionsLen) return this.sendReply(this.tr("No questions await review."));

		let buffer = `|raw|<div class="ladder"><table>` +
			`<tr><td colspan="6"><strong>${Chat.count(submissionsLen, "</strong> questions")} awaiting review:</td></tr>` +
			`<tr><th>#</th><th>${this.tr`Category`}</th><th>${this.tr`Question`}</th><th>${this.tr`Answer(s)`}</th><th>${this.tr`Submitted By`}</th></tr>`;

		let i = 0;
		while (i < submissionsLen) {
			const entry = submissions[i];
			buffer += `<tr><td><strong>${(++i)}</strong></td><td>${entry.category}</td><td>${entry.question}</td><td>${entry.answers.join(", ")}</td><td>${entry.user}</td></tr>`;
		}
		buffer += "</table></div>";

		this.sendReply(buffer);
	},
	reviewhelp: [`/trivia review - View the list of submitted questions. Requires: @ # &`],

	reject: 'accept',
	accept(target, room, user, connection, cmd) {
		room = this.requireRoom();
		if (room.roomid !== 'questionworkshop') {
			return this.errorReply(this.tr('This command can only be used in Question Workshop.'));
		}
		this.checkCan('ban', null, room);
		this.checkChat();

		target = target.trim();
		if (!target) return false;

		const isAccepting = cmd === 'accept';
		const questions = triviaData.questions!;
		const submissions = triviaData.submissions!;

		if (toID(target) === 'all') {
			if (isAccepting) {
				for (const submission of submissions) {
					questions.splice(findEndOfCategory(submission.category, false), 0, submission);
				}
			}

			triviaData.submissions = [];
			writeTriviaData();
			this.modlog(`TRIVIAQUESTION`, null, `${(isAccepting ? "added" : "removed")} all from submission database.`);
			return this.privateModAction(`${user.name} ${(isAccepting ? " added " : " removed ")} all questions from the submission database.`);
		}

		if (/^\d+(?:-\d+)?(?:, ?\d+(?:-\d+)?)*$/.test(target)) {
			let indices = target.split(',');

			// Parse number ranges and add them to the list of indices,
			// then remove them in addition to entries that aren't valid index numbers
			for (let i = indices.length; i--;) {
				if (!indices[i].includes('-')) {
					const index = Number(indices[i]);
					if (Number.isInteger(index) && index > 0 && index <= submissions.length) {
						indices[i] = String(index);
					} else {
						indices.splice(i, 1);
					}
					continue;
				}

				const range = indices[i].split('-');
				const left = Number(range[0]);
				let right = Number(range[1]);
				if (!Number.isInteger(left) || !Number.isInteger(right) ||
					left < 1 || right > submissions.length || left === right) {
					indices.splice(i, 1);
					continue;
				}

				do {
					indices.push(String(right));
				} while (--right >= left);

				indices.splice(i, 1);
			}

			indices.sort((a, b) => Number(a) - Number(b));
			indices = indices.filter((entry, index) => !index || indices[index - 1] !== entry);

			const indicesLen = indices.length;
			if (!indicesLen) {
				return this.errorReply(
					this.tr`'${target}' is not a valid set of submission index numbers.\n` +
					this.tr`View /trivia review and /trivia help for more information.`
				);
			}

			if (isAccepting) {
				for (let i = indicesLen; i--;) {
					const submission = submissions.splice(Number(indices[i]) - 1, 1)[0];
					questions.splice(findEndOfCategory(submission.category, false), 0, submission);
				}
			} else {
				for (let i = indicesLen; i--;) {
					submissions.splice(Number(indices[i]) - 1, 1);
				}
			}

			writeTriviaData();
			this.modlog('TRIVIAQUESTION', null, `${(isAccepting ? "added " : "removed ")}submission number${(indicesLen > 1 ? "s " : " ")}${target}`);
			return this.privateModAction(`${user.name} ${(isAccepting ? "added " : "removed ")}submission number${(indicesLen > 1 ? "s " : " ")}${target} from the submission database.`);
		}

		this.errorReply(this.tr`'${target}' is an invalid argument. View /trivia help questions for more information.`);
	},
	accepthelp: [`/trivia accept [index1], [index2], ... [indexn] OR all - Add questions from the submission database to the question database using their index numbers or ranges of them. Requires: @ # &`],
	rejecthelp: [`/trivia reject [index1], [index2], ... [indexn] OR all - Remove questions from the submission database using their index numbers or ranges of them. Requires: @ # &`],

	delete(target, room, user) {
		room = this.requireRoom();
		if (room.roomid !== 'questionworkshop') {
			return this.errorReply(this.tr('This command can only be used in Question Workshop.'));
		}
		this.checkCan('mute', null, room);
		this.checkChat();

		target = target.trim();
		if (!target) return false;

		const question = Utils.escapeHTML(target);
		if (!question) {
			return this.errorReply(this.tr`'${target}' is not a valid argument. View /trivia help questions for more information.`);
		}

		const questions = triviaData.questions!;
		const questionID = toID(question);
		for (const [i, questionObj] of questions.entries()) {
			if (toID(questionObj.question) === questionID) {
				questions.splice(i, 1);
				writeTriviaData();
				this.modlog('TRIVIAQUESTION', null, `removed '${target}'`);
				return this.privateModAction(room.tr`${user.name} removed question '${target}' from the question database.`);
			}
		}

		this.errorReply(this.tr`Question '${target}' was not found in the question database.`);
	},
	deletehelp: [`/trivia delete [question] - Delete a question from the trivia database. Requires: % @ # &`],

	move(target, room, user) {
		room = this.requireRoom();
		if (room.roomid !== 'questionworkshop') {
			return this.errorReply(this.tr('This command can only be used in Question Workshop.'));
		}
		this.checkCan('mute', null, room);
		this.checkChat();

		target = target.trim();
		if (!target) return false;

		const params = target.split('\n').map(str => str.split('|'));
		for (const param of params) {
			if (param.length !== 2) {
				this.errorReply(this.tr`Invalid arguments specified in "${param}". View /trivia help for more information.`);
				continue;
			}

			const category = toID(param[0]);
			if (!ALL_CATEGORIES[category]) {
				this.errorReply(this.tr`'${param[0].trim()}' is not a valid category. View /trivia help for more information.`);
				continue;
			}

			const questionID = toID(Utils.escapeHTML(param[1].trim()));
			if (!questionID) {
				this.errorReply(this.tr`'${param[1].trim()}' is not a valid question.`);
				continue;
			}

			const questions = triviaData.questions!;

			for (const [i, question] of questions.entries()) {
				if (toID(question.question) === questionID) {
					if (question.category === category) {
						this.errorReply(this.tr`'${param[1].trim()}' is already in the category '${param[0].trim()}'.`);
						break;
					}
					questions.splice(i, 1);
					question.category = category;
					questions.splice(findEndOfCategory(category, false), 0, question);
					writeTriviaData();
					this.modlog('TRIVIAQUESTION', null, `changed category for '${param[1].trim()}' to '${param[0]}'`);
					return this.privateModAction(
						this.tr`${user.name} changed question category to '${param[0]}' for '${param[1].trim()}' ` +
						this.tr`from the question database.`
					);
				}
			}
		}
	},
	movehelp: [
		`/trivia move [category] | [question] - Change the category of question in the trivia databse. Requires: % @ # &`,
	],

	qs(target, room, user) {
		room = this.requireRoom();
		if (room.roomid !== 'questionworkshop') {
			return this.errorReply(this.tr('This command can only be used in Question Workshop.'));
		}

		let buffer = "|raw|<div class=\"ladder\" style=\"overflow-y: scroll; max-height: 300px;\"><table>";
		if (!target) {
			if (!this.runBroadcast()) return false;

			const questions = triviaData.questions!;
			const questionsLen = questions.length;
			if (!questionsLen) return this.sendReplyBox(this.tr`No questions have been submitted yet.`);

			let lastCategoryIdx = 0;
			buffer += `<tr><th>Category</th><th>${this.tr`Question Count`}</th></tr>`;
			for (const category in ALL_CATEGORIES) {
				if (category === 'random') continue;
				const tally = findEndOfCategory(category, false) - lastCategoryIdx;
				lastCategoryIdx += tally;
				buffer += `<tr><td>${ALL_CATEGORIES[category]}</td><td>${tally} (${((tally * 100) / questionsLen).toFixed(2)}%)</td></tr>`;
			}
			buffer += `<tr><td><strong>${this.tr`Total`}</strong></td><td><strong>${questionsLen}</strong></td></table></div>`;

			return this.sendReply(buffer);
		}

		this.checkCan('mute', null, room);

		const category = toID(target);
		if (category === 'random') return false;
		if (!ALL_CATEGORIES[category]) {
			return this.errorReply(this.tr`'${target}' is not a valid category. View /help trivia for more information.`);
		}

		const list = sliceCategory(category);
		if (!list.length) {
			buffer += `<tr><td>${this.tr`There are no questions in the ${ALL_CATEGORIES[category]} category.`}</td></table></div>`;
			return this.sendReply(buffer);
		}

		if (user.can('ban', null, room)) {
			const cat = ALL_CATEGORIES[target];
			buffer += `<tr><td colspan="3">${this.tr`There are <strong>${list.length}</strong> questions in the ${cat} category.`}</td></tr>` +
				`<tr><th>#</th><th>${this.tr`Question`}</th><th>${this.tr`Answer(s)`}</th></tr>`;
			for (const [i, entry] of list.entries()) {
				buffer += `<tr><td><strong>${(i + 1)}</strong></td><td>${entry.question}</td><td>${entry.answers.join(", ")}</td><tr>`;
			}
		} else {
			const cat = target;
			buffer += `<td colspan="2">${this.tr`There are <strong>${list.length}</strong> questions in the ${cat} category.`}</td></tr>` +
				`<tr><th>#</th><th>${this.tr`Question`}</th></tr>`;
			for (const [i, entry] of list.entries()) {
				buffer += `<tr><td><strong>${(i + 1)}</strong></td><td>${entry.question}</td></tr>`;
			}
		}
		buffer += "</table></div>";

		this.sendReply(buffer);
	},
	qshelp: [
		"/trivia qs - View the distribution of questions in the question database.",
		"/trivia qs [category] - View the questions in the specified category. Requires: % @ # &",
	],

<<<<<<< HEAD
	search(target, room, user) {
		room = this.requireRoom();
=======
	casesensitivesearch: 'search',
	search(target, room, user, connection, cmd) {
		if (!room) return this.requiresRoom();
>>>>>>> df04c24a
		if (room.roomid !== 'questionworkshop') return this.errorReply("This command can only be used in Question Workshop.");
		this.checkCan('show', null, room);
		if (!target.includes(',')) return this.errorReply(this.tr("No valid search arguments entered."));

		let [type, ...query] = target.split(',');
		type = toID(type);
		if (/^q(?:uestion)?s?$/.test(type)) {
			type = 'questions';
		} else if (/^sub(?:mission)?s?$/.test(type)) {
			type = 'submissions';
		} else {
			return this.sendReplyBox(
				this.tr("No valid search category was entered. Valid categories: submissions, subs, questions, qs")
			);
		}

		let queryString = query.join(',').trim();
		if (!queryString) return this.errorReply(this.tr("No valid search query as entered."));


		let transformQuestion = (question: string) => question;
		if (cmd !== 'casesensitivesearch') {
			queryString = queryString.toLowerCase();
			transformQuestion = (question: string) => question.toLowerCase();
		}
		const results = (triviaData as any)[type].filter((q: TriviaQuestion) => {
			return transformQuestion(q.question).includes(queryString) && !SPECIAL_CATEGORIES[q.category];
		});
		if (!results.length) return this.sendReply(this.tr`No results found under the ${type} list.`);

		let buffer = `|raw|<div class="ladder"><table><tr><th>#</th><th>${this.tr`Category`}</th><th>${this.tr`Question`}</th></tr>` +
			`<tr><td colspan="3">${this.tr`There are <strong>${results.length}</strong> matches for your query:`}</td></tr>`;
		buffer += results.map((q: TriviaQuestion, i: number) => {
			return this.tr`<tr><td><strong>${i + 1}</strong></td><td>${q.category}</td><td>${q.question}</td></tr>`;
		}).join('');
		buffer += "</table></div>";

		this.sendReply(buffer);
	},
	searchhelp: [
		`/trivia search [type], [query] - Searches for questions based on their type and their query. This command is case-insensitive. Valid types: submissions, subs, questions, qs. Requires: + % @ * &`,
		`/trivia casesensitivesearch [type], [query] - Like /trivia search, but is case sensitive (capital letters matter). Requires: + % @ * &`,
	],

	rank(target, room, user) {
		room = this.requireRoom();
		if (!isTriviaRoom(room)) return this.errorReply(this.tr("This command can only be used in Trivia."));

		let name;
		let userid;
		if (!target) {
			name = Utils.escapeHTML(user.name);
			userid = user.id;
		} else {
			this.splitTarget(target, true);
			name = Utils.escapeHTML(this.targetUsername);
			userid = toID(name);
		}

		const allTimeScore = triviaData.leaderboard![userid];
		if (!allTimeScore) return this.sendReplyBox(this.tr`User '${name}' has not played any trivia games yet.`);
		const score = triviaData.altLeaderboard![userid] || [0, 0, 0];

		const ranks = cachedAltLadder.get().ranks[userid];
		const allTimeRanks = cachedLadder.get().ranks[userid];
		const row = (i: number) => `<strong>${score[i]}</strong>${ranks ? ` (#${ranks[i]})` : ""}, ` +
			this.tr`all time:` + ` <strong>${allTimeScore[i]}</strong> (#${allTimeRanks[i]})<br />`;
		this.sendReplyBox(
			this.tr`User: <strong>${name}</strong>` + `<br />` +
			this.tr`Leaderboard score: ${row(0)}` +
			this.tr`Total game points: ${row(1)}` +
			this.tr`Total correct answers: ${row(2)}`
		);
	},
	rankhelp: [`/trivia rank [username] - View the rank of the specified user. If no name is given, view your own.`],

	alltimeladder: 'ladder',
	ladder(target, room, user, connection, cmd) {
		room = this.requireRoom();
		if (!isTriviaRoom(room)) return this.errorReply('This command can only be used in Trivia.');
		if (!this.runBroadcast()) return false;
		const cache = cmd === 'ladder' ? cachedAltLadder : cachedLadder;
		const {ladder} = cache.get();
		const leaderboard = cache.leaderboard;
		if (!ladder.length) return this.errorReply(this.tr("No trivia games have been played yet."));

		let buffer = "|raw|<div class=\"ladder\" style=\"overflow-y: scroll; max-height: 300px;\"><table>" +
			`<tr><th>${this.tr`Rank`}</th><th>${this.tr`User`}</th><th>${this.tr`Leaderboard score`}</th><th>${this.tr`Total game points`}</th><th>${this.tr`Total correct answers`}</th></tr>`;
		let num = parseInt(target);
		if (!num || num < 0) num = 100;
		if (num > ladder.length) num = ladder.length;
		for (let i = Math.max(0, num - 100); i < num; i++) {
			const leaders = ladder[i];
			for (const leader of leaders) {
				const rank = leaderboard[leader as unknown as string];
				const leaderObj = Users.getExact(leader as unknown as string);
				const leaderid = leaderObj ? Utils.escapeHTML(leaderObj.name) : leader as unknown as string;
				buffer += `<tr><td><strong>${(i + 1)}</strong></td><td>${leaderid}</td><td>${rank[0]}</td><td>${rank[1]}</td><td>${rank[2]}</td></tr>`;
			}
		}
		buffer += "</table></div>";

		return this.sendReply(buffer);
	},
	ladderhelp: [`/trivia ladder [num] - View information about 15 users on the trivia leaderboard.`],
	alltimeladderhelp: [`/trivia ladder [num] - View information about 15 users on the all time trivia leaderboard.`],

	clearquestions: 'clearqs',
	clearqs(target, room, user) {
		room = this.requireRoom();
		if (room.roomid !== 'questionworkshop') {
			return this.errorReply(this.tr("This command can only be used in Question Workshop"));
		}
		this.checkCan('declare', null, room);
		const category = toID(target);
		if (ALL_CATEGORIES[category]) {
			if (SPECIAL_CATEGORIES[category]) {
				triviaData.questions = triviaData.questions!.filter(q => q.category !== category);
				writeTriviaData();
				return this.privateModAction(room.tr`${user.name} removed all questions of category '${category}'.`);
			} else {
				return this.errorReply(this.tr`You cannot clear the category '${ALL_CATEGORIES[category]}'.`);
			}
		} else {
			return this.errorReply(this.tr`'${category}' is an invalid category.`);
		}
	},
	clearqshelp: [`/trivia clears [category] - Remove all questions of the given category. Requires: # &`],

	pastgames: 'history',
	history(target, room, user) {
		room = this.requireRoom();
		if (room.roomid !== 'trivia') return this.errorReply(this.tr("This command can only be used in Trivia."));
		if (!this.runBroadcast()) return false;
		if (!triviaData.history?.length) return this.sendReplyBox(this.tr("There is no game history."));

		const games = [...triviaData.history].reverse();
		const buf = [];
		for (const [i, game] of games.entries()) {
			let gameInfo = Utils.html`<b>${i + 1}.</b> ${this.tr`${game.mode} mode, ${game.length} length Trivia game in the ${game.category} category`}`;
			if (game.creator) gameInfo += Utils.html` ${this.tr`hosted by ${game.creator}`}`;
			gameInfo += '.';
			buf.push(gameInfo);
		}

		return this.sendReplyBox(buf.join('<br />'));
	},
	historyhelp: [`/trivia history - View a list of the 10 most recently played trivia games.`],

	help(target, room, user) {
		return this.parse(`${this.cmdToken}help trivia`);
	},
	triviahelp() {
		this.sendReply(
			`|html|<div class="infobox">` +
			`<strong>Categories</strong>: <code>Arts &amp; Entertainment</code>, <code>Pok&eacute;mon</code>, <code>Science &amp; Geography</code>, <code>Society &amp; Humanities</code>, <code>Random</code>, and <code>All</code>.<br />` +
			`<details><summary><strong>Modes</strong></summary><ul>` +
				`<li>First: the first correct responder gains 5 points.</li>` +
				`<li>Timer: each correct responder gains up to 5 points based on how quickly they answer.</li>` +
				`<li>Number: each correct responder gains up to 5 points based on how many participants are correct.</li>` +
				`<li>Triumvirate: The first correct responder gains 5 points, the second 3 points, and the third 1 point.</li>` +
				`<li>Random: randomly chooses one of First, Timer, Number, or Triumvirate.</li>` +
			`</ul></details>` +
			`<details><summary><strong>Game lengths</strong></summary><ul>` +
				`<li>Short: 20 point score cap. The winner gains 3 leaderboard points.</li>` +
				`<li>Medium: 35 point score cap. The winner gains 4 leaderboard points.</li>` +
				`<li>Long: 50 point score cap. The winner gains 5 leaderboard points.</li>` +
				`<li>Infinite: No score cap. The winner gains 5 leaderboard points, which increases the more questions they answer.</li>` +
			`</ul></details>` +
			`<details><summary><strong>Game commands</strong></summary><ul>` +
				`<li><code>/trivia new [mode], [category], [length]</code> - Begin signups for a new trivia game. Requires: + % @ # &</li>` +
				`<li><code>/trivia join</code> - Join a trivia game during signups.</li>` +
				`<li><code>/trivia start</code> - Begin the game once enough users have signed up. Requires: + % @ # &</li>` +
				`<li><code>/ta [answer]</code> - Answer the current question.</li>` +
				`<li><code>/trivia kick [username]</code> - Disqualify a participant from the current trivia game. Requires: % @ # &</li>` +
				`<li><code>/trivia leave</code> - Makes the player leave the game.</li>` +
				`<li><code>/trivia end</code> - End a trivia game. Requires: + % @ # &</li>` +
				`<li><code>/trivia win</code> - End a trivia game and tally the points to find winners. Requires: + % @ # & in Infinite length, else # &</li>` +
				`<li><code>/trivia pause</code> - Pauses a trivia game. Requires: + % @ # &</li>` +
				`<li><code>/trivia resume</code> - Resumes a paused trivia game. Requires: + % @ # &</li>` +
			`</ul></details>` +
				`<details><summary><strong>Question-modifying commands</strong></summary><ul>` +
				`<li><code>/trivia submit [category] | [question] | [answer1], [answer2] ... [answern]</code> - Adds question(s) to the submission database for staff to review. Requires: + % @ # &</li>` +
				`<li><code>/trivia review</code> - View the list of submitted questions. Requires: @ # &</li>` +
				`<li><code>/trivia accept [index1], [index2], ... [indexn] OR all</code> - Add questions from the submission database to the question database using their index numbers or ranges of them. Requires: @ # &</li>` +
				`<li><code>/trivia reject [index1], [index2], ... [indexn] OR all</code> - Remove questions from the submission database using their index numbers or ranges of them. Requires: @ # &</li>` +
				`<li><code>/trivia add [category] | [question] | [answer1], [answer2], ... [answern]</code> - Adds question(s) to the question database. Requires: % @ # &</li>` +
				`<li><code>/trivia delete [question]</code> - Delete a question from the trivia database. Requires: % @ # &</li>` +
				`<li><code>/trivia qs</code> - View the distribution of questions in the question database.</li>` +
				`<li><code>/trivia qs [category]</code> - View the questions in the specified category. Requires: % @ # &</li>` +
				`<li><code>/trivia clearqs [category]</code> - Clear all questions in the given category. Requires: # &</li>` +
			`</ul></details>` +
			`<details><summary><strong>Informational commands</strong></summary><ul>` +
				`<li><code>/trivia search [type], [query]</code> - Searches for questions based on their type and their query. Valid types: <code>submissions</code>, <code>subs</code>, <code>questions</code>, <code>qs</code>. Requires: + % @ # &</li>` +
				`<li><code>/trivia casesensitivesearch [type], [query]</code> - Like <code>/trivia search</code>, but is case sensitive (i.e., capitalization matters). Requires: + % @ * &</li>` +
				`<li><code>/trivia status [player]</code> - lists the player's standings (your own if no player is specified) and the list of players in the current trivia game.</li>` +
				`<li><code>/trivia rank [username]</code> - View the rank of the specified user. If none is given, view your own.</li>` +
				`<li><code>/trivia ladder</code> - View information about the top 15 users on the trivia leaderboard.</li>` +
				`<li><code>/trivia alltimeladder</code> - View information about the top 15 users on the all time trivia leaderboard</li>` +
				`<li><code>/trivia history</code> - View a list of the 10 most recently played trivia games.</li>` +
			`</ul></details>`
		);
	},
};

export const commands: ChatCommands = {
	trivia: subCommands,
	ta: subCommands.answer,
	triviahelp: subCommands.triviahelp,
};

process.nextTick(() => {
	Chat.multiLinePattern.register('/trivia add ', '/trivia submit ');
});<|MERGE_RESOLUTION|>--- conflicted
+++ resolved
@@ -1654,14 +1654,9 @@
 		"/trivia qs [category] - View the questions in the specified category. Requires: % @ # &",
 	],
 
-<<<<<<< HEAD
-	search(target, room, user) {
-		room = this.requireRoom();
-=======
 	casesensitivesearch: 'search',
 	search(target, room, user, connection, cmd) {
-		if (!room) return this.requiresRoom();
->>>>>>> df04c24a
+		room = this.requireRoom();
 		if (room.roomid !== 'questionworkshop') return this.errorReply("This command can only be used in Question Workshop.");
 		this.checkCan('show', null, room);
 		if (!target.includes(',')) return this.errorReply(this.tr("No valid search arguments entered."));
