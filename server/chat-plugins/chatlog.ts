/**
 * Pokemon Showdown log viewer
 *
 * by Zarel
 * @license MIT
 */

import {FS} from "../../lib/fs";
import {Utils} from '../../lib/utils';
import * as child_process from 'child_process';
import * as util from 'util';
import * as path from 'path';
import * as Dashycode from '../../lib/dashycode';

const DAY = 24 * 60 * 60 * 1000;
const MAX_RESULTS = 3000;
const MAX_MEMORY = 67108864; // 64MB
const execFile = util.promisify(child_process.execFile);

export class LogReaderRoom {
	roomid: RoomID;
	constructor(roomid: RoomID) {
		this.roomid = roomid;
	}

	async listMonths() {
		try {
			const listing = await FS(`logs/chat/${this.roomid}`).readdir();
			return listing.filter(file => /^[0-9][0-9][0-9][0-9]-[0-9][0-9]$/.test(file));
		} catch (err) {
			return [];
		}
	}

	async listDays(month: string) {
		try {
			const listing = await FS(`logs/chat/${this.roomid}/${month}`).readdir();
			return listing.filter(file => /\.txt$/.test(file)).map(file => file.slice(0, -4));
		} catch (err) {
			return [];
		}
	}

	async getLog(day: string) {
		const month = LogReader.getMonth(day);
		const log = FS(`logs/chat/${this.roomid}/${month}/${day}.txt`);
		if (!await log.exists()) return null;
		return log.createReadStream();
	}
}

const LogReader = new class {
	async get(roomid: RoomID) {
		if (!await FS(`logs/chat/${roomid}`).exists()) return null;
		return new LogReaderRoom(roomid);
	}

	async list() {
		const listing = await FS(`logs/chat`).readdir();
		return listing.filter(file => /^[a-z0-9-]+$/.test(file)) as RoomID[];
	}

	async listCategorized(user: User, opts?: string) {
		const list = await this.list();
		const isUpperStaff = user.can('rangeban');
		const isStaff = user.can('lock');

		const official = [];
		const normal = [];
		const hidden = [];
		const secret = [];
		const deleted = [];
		const personal: RoomID[] = [];
		const deletedPersonal: RoomID[] = [];
		let atLeastOne = false;

		for (const roomid of list) {
			const room = Rooms.get(roomid);
			const forceShow = room && (
				// you are authed in the room
				(room.auth.has(user.id) && user.can('mute', null, room)) ||
				// you are staff and currently in the room
				(isStaff && user.inRooms.has(room.roomid))
			);
			if (!isUpperStaff && !forceShow) {
				if (!isStaff) continue;
				if (!room) continue;
				if (!room.checkModjoin(user)) continue;
				if (room.settings.isPrivate === true) continue;
			}

			atLeastOne = true;
			if (roomid.includes('-')) {
				const matchesOpts = opts && roomid.startsWith(`${opts}-`);
				if (matchesOpts || opts === 'all' || forceShow) {
					(room ? personal : deletedPersonal).push(roomid);
				}
			} else if (!room) {
				if (opts === 'all' || opts === 'deleted') deleted.push(roomid);
			} else if (room.settings.isOfficial) {
				official.push(roomid);
			} else if (!room.settings.isPrivate) {
				normal.push(roomid);
			} else if (room.settings.isPrivate === 'hidden') {
				hidden.push(roomid);
			} else {
				secret.push(roomid);
			}
		}

		if (!atLeastOne) return null;
		return {official, normal, hidden, secret, deleted, personal, deletedPersonal};
	}

	async read(roomid: RoomID, day: string, limit: number) {
		const roomLog = await LogReader.get(roomid);
		const stream = await roomLog!.getLog(day);
		let buf = '';
		let i = LogViewer.results || 0;
		if (!stream) {
			buf += `<p class="message-error">Room "${roomid}" doesn't have logs for ${day}</p>`;
		} else {
			let line;
			while ((line = await stream.readLine()) !== null && i < limit) {
				const rendered = LogViewer.renderLine(line);
				if (rendered) {
					buf += `${line}\n`;
					i++;
				}
			}
		}
		return buf;
	}

	getMonth(day: string) {
		return day.slice(0, 7);
	}
	nextDay(day: string) {
		const nextDay = new Date(new Date(day).getTime() + DAY);
		return nextDay.toISOString().slice(0, 10);
	}
	prevDay(day: string) {
		const prevDay = new Date(new Date(day).getTime() - DAY);
		return prevDay.toISOString().slice(0, 10);
	}
	nextMonth(month: string) {
		const nextMonth = new Date(new Date(`${month}-15`).getTime() + 30 * DAY);
		return nextMonth.toISOString().slice(0, 7);
	}
	prevMonth(month: string) {
		const prevMonth = new Date(new Date(`${month}-15`).getTime() - 30 * DAY);
		return prevMonth.toISOString().slice(0, 7);
	}

	today() {
		return Chat.toTimestamp(new Date()).slice(0, 10);
	}
};

export const LogViewer = new class {
	results: number;
	constructor() {
		this.results = 0;
	}
	async day(roomid: RoomID, day: string, opts?: string) {
		const month = LogReader.getMonth(day);
		let buf = `<div class="pad"><p>` +
			`<a roomid="view-chatlog">◂ All logs</a> / ` +
			`<a roomid="view-chatlog-${roomid}">${roomid}</a> /  ` +
			`<a roomid="view-chatlog-${roomid}--${month}">${month}</a> / ` +
			`<strong>${day}</strong></p><hr />`;

		const roomLog = await LogReader.get(roomid);
		if (!roomLog) {
			buf += `<p class="message-error">Room "${roomid}" doesn't exist</p></div>`;
			return this.linkify(buf);
		}

		const prevDay = LogReader.prevDay(day);
		buf += `<p><a roomid="view-chatlog-${roomid}--${prevDay}" class="blocklink" style="text-align:center">▲<br />${prevDay}</a></p>` +
			`<div class="message-log" style="overflow-wrap: break-word">`;

		const stream = await roomLog.getLog(day);
		if (!stream) {
			buf += `<p class="message-error">Room "${roomid}" doesn't have logs for ${day}</p>`;
		} else {
			let line;
			while ((line = await stream.readLine()) !== null) {
				buf += this.renderLine(line, opts);
			}
		}
		buf += `</div>`;
		if (day !== LogReader.today()) {
			const nextDay = LogReader.nextDay(day);
			buf += `<p><a roomid="view-chatlog-${roomid}--${nextDay}" class="blocklink" style="text-align:center">${nextDay}<br />▼</a></p>`;
		}

		buf += `</div>`;
		return this.linkify(buf);
	}

	renderDayResults(results: {[day: string]: SearchMatch[]}, roomid: RoomID) {
		const renderResult = (match: SearchMatch) => {
			this.results++;
			return (
				this.renderLine(match[0]) +
				this.renderLine(match[1]) +
				`<div class="chat chatmessage highlighted">${this.renderLine(match[2])}</div>` +
				this.renderLine(match[3]) +
				this.renderLine(match[4])
			);
		};

		let buf = ``;
		for (const day in results) {
			const dayResults = results[day];
			const plural = dayResults.length !== 1 ? "es" : "";
			buf += `<details><summary>${dayResults.length} match${plural} on `;
			buf += `<a href="view-chatlog-${roomid}--${day}">${day}</a></summary><br /><hr />`;
			buf += `<p>${dayResults.filter(Boolean).map(result => renderResult(result)).join(`<hr />`)}</p>`;
			buf += `</details><hr />`;
		}
		return buf;
	}

	async searchMonth(roomid: RoomID, month: string, search: string, limit: number, year = false) {
		const {results, total} = await LogSearcher.fsSearchMonth(roomid, month, search, limit);
		if (!total) {
			return LogViewer.error(`No matches found for ${search} on ${roomid}.`);
		}

		let buf = (
			`<br><div class="pad"><strong>Searching for "${search}" in ${roomid} (${month}):</strong><hr>`
		);
		buf += this.renderDayResults(results, roomid);
		if (total > limit) {
			// cap is met & is not being used in a year read
			buf += `<br><strong>Max results reached, capped at ${limit}</strong>`;
			buf += `<br><div style="text-align:center">`;
			if (total < MAX_RESULTS) {
				buf += `<button class="button" name="send" value="/sl ${search}|${roomid}|${month}|${limit + 100}">View 100 more<br />&#x25bc;</button>`;
				buf += `<button class="button" name="send" value="/sl ${search}|${roomid}|${month}|all">View all<br />&#x25bc;</button></div>`;
			}
		}
		buf += `</div>`;
		this.results = 0;
		return buf;
	}

	async searchYear(roomid: RoomID, year: string | null, search: string, limit: number) {
		const {results, total} = await LogSearcher.fsSearchYear(roomid, year, search, limit);
		if (!total) {
			return LogViewer.error(`No matches found for ${search} on ${roomid}.`);
		}
		let buf = '';
		if (year) {
			buf += `<div class="pad"><strong><br>Searching year: ${year}: </strong><hr>`;
		}	else {
			buf += `<div class="pad"><strong><br>Searching all logs: </strong><hr>`;
		}
		buf += this.renderDayResults(results, roomid);
		if (total > limit) {
			// cap is met
			buf += `<br><strong>Max results reached, capped at ${total > limit ? limit : MAX_RESULTS}</strong>`;
			buf += `<br><div style="text-align:center">`;
			if (total < MAX_RESULTS) {
				buf += `<button class="button" name="send" value="/sl ${search}|${roomid}|${year}|${limit + 100}">View 100 more<br />&#x25bc;</button>`;
				buf += `<button class="button" name="send" value="/sl ${search}|${roomid}|${year}|all">View all<br />&#x25bc;</button></div>`;
			}
		}
		this.results = 0;
		return buf;
	}

	renderLine(fullLine: string, opts?: string) {
		if (!fullLine) return ``;
		let timestamp = fullLine.slice(0, opts ? 8 : 5);
		let line;
		if (/^[0-9:]+$/.test(timestamp)) {
			line = fullLine.charAt(9) === '|' ? fullLine.slice(10) : '|' + fullLine.slice(9);
		} else {
			timestamp = '';
			line = '!NT|';
		}
		if (opts !== 'all' && (
			line.startsWith(`userstats|`) ||
			line.startsWith('J|') || line.startsWith('L|') || line.startsWith('N|')
		)) return ``;

		const cmd = line.slice(0, line.indexOf('|'));
		switch (cmd) {
		case 'c': {
			const [, name, message] = Utils.splitFirst(line, '|', 2);
			if (name.length <= 1) {
				return `<div class="chat"><small>[${timestamp}] </small><q>${Chat.formatText(message)}</q></div>`;
			}
			if (message.startsWith(`/log `)) {
				return `<div class="chat"><small>[${timestamp}] </small><q>${Chat.formatText(message.slice(5))}</q></div>`;
			}
			if (message.startsWith(`/raw `)) {
				return `<div class="notice">${message.slice(5)}</div>`;
			}
			if (message.startsWith(`/uhtml `) || message.startsWith(`/uhtmlchange `)) {
				if (message.startsWith(`/uhtmlchange `)) return ``;
				if (opts !== 'all') return `<div class="notice">[uhtml box hidden]</div>`;
				return `<div class="notice">${message.slice(message.indexOf(',') + 1)}</div>`;
			}
			const group = name.charAt(0) !== ' ' ? `<small>${name.charAt(0)}</small>` : ``;
			return `<div class="chat"><small>[${timestamp}] </small><strong>${group}${name.slice(1)}:</strong> <q>${Chat.formatText(message)}</q></div>`;
		}
		case 'html': case 'raw': {
			const [, html] = Utils.splitFirst(line, '|', 1);
			return `<div class="notice">${html}</div>`;
		}
		case 'uhtml': case 'uhtmlchange': {
			if (cmd !== 'uhtml') return ``;
			const [, , html] = Utils.splitFirst(line, '|', 2);
			return `<div class="notice">${html}</div>`;
		}
		case '!NT':
			return `<div class="chat">${Utils.escapeHTML(fullLine)}</div>`;
		case '':
			return `<div class="chat"><small>[${timestamp}] </small>${Utils.escapeHTML(line.slice(1))}</div>`;
		default:
			return `<div class="chat"><small>[${timestamp}] </small><code>${'|' + Utils.escapeHTML(line)}</code></div>`;
		}
	}

	async month(roomid: RoomID, month: string) {
		let buf = `<div class="pad"><p>` +
			`<a roomid="view-chatlog">◂ All logs</a> / ` +
			`<a roomid="view-chatlog-${roomid}">${roomid}</a> / ` +
			`<strong>${month}</strong></p><hr />`;

		const roomLog = await LogReader.get(roomid);
		if (!roomLog) {
			buf += `<p class="message-error">Room "${roomid}" doesn't exist</p></div>`;
			return this.linkify(buf);
		}

		const prevMonth = LogReader.prevMonth(month);
		buf += `<p><a roomid="view-chatlog-${roomid}--${prevMonth}" class="blocklink" style="text-align:center">▲<br />${prevMonth}</a></p><div>`;

		const days = await roomLog.listDays(month);
		if (!days.length) {
			buf += `<p class="message-error">Room "${roomid}" doesn't have logs in ${month}</p></div>`;
			return this.linkify(buf);
		} else {
			for (const day of days) {
				buf += `<p>- <a roomid="view-chatlog-${roomid}--${day}">${day}</a></p>`;
			}
		}

		if (!LogReader.today().startsWith(month)) {
			const nextMonth = LogReader.nextMonth(month);
			buf += `<p><a roomid="view-chatlog-${roomid}--${nextMonth}" class="blocklink" style="text-align:center">${nextMonth}<br />▼</a></p>`;
		}

		buf += `</div>`;
		return this.linkify(buf);
	}
	async room(roomid: RoomID) {
		let buf = `<div class="pad"><p>` +
			`<a roomid="view-chatlog">◂ All logs</a> / ` +
			`<strong>${roomid}</strong></p><hr />`;

		const roomLog = await LogReader.get(roomid);
		if (!roomLog) {
			buf += `<p class="message-error">Room "${roomid}" doesn't exist</p></div>`;
			return this.linkify(buf);
		}

		const months = await roomLog.listMonths();
		if (!months.length) {
			buf += `<p class="message-error">Room "${roomid}" doesn't have logs</p></div>`;
			return this.linkify(buf);
		}

		for (const month of months) {
			buf += `<p>- <a roomid="view-chatlog-${roomid}--${month}">${month}</a></p>`;
		}
		buf += `</div>`;
		return this.linkify(buf);
	}
	async list(user: User, opts?: string) {
		let buf = `<div class="pad"><p>` +
			`<strong>All logs</strong></p><hr />`;

		const categories: {[k: string]: string} = {
			'official': "Official",
			'normal': "Public",
			'hidden': "Hidden",
			'secret': "Secret",
			'deleted': "Deleted",
			'personal': "Personal",
			'deletedPersonal': "Deleted Personal",
		};
		const list = await LogReader.listCategorized(user, opts) as {[k: string]: RoomID[]};

		if (!list) {
			buf += `<p class="message-error">You must be a staff member of a room to view its logs</p></div>`;
			return buf;
		}

		const showPersonalLink = opts !== 'all' && user.can('rangeban');
		for (const k in categories) {
			if (!list[k].length && !(['personal', 'deleted'].includes(k) && showPersonalLink)) {
				continue;
			}
			buf += `<p>${categories[k]}</p>`;
			if (k === 'personal' && showPersonalLink) {
				if (opts !== 'help') buf += `<p>- <a roomid="view-chatlog--help">(show all help)</a></p>`;
				if (opts !== 'groupchat') buf += `<p>- <a roomid="view-chatlog--groupchat">(show all groupchat)</a></p>`;
			}
			if (k === 'deleted' && showPersonalLink) {
				if (opts !== 'deleted') buf += `<p>- <a roomid="view-chatlog--deleted">(show deleted)</a></p>`;
			}
			for (const roomid of list[k]) {
				buf += `<p>- <a roomid="view-chatlog-${roomid}">${roomid}</a></p>`;
			}
		}
		buf += `</div>`;
		return this.linkify(buf);
	}
	error(message: string) {
		return `<div class="pad"><p class="message-error">${message}</p></div>`;
	}
	linkify(buf: string) {
		return buf.replace(/<a roomid="/g, `<a target="replace" href="/`);
	}
};

/** Match with two lines of context in either direction */
type SearchMatch = readonly [string, string, string, string, string];

export const LogSearcher = new class {
	constructRegex(str: string) {
		const searches = str.split('+').map(term => Utils.escapeRegex(term));
		if (searches.length <= 1) {
			if (str.length <= 3) return `\b${str}`;
			return str;
		}

		return `^` + searches.map(term => `(?=.*${term})`).join('');
	}

	fsSearch(roomid: RoomID, search: string, date: string, limit: number | null) {
		const isAll = (date === 'all');
		const isYear = (date.length === 4);
		const isMonth = (date.length === 7);
		if (!limit || limit > MAX_RESULTS) limit = MAX_RESULTS;
		if (isAll) {
			return LogViewer.searchYear(roomid, null, search, limit);
		} else if (isYear) {
			date = date.substr(0, 4);
			return LogViewer.searchYear(roomid, date, search, limit);
		} else if (isMonth) {
			date = date.substr(0, 7);
			return LogViewer.searchMonth(roomid, date, search, limit);
		} else {
			return LogViewer.error("Invalid date.");
		}
	}

	async fsSearchDay(roomid: RoomID, day: string, search: string, limit?: number | null) {
		if (!limit || limit > MAX_RESULTS) limit = MAX_RESULTS;
		const text = await LogReader.read(roomid, day, limit);
		if (!text) return [];
		const lines = text.split('\n');
		const matches: SearchMatch[] = [];

		const searchTerms = search.split('+');
		const searchTermRegexes = searchTerms.map(term => new RegExp(term, 'i'));
		function matchLine(line: string) {
			return searchTermRegexes.every(term => term.test(line));
		}

		for (const [i, line] of lines.entries()) {
			if (matchLine(line)) {
				matches.push([
					lines[i - 2],
					lines[i - 1],
					line,
					lines[i + 1],
					lines[i + 2],
				]);
				if (matches.length > limit) break;
			}
		}
		return matches;
	}

	async fsSearchMonth(roomid: RoomID, month: string, search: string, limit: number) {
		if (!limit || limit > MAX_RESULTS) limit = MAX_RESULTS;
		const log = await LogReader.get(roomid);
		if (!log) return {results: {}, total: 0};
		const days = await log.listDays(month);
		const results: {[k: string]: SearchMatch[]} = {};
		let total = 0;

		for (const day of days) {
			const dayResults = await this.fsSearchDay(roomid, day, search, limit ? limit - total : null);
			if (!dayResults.length) continue;
			total += dayResults.length;
			results[day] = dayResults;
			if (total > limit) break;
		}
		return {results, total};
	}

	/** pass a null `year` to search all-time */
	async fsSearchYear(roomid: RoomID, year: string | null, search: string, limit?: number | null) {
		if (!limit || limit > MAX_RESULTS) limit = MAX_RESULTS;
		const log = await LogReader.get(roomid);
		if (!log) return {results: {}, total: 0};
		let months = await log.listMonths();
		months = months.reverse();
		const results: {[k: string]: SearchMatch[]} = {};
		let total = 0;

		for (const month of months) {
			if (year && !month.includes(year)) continue;
			const monthSearch = await this.fsSearchMonth(roomid, month, search, limit);
			const {results: monthResults, total: monthTotal} = monthSearch;
			if (!monthTotal) continue;
			total += monthTotal;
			Object.assign(results, monthResults);
			if (total > limit) break;
		}
		return {results, total};
	}
	async ripgrepSearchMonth(roomid: RoomID, search: string, limit: number, month: string) {
		let results;
		let count = 0;
		try {
			const {stdout} = await execFile('rg', [
				'-e', this.constructRegex(search),
				`logs/chat/${roomid}/${month}`,
				'-C', '3',
				'-m', `${limit}`,
				'-P',
			], {
				maxBuffer: MAX_MEMORY,
				cwd: path.normalize(`${__dirname}/../../`),
			});
			results = stdout.split('--');
		} catch (e) {
			if (e.stdout || e.message.includes('stdout maxBuffer')) {
				results = e.stdout.split('--');
				count += results.length;
				return {results, count};
			}
			throw e;
		}
		count += results.length;
		return {results, count};
	}
	async ripgrepSearch(
		roomid: RoomID,
		search: string,
		limit?: number | null,
		date?: string | null
	) {
		const months = (date && toID(date) !== 'all' ? [date] : await new LogReaderRoom(roomid).listMonths()).reverse();
		let count = 0;
		let results: string[] = [];
		if (!limit || limit > MAX_RESULTS) limit = MAX_RESULTS;
		if (!date) date = 'all';
		while (count < MAX_RESULTS) {
			const month = months.shift();
			if (!month) break;
			const output = await this.ripgrepSearchMonth(roomid, search, limit, month);
			results = results.concat(output.results);
			count += output.count;
		}
		if (count > MAX_RESULTS) {
			const diff = count - MAX_RESULTS;
			results = results.slice(0, -diff);
		}
		return this.render(results, roomid, search, limit, date);
	}

	render(results: string[], roomid: RoomID, search: string, limit: number, month?: string | null) {
		if (results.filter(Boolean).length < 1) return LogViewer.error('No results found.');
		const exactMatches = [];
		let curDate = '';
		if (limit > MAX_RESULTS) limit = MAX_RESULTS;
		const searchRegex = new RegExp(this.constructRegex(search), "i");
		const sorted = results.sort().map(chunk => {
			const section = chunk.split('\n').map(line => {
				const sep = line.includes('.txt-') ? '.txt-' : '.txt:';
				const [name, text] = line.split(sep);
				const rendered = LogViewer.renderLine(text, 'all');
				if (!rendered || name.includes('today') || !toID(line)) return '';
				 // gets rid of some edge cases / duplicates
<<<<<<< HEAD
				let date = name.replace(`logs/chat/${roomid}${toID(month) === 'all' ? '' : `/${month}`}`, '').slice(9);
=======
				const date = name.replace(`${__dirname}/../../logs/chat/${roomid}`, '').slice(9);
>>>>>>> 36402d2a
				let matched = (
					searchRegex.test(rendered) ? `<div class="chat chatmessage highlighted">${rendered}</div>` : rendered
				);
				if (curDate !== date) {
					curDate = date;
<<<<<<< HEAD
					date = `</div></details><details open><summary>[<a href="view-chatlog-${roomid}--${date}">${date}</a>]</summary>`;
					matched = `${date} ${matched}`;
				} else {
					date = '';
=======
					matched = `</div></details><details open><summary>[<a href="view-chatlog-${roomid}--${date}">${date}</a>]</summary> ${matched}`;
>>>>>>> 36402d2a
				}
				if (matched.includes('chat chatmessage highlighted')) {
					exactMatches.push(matched);
				}
				if (exactMatches.length > limit) return null;
				return matched;
			}).filter(Boolean).join(' ');
			return section;
		});
		let buf = `<div class ="pad"><strong>Results on ${roomid} for ${search}:</strong>`;
		buf += !limit ? ` ${exactMatches.length}` : '';
		buf += !limit ? `<hr></div><blockquote>` : ` (capped at ${limit})<hr></div><blockquote>`;
		buf += sorted.filter(Boolean).join('<hr>');
		if (limit) {
			buf += `</details></blockquote><div class="pad"><hr><strong>Capped at ${limit}.</strong><br>`;
			buf += `<button class="button" name="send" value="/sl ${search},${roomid},${limit + 200}">View 200 more<br />&#x25bc;</button>`;
			buf += `<button class="button" name="send" value="/sl ${search},${roomid},all">View all<br />&#x25bc;</button></div>`;
		}
		return buf;
	}
};

const accessLog = FS(`logs/chatlog-access.txt`).createAppendStream();

export const pages: PageTable = {
	async chatlog(args, user, connection) {
		if (!user.named) return Rooms.RETRY_AFTER_LOGIN;
		if (!user.trusted) {
			return LogViewer.error("Access denied");
		}
		let [roomid, date, opts] = Utils.splitFirst(args.join('-'), '--', 2) as
			[RoomID, string | undefined, string | undefined];
		if (!roomid || roomid.startsWith('-')) {
			this.title = '[Logs]';
			return LogViewer.list(user, roomid?.slice(1));
		}

		// permission check
		const room = Rooms.get(roomid);
		if (roomid.startsWith('spl') && roomid !== 'splatoon' && !user.can('rangeban')) {
			return LogViewer.error("SPL team discussions are super secret.");
		}
		if (roomid.startsWith('wcop') && !user.can('rangeban')) {
			return LogViewer.error("WCOP team discussions are super secret.");
		}
		if (room) {
			if (!room.checkModjoin(user) && !user.can('bypassall')) {
				return LogViewer.error("Access denied");
			}
			if (!user.can('lock') && !this.can('mute', null, room)) return;
		} else {
			if (!this.can('lock')) return;
		}

		void accessLog.writeLine(`${user.id}: <${roomid}> ${date}`);
		this.title = '[Logs] ' + roomid;
		/** null = no limit */
		let limit: number | null = null;
		let search;
		if (opts?.startsWith('search-')) {
			let [input, limitString] = opts.split('--limit-');
			input = input.slice(7);
			search = Dashycode.decode(input);
			if (search.length < 3) return LogViewer.error(`Too short of a search query.`);
			if (limitString) {
				limit = parseInt(limitString) || null;
			} else {
				limit = 500;
			}
			opts = '';
		}
		const isAll = (toID(date) === 'all' || toID(date) === 'alltime');

		const parsedDate = new Date(date as string);
		const validDateStrings = ['all', 'alltime', 'today'];
		// this is apparently the best way to tell if a date is invalid
		if (date && isNaN(parsedDate.getTime()) && !validDateStrings.includes(toID(date))) {
			return LogViewer.error(`Invalid date.`);
		}

		if (date && search) {
			this.title = `[Search] [${room}] ${search}`;
			if (Config.chatlogreader === 'fs' || !Config.chatlogreader) {
				return LogSearcher.fsSearch(roomid, search, date, limit);
			} else if (Config.chatlogreader === 'ripgrep') {
				return LogSearcher.ripgrepSearch(roomid, search, limit, isAll ? date : '');
			} else {
				throw new Error(`Config.chatlogreader must be 'fs' or 'ripgrep'.`);
			}
		} else if (date) {
			if (date === 'today') {
				return LogViewer.day(roomid, LogReader.today(), opts);
			} else if (date.split('-').length === 3) {
				return LogViewer.day(roomid, parsedDate.toISOString().slice(0, 10), opts);
			} else {
				return LogViewer.month(roomid, parsedDate.toISOString().slice(0, 7));
			}
		} else {
			return LogViewer.room(roomid);
		}
	},
};

export const commands: ChatCommands = {
	chatlog(target, room, user) {
		const targetRoom = target ? Rooms.search(target) : room;
		const roomid = targetRoom ? targetRoom.roomid : target;
		this.parse(`/join view-chatlog-${roomid}--today`);
	},
	chatloghelp: [
		`/chatlog [optional room] - View chatlogs from the given room. If none is specified, shows logs from the room you're in. Requires: % @ * # &`,
	],

	sl: 'searchlogs',
	searchlog: 'searchlogs',
	searchlogs(target, room) {
		if (!room) return this.requiresRoom();
		target = target.trim();
		const args = target.split(',').map(item => item.trim());
		if (!target) return this.parse('/help searchlogs');
		let date = 'all';
		const searches: string[] = [];
		let limit = '500';
		let tarRoom = room.roomid;
		for (const arg of args) {
			if (arg.startsWith('room:')) {
				const id = arg.slice(5);
				tarRoom = id as RoomID;
			} else if (arg.startsWith('limit:')) {
				limit = arg.slice(6);
			} else if (arg.startsWith('date:')) {
				date = arg.slice(5);
			} else {
				searches.push(arg);
			}
		}
		const curRoom = tarRoom ? Rooms.search(tarRoom) : room;
		return this.parse(
			`/join view-chatlog-${curRoom}--${date}--search-${Dashycode.encode(searches.join('+'))}--limit-${limit}`
		);
	},
	searchlogshelp() {
		const buffer = `<details class="readmore"><summary>/searchlogs [arguments] -` +
			`searches logs in the current room using the [arguments].</summary>` +
			`A room can be specified using the argument <code>room: [roomid].</code> Defaults to current room.<br />` +
			`A limit can be specified using the argument <code>limit: [number less than or equal to 3000]</code>. Defaults to 500.<br />` +
			`A date can be specified using the argument <code>date: [month]</code>. Defaults to "all."<br />` +
			"Date formatting is ISO formatting (YYYY-MM-DD.) E.g 2020-05<br />" +
			`All other arguments will be considered part of the search ` +
			`(if there's more than one, it will search for lines containing all of the terms.)<br />` +
			"Requires: % @ # &</div>";
		return this.sendReplyBox(buffer);
	},
};<|MERGE_RESOLUTION|>--- conflicted
+++ resolved
@@ -593,24 +593,16 @@
 				const rendered = LogViewer.renderLine(text, 'all');
 				if (!rendered || name.includes('today') || !toID(line)) return '';
 				 // gets rid of some edge cases / duplicates
-<<<<<<< HEAD
 				let date = name.replace(`logs/chat/${roomid}${toID(month) === 'all' ? '' : `/${month}`}`, '').slice(9);
-=======
-				const date = name.replace(`${__dirname}/../../logs/chat/${roomid}`, '').slice(9);
->>>>>>> 36402d2a
 				let matched = (
 					searchRegex.test(rendered) ? `<div class="chat chatmessage highlighted">${rendered}</div>` : rendered
 				);
 				if (curDate !== date) {
 					curDate = date;
-<<<<<<< HEAD
 					date = `</div></details><details open><summary>[<a href="view-chatlog-${roomid}--${date}">${date}</a>]</summary>`;
 					matched = `${date} ${matched}`;
 				} else {
 					date = '';
-=======
-					matched = `</div></details><details open><summary>[<a href="view-chatlog-${roomid}--${date}">${date}</a>]</summary> ${matched}`;
->>>>>>> 36402d2a
 				}
 				if (matched.includes('chat chatmessage highlighted')) {
 					exactMatches.push(matched);
