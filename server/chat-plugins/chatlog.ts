/**
 * Pokemon Showdown log viewer
 *
 * by Zarel
 * @license MIT
 */

import {FS} from "../../lib/fs";
import {Utils} from '../../lib/utils';
import * as child_process from 'child_process';
import * as util from 'util';
import * as Dashycode from '../../lib/dashycode';
import {QueryProcessManager} from "../../lib/process-manager";
import {Repl} from '../../lib/repl';
import {Config} from '../config-loader';
import {Dex} from '../../sim/dex';
import {Chat} from '../chat';

const DAY = 24 * 60 * 60 * 1000;
const MAX_RESULTS = 3000;
const MAX_MEMORY = 67108864; // 64MB
const MAX_PROCESSES = 1;
const MAX_TOPUSERS = 100;
const execFile = util.promisify(child_process.execFile);

interface ChatlogSearch {
	raw?: boolean;
	search: string;
	room: RoomID;
	date: string;
	limit?: number | null;
	args?: string[];
}

export class LogReaderRoom {
	roomid: RoomID;
	constructor(roomid: RoomID) {
		this.roomid = roomid;
	}

	async listMonths() {
		try {
			const listing = await FS(`logs/chat/${this.roomid}`).readdir();
			return listing.filter(file => /^[0-9][0-9][0-9][0-9]-[0-9][0-9]$/.test(file));
		} catch (err) {
			return [];
		}
	}

	async listDays(month: string) {
		try {
			const listing = await FS(`logs/chat/${this.roomid}/${month}`).readdir();
			return listing.filter(file => file.endsWith(".txt")).map(file => file.slice(0, -4));
		} catch (err) {
			return [];
		}
	}

	async getLog(day: string) {
		const month = LogReader.getMonth(day);
		const log = FS(`logs/chat/${this.roomid}/${month}/${day}.txt`);
		if (!await log.exists()) return null;
		return log.createReadStream();
	}
}

export const LogReader = new class {
	async get(roomid: RoomID) {
		if (!await FS(`logs/chat/${roomid}`).exists()) return null;
		return new LogReaderRoom(roomid);
	}

	async list() {
		const listing = await FS(`logs/chat`).readdir();
		return listing.filter(file => /^[a-z0-9-]+$/.test(file)) as RoomID[];
	}

	async listCategorized(user: User, opts?: string) {
		const list = await this.list();
		const isUpperStaff = user.can('rangeban');
		const isStaff = user.can('lock');

		const official = [];
		const normal = [];
		const hidden = [];
		const secret = [];
		const deleted = [];
		const personal: RoomID[] = [];
		const deletedPersonal: RoomID[] = [];
		let atLeastOne = false;

		for (const roomid of list) {
			const room = Rooms.get(roomid);
			const forceShow = room && (
				// you are authed in the room
				(room.auth.has(user.id) && user.can('mute', null, room)) ||
				// you are staff and currently in the room
				(isStaff && user.inRooms.has(room.roomid))
			);
			if (!isUpperStaff && !forceShow) {
				if (!isStaff) continue;
				if (!room) continue;
				if (!room.checkModjoin(user)) continue;
				if (room.settings.isPrivate === true) continue;
			}

			atLeastOne = true;
			if (roomid.includes('-')) {
				const matchesOpts = opts && roomid.startsWith(`${opts}-`);
				if (matchesOpts || opts === 'all' || forceShow) {
					(room ? personal : deletedPersonal).push(roomid);
				}
			} else if (!room) {
				if (opts === 'all' || opts === 'deleted') deleted.push(roomid);
			} else if (room.settings.isOfficial) {
				official.push(roomid);
			} else if (!room.settings.isPrivate) {
				normal.push(roomid);
			} else if (room.settings.isPrivate === 'hidden') {
				hidden.push(roomid);
			} else {
				secret.push(roomid);
			}
		}

		if (!atLeastOne) return null;
		return {official, normal, hidden, secret, deleted, personal, deletedPersonal};
	}

	async read(roomid: RoomID, day: string, limit: number) {
		const roomLog = await LogReader.get(roomid);
		const stream = await roomLog!.getLog(day);
		let buf = '';
		let i = LogViewer.results || 0;
		if (!stream) {
			buf += `<p class="message-error">Room "${roomid}" doesn't have logs for ${day}</p>`;
		} else {
			for await (const line of stream.byLine()) {
				const rendered = LogViewer.renderLine(line);
				if (rendered) {
					buf += `${line}\n`;
					i++;
					if (i > limit) break;
				}
			}
		}
		return buf;
	}

	getMonth(day?: string) {
		if (!day) day = Chat.toTimestamp(new Date()).split(' ')[0];
		return day.slice(0, 7);
	}
	nextDay(day: string) {
		const nextDay = new Date(new Date(day).getTime() + DAY);
		return nextDay.toISOString().slice(0, 10);
	}
	prevDay(day: string) {
		const prevDay = new Date(new Date(day).getTime() - DAY);
		return prevDay.toISOString().slice(0, 10);
	}
	nextMonth(month: string) {
		const nextMonth = new Date(new Date(`${month}-15`).getTime() + 30 * DAY);
		return nextMonth.toISOString().slice(0, 7);
	}
	prevMonth(month: string) {
		const prevMonth = new Date(new Date(`${month}-15`).getTime() - 30 * DAY);
		return prevMonth.toISOString().slice(0, 7);
	}

	today() {
		return Chat.toTimestamp(new Date()).slice(0, 10);
	}
};

export const LogViewer = new class {
	results: number;
	constructor() {
		this.results = 0;
	}
	async day(roomid: RoomID, day: string, opts?: string) {
		const month = LogReader.getMonth(day);
		let buf = `<div class="pad"><p>` +
			`<a roomid="view-chatlog">◂ All logs</a> / ` +
			`<a roomid="view-chatlog-${roomid}">${roomid}</a> /  ` +
			`<a roomid="view-chatlog-${roomid}--${month}">${month}</a> / ` +
			`<strong>${day}</strong></p><small>${opts ? `Options in use: ${opts}` : ''}</small> <hr />`;

		const roomLog = await LogReader.get(roomid);
		if (!roomLog) {
			buf += `<p class="message-error">Room "${roomid}" doesn't exist</p></div>`;
			return this.linkify(buf);
		}

		const prevDay = LogReader.prevDay(day);
		buf += `<p><a roomid="view-chatlog-${roomid}--${prevDay}" class="blocklink" style="text-align:center">▲<br />${prevDay}</a></p>` +
			`<div class="message-log" style="overflow-wrap: break-word">`;

		const stream = await roomLog.getLog(day);
		if (!stream) {
			buf += `<p class="message-error">Room "${roomid}" doesn't have logs for ${day}</p>`;
		} else {
			for await (const line of stream.byLine()) {
				buf += this.renderLine(line, opts);
			}
		}
		buf += `</div>`;
		if (day !== LogReader.today()) {
			const nextDay = LogReader.nextDay(day);
			buf += `<p><a roomid="view-chatlog-${roomid}--${nextDay}" class="blocklink" style="text-align:center">${nextDay}<br />▼</a></p>`;
		}

		buf += `</div>`;
		return this.linkify(buf);
	}

	renderDayResults(results: {[day: string]: SearchMatch[]}, roomid: RoomID) {
		const renderResult = (match: SearchMatch) => {
			this.results++;
			return (
				this.renderLine(match[0]) +
				this.renderLine(match[1]) +
				`<div class="chat chatmessage highlighted">${this.renderLine(match[2])}</div>` +
				this.renderLine(match[3]) +
				this.renderLine(match[4])
			);
		};

		let buf = ``;
		for (const day in results) {
			const dayResults = results[day];
			const plural = dayResults.length !== 1 ? "es" : "";
			buf += `<details><summary>${dayResults.length} match${plural} on `;
			buf += `<a href="view-chatlog-${roomid}--${day}">${day}</a></summary><br /><hr />`;
			buf += `<p>${dayResults.filter(Boolean).map(result => renderResult(result)).join(`<hr />`)}</p>`;
			buf += `</details><hr />`;
		}
		return buf;
	}

	async searchMonth(roomid: RoomID, month: string, search: string, limit: number, year = false) {
		const {results, total} = await LogSearcher.fsSearchMonth({room: roomid, date: month, search, limit});
		if (!total) {
			return LogViewer.error(`No matches found for ${search} on ${roomid}.`);
		}

		let buf = (
			`<br /><div class="pad"><strong>Searching for "${search}" in ${roomid} (${month}):</strong><hr />`
		);
		buf += this.renderDayResults(results, roomid);
		if (total > limit) {
			// cap is met & is not being used in a year read
			buf += `<br /><strong>Max results reached, capped at ${limit}</strong>`;
			buf += `<br /><div style="text-align:center">`;
			if (total < MAX_RESULTS) {
				buf += `<button class="button" name="send" value="/sl ${search},room:${roomid},date:${month},limit:${limit + 100}">View 100 more<br />&#x25bc;</button>`;
				buf += `<button class="button" name="send" value="/sl ${search},room:${roomid},date:${month},limit:3000">View all<br />&#x25bc;</button></div>`;
			}
		}
		buf += `</div>`;
		this.results = 0;
		return buf;
	}

	async searchYear(roomid: RoomID, year: string | null, search: string, limit: number) {
		const {results, total} = await LogSearcher.fsSearchYear(roomid, year, search, limit);
		if (!total) {
			return LogViewer.error(`No matches found for ${search} on ${roomid}.`);
		}
		let buf = '';
		if (year) {
			buf += `<div class="pad"><strong><br />Searching year: ${year}: </strong><hr />`;
		}	else {
			buf += `<div class="pad"><strong><br />Searching all logs: </strong><hr />`;
		}
		buf += this.renderDayResults(results, roomid);
		if (total > limit) {
			// cap is met
			buf += `<br /><strong>Max results reached, capped at ${total > limit ? limit : MAX_RESULTS}</strong>`;
			buf += `<br /><div style="text-align:center">`;
			if (total < MAX_RESULTS) {
				buf += `<button class="button" name="send" value="/sl ${search}|${roomid}|${year}|${limit + 100}">View 100 more<br />&#x25bc;</button>`;
				buf += `<button class="button" name="send" value="/sl ${search}|${roomid}|${year}|all">View all<br />&#x25bc;</button></div>`;
			}
		}
		this.results = 0;
		return buf;
	}

	renderLine(fullLine: string, opts?: string) {
		if (!fullLine) return ``;
		if (opts === 'txt') return `<div class="chat">${fullLine}</div>`;
		let timestamp = fullLine.slice(0, opts ? 8 : 5);
		let line;
		if (/^[0-9:]+$/.test(timestamp)) {
			line = fullLine.charAt(9) === '|' ? fullLine.slice(10) : '|' + fullLine.slice(9);
		} else {
			timestamp = '';
			line = '!NT|';
		}
		if (opts !== 'all' && (
			line.startsWith(`userstats|`) ||
			line.startsWith('J|') || line.startsWith('L|') || line.startsWith('N|')
		)) return ``;

		const cmd = line.slice(0, line.indexOf('|'));
		if (opts?.includes('onlychat')) {
			if (cmd !== 'c') return '';
			if (opts.includes('txt')) return `<div class="chat">${fullLine}</div>`;
		}
		switch (cmd) {
		case 'c': {
			const [, name, message] = Utils.splitFirst(line, '|', 2);
			if (name.length <= 1) {
				return `<div class="chat"><small>[${timestamp}] </small><q>${Chat.formatText(message)}</q></div>`;
			}
			if (message.startsWith(`/log `)) {
				return `<div class="chat"><small>[${timestamp}] </small><q>${Chat.formatText(message.slice(5))}</q></div>`;
			}
			if (message.startsWith(`/raw `)) {
				return `<div class="notice">${message.slice(5)}</div>`;
			}
			if (message.startsWith(`/uhtml `) || message.startsWith(`/uhtmlchange `)) {
				if (message.startsWith(`/uhtmlchange `)) return ``;
				if (opts !== 'all') return `<div class="notice">[uhtml box hidden]</div>`;
				return `<div class="notice">${message.slice(message.indexOf(',') + 1)}</div>`;
			}
<<<<<<< HEAD
			const group = name.charAt(0) !== ' ' ? `<small>${name.charAt(0)}</small>` : ``;
			const username = Utils.escapeHTML(name.slice(1));
			return (
				`<div class="chat"><small>[${timestamp}] </small>${group}` +
				`<username>${username}:</username> <q>${Chat.formatText(message)}</q></div>`
			);
=======
			const group = !name.startsWith(' ') ? `<small>${name.charAt(0)}</small>` : ``;
			return `<div class="chat"><small>[${timestamp}] </small><strong>${group}${Utils.escapeHTML(name.slice(1))}:</strong> <q>${Chat.formatText(message)}</q></div>`;
>>>>>>> a859ab3f
		}
		case 'html': case 'raw': {
			const [, html] = Utils.splitFirst(line, '|', 1);
			return `<div class="notice">${html}</div>`;
		}
		case 'uhtml': case 'uhtmlchange': {
			if (cmd !== 'uhtml') return ``;
			const [, , html] = Utils.splitFirst(line, '|', 2);
			return `<div class="notice">${html}</div>`;
		}
		case '!NT':
			return `<div class="chat">${Utils.escapeHTML(fullLine)}</div>`;
		case '':
			return `<div class="chat"><small>[${timestamp}] </small>${Utils.escapeHTML(line.slice(1))}</div>`;
		default:
			return `<div class="chat"><small>[${timestamp}] </small><code>${'|' + Utils.escapeHTML(line)}</code></div>`;
		}
	}

	async month(roomid: RoomID, month: string) {
		let buf = `<div class="pad"><p>` +
			`<a roomid="view-chatlog">◂ All logs</a> / ` +
			`<a roomid="view-chatlog-${roomid}">${roomid}</a> / ` +
			`<strong>${month}</strong></p><hr />`;

		const roomLog = await LogReader.get(roomid);
		if (!roomLog) {
			buf += `<p class="message-error">Room "${roomid}" doesn't exist</p></div>`;
			return this.linkify(buf);
		}

		const prevMonth = LogReader.prevMonth(month);
		buf += `<p><a roomid="view-chatlog-${roomid}--${prevMonth}" class="blocklink" style="text-align:center">▲<br />${prevMonth}</a></p><div>`;

		const days = await roomLog.listDays(month);
		if (!days.length) {
			buf += `<p class="message-error">Room "${roomid}" doesn't have logs in ${month}</p></div>`;
			return this.linkify(buf);
		} else {
			for (const day of days) {
				buf += `<p>- <a roomid="view-chatlog-${roomid}--${day}">${day}</a> <small>`;
				for (const opt of ['txt', 'onlychat', 'all', 'txt-onlychat']) {
					buf += ` (<a roomid="view-chatlog-${roomid}--${day}--${opt}">${opt}</a>) `;
				}
				buf += `</small></p>`;
			}
		}

		if (!LogReader.today().startsWith(month)) {
			const nextMonth = LogReader.nextMonth(month);
			buf += `<p><a roomid="view-chatlog-${roomid}--${nextMonth}" class="blocklink" style="text-align:center">${nextMonth}<br />▼</a></p>`;
		}

		buf += `</div>`;
		return this.linkify(buf);
	}
	async room(roomid: RoomID) {
		let buf = `<div class="pad"><p>` +
			`<a roomid="view-chatlog">◂ All logs</a> / ` +
			`<strong>${roomid}</strong></p><hr />`;

		const roomLog = await LogReader.get(roomid);
		if (!roomLog) {
			buf += `<p class="message-error">Room "${roomid}" doesn't exist</p></div>`;
			return this.linkify(buf);
		}

		const months = await roomLog.listMonths();
		if (!months.length) {
			buf += `<p class="message-error">Room "${roomid}" doesn't have logs</p></div>`;
			return this.linkify(buf);
		}

		for (const month of months) {
			buf += `<p>- <a roomid="view-chatlog-${roomid}--${month}">${month}</a></p>`;
		}
		buf += `</div>`;
		return this.linkify(buf);
	}
	async list(user: User, opts?: string) {
		let buf = `<div class="pad"><p>` +
			`<strong>All logs</strong></p><hr />`;

		const categories: {[k: string]: string} = {
			'official': "Official",
			'normal': "Public",
			'hidden': "Hidden",
			'secret': "Secret",
			'deleted': "Deleted",
			'personal': "Personal",
			'deletedPersonal': "Deleted Personal",
		};
		const list = await LogReader.listCategorized(user, opts) as {[k: string]: RoomID[]};

		if (!list) {
			buf += `<p class="message-error">You must be a staff member of a room to view its logs</p></div>`;
			return buf;
		}

		const showPersonalLink = opts !== 'all' && user.can('rangeban');
		for (const k in categories) {
			if (!list[k].length && !(['personal', 'deleted'].includes(k) && showPersonalLink)) {
				continue;
			}
			buf += `<p>${categories[k]}</p>`;
			if (k === 'personal' && showPersonalLink) {
				if (opts !== 'help') buf += `<p>- <a roomid="view-chatlog--help">(show all help)</a></p>`;
				if (opts !== 'groupchat') buf += `<p>- <a roomid="view-chatlog--groupchat">(show all groupchat)</a></p>`;
			}
			if (k === 'deleted' && showPersonalLink) {
				if (opts !== 'deleted') buf += `<p>- <a roomid="view-chatlog--deleted">(show deleted)</a></p>`;
			}
			for (const roomid of list[k]) {
				buf += `<p>- <a roomid="view-chatlog-${roomid}">${roomid}</a></p>`;
			}
		}
		buf += `</div>`;
		return this.linkify(buf);
	}
	error(message: string) {
		return `<div class="pad"><p class="message-error">${message}</p></div>`;
	}
	linkify(buf: string) {
		return buf.replace(/<a roomid="/g, `<a target="replace" href="/`);
	}
};

/** Match with two lines of context in either direction */
type SearchMatch = readonly [string, string, string, string, string];

export const LogSearcher = new class {
	async runSearch(
		context: PageContext, search: string, roomid: RoomID, date: string | null, limit: number | null
	) {
		context.title = `[Search] [${roomid}] ${search}`;
		if (!['ripgrep', 'fs'].includes(Config.chatlogreader)) {
			throw new Error(`Config.chatlogreader must be 'fs' or 'ripgrep'.`);
		}
		context.send(
			`<div class="pad"><h2>Running a chatlog search for "${search}" on room ${roomid}` +
			(date ? date !== 'all' ? `, on the date "${date}"` : ', on all dates' : '') +
			`.</h2></div>`
		);
		const response = await PM.query({search, roomid, date, limit, queryType: 'search'});
		return context.send(response);
	}
	constructSearchRegex(str: string) {
		// modified regex replace
		str = str.replace(/[\\^$.*?()[\]{}|]/g, '\\$&');
		const searches = str.split('+');
		if (searches.length <= 1) {
			if (str.length <= 3) return `\b${str}`;
			return str;
		}

		return `^` + searches.map(term => `(?=.*${term})`).join('');
	}
	constructUserRegex(user: string) {
		const id = toID(user);
		return `.${[...id].join('[^a-zA-Z0-9]*')}[^a-zA-Z0-9]*`;
	}

	fsSearch(roomid: RoomID, search: string, date: string, limit: number | null) {
		const isAll = (date === 'all');
		const isYear = (date.length === 4);
		const isMonth = (date.length === 7);
		if (!limit || limit > MAX_RESULTS) limit = MAX_RESULTS;
		if (isAll) {
			return LogViewer.searchYear(roomid, null, search, limit);
		} else if (isYear) {
			date = date.substr(0, 4);
			return LogViewer.searchYear(roomid, date, search, limit);
		} else if (isMonth) {
			date = date.substr(0, 7);
			return LogViewer.searchMonth(roomid, date, search, limit);
		} else {
			return LogViewer.error("Invalid date.");
		}
	}

	async fsSearchDay(roomid: RoomID, day: string, search: string, limit?: number | null) {
		if (!limit || limit > MAX_RESULTS) limit = MAX_RESULTS;
		const text = await LogReader.read(roomid, day, limit);
		if (!text) return [];
		const lines = text.split('\n');
		const matches: SearchMatch[] = [];

		const searchTerms = search.split('+');
		const searchTermRegexes = searchTerms.map(term => new RegExp(term, 'i'));
		function matchLine(line: string) {
			return searchTermRegexes.every(term => term.test(line));
		}

		for (const [i, line] of lines.entries()) {
			if (matchLine(line)) {
				matches.push([
					lines[i - 2],
					lines[i - 1],
					line,
					lines[i + 1],
					lines[i + 2],
				]);
				if (matches.length > limit) break;
			}
		}
		return matches;
	}

	async fsSearchMonth(opts: ChatlogSearch) {
		let {limit, room: roomid, date: month, search} = opts;
		if (!limit || limit > MAX_RESULTS) limit = MAX_RESULTS;
		const log = await LogReader.get(roomid);
		if (!log) return {results: {}, total: 0};
		const days = await log.listDays(month);
		const results: {[k: string]: SearchMatch[]} = {};
		let total = 0;

		for (const day of days) {
			const dayResults = await this.fsSearchDay(roomid, day, search, limit ? limit - total : null);
			if (!dayResults.length) continue;
			total += dayResults.length;
			results[day] = dayResults;
			if (total > limit) break;
		}
		return {results, total};
	}

	/** pass a null `year` to search all-time */
	async fsSearchYear(roomid: RoomID, year: string | null, search: string, limit?: number | null) {
		if (!limit || limit > MAX_RESULTS) limit = MAX_RESULTS;
		const log = await LogReader.get(roomid);
		if (!log) return {results: {}, total: 0};
		let months = await log.listMonths();
		months = months.reverse();
		const results: {[k: string]: SearchMatch[]} = {};
		let total = 0;

		for (const month of months) {
			if (year && !month.includes(year)) continue;
			const monthSearch = await this.fsSearchMonth({room: roomid, date: month, search, limit});
			const {results: monthResults, total: monthTotal} = monthSearch;
			if (!monthTotal) continue;
			total += monthTotal;
			Object.assign(results, monthResults);
			if (total > limit) break;
		}
		return {results, total};
	}
	async ripgrepSearchMonth(opts: ChatlogSearch) {
		let {raw, search, room: roomid, date: month, args} = opts;
		let results: string[];
		let count = 0;
		if (!raw) {
			search = this.constructSearchRegex(search);
		}
		const resultSep = args?.includes('-m') ? '--' : '\n';
		try {
			const options = [
				'-e', search,
				`logs/chat/${roomid}/${month}`,
				'-i',
			];
			if (args) {
				options.push(...args);
			}
			const {stdout} = await execFile('rg', options, {
				maxBuffer: MAX_MEMORY,
				cwd: `${__dirname}/../../`,
			});
			results = stdout.split(resultSep);
		} catch (e) {
			if (e.code !== 1 && !e.message.includes('stdout maxBuffer') && !e.message.includes('No such file or directory')) {
				throw e; // 2 means an error in ripgrep
			}
			if (e.stdout) {
				results = e.stdout.split(resultSep);
			} else {
				results = [];
			}
		}
		count += results.length;
		return {results, count};
	}
	async ripgrepSearch(
		roomid: RoomID,
		search: string,
		limit?: number | null,
		date?: string | null
	) {
		if (date) {
			// if it's more than 7 chars, assume it's a month
			if (date.length > 7) date = date.substr(0, 7);
			// if it's less, assume they were trying a year
			else if (date.length < 7) date = date.substr(0, 4);
		}
		const months = (date && toID(date) !== 'all' ? [date] : await new LogReaderRoom(roomid).listMonths()).reverse();
		let count = 0;
		let results: string[] = [];
		if (!limit || limit > MAX_RESULTS) limit = MAX_RESULTS;
		if (!date) date = 'all';
		while (count < MAX_RESULTS) {
			const month = months.shift();
			if (!month) break;
			const output = await this.ripgrepSearchMonth({
				room: roomid, search, date: month,
				limit, args: [`-m`, `${limit}`, '-C', '3', '-P'],
			});
			results = results.concat(output.results);
			count += output.count;
		}
		if (count > MAX_RESULTS) {
			const diff = count - MAX_RESULTS;
			results = results.slice(0, -diff);
		}
		return this.renderSearchResults(results, roomid, search, limit, date);
	}

	renderSearchResults(results: string[], roomid: RoomID, search: string, limit: number, month?: string | null) {
		results = results.filter(Boolean);
		if (results.length < 1) return LogViewer.error('No results found.');
		let exactMatches = 0;
		let curDate = '';
		if (limit > MAX_RESULTS) limit = MAX_RESULTS;
		const searchRegex = new RegExp(this.constructSearchRegex(search), "i");
		const sorted = results.sort((aLine, bLine) => {
			const [aName] = aLine.split('.txt');
			const [bName] = bLine.split('.txt');
			const aDate = new Date(aName.split('/').pop()!);
			const bDate = new Date(bName.split('/').pop()!);
			return bDate.getTime() - aDate.getTime();
		}).map(chunk => chunk.split('\n').map(line => {
			if (exactMatches > limit || !toID(line)) return null; // return early so we don't keep sorting
			const sep = line.includes('.txt-') ? '.txt-' : '.txt:';
			const [name, text] = line.split(sep);
			line = LogViewer.renderLine(text, 'all');
			if (!line || name.includes('today')) return null;
				 // gets rid of some edge cases / duplicates
			let date = name.replace(`logs/chat/${roomid}${toID(month) === 'all' ? '' : `/${month}`}`, '').slice(9);
			if (searchRegex.test(line)) {
				if (++exactMatches > limit) return null;
				line = `<div class="chat chatmessage highlighted">${line}</div>`;
			}
			if (curDate !== date) {
				curDate = date;
				date = `</div></details><details open><summary>[<a href="view-chatlog-${roomid}--${date}">${date}</a>]</summary>`;
			} else {
				date = '';
			}
			return `${date} ${line}`;
		}).filter(Boolean).join(' ')).filter(Boolean);
		let buf = `<div class ="pad"><strong>Results on ${roomid} for ${search}:</strong>`;
		buf += limit ? ` ${exactMatches} (capped at ${limit})` : '';
		buf += `<hr /></div><blockquote>`;
		buf += sorted.join('<hr />');
		if (limit) {
			buf += `</details></blockquote><div class="pad"><hr /><strong>Capped at ${limit}.</strong><br />`;
			buf += `<button class="button" name="send" value="/sl ${search},room:${roomid},limit:${limit + 200}">View 200 more<br />&#x25bc;</button>`;
			buf += `<button class="button" name="send" value="/sl ${search},room:${roomid},limit:3000">View all<br />&#x25bc;</button></div>`;
		}
		return buf;
	}
	async runLinecountSearch(context: PageContext, roomid: RoomID, month: string, user?: ID) {
		context.send(
			`<div class="pad"><h2>Searching linecounts on room ${roomid}${user ? ` for the user ${user}` : ''}.</h2></div>`
		);
		const results = await PM.query({roomid, date: month, search: user, queryType: 'linecount'});
		context.send(results);
	}
	async ripgrepSearchLinecounts(room: RoomID, month: string, user?: ID) {
		// don't need to check if logs exist since ripgrepSearchMonth does that
		// eslint-disable-next-line no-useless-escape
		const regexString = user ? `\\|c\\|${this.constructUserRegex(user)}\\|` : `\\|c\\|`;
		const args = [user ? '--count' : ''];
		const response = await this.ripgrepSearchMonth({
			search: regexString, raw: true, date: month, room, args,
		});
		const rawResults = response.results;
		if (!rawResults.length) return LogViewer.error(`No results found.`);
		const results: {[k: string]: {[userid: string]: number}} = {};
		for (const fullLine of rawResults) {
			const [data, line] = fullLine.split('.txt:');
			const date = data.split('/').pop()!;
			if (!results[date]) results[date] = {};
			if (!toID(date)) continue;
			if (user) {
				if (!results[date][user]) results[date][user] = 0;
				const parsed = parseInt(line);
				results[date][user] += isNaN(parsed) ? 0 : parsed;
			} else {
				const parts = line?.split('|').map(toID);
				if (!parts || parts[1] !== 'c') continue;
				const id = parts[2];
				if (!id) continue;
				if (!results[date][id]) results[date][id] = 0;
				results[date][id]++;
			}
		}
		return this.renderLinecountResults(results, room, month, user);
	}
	async fsSearchLinecounts(roomid: RoomID, month: string, user?: ID) {
		const directory = FS(`logs/chat/${roomid}/${month}`);
		if (!directory.existsSync()) {
			throw new Chat.ErrorMessage(`Logs for month '${month}' do not exist on room ${roomid}.`);
		}
		const files = await directory.readdir();
		const results: {[date: string]: {[userid: string]: number}} = {};
		for (const file of files) {
			const day = file.slice(0, -4);
			const stream = FS(`logs/chat/${roomid}/${month}/${file}`).createReadStream();
			for await (const line of stream.byLine()) {
				const parts = line.split('|').map(toID);
				const id = parts[2];
				if (!id) continue;
				if (parts[1] === 'c') {
					if (user && id !== user) continue;
					if (!results[day]) results[day] = {};
					if (!results[day][id]) results[day][id] = 0;
					results[day][id]++;
				}
			}
		}
		return this.renderLinecountResults(results, roomid, month, user);
	}
	renderLinecountResults(
		results: {[date: string]: {[userid: string]: number}},
		roomid: RoomID, month: string, user?: ID
	) {
		let buf = Utils.html`<div class="pad"><h2>Linecounts on `;
		buf += `${roomid}${user ? ` for the user ${user}` : ` (top ${MAX_TOPUSERS})`}</h2>`;
		buf += `<strong>Month: ${month}:</strong><br />`;
		const nextMonth = LogReader.nextMonth(month);
		const prevMonth = LogReader.prevMonth(month);
		if (FS(`logs/chat/${roomid}/${prevMonth}`).existsSync()) {
			buf += `<small><a roomid="view-roomstats-${roomid}--${prevMonth}${user ? `--${user}` : ''}">Previous month</a></small>`;
		}
		if (FS(`logs/chat/${roomid}/${nextMonth}`).existsSync()) {
			buf += ` <small><a roomid="view-roomstats-${roomid}--${nextMonth}${user ? `--${user}` : ''}">Next month</a></small>`;
		}
		buf += `<hr /><ol>`;
		if (user) {
			const sortedDays = Object.keys(results).sort((a, b) => (
				new Date(b).getTime() - new Date(a).getTime()
			));
			for (const day of sortedDays) {
				const dayResults = results[day][user];
				if (isNaN(dayResults)) continue;
				buf += `<li>[<a roomid="view-chatlog-${roomid}--${day}">${day}</a>]: `;
				buf += `${Chat.count(dayResults, 'lines')}</li>`;
			}
		} else {
			// squish the results together
			const totalResults: {[k: string]: number} = {};
			for (const date in results) {
				for (const userid in results[date]) {
					if (!totalResults[userid]) totalResults[userid] = 0;
					totalResults[userid] += results[date][userid];
				}
			}
			const resultKeys = Object.keys(totalResults);
			const sortedResults = resultKeys.sort((a, b) => (
				totalResults[b] - totalResults[a]
			)).slice(0, MAX_TOPUSERS);
			for (const userid of sortedResults) {
				buf += `<li><span class="username"><username>${userid}</username></span>: `;
				buf += `${Chat.count(totalResults[userid], 'lines')}</li>`;
			}
		}
		buf += `</div>`;
		return LogViewer.linkify(buf);
	}
};


export const PM = new QueryProcessManager<AnyObject, string | undefined>(module, async data => {
	try {
		const {date, search, roomid, limit, queryType} = data;
		switch (queryType) {
		case 'linecount':
			switch (Config.chatlogreader) {
			case 'fs':
				return await LogSearcher.fsSearchLinecounts(roomid, date, search);
			case 'ripgrep':
				return await LogSearcher.ripgrepSearchLinecounts(roomid, date, search);
			default: break;
			}
			break;
		case 'search':
			switch (Config.chatlogreader) {
			case 'fs':
				return await LogSearcher.fsSearch(roomid, search, date, limit);
			case 'ripgrep':
				return await LogSearcher.ripgrepSearch(roomid, search, limit, date);
			} // eslint-disable-next-line no-fallthrough
		default:
			return LogViewer.error(`Config.chatlogreader is not configured.`);
		}
	} catch (e) {
		if (e.name?.endsWith('ErrorMessage')) {
			return LogViewer.error(e.message);
		}
		Monitor.crashlog(e, 'A chatlog search query', data);
		return LogViewer.error(`Sorry! Your chatlog search crashed. We've been notified and will fix this.`);
	}
});

if (!PM.isParentProcess) {
	// This is a child process!
	global.Config = Config;
	global.Monitor = {
		crashlog(error: Error, source = 'A chatlog search process', details: AnyObject | null = null) {
			const repr = JSON.stringify([error.name, error.message, source, details]);
			process.send!(`THROW\n@!!@${repr}\n${error.stack}`);
		},
	};
	global.Chat = Chat;
	process.on('uncaughtException', err => {
		if (Config.crashguard) {
			Monitor.crashlog(err, 'A chatlog search child process');
		}
	});
	global.Dex = Dex;
	global.toID = Dex.toID;
	// eslint-disable-next-line no-eval
	Repl.start('chatlog', cmd => eval(cmd));
} else {
	PM.spawn(MAX_PROCESSES);
}

const accessLog = FS(`logs/chatlog-access.txt`).createAppendStream();

export const pages: PageTable = {
	async chatlog(args, user, connection) {
		if (!user.named) return Rooms.RETRY_AFTER_LOGIN;
		if (!user.trusted) {
			return this.errorReply("Access denied.");
		}
		let [roomid, date, opts] = Utils.splitFirst(args.join('-'), '--', 2) as
			[RoomID, string | undefined, string | undefined];
		if (date) date = date.trim();
		if (!roomid || roomid.startsWith('-')) {
			this.title = '[Logs]';
			return LogViewer.list(user, roomid?.slice(1));
		}

		// permission check
		const room = Rooms.get(roomid);
		if (roomid.startsWith('spl') && roomid !== 'splatoon' && !user.can('rangeban')) {
			return this.errorReply("SPL team discussions are super secret.");
		}
		if (roomid.startsWith('wcop') && !user.can('rangeban')) {
			return this.errorReply("WCOP team discussions are super secret.");
		}
		if (room) {
			if (!user.can('lock')) {
				if (!room.persist) return this.errorReply(`Access denied.`);
				this.checkCan('mute', null, room);
			}
		} else {
			this.checkCan('lock');
		}

		void accessLog.writeLine(`${user.id}: <${roomid}> ${date}`);
		this.title = '[Logs] ' + roomid;
		/** null = no limit */
		let limit: number | null = null;
		let search;
		if (opts?.startsWith('search-')) {
			let [input, limitString] = opts.split('--limit-');
			input = input.slice(7);
			search = Dashycode.decode(input);
			if (search.length < 3) return this.errorReply(`That's too short of a search query.`);
			if (limitString) {
				limit = parseInt(limitString) || null;
			} else {
				limit = 500;
			}
			opts = '';
		}
		const isAll = (toID(date) === 'all' || toID(date) === 'alltime');

		const parsedDate = new Date(date as string);
		const validDateStrings = ['all', 'alltime', 'today'];
		// this is apparently the best way to tell if a date is invalid
		if (date && isNaN(parsedDate.getTime()) && !validDateStrings.includes(toID(date))) {
			return this.errorReply(`Invalid date.`);
		}

		if (date && search) {
			return LogSearcher.runSearch(this, search, roomid, isAll ? null : date, limit);
		} else if (date) {
			if (date === 'today') {
				return LogViewer.day(roomid, LogReader.today(), opts);
			} else if (date.split('-').length === 3) {
				return LogViewer.day(roomid, parsedDate.toISOString().slice(0, 10), opts);
			} else {
				return LogViewer.month(roomid, parsedDate.toISOString().slice(0, 7));
			}
		} else {
			return LogViewer.room(roomid);
		}
	},
	roomstats(args, user) {
		const room = this.extractRoom();
		if (room) {
			this.checkCan('mute', null, room);
		} else {
			if (!user.can('bypassall')) {
				return this.errorReply(`You cannot view logs for rooms that no longer exist.`);
			}
		}
		const [, date, target] = Utils.splitFirst(args.join('-'), '--', 3).map(item => item.trim());
		if (isNaN(new Date(date).getTime())) {
			return this.errorReply(`Invalid date.`);
		}
		this.title = `[Log Stats] ${date}`;
		return LogSearcher.runLinecountSearch(this, room ? room.roomid : args[2] as RoomID, date, toID(target));
	},
};

export const commands: ChatCommands = {
	chatlog(target, room, user) {
		const [tarRoom, ...opts] = target.split(',');
		const targetRoom = tarRoom ? Rooms.search(tarRoom) : room;
		const roomid = targetRoom ? targetRoom.roomid : target;
		this.parse(`/join view-chatlog-${roomid}--today${opts ? `--${opts.join('--')}` : ''}`);
	},

	chatloghelp() {
		const strings = [
			`/chatlog [optional room], [opts] - View chatlogs from the given room. `,
			`If none is specified, shows logs from the room you're in. Requires: % @ * # &`,
			`Supported options:`,
			`<code>txt</code> - Do not render logs.`,
			`<code>txt-onlychat</code> - Show only chat lines, untransformed.`,
			`<code>onlychat</code> - Show only chat lines.`,
			`<code>all</code> - Show all lines, including userstats and join/leave messages.`,
		];
		this.runBroadcast();
		return this.sendReplyBox(strings.join('<br />'));
	},

	sl: 'searchlogs',
	logsearch: 'searchlogs',
	searchlog: 'searchlogs',
	searchlogs(target, room) {
		target = target.trim();
		const args = target.split(',').map(item => item.trim());
		if (!target) return this.parse('/help searchlogs');
		let date = 'all';
		const searches: string[] = [];
		let limit = '500';
		for (const arg of args) {
			if (arg.startsWith('room:')) {
				const id = arg.slice(5);
				room = Rooms.search(id as RoomID) as Room | null;
				if (!room) {
					return this.errorReply(`Room "${id}" not found.`);
				}
			} else if (arg.startsWith('limit:')) {
				limit = arg.slice(6);
			} else if (arg.startsWith('date:')) {
				date = arg.slice(5);
			} else {
				searches.push(arg);
			}
		}
		if (!room) {
			return this.parse(`/help searchlogs`);
		}
		return this.parse(
			`/join view-chatlog-${room.roomid}--${date}--search-${Dashycode.encode(searches.join('+'))}--limit-${limit}`
		);
	},
	searchlogshelp() {
		const buffer = `<details class="readmore"><summary><code>/searchlogs [arguments]</code>: ` +
			`searches logs in the current room using the <code>[arguments]</code>.</summary>` +
			`A room can be specified using the argument <code>room: [roomid]</code>. Defaults to the room it is used in.<br />` +
			`A limit can be specified using the argument <code>limit: [number less than or equal to 3000]</code>. Defaults to 500.<br />` +
			`A date can be specified in ISO (YYYY-MM-DD) format using the argument <code>date: [month]</code> (for example, <code>date: 2020-05</code>). Defaults to searching all logs.<br />` +
			`All other arguments will be considered part of the search ` +
			`(if more than one argument is specified, it searches for lines containing all terms).<br />` +
			"Requires: % @ # &</div>";
		return this.sendReplyBox(buffer);
	},
	topusers: 'linecount',
	roomstats: 'linecount',
	linecount(target, room, user) {
		let [roomid, month, userid] = target.split(',').map(item => item.trim());
		const tarRoom = roomid ? toID(roomid) : room?.roomid;
		if (!tarRoom) return this.errorReply(`You must specify a room.`);
		if (!month) month = LogReader.getMonth();
		return this.parse(`/join view-roomstats-${tarRoom}--${month}--${toID(userid)}`);
	},
	linecounthelp: [
		`/topusers OR /linecount [room], [month], [userid] - View room stats in the given [room].`,
		`If a user is provided, searches only for that user, else the top 100 users are shown.`,
		`Requires: % @ # &`,
	],
};<|MERGE_RESOLUTION|>--- conflicted
+++ resolved
@@ -325,17 +325,11 @@
 				if (opts !== 'all') return `<div class="notice">[uhtml box hidden]</div>`;
 				return `<div class="notice">${message.slice(message.indexOf(',') + 1)}</div>`;
 			}
-<<<<<<< HEAD
-			const group = name.charAt(0) !== ' ' ? `<small>${name.charAt(0)}</small>` : ``;
-			const username = Utils.escapeHTML(name.slice(1));
+			const group = !name.startsWith(' ') ? `<small>${name.charAt(0)}</small>` : ``;
 			return (
-				`<div class="chat"><small>[${timestamp}] </small>${group}` +
-				`<username>${username}:</username> <q>${Chat.formatText(message)}</q></div>`
-			);
-=======
-			const group = !name.startsWith(' ') ? `<small>${name.charAt(0)}</small>` : ``;
-			return `<div class="chat"><small>[${timestamp}] </small><strong>${group}${Utils.escapeHTML(name.slice(1))}:</strong> <q>${Chat.formatText(message)}</q></div>`;
->>>>>>> a859ab3f
+        `<div class="chat"><small>[${timestamp}] </small><username>${group}${Utils.escapeHTML(name.slice(1))}:` +
+        `</username> <q>${Chat.formatText(message)}</q></div>`
+      );
 		}
 		case 'html': case 'raw': {
 			const [, html] = Utils.splitFirst(line, '|', 1);
