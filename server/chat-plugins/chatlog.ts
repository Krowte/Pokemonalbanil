/**
 * Pokemon Showdown log viewer
 *
 * by Zarel
 * @license MIT
 */

import {FS} from "../../lib/fs";
import * as child_process from 'child_process';
import * as util from 'util';
import * as path from 'path';
import * as Dashycode from '../../lib/dashycode';

const execFile = util.promisify(child_process.execFile);
const DAY = 24 * 60 * 60 * 1000;

class LogReaderRoom {
	roomid: RoomID;
	constructor(roomid: RoomID) {
		this.roomid = roomid;
	}

	async listMonths() {
		try {
			const listing = await FS(`logs/chat/${this.roomid}`).readdir();
			return listing.filter(file => /^[0-9][0-9][0-9][0-9]-[0-9][0-9]$/.test(file));
		} catch (err) {
			return [];
		}
	}

	async listDays(month: string) {
		try {
			const listing = await FS(`logs/chat/${this.roomid}/${month}`).readdir();
			return listing.filter(file => /\.txt$/.test(file)).map(file => file.slice(0, -4));
		} catch (err) {
			return [];
		}
	}

	async getLog(day: string) {
		const month = LogReader.getMonth(day);
		const log = FS(`logs/chat/${this.roomid}/${month}/${day}.txt`);
		if (!await log.exists()) return null;
		return log.createReadStream();
	}
}

const LogReader = new class {
	async get(roomid: RoomID) {
		if (!await FS(`logs/chat/${roomid}`).exists()) return null;
		return new LogReaderRoom(roomid);
	}

	async list() {
		const listing = await FS(`logs/chat`).readdir();
		return listing.filter(file => /^[a-z0-9-]+$/.test(file)) as RoomID[];
	}

	async listCategorized(user: User, opts?: string) {
		const list = await this.list();
		const isUpperStaff = user.can('rangeban');
		const isStaff = user.can('lock');

		const official = [];
		const normal = [];
		const hidden = [];
		const secret = [];
		const deleted = [];
		const personal: RoomID[] = [];
		const deletedPersonal: RoomID[] = [];
		let atLeastOne = false;

		for (const roomid of list) {
			const room = Rooms.get(roomid);
			const forceShow = room && (
				// you are authed in the room
				(room.auth && user.id in room.auth && user.can('mute', null, room)) ||
				// you are staff and currently in the room
				(isStaff && user.inRooms.has(room.roomid))
			);
			if (!isUpperStaff && !forceShow) {
				if (!isStaff) continue;
				if (!room) continue;
				if (!room.checkModjoin(user)) continue;
				if (room.isPrivate === true) continue;
			}

			atLeastOne = true;
			if (roomid.includes('-')) {
				const matchesOpts = opts && roomid.startsWith(`${opts}-`);
				if (matchesOpts || opts === 'all' || forceShow) {
					(room ? personal : deletedPersonal).push(roomid);
				}
			} else if (!room) {
				if (opts === 'all' || opts === 'deleted') deleted.push(roomid);
			} else if (room.isOfficial) {
				official.push(roomid);
			} else if (!room.isPrivate) {
				normal.push(roomid);
			} else if (room.isPrivate === 'hidden') {
				hidden.push(roomid);
			} else {
				secret.push(roomid);
			}
		}

		if (!atLeastOne) return null;
		return {official, normal, hidden, secret, deleted, personal, deletedPersonal};
	}

	async read(roomid: RoomID, day: string) {
		const month = day.slice(0, -3);
		const log = FS(`logs/chat/${roomid}/${month}/${day}.txt`);
		if (!await log.exists()) return null;
		const text = await log.read();
		return text;
	}

	getMonth(day: string) {
		return day.slice(0, 7);
	}
	nextDay(day: string) {
		const nextDay = new Date(new Date(day).getTime() + DAY);
		return nextDay.toISOString().slice(0, 10);
	}
	prevDay(day: string) {
		const prevDay = new Date(new Date(day).getTime() - DAY);
		return prevDay.toISOString().slice(0, 10);
	}
	nextMonth(month: string) {
		const nextMonth = new Date(new Date(`${month}-15`).getTime() + 30 * DAY);
		return nextMonth.toISOString().slice(0, 7);
	}
	prevMonth(month: string) {
		const prevMonth = new Date(new Date(`${month}-15`).getTime() - 30 * DAY);
		return prevMonth.toISOString().slice(0, 7);
	}

	today() {
		return Chat.toTimestamp(new Date()).slice(0, 10);
	}
};

export const LogViewer = new class {
	async day(roomid: RoomID, day: string, opts?: string) {
		const month = LogReader.getMonth(day);
		let buf = `<div class="pad"><p>` +
			`<a roomid="view-chatlog">◂ All logs</a> / ` +
			`<a roomid="view-chatlog-${roomid}">${roomid}</a> /  ` +
			`<a roomid="view-chatlog-${roomid}--${month}">${month}</a> / ` +
			`<strong>${day}</strong></p><hr />`;

		const roomLog = await LogReader.get(roomid);
		if (!roomLog) {
			buf += `<p class="message-error">Room "${roomid}" doesn't exist</p></div>`;
			return this.linkify(buf);
		}

		const prevDay = LogReader.prevDay(day);
		buf += `<p><a roomid="view-chatlog-${roomid}--${prevDay}" class="blocklink" style="text-align:center">▲<br />${prevDay}</a></p>` +
			`<div class="message-log" style="overflow-wrap: break-word">`;

		const stream = await roomLog.getLog(day);
		if (!stream) {
			buf += `<p class="message-error">Room "${roomid}" doesn't have logs for ${day}</p>`;
		} else {
			let line;
			while ((line = await stream.readLine()) !== null) {
				buf += this.renderLine(line, opts);
			}
		}
		buf += `</div>`;
		if (day !== LogReader.today()) {
			const nextDay = LogReader.nextDay(day);
			buf += `<p><a roomid="view-chatlog-${roomid}--${nextDay}" class="blocklink" style="text-align:center">${nextDay}<br />▼</a></p>`;
		}

		buf += `</div>`;
		return this.linkify(buf);
	}

	async searchDay(roomid: RoomID, day: string, search: string, limit?: number | null, prevResults?: string[]) {
		const text = await LogReader.read(roomid, day);
		if (!text) return [];
		const lines = text.split('\n');
		const matches: string[] = [];
		const all: string[] = [];
		const searches = search.split('-');

		if (prevResults) {
			// add previous results to all, to track all matches relative to the cap
			for (const p of prevResults) all.push(p);
		}

		const searchInputs = (phrase: string, terms: string[]) => (
			terms.every((word) => {
				return new RegExp(word, "i").test(phrase);
			})
		);

		for (const line of lines) {
			if (searchInputs(line, searches)) {
				const lineNum: number = lines.indexOf(line);
				const context = (up = true, num: number) => {
					if (up) {
						return this.renderLine(`${lines[lineNum + num]}`);
					} else {
						return this.renderLine(`${lines[lineNum - num]}`);
					}
				};
				const full = (
					`${context(false, 1)} ${context(false, 2)}` +
					`<div class="chat chatmessage highlighted">${this.renderLine(line)}</div>` +
					`${context(true, 1)} ${context(true, 2)}`
				);
				// there's a cap and the total has been met
				if (limit && all.push(full) > limit) break;
				// there's a cap and it is met with this push
				if (matches.push(full) === limit) break;
			}
		}
		return matches;
	}

	async searchMonth(roomid: RoomID, month: string, search: string, limit?: number | null, year = false) {
		const log = await LogReader.get(roomid);
		if (!log) return LogViewer.error(`No logs on ${roomid}.`);
		const days = await log.listDays(month);
		const results = [];
		const searches = search.split('-').length;

		let buf = (
			`<br><div class="pad"><strong>Results for search (es) ` +
			`"${searches > 1 ? search.split('-').join(' ') : search}"` +
			` on ${roomid}: (${month}):</strong><hr>`
		);
		for (const day of days) {
			const matches: string[] = await this.searchDay(roomid, day, search, limit, results);
			for (const match of matches) results.push(match);
			buf += `<details><summary>Matches on ${day}: (${matches.length})</summary><br><hr>`;
			buf += `<p>${matches.join('<hr>')}</p>`;
			buf += `</details><hr>`;
			if (limit && results.length >= limit && !year) {
				// cap is met & is not being used in a year read
				buf += `<br><strong>Max results reached, capped at ${limit}</strong>`;
				buf += `<br><div style="text-align:center">`;
				buf += `<button class="button" name="send" value="/sl ${search}|${roomid}|${month}|${limit + 100}">View 100 more<br />&#x25bc;</button>`;
				buf += `<button class="button" name="send" value="/sl ${search}|${roomid}|${month}|all">View all<br />&#x25bc;</button></div>`;
				break;
			}
		}
		buf += `</div>`;
		return buf;
	}

	async searchYear(roomid: RoomID, year: string, search: string, alltime = false, limit?: number | null) {
		const log = await LogReader.get(roomid);
		if (!log) return LogViewer.error(`No matches found for ${search} on ${roomid}.`);
		let buf = '';
		if (!alltime) {
			buf += `<strong><br>Searching year: ${year}: </strong><hr>`;
		}	else {
			buf += `<strong><br>Searching all logs: </strong><hr>`;
		}
		const months = await log.listMonths();
		for (const month of months) {
			if (buf.includes('capped')) {
				// cap has been met in a previous loop, add the buttons and break.
				buf += `<br /><div style="text-align:center">`;
				buf += `<button class="button" name="send" value="/sl ${search}|${roomid}|${year}|${limit! + 100}">View 100 more<br />&#x25bc;</button>`;
				buf += `<button class="button" name="send" value="/sl ${search}|${roomid}|${year}|all">View all<br />&#x25bc;</button></div>`;
				break;
			}
			if (!month.includes(year) && !alltime) continue;
			if (!FS(`logs/chat/${roomid}/${month}/`).isDirectorySync()) continue;
			buf += await this.searchMonth(roomid, month, search, limit, true);
			buf += '<br>';
		}
		return buf;
	}

	renderLine(fullLine: string, opts?: string) {
		if (!fullLine) return ``;
		let timestamp = fullLine.slice(0, opts ? 8 : 5);
		let line;
		if (/^[0-9:]+$/.test(timestamp)) {
			line = fullLine.charAt(9) === '|' ? fullLine.slice(10) : '|' + fullLine.slice(9);
		} else {
			timestamp = '';
			line = '!NT|';
		}
		if (opts !== 'all' && (
			line.startsWith(`userstats|`) ||
			line.startsWith('J|') || line.startsWith('L|') || line.startsWith('N|')
		)) return ``;

		const cmd = line.slice(0, line.indexOf('|'));
		switch (cmd) {
		case 'c': {
			const [, name, message] = Chat.splitFirst(line, '|', 2);
			if (name.length <= 1) {
				return `<div class="chat"><small>[${timestamp}] </small><q>${Chat.formatText(message)}</q></div>`;
			}
			if (message.startsWith(`/log `)) {
				return `<div class="chat"><small>[${timestamp}] </small><q>${Chat.formatText(message.slice(5))}</q></div>`;
			}
			if (message.startsWith(`/raw `)) {
				return `<div class="notice">${message.slice(5)}</div>`;
			}
			if (message.startsWith(`/uhtml `) || message.startsWith(`/uhtmlchange `)) {
				if (message.startsWith(`/uhtmlchange `)) return ``;
				if (opts !== 'all') return `<div class="notice">[uhtml box hidden]</div>`;
				return `<div class="notice">${message.slice(message.indexOf(',') + 1)}</div>`;
			}
			const group = name.charAt(0) !== ' ' ? `<small>${name.charAt(0)}</small>` : ``;
			return `<div class="chat"><small>[${timestamp}] </small><strong>${group}${name.slice(1)}:</strong> <q>${Chat.formatText(message)}</q></div>`;
		}
		case 'html': case 'raw': {
			const [, html] = Chat.splitFirst(line, '|', 1);
			return `<div class="notice">${html}</div>`;
		}
<<<<<<< HEAD
		case 'uhtml': {
=======
		case 'uhtml': case 'uhtmlchange': {
			if (cmd !== 'uhtml') return ``;
>>>>>>> 7185d812
			const [, , html] = Chat.splitFirst(line, '|', 2);
			return `<div class="notice">${html}</div>`;
		}
		case '!NT':
			return `<div class="chat">${Chat.escapeHTML(fullLine)}</div>`;
		case '':
			return `<div class="chat"><small>[${timestamp}] </small>${Chat.escapeHTML(line.slice(1))}</div>`;
		default:
			return `<div class="chat"><small>[${timestamp}] </small><code>${'|' + Chat.escapeHTML(line)}</code></div>`;
		}
	}

	async month(roomid: RoomID, month: string) {
		let buf = `<div class="pad"><p>` +
			`<a roomid="view-chatlog">◂ All logs</a> / ` +
			`<a roomid="view-chatlog-${roomid}">${roomid}</a> / ` +
			`<strong>${month}</strong></p><hr />`;

		const roomLog = await LogReader.get(roomid);
		if (!roomLog) {
			buf += `<p class="message-error">Room "${roomid}" doesn't exist</p></div>`;
			return this.linkify(buf);
		}

		const prevMonth = LogReader.prevMonth(month);
		buf += `<p><a roomid="view-chatlog-${roomid}--${prevMonth}" class="blocklink" style="text-align:center">▲<br />${prevMonth}</a></p><div>`;

		const days = await roomLog.listDays(month);
		if (!days.length) {
			buf += `<p class="message-error">Room "${roomid}" doesn't have logs in ${month}</p></div>`;
			return this.linkify(buf);
		} else {
			for (const day of days) {
				buf += `<p>- <a roomid="view-chatlog-${roomid}--${day}">${day}</a></p>`;
			}
		}

		if (!LogReader.today().startsWith(month)) {
			const nextMonth = LogReader.nextMonth(month);
			buf += `<p><a roomid="view-chatlog-${roomid}--${nextMonth}" class="blocklink" style="text-align:center">${nextMonth}<br />▼</a></p>`;
		}

		buf += `</div>`;
		return this.linkify(buf);
	}
	async room(roomid: RoomID) {
		let buf = `<div class="pad"><p>` +
			`<a roomid="view-chatlog">◂ All logs</a> / ` +
			`<strong>${roomid}</strong></p><hr />`;

		const roomLog = await LogReader.get(roomid);
		if (!roomLog) {
			buf += `<p class="message-error">Room "${roomid}" doesn't exist</p></div>`;
			return this.linkify(buf);
		}

		const months = await roomLog.listMonths();
		if (!months.length) {
			buf += `<p class="message-error">Room "${roomid}" doesn't have logs</p></div>`;
			return this.linkify(buf);
		}

		for (const month of months) {
			buf += `<p>- <a roomid="view-chatlog-${roomid}--${month}">${month}</a></p>`;
		}
		buf += `</div>`;
		return this.linkify(buf);
	}
	async list(user: User, opts?: string) {
		let buf = `<div class="pad"><p>` +
			`<strong>All logs</strong></p><hr />`;

		const categories: {[k: string]: string} = {
			'official': "Official",
			'normal': "Public",
			'hidden': "Hidden",
			'secret': "Secret",
			'deleted': "Deleted",
			'personal': "Personal",
			'deletedPersonal': "Deleted Personal",
		};
		const list = await LogReader.listCategorized(user, opts) as {[k: string]: RoomID[]};

		if (!list) {
			buf += `<p class="message-error">You must be a staff member of a room, to view logs</p></div>`;
			return buf;
		}

		const showPersonalLink = opts !== 'all' && user.can('rangeban');
		for (const k in categories) {
			if (!list[k].length && !(['personal', 'deleted'].includes(k) && showPersonalLink)) {
				continue;
			}
			buf += `<p>${categories[k]}</p>`;
			if (k === 'personal' && showPersonalLink) {
				if (opts !== 'help') buf += `<p>- <a roomid="view-chatlog--help">(show all help)</a></p>`;
				if (opts !== 'groupchat') buf += `<p>- <a roomid="view-chatlog--groupchat">(show all groupchat)</a></p>`;
			}
			if (k === 'deleted' && showPersonalLink) {
				if (opts !== 'deleted') buf += `<p>- <a roomid="view-chatlog--deleted">(show deleted)</a></p>`;
			}
			for (const roomid of list[k]) {
				buf += `<p>- <a roomid="view-chatlog-${roomid}">${roomid}</a></p>`;
			}
		}
		buf += `</div>`;
		return this.linkify(buf);
	}
	error(message: string) {
		return `<div class="pad"><p class="message-error">${message}</p></div>`;
	}
	linkify(buf: string) {
		return buf.replace(/<a roomid="/g, `<a target="replace" href="/`);
	}
};

const LogSearcher = new class {
	fsSearch(roomid: RoomID, search: string, date: string, limit?: number | null) {
		const isAll = (date === 'all');
		const isYear = (date.length < 0 && date.length > 7);
		const isMonth = (date.length === 7);

		if (isAll) {
			return LogViewer.searchYear(roomid, date, search, true, limit);
		} else if (isYear) {
			date = date.substr(0, 4);
			return LogViewer.searchYear(roomid, date, search, false, limit);
		} else if (isMonth) {
			date = date.substr(0, 7);
			return LogViewer.searchMonth(roomid, date, search, limit);
		} else {
			return LogViewer.error("Invalid date.");
		}
	}

	async ripgrepSearch(roomid: RoomID, search: string, limit?: number | null) {
		let output;
		try {
			const options = [
				'-e', `[^a-zA-Z0-9]${search.split('').join('[^a-zA-Z0-9]*')}([^a-zA-Z0-9]|\\z)`,
				`${__dirname}/../../logs/chat/${roomid}`,
				'-C', '3',
			];
			output = await execFile('rg', options, {maxBuffer: Infinity, cwd: path.normalize(`${__dirname}/../`)});
		} catch (error) {
			if (error.message.includes('Command failed')) return LogViewer.error(`No results found.`);
			return LogViewer.error(`${error.message}`);
		}
		return this.render(output.stdout.split('--'), roomid, search, limit);
	}

	render(results: string[], roomid: RoomID, search: string, limit?: number | null) {
		const exactMatches = [];
		let curDate = '';
		const searchRegex = new RegExp(search, "i");
		const sorted = results.sort().map(chunk => {
			const section = chunk.split('\n').map(line => {
				const sep = line.includes('.txt-') ? '.txt-' : '.txt:';
				const [name, text] = line.split(sep);
				const rendered = LogViewer.renderLine(text, 'all');
				if (!rendered || name.includes('today') || !toID(line)) return '';
				 // gets rid of some edge cases / duplicates
				let date = name.replace(`${__dirname}/../../logs/chat/${roomid}`, '').slice(9);
				let matched = (
					searchRegex.test(rendered) ? `<div class="chat chatmessage highlighted">${rendered}</div>` : rendered
				);
				if (curDate !== date) {
					curDate = date;

					date = `</div></details><details open><summary>[<a href="view-chatlog-${roomid}--${date}">${date}</a>]</summary>`;
					matched = `${date} ${matched}`;
				} else {
					date = '';
				}

				if (matched.includes('chat chatmessage highlighted')) {
					exactMatches.push(matched);
				}
				if (limit && exactMatches.length > limit) return null;
				return matched;
			}).filter(Boolean).join(' ');
			return section;
		});
		let buf = `<div class ="pad"><strong>Results on ${roomid} for ${search}:</strong>`;
		buf += !limit ? ` ${exactMatches.length}` : '';
		buf += !limit ? `<hr></div><blockquote>` : ` (capped at ${limit})<hr></div><blockquote>`;
		buf += sorted.filter(Boolean).join('<hr>');
		if (limit) {
			buf += `</details></blockquote><div class="pad"><hr><strong>Capped at ${limit}.</strong><br>`;
			buf += `<button class="button" name="send" value="/sl ${search},${roomid},${limit + 200}">View 200 more<br />&#x25bc;</button>`;
			buf += `<button class="button" name="send" value="/sl ${search},${roomid},all">View all<br />&#x25bc;</button></div>`;
		}
		return buf;
	}
};

const accessLog = FS(`logs/chatlog-access.txt`).createAppendStream();

export const pages: PageTable = {
	async chatlog(args, user, connection) {
		if (!user.named) return Rooms.RETRY_AFTER_LOGIN;
		if (!user.trusted) {
			return LogViewer.error("Access denied");
		}
		let [roomid, date, opts] = Chat.splitFirst(args.join('-'), '--', 2) as
			[RoomID, string | undefined, string | undefined];
		if (!roomid || roomid.startsWith('-')) {
			this.title = '[Logs]';
			return LogViewer.list(user, roomid?.slice(1));
		}

		// permission check
		const room = Rooms.get(roomid);
		if (roomid.startsWith('spl') && roomid !== 'splatoon' && !user.can('rangeban')) {
			return LogViewer.error("SPL team discussions are super secret.");
		}
		if (roomid.startsWith('wcop') && !user.can('rangeban')) {
			return LogViewer.error("WCOP team discussions are super secret.");
		}
		if (room) {
			if (!room.checkModjoin(user) && !user.can('bypassall')) {
				return LogViewer.error("Access denied");
			}
			if (!user.can('lock') && !this.can('mute', null, room)) return;
		} else {
			if (!this.can('lock')) return;
		}

		void accessLog.writeLine(`${user.id}: <${roomid}> ${date}`);
		this.title = '[Logs] ' + roomid;
		let limit = null;
		let search;
		if (opts?.startsWith('search-')) {
			let [input, limitString] = opts.split('--limit-');
			input = input.slice(7);
			search = Dashycode.decode(input);
			if (limitString) {
				limit = parseInt(limitString);
			} else {
				limit = null;
			}
			opts = '';
		}
		const isAll = (toID(date) === 'all' || toID(date) === 'alltime');

		const parsedDate = new Date(date as string);
		// this is apparently the best way to tell if a date is invalid
		if (isNaN(parsedDate.getTime()) && !isAll && date !== 'today') {
			return LogViewer.error(`Invalid date.`);
		}

		if (date && search) {
			this.title = `[Search] [${room}] ${search}`;
			if (Config.chatlogreader === 'fs' || !Config.chatlogreader) {
				return LogSearcher.fsSearch(roomid, search, date, limit);
			} else if (Config.chatlogreader === 'ripgrep') {
				return LogSearcher.ripgrepSearch(roomid, search, limit);
			} else {
				throw new Error(`Config.chatlogreader must be 'fs' or 'ripgrep'.`);
			}
		} else if (date) {
			if (date === 'today') {
				return LogViewer.day(roomid, LogReader.today(), opts);
			} else if (date.split('-').length === 3) {
				return LogViewer.day(roomid, parsedDate.toISOString().slice(0, 10), opts);
			} else {
				return LogViewer.month(roomid, parsedDate.toISOString().slice(0, 7));
			}
		} else {
			return LogViewer.room(roomid);
		}
	},
};

export const commands: ChatCommands = {
	chatlog(target, room, user) {
		const targetRoom = target ? Rooms.search(target) : room;
		const roomid = targetRoom ? targetRoom.roomid : target;
		this.parse(`/join view-chatlog-${roomid}--today`);
	},

	sl: 'searchlogs',
	searchlog: 'searchlogs',
	searchlogs(target, room) {
		target = target.trim();
		const [search, tarRoom, limit, date] = target.split(',');
		if (!target) return this.parse('/help searchlogs');
		if (!search) return this.errorReply('Specify a query to search the logs for.');
		let limitString = '';
		if (/^[0-9]+$/.test(limit)) {
			limitString = `--limit-${limit}`;
		} else if (toID(limit) === 'all') {
			limitString = `--limit-all`;
		} else if (!limit) {
			limitString = `--limit-500`;
		} else {
			return this.errorReply(`Cap must be a number or [all].`);
		}
		const currentMonth = Chat.toTimestamp(new Date()).split(' ')[0].slice(0, -3);
		const curRoom = tarRoom ? Rooms.search(tarRoom) : room;
		return this.parse(
			`/join view-chatlog-${curRoom}--${date ? date : currentMonth}--search-${Dashycode.encode(search)}${limitString}`
		);
	},

	searchlogshelp: [
		"/searchlogs [search], [room], [cap], [date] - searches logs in the current room for [search].",
		"A comma can be used to search for multiple words in a single line - in the format arg1, arg2, etc.",
		"If a [cap] is given, limits it to only that many lines. Defaults to 500.",
		"Requires: % @ # & ~",
	],
};<|MERGE_RESOLUTION|>--- conflicted
+++ resolved
@@ -320,12 +320,8 @@
 			const [, html] = Chat.splitFirst(line, '|', 1);
 			return `<div class="notice">${html}</div>`;
 		}
-<<<<<<< HEAD
-		case 'uhtml': {
-=======
 		case 'uhtml': case 'uhtmlchange': {
 			if (cmd !== 'uhtml') return ``;
->>>>>>> 7185d812
 			const [, , html] = Chat.splitFirst(line, '|', 2);
 			return `<div class="notice">${html}</div>`;
 		}
