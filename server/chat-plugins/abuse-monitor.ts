--- conflicted
+++ resolved
@@ -806,7 +806,6 @@
 					buf += `<br />`;
 				}
 			}
-<<<<<<< HEAD
 			const punishments = Object.keys(settings.punishments);
 			if (punishments.length) {
 				buf += `<br /><strong>Punishment settings</strong><br />`;
@@ -820,16 +819,12 @@
 			}
 			buf += `<strong>Minimum percent to process:</strong> ${settings.minScore}<br />`;
 			buf += `<strong>Score threshold:</strong> ${settings.threshold}`;
-=======
-			buf += `<br /><strong>Minimum percent to process:</strong> ${settings.minScore}`;
-			buf += `<br /><strong>Score threshold:</strong> ${settings.threshold}`;
 			buf += `<br /><strong>Threshold increments:</strong>`;
 			const incr = settings.thresholdIncrement;
 			if (incr) {
 				buf += `<br /> &bull; Increases ${incr.amount} every ${incr.turns} turns`;
 				if (incr.minTurns) buf += ` after turn ${incr.minTurns}`;
 			}
->>>>>>> c7ddd49e
 			this.sendReplyBox(buf);
 		},
 		ti: 'thresholdincrement',
