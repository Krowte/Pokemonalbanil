--- conflicted
+++ resolved
@@ -535,35 +535,11 @@
 		const auth = (room && !this.can('makeroom') ? room.auth.get(this.id) : this.group);
 		return auth in Config.groups && Config.groups[auth].rank >= Config.groups[minAuth].rank;
 	}
-<<<<<<< HEAD
 	can(permission: RoomPermission, target: User | null, room: Room | BasicChatRoom, cmd?: string): boolean;
 	can(permission: GlobalPermission, target?: User | null): boolean;
 	can(permission: RoomPermission & GlobalPermission, target: User | null, room?: Room | BasicChatRoom | null): boolean;
 	can(permission: string, target: User | null = null, room: Room | BasicChatRoom | null = null, cmd?: string): boolean {
 		return Auth.hasPermission(this, permission, target, room, cmd);
-=======
-	can(permission: RoomPermission, target: User | null, room: BasicRoom): boolean;
-	can(permission: GlobalPermission, target?: User | null): boolean;
-	can(permission: RoomPermission & GlobalPermission, target: User | null, room?: BasicRoom | null): boolean;
-	can(permission: string, target: User | null = null, room: BasicRoom | null = null): boolean {
-		if (this.hasSysopAccess()) return true;
-
-		const auth: Auth = room ? room.auth : Users.globalAuth;
-
-		let group = auth.get(this);
-		if (auth.has(this.id) && group === Auth.defaultSymbol()) {
-			group = 'whitelist' as GroupSymbol;
-		}
-		const targetGroup = target ? auth.get(target) : undefined;
-
-		const roomIsTemporary = room && !room.persist;
-		if (roomIsTemporary && group === this.group) {
-			const replaceGroup = Auth.getGroup(group).globalGroupInPersonalRoom;
-			if (replaceGroup) group = replaceGroup;
-		}
-
-		return Auth.hasPermission(group, permission as any, targetGroup, target === this);
->>>>>>> b590d3c9
 	}
 	/**
 	 * Special permission check for system operators
