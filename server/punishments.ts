--- conflicted
+++ resolved
@@ -1470,23 +1470,15 @@
 				const reason = `Autolocked for having punishments in ${punishments.length} rooms: ${rooms}`;
 				const message = `${(user as User).name || userid} was locked for having punishments in ${punishments.length} rooms: ${punishmentText}`;
 
-<<<<<<< HEAD
 				Punishments.autolock(user, 'staff', 'PunishmentMonitor', reason, message).then(() => {
 					if (typeof user !== 'string') {
-						// tslint:disable-next-line: max-line-length
-						(user as User).popup("|modal|You've been locked for breaking the rules in multiple chatrooms.\n\nIf you feel that your lock was unjustified, you can still PM staff members (%, @, &, and ~) to discuss it" + (Config.appealurl ? " or you can appeal:\n" + Config.appealurl : ".") + "\n\nYour lock will expire in a few days.");
+						(user as User).popup(
+							`|modal|You've been locked for breaking the rules in multiple chatrooms.\n\n` +
+							`If you feel that your lock was unjustified, you can still PM staff members (%, @, &, and ~) to discuss it${Config.appealurl ? " or you can appeal:\n" + Config.appealurl : "."}\n\n` +
+							`Your lock will expire in a few days.`
+						);
 					}
 				});
-=======
-				Punishments.autolock(user, 'staff', 'PunishmentMonitor', reason, message);
-				if (typeof user !== 'string') {
-					(user as User).popup(
-						`|modal|You've been locked for breaking the rules in multiple chatrooms.\n\n` +
-						`If you feel that your lock was unjustified, you can still PM staff members (%, @, &, and ~) to discuss it${Config.appealurl ? " or you can appeal:\n" + Config.appealurl : "."}\n\n` +
-						`Your lock will expire in a few days.`
-					);
-				}
->>>>>>> d007bdc1
 			} else {
 				Monitor.log(`[PunishmentMonitor] ${(user as User).name || userid} currently has punishments in ${punishments.length} rooms: ${punishmentText}`);
 			}
