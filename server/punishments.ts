/**
 * Punishments
 * Pokemon Showdown - http://pokemonshowdown.com/
 *
 * Handles the punishing of users on PS.
 *
 * There are four types of global punishments on PS. Locks, bans, namelocks and rangelocks.
 * This file contains the lists of users that have been punished (both IPs and usernames),
 * as well as the functions that handle the execution of said punishments.
 *
 * @license MIT license
 */

import {FS} from '../lib/fs';
import {Utils} from '../lib/utils';

const PUNISHMENT_FILE = 'config/punishments.tsv';
const ROOM_PUNISHMENT_FILE = 'config/room-punishments.tsv';
const SHAREDIPS_FILE = 'config/sharedips.tsv';
const SHAREDIPS_BLACKLIST_FILE = 'config/sharedips-blacklist.tsv';
const WHITELISTED_NAMES_FILE = 'config/name-whitelist.tsv';
const WATCHLIST_FILE = 'config/user-watchlist.tsv';

const RANGELOCK_DURATION = 60 * 60 * 1000; // 1 hour
const LOCK_DURATION = 48 * 60 * 60 * 1000; // 48 hours
const GLOBALBAN_DURATION = 7 * 24 * 60 * 60 * 1000; // 1 week
const BATTLEBAN_DURATION = 48 * 60 * 60 * 1000; // 48 hours
const GROUPCHATBAN_DURATION = 7 * 24 * 60 * 60 * 1000; // 1 week
const MOBILE_PUNISHMENT_DURATIION = 6 * 60 * 60 * 1000; // 6 hours

const ROOMBAN_DURATION = 48 * 60 * 60 * 1000; // 48 hours
const BLACKLIST_DURATION = 365 * 24 * 60 * 60 * 1000; // 1 year

const USERID_REGEX = /^[a-z0-9]+$/;
const PUNISH_TRUSTED = false;

const PUNISHMENT_POINT_VALUES: {[k: string]: number} = {MUTE: 2, BLACKLIST: 3, BATTLEBAN: 4, ROOMBAN: 4};
const AUTOLOCK_POINT_THRESHOLD = 8;

const AUTOWEEKLOCK_THRESHOLD = 5; // number of global punishments to upgrade autolocks to weeklocks
const AUTOWEEKLOCK_DAYS_TO_SEARCH = 60;

/** The longest amount of time any individual timeout will be set for. */
const MAX_PUNISHMENT_TIMER_LENGTH = 24 * 60 * 60 * 1000; // 24 hours

/**
 * The number of users from a groupchat whose creator was banned from using groupchats
 * who may join a new groupchat before the GroupchatMonitor activates.
 */
const GROUPCHAT_PARTICIPANT_OVERLAP_THRESHOLD = 5;
/**
 * The minimum amount of time that must pass between activations of the GroupchatMonitor.
 */
const GROUPCHAT_MONITOR_INTERVAL = 10 * 60 * 1000; // 10 minutes

/**
 * A punishment is an array: [punishType, userid | #punishmenttype, expireTime, reason]
 */
export type Punishment = [string, ID | PunishType, number, string];
interface PunishmentEntry {
	ips: string[];
	userids: ID[];
	punishType: string;
	expireTime: number;
	reason: string;
	rest: any[];
}

class PunishmentMap extends Map<string, Punishment> {
	get(k: string) {
		const punishment = super.get(k);
		if (punishment) {
			if (Date.now() < punishment[2]) return punishment;
			this.delete(k);
		}
		return undefined;
	}
	has(k: string) {
		return !!this.get(k);
	}
	forEach(callback: (punishment: Punishment, id: string, map: PunishmentMap) => void) {
		for (const [k, punishment] of super.entries()) {
			if (Date.now() < punishment[2]) {
				// eslint-disable-next-line callback-return
				callback(punishment, k, this);
				continue;
			}
			this.delete(k);
		}
	}
}

class NestedPunishmentMap extends Map<RoomID, Map<string, Punishment>> {
	nestedSet(k1: RoomID, k2: string, value: Punishment) {
		if (!this.get(k1)) {
			this.set(k1, new Map());
		}
		// guaranteed above
		this.get(k1)!.set(k2, value);
	}
	nestedGet(k1: RoomID, k2: string) {
		const subMap = this.get(k1);
		if (!subMap) return subMap;
		const punishment = subMap.get(k2);
		if (punishment) {
			if (Date.now() < punishment[2]) return punishment;
			this.nestedDelete(k1, k2);
		}
		return undefined;
	}
	nestedHas(k1: RoomID, k2: string) {
		return !!this.nestedGet(k1, k2);
	}
	nestedDelete(k1: RoomID, k2: string) {
		const subMap = this.get(k1);
		if (!subMap) return;
		subMap.delete(k2);
		if (!subMap.size) this.delete(k1);
	}
	nestedForEach(callback: (punishment: Punishment, roomid: RoomID, userid: string) => void) {
		for (const [k1, subMap] of this.entries()) {
			for (const [k2, punishment] of subMap.entries()) {
				if (Date.now() < punishment[2]) {
					// eslint-disable-next-line callback-return
					callback(punishment, k1, k2);
					continue;
				}
				this.nestedDelete(k1, k2);
			}
		}
	}
}
/*********************************************************
 * Persistence
 *********************************************************/

export const Punishments = new class {
	/**
	 * ips is an ip:punishment Map
	 */
	readonly ips = new PunishmentMap();
	/**
	 * userids is a userid:punishment Map
	 */
	readonly userids = new PunishmentMap();
	/**
	 * roomUserids is a roomid:userid:punishment nested Map
	 */
	readonly roomUserids = new NestedPunishmentMap();
	/**
	 * roomIps is a roomid:ip:punishment Map
	 */
	readonly roomIps = new NestedPunishmentMap();
	/**
	 * sharedIps is an ip:note Map
	 */
	readonly sharedIps = new Map<string, string>();
	/**
	 * sharedIpBlacklist is an ip:note Map
	 */
	readonly sharedIpBlacklist = new Map<string, string>();
	/**
	 * namefilterwhitelist is a whitelistedname:whitelister Map
	 */
	readonly namefilterwhitelist = new Map<string, string>();
	/**
	 * Map<userid or IP, [staff who put them on monitor, reason, boolean (is it an IP or not?)]>
	 */
	readonly watchlist = new Map<string, [string, string, boolean]>();
	/**
	 * Connection flood table. Separate table from IP bans.
	 */
	readonly cfloods = new Set<string>();
	/**
	 * Participants in groupchats whose creators were banned from using groupchats.
	 * Object keys are roomids of groupchats; values are Sets of user IDs.
	 */
	readonly bannedGroupchatParticipants: {[k: string]: Set<ID>} = {};
	/** roomid:timestamp map */
	readonly lastGroupchatMonitorTime: {[k: string]: number} = {};
	/**
	 * Map<userid that has been warned, reason they were warned for>
	 */
	readonly offlineWarns: Map<ID, string> = new Map();
	/**
	 * punishType is an allcaps string, for global punishments they can be
	 * anything in the punishmentTypes map.
	 *
	 * This map can be extended with custom punishments by chat plugins.
	 *
	 * Keys in the map correspond to punishTypes, values signify the way
	 * they should be displayed in /alt
	 *
	 */
	readonly punishmentTypes = new Map<string, string>([
		['LOCK', 'locked'],
		['BAN', 'globally banned'],
		['NAMELOCK', 'namelocked'],
	]);
	/**
	 * For room punishments, they can be anything in the roomPunishmentTypes map.
	 *
	 * This map can be extended with custom punishments by chat plugins.
	 *
	 * Keys in the map correspond to punishTypes, values signify the way they
	 * should be displayed in /alt.
	 * By default, this includes:
	 * - 'ROOMBAN'
	 * - 'BLACKLIST'
	 * - 'BATTLEBAN'
	 * - 'MUTE' (used by getRoomPunishments)
	 *
	 */
	readonly roomPunishmentTypes = new Map<string, string>([
		['ROOMBAN', 'banned'],
		['BLACKLIST', 'blacklisted'],
		['BATTLEBAN', 'battlebanned'],
		['MUTE', 'muted'],
		['GROUPCHATBAN', 'banned from using groupchats'],
	]);
	constructor() {
		setImmediate(() => {
			void Punishments.loadPunishments();
			void Punishments.loadRoomPunishments();
			void Punishments.loadBanlist();
			void Punishments.loadSharedIps();
			void Punishments.loadSharedIpBlacklist();
			void Punishments.loadWhitelistedNames();
		});
	}

	// punishments.tsv is in the format:
	// punishType, userid, ips/usernames, expiration time, reason
	// room-punishments.tsv is in the format:
	// punishType, roomid:userid, ips/usernames, expiration time, reason
	async loadPunishments() {
		const data = await FS(PUNISHMENT_FILE).readIfExists();
		if (!data) return;
		for (const row of data.split("\n")) {
			if (!row || row === '\r') continue;
			const [punishType, id, altKeys, expireTimeStr, ...reason] = row.trim().split("\t");
			const expireTime = Number(expireTimeStr);
			if (punishType === "Punishment") continue;
			const keys = altKeys.split(',').concat(id);

			const punishment = [punishType, id, expireTime, ...reason] as Punishment;
			if (Date.now() >= expireTime) {
				continue;
			}
			for (const key of keys) {
				if (!USERID_REGEX.test(key)) {
					Punishments.ips.set(key, punishment);
				} else {
					Punishments.userids.set(key, punishment);
				}
			}
		}
	}

	async loadRoomPunishments() {
		const data = await FS(ROOM_PUNISHMENT_FILE).readIfExists();
		if (!data) return;
		for (const row of data.split("\n")) {
			if (!row || row === '\r') continue;
			const [punishType, id, altKeys, expireTimeStr, ...reason] = row.trim().split("\t");
			const expireTime = Number(expireTimeStr);
			if (punishType === "Punishment") continue;
			const [roomid, userid] = id.split(':');
			if (!userid) continue; // invalid format
			const keys = altKeys.split(',').concat(userid);

			const punishment = [punishType, userid, expireTime, ...reason] as Punishment;
			if (Date.now() >= expireTime) {
				continue;
			}
			for (const key of keys) {
				if (!USERID_REGEX.test(key)) {
					Punishments.roomIps.nestedSet(roomid as RoomID, key, punishment);
				} else {
					Punishments.roomUserids.nestedSet(roomid as RoomID, key, punishment);
				}
			}
		}
	}

	savePunishments() {
		FS(PUNISHMENT_FILE).writeUpdate(() => {
			const saveTable = Punishments.getPunishments();
			let buf = 'Punishment\tUser ID\tIPs and alts\tExpires\tReason\r\n';
			for (const [id, entry] of saveTable) {
				buf += Punishments.renderEntry(entry, id);
			}
			return buf;
		}, {throttle: 5000});
	}

	saveRoomPunishments() {
		FS(ROOM_PUNISHMENT_FILE).writeUpdate(() => {
			const saveTable = new Map<string, PunishmentEntry>();
			for (const roomid of Punishments.roomIps.keys()) {
				for (const [userid, punishment] of Punishments.getPunishments(roomid, true)) {
					saveTable.set(`${roomid}:${userid}`, punishment);
				}
			}
			let buf = 'Punishment\tRoom ID:User ID\tIPs and alts\tExpires\tReason\r\n';
			for (const [id, entry] of saveTable) {
				buf += Punishments.renderEntry(entry, id);
			}
			return buf;
		}, {throttle: 5000});
	}

	getEntry(entryId: string) {
		let entry: PunishmentEntry | null = null;
		Punishments.ips.forEach((punishment, ip) => {
			const [punishType, id, expireTime, reason, ...rest] = punishment;
			if (id !== entryId) return;
			if (entry) {
				entry.ips.push(ip);
				return;
			}

			entry = {
				userids: [],
				ips: [ip],
				punishType,
				expireTime,
				reason,
				rest,
			};
		});
		Punishments.userids.forEach((punishment, userid) => {
			const [punishType, id, expireTime, reason, ...rest] = punishment;
			if (id !== entryId) return;

			if (!entry) {
				entry = {
					userids: [],
					ips: [],
					punishType,
					expireTime,
					reason,
					rest,
				};
			}

			if (userid !== id) entry.userids.push(toID(userid));
		});

		return entry;
	}

	appendPunishment(entry: PunishmentEntry, id: string, filename: string, allowNonUserIDs?: boolean) {
		if (!allowNonUserIDs && id.startsWith('#')) return;
		const buf = Punishments.renderEntry(entry, id);
		return FS(filename).append(buf);
	}

	renderEntry(entry: PunishmentEntry, id: string) {
		const keys = entry.ips.concat(entry.userids).join(',');
		const row = [entry.punishType, id, keys, entry.expireTime, entry.reason, ...entry.rest];
		return row.join('\t') + '\r\n';
	}

	async loadBanlist() {
		const data = await FS('config/ipbans.txt').readIfExists();
		if (!data) return;
		const rangebans = [];
		for (const row of data.split("\n")) {
			const ip = row.split('#')[0].trim();
			if (!ip) continue;
			if (ip.includes('/')) {
				rangebans.push(ip);
			} else if (!Punishments.ips.has(ip)) {
				Punishments.ips.set(ip, ['LOCK', '#ipban', Infinity, '']);
			}
		}
		Punishments.checkRangeBanned = IPTools.checker(rangebans);
	}

	/**
	 * sharedips.tsv is in the format:
	 * IP, type (in this case always SHARED), note
	 */
	async loadSharedIps() {
		const data = await FS(SHAREDIPS_FILE).readIfExists();
		if (!data) return;
		for (const row of data.replace('\r', '').split("\n")) {
			if (!row) continue;
			const [ip, type, note] = row.trim().split("\t");
			if (!IPTools.ipRegex.test(ip)) continue;
			if (type !== 'SHARED') continue;

			Punishments.sharedIps.set(ip, note);
		}
	}

	appendSharedIp(ip: string, note: string) {
		const buf = `${ip}\tSHARED\t${note}\r\n`;
		return FS(SHAREDIPS_FILE).append(buf);
	}

	saveSharedIps() {
		let buf = 'IP\tType\tNote\r\n';
		Punishments.sharedIps.forEach((note, ip) => {
			buf += `${ip}\tSHARED\t${note}\r\n`;
		});

		return FS(SHAREDIPS_FILE).write(buf);
	}

	/**
	 * sharedips.tsv is in the format:
	 * IP, type (in this case always SHARED), note
	 */
	async loadSharedIpBlacklist() {
		const data = await FS(SHAREDIPS_BLACKLIST_FILE).readIfExists();
		if (!data) return;
		for (const row of data.replace('\r', '').split("\n")) {
			if (!row) continue;
			const [ip, reason] = row.trim().split("\t");
			if (!IPTools.ipRegex.test(ip)) continue;
			if (!reason) continue;

			Punishments.sharedIpBlacklist.set(ip, reason);
		}
	}

	appendSharedIpBlacklist(ip: string, reason: string) {
		const buf = `${ip}\t${reason}\r\n`;
		return FS(SHAREDIPS_BLACKLIST_FILE).append(buf);
	}

	saveSharedIpBlacklist() {
		let buf = `IP\tReason\r\n`;
		Punishments.sharedIpBlacklist.forEach((reason, ip) => {
			buf += `${ip}\t${reason}\r\n`;
		});
		return FS(SHAREDIPS_BLACKLIST_FILE).write(buf);
	}

	async loadWhitelistedNames() {
		const data = await FS(WHITELISTED_NAMES_FILE).readIfExists();
		if (!data) return;
		const lines = data.split('\n');
		lines.shift();
		for (const line of lines) {
			const [userid, whitelister] = line.split('\t');
			this.namefilterwhitelist.set(userid, whitelister);
		}
	}

	appendWhitelistedName(name: string, whitelister: string) {
		return FS(WHITELISTED_NAMES_FILE).append(`${toID(name)}\t${toID(whitelister)}\r\n`);
	}

	saveNameWhitelist() {
		let buf = `Userid\tWhitelister\t\r\n`;
		Punishments.namefilterwhitelist.forEach((userid, whitelister) => {
			buf += `${userid}\t${whitelister}\r\n`;
		});
		return FS(WHITELISTED_NAMES_FILE).write(buf);
	}

	async loadWatchlist() {
		const data = await FS(WATCHLIST_FILE).readIfExists();
		if (!data) return;
		const lines = data.split('\n');
		lines.shift();
		for (const line of lines) {
			const [useridOrIP, staff, reason] = line.split('\t');
			this.watchlist.set(useridOrIP, [staff, reason, IPTools.ipRegex.test(useridOrIP)]);
		}
	}

	appendWatchlist(nameOrIP: string, staff: User, reason = '') {
		const isIp = IPTools.ipRegex.test(nameOrIP);
		if (!isIp) nameOrIP = toID(nameOrIP);
		this.watchlist.set(nameOrIP, [staff.id, reason, isIp]);
		return this.saveWatchlist();
	}

	saveWatchlist() {
		let buf = `Userid or IP\tWStaff\tReason\r\n`;
		Punishments.watchlist.forEach(([staff, reason], useridOrIP) => {
			buf += `${useridOrIP}\t${staff}\t${reason}\r\n`;
		});
		return FS(WATCHLIST_FILE).write(buf);
	}

	/*********************************************************
	 * Adding and removing
	 *********************************************************/

	async punish(user: User | ID, punishment: Punishment, ignoreAlts: boolean, bypassPunishmentfilter = false) {
		if (typeof user === 'string') {
			return Punishments.punishName(user, punishment);
		}

		if (!punishment[1]) punishment[1] = (user as User).getLastId();

		const userids = new Set<ID>();
		const ips = new Set<string>();
		const mobileIps = new Set<string>();
		const affected = ignoreAlts ? [user as User] : (user as User).getAltUsers(PUNISH_TRUSTED, true);
		for (const alt of affected) {
			await this.punishInner(alt, punishment, userids, ips, mobileIps);
		}

		const [punishType, id, expireTime, reason, ...rest] = punishment;
		userids.delete(id as ID);
		void Punishments.appendPunishment({
			userids: [...userids],
			ips: [...ips],
			punishType,
			expireTime,
			reason,
			rest,
		}, id, PUNISHMENT_FILE);

		if (mobileIps.size) {
			const mobileExpireTime = Date.now() + MOBILE_PUNISHMENT_DURATIION;
			const mobilePunishment = [punishType, id, mobileExpireTime, reason, ...rest] as Punishment;
			for (const mobileIp of mobileIps) {
				Punishments.ips.set(mobileIp, mobilePunishment);
			}
		}

		if (!bypassPunishmentfilter) Chat.punishmentfilter(user, punishment);
		return affected;
	}

	async punishInner(user: User, punishment: Punishment, userids: Set<ID>, ips: Set<string>, mobileIps: Set<string>) {
		const existingPunishment = Punishments.userids.get(user.locked || toID(user.name));
		if (existingPunishment) {
			// don't reduce the duration of an existing punishment
			if (existingPunishment[2] > punishment[2]) {
				punishment[2] = existingPunishment[2];
			}

			// don't override stronger punishment types
			const types = ['LOCK', 'NAMELOCK', 'BAN'];
			if (types.indexOf(existingPunishment[0]) > types.indexOf(punishment[0])) {
				punishment[0] = existingPunishment[0];
			}
		}

		for (const ip of user.ips) {
			const {hostType} = await IPTools.lookup(ip);
			if (hostType !== 'mobile') {
				Punishments.ips.set(ip, punishment);
				ips.add(ip);
			} else {
				mobileIps.add(ip);
			}
		}
		const lastUserId = user.getLastId();
		if (!lastUserId.startsWith('guest')) {
			Punishments.userids.set(lastUserId, punishment);
		}
		if (user.locked && !user.locked.startsWith('#')) {
			Punishments.userids.set(user.locked, punishment);
			userids.add(user.locked as ID);
		}
		if (user.autoconfirmed) {
			Punishments.userids.set(user.autoconfirmed, punishment);
			userids.add(user.autoconfirmed);
		}
		if (user.trusted) {
			Punishments.userids.set(user.trusted, punishment);
			userids.add(user.trusted);
		}
	}

	punishName(userid: ID, punishment: Punishment) {
		if (!punishment[1]) punishment[1] = userid;

		const foundKeys = Punishments.search(userid).map(([key]) => key);
		const userids = new Set<ID>([userid]);
		const ips = new Set<string>();
		for (const key of foundKeys) {
			if (key.includes('.')) {
				ips.add(key);
			} else {
				userids.add(key as ID);
			}
		}
		for (const id of userids) {
			Punishments.userids.set(id, punishment);
		}
		for (const ip of ips) {
			Punishments.ips.set(ip, punishment);
		}
		const [punishType, id, expireTime, reason, ...rest] = punishment;
		const affected = Users.findUsers([...userids], [...ips], {includeTrusted: PUNISH_TRUSTED, forPunishment: true});
		userids.delete(id as ID);
		void Punishments.appendPunishment({
			userids: [...userids],
			ips: [...ips],
			punishType,
			expireTime,
			reason,
			rest,
		}, id, PUNISHMENT_FILE);

		Chat.punishmentfilter(userid, punishment);
		return affected;
	}

	unpunish(id: string, punishType: string) {
		id = toID(id);
		const punishment = Punishments.userids.get(id);
		if (punishment) {
			id = punishment[1];
		}
		// in theory we can stop here if punishment doesn't exist, but
		// in case of inconsistent state, we'll try anyway

		let success: false | string = false;
		Punishments.ips.forEach(([curPunishmentType, curId], key) => {
			if (curId === id && curPunishmentType === punishType) {
				Punishments.ips.delete(key);
				success = id;
			}
		});
		Punishments.userids.forEach(([curPunishmentType, curId], key) => {
			if (curId === id && curPunishmentType === punishType) {
				Punishments.userids.delete(key);
				success = id;
			}
		});
		if (success) {
			Punishments.savePunishments();
		}
		return success;
	}

	roomPunish(room: Room | RoomID, user: User | ID, punishment: Punishment) {
		if (typeof user === 'string') {
			return Punishments.roomPunishName(room, user, punishment);
		}

		if (!punishment[1]) punishment[1] = (user as User).getLastId();

		const roomid = typeof room !== 'string' ? (room as Room).roomid : room;
		const userids = new Set<ID>();
		const ips = new Set<string>();
		const affected = (user as User).getAltUsers(PUNISH_TRUSTED, true);
		for (const curUser of affected) {
			this.roomPunishInner(roomid, curUser, punishment, userids, ips);
		}

		const [punishType, id, expireTime, reason, ...rest] = punishment;
		userids.delete(id as ID);
		void Punishments.appendPunishment({
			userids: [...userids],
			ips: [...ips],
			punishType,
			expireTime,
			reason,
			rest,
		}, roomid + ':' + id, ROOM_PUNISHMENT_FILE);

		if (typeof room !== 'string') {
			room = room as Room;
			if (!(room.settings.isPrivate === true || room.settings.isPersonal)) {
				void Punishments.monitorRoomPunishments(user);
			}
		}

		return affected;
	}

	roomPunishInner(roomid: RoomID, user: User, punishment: Punishment, userids: Set<string>, ips: Set<string>) {
		for (const ip of user.ips) {
			Punishments.roomIps.nestedSet(roomid, ip, punishment);
			ips.add(ip);
		}
		if (!user.id.startsWith('guest')) {
			Punishments.roomUserids.nestedSet(roomid, user.id, punishment);
		}
		if (user.autoconfirmed) {
			Punishments.roomUserids.nestedSet(roomid, user.autoconfirmed, punishment);
			userids.add(user.autoconfirmed);
		}
		if (user.trusted) {
			Punishments.roomUserids.nestedSet(roomid, user.trusted, punishment);
			userids.add(user.trusted);
		}
	}

	roomPunishName(room: Room | RoomID, userid: ID, punishment: Punishment) {
		if (!punishment[1]) punishment[1] = userid;

		const roomid = typeof room !== 'string' ? (room as Room).roomid : room;
		const foundKeys = Punishments.search(userid).map(([key]) => key);
		const userids = new Set<ID>([userid]);
		const ips = new Set<string>();
		for (const key of foundKeys) {
			if (key.includes('.')) {
				ips.add(key);
			} else {
				userids.add(key as ID);
			}
		}
		for (const id of userids) {
			Punishments.roomUserids.nestedSet(roomid, id, punishment);
		}
		for (const ip of ips) {
			Punishments.roomIps.nestedSet(roomid, ip, punishment);
		}
		const [punishType, id, expireTime, reason, ...rest] = punishment;
		const affected = Users.findUsers([...userids], [...ips], {includeTrusted: PUNISH_TRUSTED, forPunishment: true});
		userids.delete(id as ID);
		void Punishments.appendPunishment({
			userids: [...userids],
			ips: [...ips],
			punishType,
			expireTime,
			reason,
			rest,
		}, roomid + ':' + id, ROOM_PUNISHMENT_FILE);

		if (typeof room !== 'string') {
			room = room as Room;
			if (!(room.settings.isPrivate === true || room.settings.isPersonal)) {
				void Punishments.monitorRoomPunishments(userid);
			}
		}
		return affected;
	}

	/**
	 * @param ignoreWrite skip persistent storage
	 */
	roomUnpunish(room: Room | RoomID, id: string, punishType: string, ignoreWrite = false) {
		const roomid = typeof room !== 'string' ? (room as Room).roomid : room;
		id = toID(id);
		const punishment = Punishments.roomUserids.nestedGet(roomid, id);
		if (punishment) {
			id = punishment[1];
		}
		// in theory we can stop here if punishment doesn't exist, but
		// in case of inconsistent state, we'll try anyway

		let success;
		const ipSubMap = Punishments.roomIps.get(roomid);
		if (ipSubMap) {
			for (const [key, [curPunishmentType, curId]] of ipSubMap) {
				if (curId === id && curPunishmentType === punishType) {
					ipSubMap.delete(key);
					success = id;
				}
			}
		}
		const useridSubMap = Punishments.roomUserids.get(roomid);
		if (useridSubMap) {
			for (const [key, [curPunishmentType, curId]] of useridSubMap) {
				if (curId === id && curPunishmentType === punishType) {
					useridSubMap.delete(key);
					success = id;
				}
			}
		}
		if (success && !ignoreWrite) {
			Punishments.saveRoomPunishments();
		}
		return success;
	}

	/*********************************************************
	 * Specific punishments
	 *********************************************************/

	async ban(
		user: User | ID, expireTime: number | null, id: ID | PunishType | null, ignoreAlts: boolean, ...reason: string[]
	) {
		if (!expireTime) expireTime = Date.now() + GLOBALBAN_DURATION;
		const punishment = ['BAN', id, expireTime, ...reason] as Punishment;

		const affected = await Punishments.punish(user, punishment, ignoreAlts);
		for (const curUser of affected) {
			curUser.locked = punishment[1];
			curUser.disconnectAll();
		}

		return affected;
	}
	unban(name: string) {
		return Punishments.unpunish(name, 'BAN');
	}
	async lock(
		user: User | ID,
		expireTime: number | null,
		id: ID | PunishType | null,
		ignoreAlts: boolean,
		reason: string,
		bypassPunishmentfilter = false
	) {
		if (!expireTime) expireTime = Date.now() + LOCK_DURATION;
		const punishment = ['LOCK', id, expireTime, reason] as Punishment;

		const userObject = Users.get(user);
		// This makes it easier for unit tests to tell if a user was locked
		if (userObject) userObject.locked = punishment[1];

		const affected = await Punishments.punish(user, punishment, ignoreAlts, bypassPunishmentfilter);

		for (const curUser of affected) {
			Punishments.checkPunishmentTime(curUser, punishment);
			curUser.locked = punishment[1];
			curUser.updateIdentity();
		}

		return affected;
	}
	async autolock(
		user: User | ID,
		room: Room | RoomID,
		source: string,
		reason: string,
		message: string | null,
		week = false,
		namelock?: string
	) {
		if (!message) message = reason;

		let punishment = `LOCK`;
		let expires = null;
		if (week) {
			expires = Date.now() + 7 * 24 * 60 * 60 * 1000;
			punishment = `WEEKLOCK`;
		}

		const userid = toID(user);
		if (Users.get(user)?.locked) return false;
		const name = typeof user === 'string' ? user : (user as User).name;
		if (namelock) {
			punishment = `NAME${punishment}`;
			await Punishments.namelock(user, expires, toID(namelock), false, `Autonamelock: ${name}: ${reason}`);
		} else {
			await Punishments.lock(user, expires, userid, false, `Autolock: ${name}: ${reason}`);
		}
		Monitor.log(`[${source}] ${punishment}ED: ${message}`);

		const logEntry = {
			action: `AUTO${punishment}`,
			visualRoomID: typeof room !== 'string' ? (room as Room).roomid : room,
			ip: typeof user !== 'string' ? (user as User).latestIp : null,
			userid: userid,
			note: reason,
			isGlobal: true,
		};
		if (typeof user !== 'string') logEntry.ip = (user as User).latestIp;

		const roomObject = Rooms.get(room);
		const userObject = Users.get(user);

		if (roomObject) {
			roomObject.modlog(logEntry);
		} else {
			Rooms.global.modlog(logEntry);
		}

		if (roomObject?.battle && userObject && userObject.connections[0]) {
			Chat.parse('/savereplay forpunishment', roomObject, userObject, userObject.connections[0]);
		}

		const roomauth = Rooms.global.destroyPersonalRooms(userid);
		if (roomauth.length) {
			Monitor.log(`[CrisisMonitor] Autolocked user ${name} has public roomauth (${roomauth.join(', ')}), and should probably be demoted.`);
		}
	}
	unlock(name: string) {
		const user = Users.get(name);
		let id: string = toID(name);
		const success: string[] = [];
		if (user?.locked && !user.namelocked) {
			id = user.locked;
			user.locked = null;
			user.namelocked = null;
			user.destroyPunishmentTimer();
			user.updateIdentity();
			success.push(user.getLastName());
		}
		if (!id.startsWith('#')) {
			for (const curUser of Users.users.values()) {
				if (curUser.locked === id) {
					curUser.locked = null;
					curUser.namelocked = null;
					curUser.destroyPunishmentTimer();
					curUser.updateIdentity();
					success.push(curUser.getLastName());
				}
			}
		}
		if (Punishments.unpunish(name, 'LOCK')) {
			if (!success.length) success.push(name);
		}
		if (!success.length) return undefined;
		if (!success.some(v => toID(v) === id)) {
			success.push(id);
		}
		return success;
	}
	/**
	 * Sets the punishment timer for a user,
	 * to either MAX_PUNISHMENT_TIMER_LENGTH or the amount of time left on the punishment.
	 * It also expires a punishment if the time is up.
	 */
	checkPunishmentTime(user: User, punishment: Punishment) {
		if (user.punishmentTimer) {
			clearTimeout(user.punishmentTimer);
			user.punishmentTimer = null;
		}

		// Don't unlock users who have non-time-based locks such as #hostfilter
		// Optional chaining doesn't seem to work properly in callbacks of setTimeout
		if (user.locked && user.locked.startsWith('#')) return;

		const [, id, expireTime] = punishment;

		const timeLeft = expireTime - Date.now();
		if (timeLeft <= 1) {
			if (user.locked === id) Punishments.unlock(user.id);
			return;
		}
		const waitTime = Math.min(timeLeft, MAX_PUNISHMENT_TIMER_LENGTH);
		user.punishmentTimer = setTimeout(() => {
			// make sure we're not referencing a pre-hotpatch Punishments instance
			global.Punishments.checkPunishmentTime(user, punishment);
		}, waitTime);
	}
	async namelock(
		user: User | ID, expireTime: number | null, id: ID | PunishType | null, ignoreAlts: boolean, ...reason: string[]
	) {
		if (!expireTime) expireTime = Date.now() + LOCK_DURATION;
		const punishment = ['NAMELOCK', id, expireTime, ...reason] as Punishment;

		const affected = await Punishments.punish(user, punishment, ignoreAlts);
		for (const curUser of affected) {
			Punishments.checkPunishmentTime(curUser, punishment);
			curUser.locked = punishment[1];
			curUser.namelocked = punishment[1];
			curUser.resetName(true);
			curUser.updateIdentity();
		}

		return affected;
	}
	unnamelock(name: string) {
		const user = Users.get(name);
		let id: string = toID(name);
		const success: string[] = [];
		if (user?.namelocked) name = user.namelocked;

		const unpunished = Punishments.unpunish(name, 'NAMELOCK');
		if (user?.locked) {
			id = user.locked;
			user.locked = null;
			user.namelocked = null;
			user.destroyPunishmentTimer();
			user.resetName();
			success.push(user.getLastName());
		}
		if (!id.startsWith('#')) {
			for (const curUser of Users.users.values()) {
				if (curUser.locked === id) {
					curUser.locked = null;
					curUser.namelocked = null;
					curUser.destroyPunishmentTimer();
					curUser.resetName();
					success.push(curUser.getLastName());
				}
			}
		}
		if (unpunished && !success.length) success.push(name);
		if (!success.length) return false;
		if (!success.some(v => toID(v) === id)) {
			success.push(id);
		}
		return success;
	}
	battleban(user: User, expireTime: number | null, id: ID | null, ...reason: string[]) {
		if (!expireTime) expireTime = Date.now() + BATTLEBAN_DURATION;
		const punishment = ['BATTLEBAN', id, expireTime, ...reason] as Punishment;

		// Handle tournaments the user was in before being battle banned
		for (const room of Rooms.rooms.values()) {
			const game = room.getGame(Tournaments.Tournament);
			if (!game || !user.inGame(room)) continue;
			if (game.isTournamentStarted) {
				game.disqualifyUser(user.id, null, null);
			} else if (!game.isTournamentStarted) {
				game.removeUser(user.id);
			}
		}
		return Punishments.roomPunish("battle", user, punishment);
	}
	unbattleban(userid: string) {
		const user = Users.get(userid);
		if (user) {
			const punishment = Punishments.isBattleBanned(user);
			if (punishment) userid = punishment[1];
		}
		return Punishments.roomUnpunish("battle", userid, 'BATTLEBAN');
	}
	isBattleBanned(user: User) {
		if (!user) throw new Error(`Trying to check if a non-existent user is battlebanned.`);

		let punishment = Punishments.roomUserids.nestedGet("battle", user.id);
		if (punishment && punishment[0] === 'BATTLEBAN') return punishment;

		if (user.autoconfirmed) {
			punishment = Punishments.roomUserids.nestedGet("battle", user.autoconfirmed);
			if (punishment && punishment[0] === 'BATTLEBAN') return punishment;
		}

		for (const ip of user.ips) {
			punishment = Punishments.roomIps.nestedGet("battle", ip);
			if (punishment && punishment[0] === 'BATTLEBAN') {
				if (Punishments.sharedIps.has(ip) && user.autoconfirmed) return;
				return punishment;
			}
		}
	}

	/**
	 * Bans a user from using groupchats. Returns an array of roomids of the groupchat they created, if any.
	 * We don't necessarily want to delete these, since we still need to warn the participants,
	 * and make a modnote of the participant names, which doesn't seem appropriate for a Punishments method.
	 */
	groupchatBan(user: User | ID, expireTime: number | null, id: ID | null, reason: string | null) {
		if (!expireTime) expireTime = Date.now() + GROUPCHATBAN_DURATION;
		const punishment = ['GROUPCHATBAN', id, expireTime, reason] as Punishment;

		const groupchatsCreated = [];
		const targetUser = Users.get(user);
		if (targetUser) {
			for (const targetRoom of targetUser.getRooms()) {
				if (!targetRoom?.roomid.startsWith('groupchat-')) continue;
				if (targetRoom.game && targetRoom.game.removeBannedUser) {
					targetRoom.game.removeBannedUser(targetUser);
				}
				targetUser.leaveRoom(targetRoom.roomid);

				// Handle groupchats that the user created
				if (targetRoom.auth.get(targetUser) === Users.HOST_SYMBOL) {
					groupchatsCreated.push(targetRoom.roomid);
					Punishments.bannedGroupchatParticipants[targetRoom.roomid] = new Set(
						// Room#users is a UserTable where the keys are IDs,
						// but typed as strings so that they can be used as object keys.
						Object.keys(targetRoom.users) as ID[]
					);
				}
			}
		}

		Punishments.roomPunish("groupchat", user, punishment);
		return groupchatsCreated;
	}

	groupchatUnban(user: User | ID) {
		let userid = (typeof user === 'object' ? (user as User).id : user);

		const punishment = Punishments.isGroupchatBanned(user);
		if (punishment) userid = punishment[1] as ID;

		return Punishments.roomUnpunish("groupchat", userid, 'GROUPCHATBAN');
	}

	isGroupchatBanned(user: User | ID) {
		const userid = toID(user);
		const targetUser = Users.get(user);

		let punishment = Punishments.roomUserids.nestedGet("groupchat", userid);
		if (punishment?.[0] === 'GROUPCHATBAN') return punishment;

		if (targetUser?.autoconfirmed) {
			punishment = Punishments.roomUserids.nestedGet("groupchat", targetUser.autoconfirmed);
			if (punishment?.[0] === 'GROUPCHATBAN') return punishment;
		}

		if (targetUser && !targetUser.trusted) {
			for (const ip of targetUser.ips) {
				punishment = Punishments.roomIps.nestedGet("groupchat", ip);
				if (punishment?.[0] === 'GROUPCHATBAN') {
					if (Punishments.sharedIps.has(ip) && targetUser.autoconfirmed) return;
					return punishment;
				}
			}
		}
	}

	/**
	 * Monitors a groupchat, watching in case too many users who had participated in
	 * a groupchat that was deleted because its owner was groupchatbanned join.
	 */
	monitorGroupchatJoin(room: BasicRoom, newUser: User | ID) {
		if (Punishments.lastGroupchatMonitorTime[room.roomid] > (Date.now() - GROUPCHAT_MONITOR_INTERVAL)) return;
		const newUserID = toID(newUser);
		for (const [roomid, participants] of Object.entries(Punishments.bannedGroupchatParticipants)) {
			if (!participants.has(newUserID)) continue;
			let overlap = 0;
			for (const participant of participants) {
				if (participant in room.users || room.auth.has(participant)) overlap++;
			}
			if (overlap > GROUPCHAT_PARTICIPANT_OVERLAP_THRESHOLD) {
				let html = `|html|[GroupchatMonitor] The groupchat «<a href="/${room.roomid}">${room.roomid}</a>» `;
				if (Config.modloglink) html += `(<a href="${Config.modloglink(new Date(), room.roomid)}">logs</a>) `;

				html += `includes ${overlap} participants from forcibly deleted groupchat «<a href="/${roomid}">${roomid}</a>»`;
				if (Config.modloglink) html += ` (<a href="${Config.modloglink(new Date(), roomid)}">logs</a>)`;
				html += `.`;

				Rooms.global.notifyRooms(['staff'], html);
				Punishments.lastGroupchatMonitorTime[room.roomid] = Date.now();
			}
		}
	}

	lockRange(range: string, reason: string, expireTime?: number | null) {
		if (!expireTime) expireTime = Date.now() + RANGELOCK_DURATION;
		const punishment = ['LOCK', '#rangelock', expireTime, reason] as Punishment;
		Punishments.ips.set(range, punishment);

		const ips = [];
		const parsedRange = IPTools.stringToRange(range);
		if (!parsedRange) throw new Error(`Invalid IP range: ${range}`);
		const {minIP, maxIP} = parsedRange;

		for (let ipNumber = minIP; ipNumber <= maxIP; ipNumber++) {
			ips.push(IPTools.numberToIP(ipNumber));
		}

		void Punishments.appendPunishment({
			userids: [],
			ips,
			punishType: 'LOCK',
			expireTime,
			reason,
			rest: [],
		}, '#rangelock', PUNISHMENT_FILE, true);
	}
	banRange(range: string, reason: string, expireTime?: number | null) {
		if (!expireTime) expireTime = Date.now() + RANGELOCK_DURATION;
		const punishment = ['BAN', '#rangelock', expireTime, reason] as Punishment;
		Punishments.ips.set(range, punishment);
	}

	roomBan(room: Room, user: User, expireTime: number | null, id: string | null, ...reason: string[]) {
		if (!expireTime) expireTime = Date.now() + ROOMBAN_DURATION;
		const punishment = ['ROOMBAN', id, expireTime, ...reason] as Punishment;

		const affected = Punishments.roomPunish(room, user, punishment);
		for (const curUser of affected) {
			if (room.game && room.game.removeBannedUser) {
				room.game.removeBannedUser(curUser);
			}
			curUser.leaveRoom(room.roomid);
		}

		if (room.subRooms) {
			for (const subRoom of room.subRooms.values()) {
				for (const curUser of affected) {
					if (subRoom.game && subRoom.game.removeBannedUser) {
						subRoom.game.removeBannedUser(curUser);
					}
					curUser.leaveRoom(subRoom.roomid);
				}
			}
		}

		return affected;
	}

	roomBlacklist(room: Room, user: User | ID, expireTime: number | null, id: ID | null, ...reason: string[]) {
		if (!expireTime) expireTime = Date.now() + BLACKLIST_DURATION;
		const punishment = ['BLACKLIST', id, expireTime, ...reason] as Punishment;

		const affected = Punishments.roomPunish(room, user, punishment);

		for (const curUser of affected) {
			if (room.game && room.game.removeBannedUser) {
				room.game.removeBannedUser(curUser);
			}
			curUser.leaveRoom(room.roomid);
		}

		if (room.subRooms) {
			for (const subRoom of room.subRooms.values()) {
				for (const curUser of affected) {
					if (subRoom.game && subRoom.game.removeBannedUser) {
						subRoom.game.removeBannedUser(curUser);
					}
					curUser.leaveRoom(subRoom.roomid);
				}
			}
		}

		return affected;
	}

	roomUnban(room: Room, userid: string) {
		const user = Users.get(userid);
		if (user) {
			const punishment = Punishments.isRoomBanned(user, room.roomid);
			if (punishment) userid = punishment[1];
		}
		return Punishments.roomUnpunish(room, userid, 'ROOMBAN');
	}

	/**
	 * @param ignoreWrite Flag to skip persistent storage.
	 */
	roomUnblacklist(room: Room, userid: string, ignoreWrite?: boolean) {
		const user = Users.get(userid);
		if (user) {
			const punishment = Punishments.isRoomBanned(user, room.roomid);
			if (punishment) userid = punishment[1];
		}
		return Punishments.roomUnpunish(room, userid, 'BLACKLIST', ignoreWrite);
	}

	roomUnblacklistAll(room: Room) {
		const roombans = Punishments.roomUserids.get(room.roomid);
		if (!roombans) return false;

		const unblacklisted: string[] = [];

		roombans.forEach(([punishType], userid) => {
			if (punishType === 'BLACKLIST') {
				Punishments.roomUnblacklist(room, userid, true);
				unblacklisted.push(userid);
			}
		});
		if (unblacklisted.length === 0) return false;
		Punishments.saveRoomPunishments();
		return unblacklisted;
	}

	addSharedIp(ip: string, note: string) {
		Punishments.sharedIps.set(ip, note);
		void Punishments.appendSharedIp(ip, note);

		for (const user of Users.users.values()) {
			if (user.locked && user.locked !== user.id && user.ips.includes(ip)) {
				if (!user.autoconfirmed) {
					user.semilocked = `#sharedip ${user.locked}` as PunishType;
				}
				user.locked = null;
				user.namelocked = null;
				user.destroyPunishmentTimer();

				user.updateIdentity();
			}
		}
	}

	removeSharedIp(ip: string) {
		Punishments.sharedIps.delete(ip);
		void Punishments.saveSharedIps();
	}

	addBlacklistedSharedIp(ip: string, reason: string) {
		void Punishments.appendSharedIpBlacklist(ip, reason);
		Punishments.sharedIpBlacklist.set(ip, reason);
	}

	removeBlacklistedSharedIp(ip: string) {
		Punishments.sharedIpBlacklist.delete(ip);
		void Punishments.saveSharedIpBlacklist();
	}

	whitelistName(name: string, whitelister: string) {
		if (this.namefilterwhitelist.has(name)) return false;
		name = toID(name);
		whitelister = toID(whitelister);
		this.namefilterwhitelist.set(name, whitelister);
		void this.appendWhitelistedName(name, whitelister);
		return true;
	}

	unwhitelistName(name: string) {
		name = toID(name);
		if (!this.namefilterwhitelist.has(name)) return false;
		this.namefilterwhitelist.delete(name);
		void this.saveNameWhitelist();
		return true;
	}

	/*********************************************************
	 * Checking
	 *********************************************************/

	/**
	 * Returns an array of [key, roomid, punishment] pairs.
	 *
	 * @param searchId userid or IP
	 */
	search(searchId: string) {
		/** [key, roomid, punishment][] */
		const results: [string, RoomID, Punishment][] = [];
		Punishments.ips.forEach((punishment, ip) => {
			const [, id] = punishment;

			if (searchId === id || searchId === ip) {
				results.push([ip, '', punishment]);
			}
		});
		Punishments.userids.forEach((punishment, userid) => {
			const [, id] = punishment;

			if (searchId === id || searchId === userid) {
				results.push([userid, '', punishment]);
			}
		});
		Punishments.roomIps.nestedForEach((punishment, roomid, ip) => {
			const [, punishUserid] = punishment;

			if (searchId === punishUserid || searchId === ip) {
				results.push([ip, roomid, punishment]);
			}
		});
		Punishments.roomUserids.nestedForEach((punishment, roomid, userid) => {
			const [, punishUserid] = punishment;

			if (searchId === punishUserid || searchId === userid) {
				results.push([userid, roomid, punishment]);
			}
		});

		return results;
	}

	getPunishType(name: string) {
		let punishment = Punishments.userids.get(toID(name));
		if (punishment) return punishment[0];
		const user = Users.get(name);
		if (!user) return;
		punishment = Punishments.ipSearch(user.latestIp);
		if (punishment) return punishment[0];
		return '';
	}

	getRoomPunishType(room: Room, name: string) {
		let punishment = Punishments.roomUserids.nestedGet(room.roomid, toID(name));
		if (punishment) return punishment[0];
		const user = Users.get(name);
		if (!user) return;
		punishment = Punishments.roomIps.nestedGet(room.roomid, user.latestIp);
		if (punishment) return punishment[0];
		return '';
	}

	/**
	 * Searches for IP in Punishments.ips
	 *
	 * For instance, if IP is '1.2.3.4', will return the value corresponding
	 * to any of the keys in table match '1.2.3.4', '1.2.3.*', '1.2.*', or '1.*'
	 *
	 */
	ipSearch(ip: string) {
		let punishment = Punishments.ips.get(ip);
		if (punishment) return punishment;
		let dotIndex = ip.lastIndexOf('.');
		for (let i = 0; i < 4 && dotIndex > 0; i++) {
			ip = ip.substr(0, dotIndex);
			punishment = Punishments.ips.get(ip + '.*');
			if (punishment) return punishment;
			dotIndex = ip.lastIndexOf('.');
		}
		return undefined;
	}

	/** Defined in Punishments.loadBanlist */
	checkRangeBanned(ip: string) {
		return false;
	}

	checkName(user: User, userid: string, registered: boolean) {
		if (userid.startsWith('guest')) return;
		for (const room of user.getRooms()) {
			Punishments.checkNewNameInRoom(user, userid, room.roomid);
		}
		let punishment = Punishments.userids.get(userid);
		const battleban = Punishments.isBattleBanned(user);
		if (!punishment && user.namelocked) {
			punishment = Punishments.userids.get(user.namelocked);
			if (!punishment) punishment = ['NAMELOCK', user.namelocked, 0, ''];
		}
		if (!punishment && user.locked) {
			punishment = Punishments.userids.get(user.locked);
			if (!punishment) punishment = ['LOCK', user.locked, 0, ''];
		}

		const ticket = Chat.pages?.help ?
			`<a href="view-help-request--appeal"><button class="button"><strong>Appeal your punishment</strong></button></a>` : '';

		if (battleban) {
			if (battleban[1] !== user.id && Punishments.sharedIps.has(user.latestIp) && user.autoconfirmed) {
				Punishments.roomUnpunish("battle", userid, 'BATTLEBAN');
			} else {
				Punishments.roomPunish("battle", user, battleban);
				user.cancelReady();
				if (!punishment) {
					const appealLink = ticket || (Config.appealurl ? `appeal at: ${Config.appealurl}` : ``);
					// Prioritize popups for other global punishments
					user.send(`|popup||html|You are banned from battling${battleban[1] !== userid ? ` because you have the same IP as banned user: ${battleban[1]}` : ''}. Your battle ban will expire in a few days.${battleban[3] ? Utils.html `\n\nReason: ${battleban[3]}` : ``}${appealLink ? `\n\nOr you can ${appealLink}.` : ``}`);
					user.notified.punishment = true;
					return;
				}
			}
		}
		if (!punishment) return;

		const id = punishment[0];
		const punishUserid = punishment[1];
		const reason = punishment[3] ? Utils.html`\n\nReason: ${punishment[3]}` : '';
		let appeal = ``;
		if (user.permalocked && Config.appealurl) {
			appeal += `\n\nPermanent punishments can be appealed: <a href="${Config.appealurl}">${Config.appealurl}</a>`;
		} else if (ticket) {
			appeal += `\n\nIf you feel you were unfairly punished or wish to otherwise appeal, you can ${ticket}.`;
		} else if (Config.appealurl) {
			appeal += `\n\nIf you wish to appeal your punishment, please use: <a href="${Config.appealurl}">${Config.appealurl}</a>`;
		}
		const bannedUnder = punishUserid !== userid ? ` because you have the same IP as banned user: ${punishUserid}` : '';

		if ((id === 'LOCK' || id === 'NAMELOCK') && punishUserid !== userid && Punishments.sharedIps.has(user.latestIp)) {
			if (!user.autoconfirmed) {
				user.semilocked = `#sharedip ${user.locked}` as PunishType;
			}
			user.locked = null;
			user.namelocked = null;
			user.destroyPunishmentTimer();
			user.updateIdentity();
			return;
		}
		if (registered && id === 'BAN') {
			user.popup(
				`Your username (${user.name}) is banned${bannedUnder}. Your ban will expire in a few days.${reason}` +
				`${Config.appealurl ? `||||Or you can appeal at: ${Config.appealurl}` : ``}`
			);
			user.notified.punishment = true;
			void Punishments.punish(user, punishment, false);
			user.disconnectAll();
			return;
		}
		if (id === 'NAMELOCK' || user.namelocked) {
			user.send(`|popup||html|You are namelocked and can't have a username${bannedUnder}. Your namelock will expire in a few days.${reason}${appeal}`);
			user.locked = punishUserid;
			user.namelocked = punishUserid;
			user.resetName();
			user.updateIdentity();
		} else {
			if (punishUserid === '#hostfilter' || punishUserid === '#ipban') {
				user.send(`|popup||html|Your IP (${user.latestIp}) is currently locked due to being a proxy. We automatically lock these connections since they are used to spam, hack, or otherwise attack our server. Disable any proxies you are using to connect to PS.\n\n<a href="view-help-request--appeal"><button class="button">Help me with a lock from a proxy</button></a>`);
			} else if (user.latestHostType === 'proxy' && user.locked !== user.id) {
				user.send(`|popup||html|You are locked${bannedUnder} on the IP (${user.latestIp}), which is a proxy. We automatically lock these connections since they are used to spam, hack, or otherwise attack our server. Disable any proxies you are using to connect to PS.\n\n<a href="view-help-request--appeal"><button class="button">Help me with a lock from a proxy</button></a>`);
			} else if (!user.notified.lock) {
				user.send(`|popup||html|You are locked${bannedUnder}. ${user.permalocked ? `This lock is permanent.` : `Your lock will expire in a few days.`}${reason}${appeal}`);
			}
			user.notified.lock = true;
			user.locked = punishUserid;
			user.updateIdentity();
		}
		Punishments.checkPunishmentTime(user, punishment);
	}

	checkIp(user: User, connection: Connection) {
		const ip = connection.ip;
		let punishment = Punishments.ipSearch(ip);

		if (!punishment && Punishments.checkRangeBanned(ip)) {
			punishment = ['LOCK', '#ipban', Infinity, ''];
		}

		if (punishment) {
			if (Punishments.sharedIps.has(user.latestIp)) {
				if (!user.locked && !user.autoconfirmed) {
					user.semilocked = `#sharedip ${punishment[1]}` as PunishType;
				}
			} else {
				user.locked = punishment[1];
				if (punishment[0] === 'NAMELOCK') {
					user.namelocked = punishment[1];
				}
				Punishments.checkPunishmentTime(user, punishment);
			}
		}

		return IPTools.lookup(ip).then(({dnsbl, host, hostType}) => {
			user = connection.user || user;

			if (hostType === 'proxy' && !user.trusted && !user.locked) {
				user.locked = '#hostfilter';
			} else if (dnsbl && !user.autoconfirmed) {
				user.semilocked = '#dnsbl';
			}
			if (host) {
				user.latestHost = host;
				user.latestHostType = hostType;
			}
			Chat.hostfilter(host || '', user, connection, hostType);
		});
	}

	/**
	 * IP bans need to be checked separately since we don't even want to
	 * make a User object if an IP is banned.
	 */
	checkIpBanned(connection: Connection) {
		const ip = connection.ip;
		if (Punishments.cfloods.has(ip) || (Monitor.countConnection(ip) && Punishments.cfloods.add(ip))) {
			connection.send(`|popup||modal|PS is under heavy load and cannot accommodate your connection right now.`);
			return '#cflood';
		}

		if (Punishments.sharedIps.has(ip)) return false;

		let banned: false | string = false;
		const punishment = Punishments.ipSearch(ip);
		if (punishment && punishment[0] === 'BAN') {
			banned = punishment[1];
		}
		if (!banned) return false;

		const appeal = (Config.appealurl ? `||||Or you can appeal at: ${Config.appealurl}` : ``);
		connection.send(`|popup||modal|You are banned because you have the same IP (${ip}) as banned user '${banned}'. Your ban will expire in a few days.${appeal}`);
		Monitor.notice(`CONNECT BLOCKED - IP BANNED: ${ip} (${banned})`);

		return banned;
	}

	checkNameInRoom(user: User, roomid: RoomID): boolean {
		let punishment = Punishments.roomUserids.nestedGet(roomid, user.id);
		if (!punishment && user.autoconfirmed) {
			punishment = Punishments.roomUserids.nestedGet(roomid, user.autoconfirmed);
		}
		if (punishment && (punishment[0] === 'ROOMBAN' || punishment[0] === 'BLACKLIST')) {
			return true;
		}
		const room = Rooms.get(roomid)!;
		if (room.parent) {
			return Punishments.checkNameInRoom(user, room.parent.roomid);
		}
		return false;
	}

	/**
	 * @param userid The name into which the user is renamed.
	 */
	checkNewNameInRoom(user: User, userid: string, roomid: RoomID): Punishment | null {
		let punishment: Punishment | null = Punishments.roomUserids.nestedGet(roomid, userid) || null;
		if (!punishment) {
			const room = Rooms.get(roomid)!;
			if (room.parent) {
				punishment = Punishments.checkNewNameInRoom(user, userid, room.parent.roomid);
			}
		}
		if (punishment) {
			if (punishment[0] !== 'ROOMBAN' && punishment[0] !== 'BLACKLIST') return null;
			const room = Rooms.get(roomid)!;
			if (room.game && room.game.removeBannedUser) {
				room.game.removeBannedUser(user);
			}
			user.leaveRoom(room.roomid);
			return punishment;
		}
		return null;
	}

	/**
	 * @return Descriptive text for the remaining time until the punishment expires, if any.
	 */
	checkLockExpiration(userid: string | null) {
		if (!userid) return ``;
		const punishment = Punishments.userids.get(userid);
		const user = Users.get(userid);
		if (user?.permalocked) return ` (never expires; you are permalocked)`;

		return Punishments.checkPunishmentExpiration(punishment);
	}

	checkPunishmentExpiration(punishment: Punishment | undefined) {
		if (!punishment) return ``;
		const expiresIn = new Date(punishment[2]).getTime() - Date.now();
		const expiresDays = Math.round(expiresIn / 1000 / 60 / 60 / 24);
		let expiresText = '';
		if (expiresDays >= 1) {
			expiresText = `in around ${Chat.count(expiresDays, "days")}`;
		} else {
			expiresText = `soon`;
		}
		if (expiresIn > 1) return ` (expires ${expiresText})`;
	}

	isRoomBanned(user: User, roomid: RoomID): Punishment | undefined {
		if (!user) throw new Error(`Trying to check if a non-existent user is room banned.`);

		let punishment = Punishments.roomUserids.nestedGet(roomid, user.id);
		if (punishment && (punishment[0] === 'ROOMBAN' || punishment[0] === 'BLACKLIST')) return punishment;

		if (user.autoconfirmed) {
			punishment = Punishments.roomUserids.nestedGet(roomid, user.autoconfirmed);
			if (punishment && (punishment[0] === 'ROOMBAN' || punishment[0] === 'BLACKLIST')) return punishment;
		}

		if (!user.trusted) {
			for (const ip of user.ips) {
				punishment = Punishments.roomIps.nestedGet(roomid, ip);
				if (punishment) {
					if (punishment[0] === 'ROOMBAN') {
						return punishment;
					} else if (punishment[0] === 'BLACKLIST') {
						if (Punishments.sharedIps.has(ip) && user.autoconfirmed) return;

						return punishment;
					}
				}
			}
		}

		const room = Rooms.get(roomid);
		if (!room) throw new Error(`Trying to ban a user from a nonexistent room: ${roomid}`);

		if (room.parent) return Punishments.isRoomBanned(user, room.parent.roomid);
	}

<<<<<<< HEAD
	isWatchlisted(user: User | string): [string, string, string, boolean] | null {
		const id = toID(user);
		const idEntry = this.watchlist.get(id);
		if (idEntry) return [id, ...idEntry];
		if (typeof user === 'object') {
			for (const ip of user.ips) {
				const ipEntry = this.watchlist.get(ip);
				if (ipEntry) return [ip, ...ipEntry];
			}
		}
		return null;
=======
	isBlacklistedSharedIp(ip: string) {
		const num = IPTools.ipToNumber(ip);
		for (const [blacklisted, reason] of this.sharedIpBlacklist) {
			const range = IPTools.stringToRange(blacklisted);
			if (!range) throw new Error("Falsy range in sharedIpBlacklist");
			if (IPTools.checkPattern([range], num)) return reason;
		}
		return false;
>>>>>>> 4b404f57
	}

	/**
	 * Returns an array of all room punishments associated with a user.
	 *
	 * options.publicOnly will make this only return public room punishments.
	 * options.checkIps will also check the IP of the user for IP-based punishments.
	 */
	getRoomPunishments(user: User | string, options: Partial<{checkIps: any, publicOnly: any}> = {}) {
		if (!user) return [];
		const userid = toID(user);
		const checkMutes = typeof user !== 'string';

		const punishments: [Room, Punishment][] = [];

		for (const curRoom of Rooms.global.chatRooms) {
			if (
				!curRoom || curRoom.settings.isPrivate === true ||
				(options.publicOnly && curRoom.settings.isPersonal)
			) continue;
			let punishment = Punishments.roomUserids.nestedGet(curRoom.roomid, userid);
			if (punishment) {
				punishments.push([curRoom, punishment]);
				continue;
			} else if (options?.checkIps) {
				if (typeof user !== 'string') {
					let longestIPPunishment;
					for (const ip of user.ips) {
						punishment = Punishments.roomIps.nestedGet(curRoom.roomid, ip);
						if (punishment && (!longestIPPunishment || punishment[2] > longestIPPunishment[2])) {
							longestIPPunishment = punishment;
						}
					}
					if (longestIPPunishment) {
						punishments.push([curRoom, longestIPPunishment]);
						continue;
					}
				}
			}
			if (checkMutes && curRoom.muteQueue) {
				for (const entry of curRoom.muteQueue) {
					// checkMutes guarantees user is a User
					if (userid === entry.userid ||
						(user as User).guestNum === entry.guestNum ||
						((user as User).autoconfirmed && (user as User).autoconfirmed === entry.autoconfirmed)) {
						punishments.push([curRoom, ['MUTE', entry.userid, entry.time, ''] as Punishment]);
					}
				}
			}
		}

		return punishments;
	}
	getPunishments(roomid?: RoomID, ignoreMutes?: boolean) {
		const punishmentTable = new Map<string, PunishmentEntry>();
		if (roomid && (!Punishments.roomIps.has(roomid) || !Punishments.roomUserids.has(roomid))) return punishmentTable;
		// `Punishments.roomIps.get(roomid)` guaranteed to exist above
		(roomid ? Punishments.roomIps.get(roomid)! : Punishments.ips).forEach((punishment, ip) => {
			const [punishType, id, expireTime, reason, ...rest] = punishment;
			if (id !== '#rangelock' && id.startsWith('#')) return;
			let entry = punishmentTable.get(id);

			if (entry) {
				entry.ips.push(ip);
				return;
			}

			entry = {
				userids: [],
				ips: [ip],
				punishType,
				expireTime,
				reason,
				rest,
			};
			punishmentTable.set(id, entry);
		});
		// `Punishments.roomIps.get(roomid)` guaranteed to exist above
		(roomid ? Punishments.roomUserids.get(roomid)! : Punishments.userids).forEach((punishment, userid) => {
			const [punishType, id, expireTime, reason, ...rest] = punishment;
			if (id.startsWith('#')) return;
			let entry = punishmentTable.get(id);

			if (!entry) {
				entry = {
					userids: [],
					ips: [],
					punishType,
					expireTime,
					reason,
					rest,
				};
				punishmentTable.set(id, entry);
			}

			if (userid !== id) entry.userids.push(userid as ID); // guaranteed as per above check
		});
		if (roomid && ignoreMutes !== false) {
			const room = Rooms.get(roomid);
			if (room?.muteQueue) {
				for (const mute of room.muteQueue) {
					punishmentTable.set(mute.userid, {
						userids: [], ips: [], punishType: "MUTE", expireTime: mute.time, reason: "", rest: [],
					});
				}
			}
		}
		return punishmentTable;
	}
	visualizePunishments(punishments: Map<string, PunishmentEntry>, user: User) {
		let buf = "";
		buf += `<div class="ladder pad"><h2>List of active punishments:</h2>`;
		buf += `<table">`;
		buf += `<tr>`;
		buf += `<th>Username</th>`;
		buf += `<th>Punishment type</th>`;
		buf += `<th>Expire time</th>`;
		buf += `<th>Reason</th>`;
		buf += `<th>Alts</th>`;
		if (user.can('ip')) buf += `<th>IPs</th>`;
		buf += `</tr>`;
		for (const [userid, punishment] of punishments) {
			const expiresIn = new Date(punishment.expireTime).getTime() - Date.now();
			if (expiresIn < 1000) continue;
			const expireString = Chat.toDurationString(expiresIn, {precision: 1});
			buf += `<tr>`;
			buf += `<td>${userid}</td>`;
			buf += `<td>${punishment.punishType}</td>`;
			buf += `<td>${expireString}</td>`;
			buf += `<td>${punishment.reason || ' - '}</td>`;
			buf += `<td>${punishment.userids.join(", ") || ' - '}</td>`;
			if (user.can('ip')) buf += `<td>${punishment.ips.join(", ") || ' - '}</td>`;
			buf += `</tr>`;
		}
		buf += `</table>`;
		buf += `</div>`;
		return buf;
	}
	/**
	 * Notifies staff if a user has three or more room punishments.
	 */
	async monitorRoomPunishments(user: User | ID) {
		if ((user as User).locked) return;
		const userid = toID(user);

		/** Default to 3 if the Config option is not defined or valid */
		const minPunishments = (typeof Config.monitorminpunishments === 'number' ? Config.monitorminpunishments : 3);
		if (!minPunishments) return;

		const punishments = Punishments.getRoomPunishments(user, {checkIps: true, publicOnly: true});

		if (punishments.length >= minPunishments) {
			let points = 0;

			const punishmentText = punishments.map(([room, punishment]) => {
				const [punishType, punishUserid, , reason] = punishment;
				if (punishType in PUNISHMENT_POINT_VALUES) points += PUNISHMENT_POINT_VALUES[punishType];
				let punishDesc = Punishments.roomPunishmentTypes.get(punishType);
				if (!punishDesc) punishDesc = `punished`;
				if (punishUserid !== userid) punishDesc += ` as ${punishUserid}`;

				if (reason) punishDesc += `: ${reason}`;
				return `<<${room}>> (${punishDesc})`;
			}).join(', ');

			if (Config.punishmentautolock && points >= AUTOLOCK_POINT_THRESHOLD) {
				const rooms = punishments.map(([room]) => room).join(', ');
				const reason = `Autolocked for having punishments in ${punishments.length} rooms: ${rooms}`;
				const message = `${(user as User).name || userid} was locked for having punishments in ${punishments.length} rooms: ${punishmentText}`;
				const isWeek = await Rooms.Modlog.getGlobalPunishments(userid, AUTOWEEKLOCK_DAYS_TO_SEARCH) >= AUTOWEEKLOCK_THRESHOLD;

				void Punishments.autolock(user, 'staff', 'PunishmentMonitor', reason, message, isWeek);
				if (typeof user !== 'string') {
					(user as User).popup(
						`|modal|You've been locked for breaking the rules in multiple chatrooms.\n\n` +
						`If you feel that your lock was unjustified, you can still PM staff members (%, @, &) to discuss it${Config.appealurl ? " or you can appeal:\n" + Config.appealurl : "."}\n\n` +
						`Your lock will expire in a few days.`
					);
				}
			} else {
				Monitor.log(`[PunishmentMonitor] ${(user as User).name || userid} currently has punishments in ${punishments.length} rooms: ${punishmentText}`);
			}
		}
	}
}();<|MERGE_RESOLUTION|>--- conflicted
+++ resolved
@@ -1628,7 +1628,6 @@
 		if (room.parent) return Punishments.isRoomBanned(user, room.parent.roomid);
 	}
 
-<<<<<<< HEAD
 	isWatchlisted(user: User | string): [string, string, string, boolean] | null {
 		const id = toID(user);
 		const idEntry = this.watchlist.get(id);
@@ -1640,7 +1639,8 @@
 			}
 		}
 		return null;
-=======
+  }
+
 	isBlacklistedSharedIp(ip: string) {
 		const num = IPTools.ipToNumber(ip);
 		for (const [blacklisted, reason] of this.sharedIpBlacklist) {
@@ -1649,7 +1649,6 @@
 			if (IPTools.checkPattern([range], num)) return reason;
 		}
 		return false;
->>>>>>> 4b404f57
 	}
 
 	/**
