--- conflicted
+++ resolved
@@ -21,14 +21,9 @@
 		interface Global {
 			Config: any;
 			Chat: any;
-<<<<<<< HEAD
-			Rooms: any;
-			Tournaments: any;
-=======
 			Dex: any;
 			IPTools: any;
 			Ladders: any;
->>>>>>> c55c741c
 			LoginServer: any;
 			Monitor: any;
 			nodeOomHeapdump: any;
