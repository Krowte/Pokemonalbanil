/**
 * Modlog
 * Pokemon Showdown - http://pokemonshowdown.com/
 *
 * Moderator actions are logged into a set of files known as the moderation log, or "modlog."
 * This file handles reading, writing, and querying the modlog.
 *
 * @license MIT
 */

import {FS} from '../lib/fs';
import {QueryProcessManager, exec} from '../lib/process-manager';
import {Repl} from '../lib/repl';
import type * as Database from 'better-sqlite3';
import {checkRipgrepAvailability} from './config-loader';

import {parseModlog} from '../tools/modlog/converter';

const MAX_PROCESSES = 1;
// If a modlog query takes longer than this, it will be logged.
const LONG_QUERY_DURATION = 2000;

const MODLOG_SCHEMA_PATH = 'databases/schemas/modlog.sql';

const GLOBAL_PUNISHMENTS = [
	'WEEKLOCK', 'LOCK', 'BAN', 'RANGEBAN', 'RANGELOCK', 'FORCERENAME',
	'TICKETBAN', 'AUTOLOCK', 'AUTONAMELOCK', 'NAMELOCK', 'AUTOBAN', 'MONTHLOCK',
];
const GLOBAL_PUNISHMENTS_REGEX_STRING = `\\b(${GLOBAL_PUNISHMENTS.join('|')}):.*`;

const PUNISHMENTS = [
	...GLOBAL_PUNISHMENTS, 'ROOMBAN', 'WEEKROOMBAN', 'UNROOMBAN', 'WARN', 'MUTE', 'HOURMUTE', 'UNMUTE',
	'CRISISDEMOTE', 'UNLOCK', 'UNLOCKNAME', 'UNLOCKRANGE', 'UNLOCKIP', 'UNBAN',
	'UNRANGEBAN', 'TRUSTUSER', 'UNTRUSTUSER', 'BLACKLIST', 'BATTLEBAN', 'UNBATTLEBAN',
	'NAMEBLACKLIST', 'KICKBATTLE', 'UNTICKETBAN', 'HIDETEXT', 'HIDEALTSTEXT', 'REDIRECT',
	'NOTE', 'MAFIAHOSTBAN', 'MAFIAUNHOSTBAN', 'GIVEAWAYBAN', 'GIVEAWAYUNBAN',
	'TOUR BAN', 'TOUR UNBAN', 'UNNAMELOCK',
];
const PUNISHMENTS_REGEX_STRING = `\\b(${PUNISHMENTS.join('|')}):.*`;

export type ModlogID = RoomID | 'global';

interface ModlogResults {
	results: ModlogEntry[];
	duration?: number;
}

interface ModlogTextQuery {
	rooms: ModlogID[];
	regexString: string;
	maxLines: number;
	onlyPunishments: boolean | string;
}

interface ModlogSQLQuery<T> {
	statement: Database.Statement<T>;
	args: T[];
	returnsResults?: boolean;
}

export interface ModlogSearch {
	note?: {searches: string[], isExact?: boolean};
	user?: {search: string, isExact?: boolean};
	anyField?: string;
	ip?: string;
	action?: string;
	actionTaker?: string;
}

export interface ModlogEntry {
	action: string;
	roomID: string;
	visualRoomID: string;
	userid: ID | null;
	autoconfirmedID: ID | null;
	alts: ID[];
	ip: string | null;
	isGlobal: boolean;
	loggedBy: ID | null;
	note: string;
	/** Milliseconds since the epoch */
	time: number;
}

export type PartialModlogEntry = Partial<ModlogEntry> & {action: string};

class SortedLimitedLengthList {
	maxSize: number;
	list: string[];

	constructor(maxSize: number) {
		this.maxSize = maxSize;
		this.list = [];
	}

	getListClone() {
		return this.list.slice();
	}

	insert(element: string) {
		let insertedAt = -1;
		for (let i = this.list.length - 1; i >= 0; i--) {
			if (element.localeCompare(this.list[i]) < 0) {
				insertedAt = i + 1;
				if (i === this.list.length - 1) {
					this.list.push(element);
					break;
				}
				this.list.splice(i + 1, 0, element);
				break;
			}
		}
		if (insertedAt < 0) this.list.splice(0, 0, element);
		if (this.list.length > this.maxSize) {
			this.list.pop();
		}
	}
}

export class Modlog {
	readonly logPath: string;
	/**
	 * If a room ID is not in the Map, that means the room's modlog stream
	 * has not yet been initialized, or was previously destroyed.
	 * If a room ID is in the Map, its modlog stream is open and ready to be written to.
	 */
	sharedStreams = new Map<ID, Streams.WriteStream>();
	streams = new Map<ModlogID, Streams.WriteStream>();

	readonly database?: Database.Database;

	readonly modlogInsertionQuery?: Database.Statement<ModlogEntry>;
	readonly altsInsertionQuery?: Database.Statement<[number, string]>;
	readonly renameQuery?: Database.Statement<[string, string]>;
	readonly insertionTransaction?: Database.Transaction;

	constructor(flatFilePath: string, databasePath: string) {
		this.logPath = flatFilePath;

		if (Config.usesqlite) {
			const dbExists = FS(databasePath).existsSync();
			const SQL = require('better-sqlite3');
			this.database = new SQL(databasePath);
			this.database!.exec("PRAGMA foreign_keys = ON;");

			// Set up tables, etc

			if (!dbExists) {
				this.database!.exec(FS(MODLOG_SCHEMA_PATH).readIfExistsSync());
			}

			let insertionQuerySource = `INSERT INTO modlog (timestamp, roomid, visual_roomid, action, userid, autoconfirmed_userid, ip, action_taker_userid, note)`;
			insertionQuerySource += ` VALUES ($time, $roomID, $visualRoomID, $action, $userid, $autoconfirmedID, $ip, $loggedBy, $note)`;
			this.modlogInsertionQuery = this.database!.prepare(insertionQuerySource);

			this.altsInsertionQuery = this.database!.prepare(`INSERT INTO alts (modlog_id, userid) VALUES (?, ?)`);
			this.renameQuery = this.database!.prepare(`UPDATE modlog SET roomid = ? WHERE roomid = ?`);

			this.insertionTransaction = this.database!.transaction((entries: Iterable<ModlogEntry>) => {
				for (const entry of entries) {
					const result = this.modlogInsertionQuery!.run(entry);
					const rowid = result.lastInsertRowid as number;

					for (const alt of entry.alts || []) {
						this.altsInsertionQuery!.run(rowid, alt);
					}
				}
			});
		}
	}

	/**
	 * Overwrites the modlog streams.
	 */
	restoreStreams(streams: {streams: Map<ModlogID, Streams.WriteStream>, sharedStreams: Map<ID, Streams.WriteStream>}) {
		this.streams = streams.streams;
		this.sharedStreams = streams.sharedStreams;
	}

	/******************
	 * Helper methods *
	 ******************/
	formatArray(arr: unknown[], args: unknown[]) {
		args.push(...arr);
		return [...'?'.repeat(arr.length)].join(', ');
	}

	getSharedID(roomid: ModlogID): ID | false {
		return roomid.includes('-') ? `${toID(roomid.split('-')[0])}-rooms` as ID : false;
	}

	runSQL(query: ModlogSQLQuery<any>): Database.RunResult {
		return query.statement.run(query.args);
	}

	runSQLWithResults(query: ModlogSQLQuery<any>): unknown[] {
		return query.statement.all(query.args);
	}

	generateIDRegex(search: string) {
		// Ensure the generated regex can never be greater than or equal to the value of
		// RegExpMacroAssembler::kMaxRegister in v8 (currently 1 << 16 - 1) given a
		// search with max length MAX_QUERY_LENGTH. Otherwise, the modlog
		// child process will crash when attempting to execute any RegExp
		// constructed with it (i.e. when not configured to use ripgrep).
		return `[^a-zA-Z0-9]?${[...search].join('[^a-zA-Z0-9]*')}([^a-zA-Z0-9]|\\z)`;
	}

	escapeRegex(search: string) {
		return search.replace(/[\\.+*?()|[\]{}^$]/g, '\\$&');
	}

	/**************************************
	 * Methods for writing to the modlog. *
	 **************************************/
	initialize(roomid: ModlogID) {
		if (this.streams.get(roomid)) return;
		const sharedStreamId = this.getSharedID(roomid);
		if (!sharedStreamId) {
			return this.streams.set(roomid, FS(`${this.logPath}/modlog_${roomid}.txt`).createAppendStream());
		}

		let stream = this.sharedStreams.get(sharedStreamId);
		if (!stream) {
			stream = FS(`${this.logPath}/modlog_${sharedStreamId}.txt`).createAppendStream();
			this.sharedStreams.set(sharedStreamId, stream);
		}
		this.streams.set(roomid, stream);
	}

	/**
	 * Writes to the modlog
	 */
	write(roomid: string, entry: PartialModlogEntry, overrideID?: string) {
		const insertableEntry: ModlogEntry = {
			action: entry.action,
			roomID: entry.roomID || roomid,
			visualRoomID: overrideID || entry.visualRoomID || '',
			userid: entry.userid || null,
			autoconfirmedID: entry.autoconfirmedID || null,
			alts: entry.alts ? [...new Set(entry.alts)] : [],
			ip: entry.ip || null,
			isGlobal: entry.isGlobal || false,
			loggedBy: entry.loggedBy || null,
			note: entry.note || '',
			time: entry.time || Date.now(),
		};

		this.writeText([insertableEntry]);
		if (Config.usesqlitemodlog) {
			if (insertableEntry.isGlobal && insertableEntry.roomID !== 'global' && !insertableEntry.roomID.startsWith('global-')) {
				insertableEntry.roomID = `global-${insertableEntry.roomID}`;
			}
			this.writeSQL([insertableEntry]);
		}
	}

	writeSQL(entries: Iterable<ModlogEntry>) {
		if (!Config.usesqlite) return;
		this.insertionTransaction?.(entries);
	}

	writeText(entries: Iterable<ModlogEntry>) {
		const buffers = new Map<ModlogID, string>();
		for (const entry of entries) {
			const streamID = entry.roomID as ModlogID;

			let entryText = `[${new Date(entry.time).toJSON()}] (${entry.visualRoomID || entry.roomID}) ${entry.action}:`;
			if (entry.userid) entryText += ` [${entry.userid}]`;
			if (entry.autoconfirmedID) entryText += ` ac:[${entry.autoconfirmedID}]`;
			if (entry.alts.length) entryText += ` alts:[${entry.alts.join('], [')}]`;
			if (entry.ip) entryText += ` [${entry.ip}]`;
			if (entry.loggedBy) entryText += ` by ${entry.loggedBy}`;
			if (entry.note) entryText += `: ${entry.note}`;
			entryText += `\n`;

			buffers.set(streamID, (buffers.get(streamID) || '') + entryText);
			if (entry.isGlobal && streamID !== 'global') {
				buffers.set('global', (buffers.get('global') || '') + entryText);
			}
		}

		for (const [streamID, buffer] of buffers) {
			const stream = this.streams.get(streamID);
			if (!stream) throw new Error(`Attempted to write to an uninitialized modlog stream for the room '${streamID}'`);
			void stream.write(buffer);
		}
	}

	async destroyRoomModlog(roomid: ModlogID) {
		const stream = this.streams.get(roomid);
		if (stream && !this.getSharedID(roomid)) {
			await stream.writeEnd();
		}
		this.streams.delete(roomid);
	}

	async destroyAll() {
		const promises = [];
		for (const id in this.streams) {
			promises.push(this.destroyRoomModlog(id as ModlogID));
		}
		return Promise.all(promises);
	}

	async rename(oldID: ModlogID, newID: ModlogID) {
		if (oldID === newID) return;

		// rename flat-file modlogs
		const streamExists = this.streams.has(oldID);
		if (streamExists) await this.destroyRoomModlog(oldID);
		if (!this.getSharedID(oldID)) {
			await FS(`${this.logPath}/modlog_${oldID}.txt`).rename(`${this.logPath}/modlog_${newID}.txt`);
		}
		if (streamExists) this.initialize(newID);

		// rename SQL modlogs
		if (this.renameQuery) this.runSQL({statement: this.renameQuery, args: [newID, oldID]});
	}

	getActiveStreamIDs() {
		return [...this.streams.keys()];
	}

	/******************************************
	 * Methods for reading (searching) modlog *
	 ******************************************/
	 async runTextSearch(
		rooms: ModlogID[], regexString: string, maxLines: number, onlyPunishments: boolean | string
	) {
		const useRipgrep = await checkRipgrepAvailability();
		let fileNameList: string[] = [];
		let checkAllRooms = false;
		for (const roomid of rooms) {
			if (roomid === 'all') {
				checkAllRooms = true;
				const fileList = await FS(this.logPath).readdir();
				for (const file of fileList) {
					if (file !== 'README.md' && file !== 'modlog_global.txt') fileNameList.push(file);
				}
			} else {
				fileNameList.push(`modlog_${roomid}.txt`);
			}
		}
		fileNameList = fileNameList.map(filename => `${this.logPath}/${filename}`);

		if (onlyPunishments) {
			regexString = `${onlyPunishments === 'global' ? GLOBAL_PUNISHMENTS_REGEX_STRING : PUNISHMENTS_REGEX_STRING}${regexString}`;
		}

		const results = new SortedLimitedLengthList(maxLines);
		if (useRipgrep) {
			if (checkAllRooms) fileNameList = [this.logPath];
			await this.runRipgrepSearch(fileNameList, regexString, results, maxLines);
		} else {
			const searchStringRegex = new RegExp(regexString, 'i');
			for (const fileName of fileNameList) {
				await this.readRoomModlog(fileName, results, searchStringRegex);
			}
		}
		return results.getListClone().filter(Boolean);
	}

	async runRipgrepSearch(paths: string[], regexString: string, results: SortedLimitedLengthList, lines: number) {
		let output;
		try {
			const options = [
				'-i',
				'-m', '' + lines,
				'--pre', 'tac',
				'-e', regexString,
				'--no-filename',
				'--no-line-number',
				...paths,
				'-g', '!modlog_global.txt', '-g', '!README.md',
			];
			output = await exec(['rg', ...options], {cwd: `${__dirname}/../`});
		} catch (error) {
			return results;
		}
		for (const fileName of output.stdout.split('\n').reverse()) {
			if (fileName) results.insert(fileName);
		}
		return results;
	}

	async getGlobalPunishments(user: User | string, days = 30) {
		return this.getGlobalPunishmentsText(toID(user), days);
	}

	async getGlobalPunishmentsText(userid: ID, days: number) {
		const response = await PM.query({
			rooms: ['global' as ModlogID],
			regexString: this.escapeRegex(`[${userid}]`),
			maxLines: days * 10,
			onlyPunishments: 'global',
		});
		return response.length;
	}

	async search(
		roomid: ModlogID = 'global',
		search: ModlogSearch = {},
		maxLines = 20,
		onlyPunishments = false,
	): Promise<ModlogResults> {
		const rooms = (roomid === 'public' ?
			[...Rooms.rooms.values()]
				.filter(room => !room.settings.isPrivate && !room.settings.isPersonal)
				.map(room => room.roomid) :
			[roomid]);

		const query = this.prepareSearch(rooms, maxLines, onlyPunishments, search);
		const response = await PM.query(query);

		if (response.duration > LONG_QUERY_DURATION) {
			Monitor.log(`Long modlog query took ${response.duration} ms to complete: ${JSON.stringify(query)}`);
		}
		return {results: response, duration: response.duration};
	}

	prepareSearch(rooms: ModlogID[], maxLines: number, onlyPunishments: boolean, search: ModlogSearch) {
		return this.prepareTextSearch(rooms, maxLines, onlyPunishments, search);
	}

	prepareTextSearch(
		rooms: ModlogID[],
		maxLines: number,
		onlyPunishments: boolean,
		search: ModlogSearch
	): ModlogTextQuery {
		// Ensure regexString can never be greater than or equal to the value of
		// RegExpMacroAssembler::kMaxRegister in v8 (currently 1 << 16 - 1) given a
		// searchString with max length MAX_QUERY_LENGTH. Otherwise, the modlog
		// child process will crash when attempting to execute any RegExp
		// constructed with it (i.e. when not configured to use ripgrep).
		let regexString = '.*?';
		if (search.anyField) regexString += `${this.escapeRegex(search.anyField)}.*?`;
		if (search.action) regexString += `\\) .*?${this.escapeRegex(search.action)}.*?: .*?`;
		if (search.user) {
			const wildcard = search.user.isExact ? `` : `.*?`;
			regexString += `.*?\\[${wildcard}${this.escapeRegex(search.user.search)}${wildcard}\\].*?`;
		}
		if (search.ip) regexString += `${this.escapeRegex(`[${search.ip}`)}.*?\\].*?`;
		if (search.actionTaker) regexString += `${this.escapeRegex(`by ${search.actionTaker}`)}.*?`;
		if (search.note) {
			const regexGenerator = search.note.isExact ? this.generateIDRegex : this.escapeRegex;
			for (const noteSearch of search.note.searches) {
				regexString += `${regexGenerator(toID(noteSearch))}.*?`;
			}
		}

		return {
			rooms: rooms,
			regexString,
			maxLines: maxLines,
			onlyPunishments: onlyPunishments,
		};
	}

	async destroy() {
		if (this === Chat.modlog) {
			Chat.modlogStreamPersistence = {streams: this.streams, sharedStreams: this.sharedStreams};
			await PM.destroy();
		}
	}

	private async readRoomModlog(path: string, results: SortedLimitedLengthList, regex?: RegExp) {
		const fileStream = FS(path).createReadStream();
		for await (const line of fileStream.byLine()) {
			if (!regex || regex.test(line)) {
				results.insert(line);
			}
		}
		void fileStream.destroy();
		return results;
	}
}

// if I don't do this TypeScript thinks that (ModlogResult | undefined)[] is a function
// and complains about an "nexpected newline between function name and paren"
// even though it's a type not a function...
type ModlogResult = ModlogEntry | undefined;


// the ProcessManager only accepts text queries at this time
// SQL support is to be determined
export const PM = new QueryProcessManager<ModlogTextQuery, ModlogResult[]>(module, async data => {
	const {rooms, regexString, maxLines, onlyPunishments} = data;
	try {
<<<<<<< HEAD
		const results = await Chat.modlog.runTextSearch(rooms, regexString, maxLines, onlyPunishments);
=======
		if (Config.debugmodlogprocesses && process.send) {
			process.send('DEBUG\n' + JSON.stringify(data));
		}
		const results = await Rooms.Modlog.runTextSearch(rooms, regexString, maxLines, onlyPunishments);
>>>>>>> 2cd1fbfd
		return results.map((line: string, index: number) => parseModlog(line, results[index + 1]));
	} catch (err) {
		Monitor.crashlog(err, 'A modlog query', data);
		return [];
	}
});

if (!PM.isParentProcess) {
	global.Config = require('./config-loader').Config;
	global.Dex = require('../sim/dex').Dex;
	global.toID = Dex.toID;

	global.Chat = require('./chat').Chat;

	global.Monitor = {
		crashlog(error: Error, source = 'A modlog process', details: AnyObject | null = null) {
			const repr = JSON.stringify([error.name, error.message, source, details]);
			process.send!(`THROW\n@!!@${repr}\n${error.stack}`);
		},
	};

	process.on('uncaughtException', err => {
		if (Config.crashguard) {
			Monitor.crashlog(err, 'A modlog child process');
		}
	});

	// eslint-disable-next-line no-eval
	Repl.start('modlog', cmd => eval(cmd));
} else {
	PM.spawn(MAX_PROCESSES);
}<|MERGE_RESOLUTION|>--- conflicted
+++ resolved
@@ -488,14 +488,10 @@
 export const PM = new QueryProcessManager<ModlogTextQuery, ModlogResult[]>(module, async data => {
 	const {rooms, regexString, maxLines, onlyPunishments} = data;
 	try {
-<<<<<<< HEAD
-		const results = await Chat.modlog.runTextSearch(rooms, regexString, maxLines, onlyPunishments);
-=======
 		if (Config.debugmodlogprocesses && process.send) {
 			process.send('DEBUG\n' + JSON.stringify(data));
 		}
-		const results = await Rooms.Modlog.runTextSearch(rooms, regexString, maxLines, onlyPunishments);
->>>>>>> 2cd1fbfd
+		const results = await Chat.modlog.runTextSearch(rooms, regexString, maxLines, onlyPunishments);
 		return results.map((line: string, index: number) => parseModlog(line, results[index + 1]));
 	} catch (err) {
 		Monitor.crashlog(err, 'A modlog query', data);
