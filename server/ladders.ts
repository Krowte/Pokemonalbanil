/**
 * Matchmaker
 * Pokemon Showdown - http://pokemonshowdown.com/
 *
 * This keeps track of challenges to battle made between users, setting up
 * matches between users looking for a battle, and starting new battles.
 *
 * @license MIT
 */

const LadderStore: typeof LadderStoreT = (typeof Config === 'object' && Config.remoteladder ?
	require('./ladders-remote') :
	require('./ladders-local')).LadderStore;

const SECONDS = 1000;
const PERIODIC_MATCH_INTERVAL = 60 * SECONDS;

import type {ChallengeType} from './room-battle';

/**
 * This represents a user's search for a battle under a format.
 */
class BattleReady {
	readonly userid: ID;
	readonly formatid: string;
	readonly team: string;
	readonly hidden: boolean;
	readonly inviteOnly: boolean;
	readonly rating: number;
	readonly challengeType: ChallengeType;
	readonly time: number;
	constructor(
		userid: ID,
		formatid: string,
		settings: User['battleSettings'],
		rating: number,
		challengeType: ChallengeType
	) {
		this.userid = userid;
		this.formatid = formatid;
		this.team = settings.team;
		this.hidden = settings.hidden;
		this.inviteOnly = settings.inviteOnly;
		this.rating = rating;
		this.challengeType = challengeType;
		this.time = Date.now();
	}
}

/**
 * formatid:userid:BattleReady
 */
const searches = new Map<string, Map<string, BattleReady>>();

class Challenge {
	readonly from: ID;
	readonly to: string;
	readonly formatid: string;
	readonly ready: BattleReady;
	constructor(ready: BattleReady, to: string) {
		this.from = ready.userid;
		this.to = to;
		this.formatid = ready.formatid;
		this.ready = ready;
	}
}
/**
 * formatid:userid:BattleReady
 */
const challenges = new Map<string, Challenge[]>();

/**
 * This keeps track of searches for battles, creating a new battle for a newly
 * added search if a valid match can be made, otherwise periodically
 * attempting to make a match with looser restrictions until one can be made.
 */
class Ladder extends LadderStore {
	constructor(formatid: string) {
		super(formatid);
	}

	async prepBattle(connection: Connection, challengeType: ChallengeType, team: string | null = null, isRated = false) {
		// all validation for a battle goes through here
		const user = connection.user;
		const userid = user.id;
		if (team === null) team = user.battleSettings.team;

		if (Rooms.global.lockdown && Rooms.global.lockdown !== 'pre') {
			let message = `The server is restarting. Battles will be available again in a few minutes.`;
			if (Rooms.global.lockdown === 'ddos') {
				message = `The server is under attack. Battles cannot be started at this time.`;
			}
			connection.popup(message);
			return null;
		}
		if (Punishments.isBattleBanned(user)) {
			connection.popup(`You are barred from starting any new games until your battle ban expires.`);
			return null;
		}
		const gameCount = user.games.size;
		if (Monitor.countConcurrentBattle(gameCount, connection)) {
			return null;
		}
		if (Monitor.countPrepBattle(connection.ip, connection)) {
			return null;
		}

		try {
			this.formatid = Dex.validateFormat(this.formatid);
		} catch (e) {
			connection.popup(`Your selected format is invalid:\n\n- ${e.message}`);
			return null;
		}

		let rating = 0;
		let valResult;
		if (isRated && !Ladders.disabled) {
			const uid = user.id;
			[valResult, rating] = await Promise.all([
				TeamValidatorAsync.get(this.formatid).validateTeam(team, {removeNicknames: !!(user.locked || user.namelocked)}),
				this.getRating(uid),
			]);
			if (uid !== user.id) {
				// User feedback for renames handled elsewhere.
				return null;
			}
			if (!rating) rating = 1;
		} else {
			if (Ladders.disabled) {
				connection.popup(`The ladder is temporarily disabled due to technical difficulties - you will not receive ladder rating for this game.`);
				rating = 1;
			}
			const validator = TeamValidatorAsync.get(this.formatid);
			valResult = await validator.validateTeam(team, {removeNicknames: !!(user.locked || user.namelocked)});
		}

		if (valResult.charAt(0) !== '1') {
			connection.popup(
				`Your team was rejected for the following reasons:\n\n` +
				`- ` + valResult.slice(1).replace(/\n/g, `\n- `)
			);
			return null;
		}

		const regex = /(?:^|])([^|]*)\|([^|]*)\|/g;
		let match = regex.exec(team);
		let unownWord = '';
		while (match) {
			let nickname = match[1];
			const speciesid = toID(match[2] || match[1]);
			if (speciesid.length <= 6 && speciesid.startsWith('unown')) {
				unownWord += speciesid.charAt(5) || 'a';
			}
			if (nickname) {
				nickname = Chat.nicknamefilter(nickname, user);
				if (!nickname || nickname !== match[1]) {
					connection.popup(
						`Your team was rejected for the following reason:\n\n` +
						`- Your Pokémon has a banned nickname: ${match[1]}`
					);
					return null;
				}
			}
			match = regex.exec(team);
		}
		if (unownWord) {
			const filtered = Chat.nicknamefilter(unownWord, user);
			if (!filtered || filtered !== unownWord) {
				connection.popup(
					`Your team was rejected for the following reason:\n\n` +
					`- Your Unowns spell out a banned word: ${unownWord.toUpperCase()}`
				);
				return null;
			}
		}

		const settings = {...user.battleSettings, team: valResult.slice(1) as string};
		user.battleSettings.inviteOnly = false;
		user.battleSettings.hidden = false;
		return new BattleReady(userid, this.formatid, settings, rating, challengeType);
	}

	static getChallenging(userid: ID) {
		const userChalls = Ladders.challenges.get(userid);
		if (userChalls) {
			for (const chall of userChalls) {
				if (chall.from === userid) return chall;
			}
		}
		return null;
	}

	static cancelChallenging(user: User) {
		const chall = Ladder.getChallenging(user.id);
		if (chall) {
			Ladder.removeChallenge(chall);
			return true;
		}
		return false;
	}
	static rejectChallenge(user: User, targetUsername: string) {
		const targetUserid = toID(targetUsername);
		const chall = Ladder.getChallenging(targetUserid);
		if (chall && chall.to === user.id) {
			Ladder.removeChallenge(chall);
			return true;
		}
		return false;
	}
	static clearChallenges(username: string) {
		const userid = toID(username);
		const userChalls = Ladders.challenges.get(userid);
		if (userChalls) {
			for (const chall of userChalls.slice()) {
				let otherUserid;
				if (chall.from === userid) {
					otherUserid = chall.to;
				} else {
					otherUserid = chall.from;
				}
				Ladder.removeChallenge(chall, true);
				const otherUser = Users.get(otherUserid);
				if (otherUser) Ladder.updateChallenges(otherUser);
			}
			const user = Users.get(userid);
			if (user) Ladder.updateChallenges(user);
			return true;
		}
		return false;
	}
	async makeChallenge(connection: Connection, targetUser: User) {
		const user = connection.user;
		if (targetUser === user) {
			connection.popup(`You can't battle yourself. The best you can do is open PS in Private Browsing (or another browser) and log into a different username, and battle that username.`);
			return false;
		}
<<<<<<< HEAD
		// if (Ladder.getChallenging(user.userid)) {
		// 	connection.popup(`You are already challenging someone. Cancel that challenge before challenging someone else.`);
		// 	return false;
		// }
		if (targetUser.blockChallenges && !user.can('bypassblocks', targetUser)) {
=======
		if (Ladder.getChallenging(user.id)) {
			connection.popup(`You are already challenging someone. Cancel that challenge before challenging someone else.`);
			return false;
		}
		if (targetUser.settings.blockChallenges && !user.can('bypassblocks', targetUser)) {
>>>>>>> 5b387aed
			connection.popup(`The user '${targetUser.name}' is not accepting challenges right now.`);
			Chat.maybeNotifyBlocked('challenge', targetUser, user);
			return false;
		}
<<<<<<< HEAD
		// if (Date.now() < user.lastChallenge + 10 * SECONDS) {
		// 	// 10 seconds ago, probable misclick
		// 	connection.popup(`You challenged less than 10 seconds after your last challenge! It's cancelled in case it's a misclick.`);
		// 	return false;
		// }
=======
		if (Date.now() < user.lastChallenge + 10 * SECONDS) {
			// 10 seconds ago, probable misclick
			connection.popup(`You challenged less than 10 seconds after your last challenge! It's cancelled in case it's a misclick.`);
			return false;
		}
		const currentChallenges = Ladders.challenges.get(targetUser.id);
		if (currentChallenges && currentChallenges.length >= 3 && !user.autoconfirmed) {
			connection.popup(
				`This user already has 3 pending challenges.\n` +
				`You must be autoconfirmed to challenge them.`
			);
			return false;
		}
>>>>>>> 5b387aed
		const ready = await this.prepBattle(connection, 'challenge');
		if (!ready) return false;
		// If our target is already challenging us in the same format,
		// simply accept the pending challenge instead of creating a new one.
		const targetChalls = Ladders.challenges.get(targetUser.id);
		if (targetChalls) {
			for (const chall of targetChalls) {
				if (chall.from === targetUser.id &&
					chall.to === user.id &&
					chall.formatid === this.formatid) {
					if (Ladder.removeChallenge(chall)) {
						Ladders.match(chall.ready, ready);
						return true;
					}
				}
			}
		}
		Ladder.addChallenge(new Challenge(ready, targetUser.id));
		user.lastChallenge = Date.now();
		return true;
	}
	static async acceptChallenge(connection: Connection, targetUser: User) {
		const chall = Ladder.getChallenging(targetUser.id);
		if (!chall || chall.to !== connection.user.id) {
			connection.popup(`${targetUser.id} is not challenging you. Maybe they cancelled before you accepted?`);
			return false;
		}
		const ladder = Ladders(chall.formatid);
		const ready = await ladder.prepBattle(connection, 'challenge');
		if (!ready) return false;
		if (Ladder.removeChallenge(chall)) {
			Ladders.match(chall.ready, ready);
		}
		return true;
	}

	static addChallenge(challenge: Challenge, skipUpdate = false) {
		let challs1 = Ladders.challenges.get(challenge.from);
		if (!challs1) Ladders.challenges.set(challenge.from, challs1 = []);
		let challs2 = Ladders.challenges.get(challenge.to);
		if (!challs2) Ladders.challenges.set(challenge.to, challs2 = []);
		challs1.push(challenge);
		challs2.push(challenge);
		if (!skipUpdate) {
			const fromUser = Users.get(challenge.from);
			if (fromUser) Ladder.updateChallenges(fromUser);
			const toUser = Users.get(challenge.to);
			if (toUser) Ladder.updateChallenges(toUser);
		}
	}
	static removeChallenge(challenge: Challenge, skipUpdate = false) {
		const fromChalls = Ladders.challenges.get(challenge.from);
		// the challenge may have been cancelled
		if (!fromChalls) return false;
		const fromIndex = fromChalls.indexOf(challenge);
		if (fromIndex < 0) return false;
		fromChalls.splice(fromIndex, 1);
		if (!fromChalls.length) Ladders.challenges.delete(challenge.from);
		const toChalls = Ladders.challenges.get(challenge.to)!;
		toChalls.splice(toChalls.indexOf(challenge), 1);
		if (!toChalls.length) Ladders.challenges.delete(challenge.to);
		if (!skipUpdate) {
			const fromUser = Users.get(challenge.from);
			if (fromUser) Ladder.updateChallenges(fromUser);
			const toUser = Users.get(challenge.to);
			if (toUser) Ladder.updateChallenges(toUser);
		}
		return true;
	}
	static updateChallenges(user: User, connection: Connection | null = null) {
		if (!user.connected) return;
		let challengeTo = null;
		const challengesFrom: {[k: string]: string} = {};
		const userChalls = Ladders.challenges.get(user.id);
		if (userChalls) {
			for (const chall of userChalls) {
				if (chall.from === user.id) {
					challengeTo = {
						to: chall.to,
						format: chall.formatid,
					};
				} else {
					challengesFrom[chall.from] = chall.formatid;
				}
			}
		}
		(connection || user).send(`|updatechallenges|` + JSON.stringify({
			challengesFrom,
			challengeTo,
		}));
	}

	cancelSearch(user: User) {
		const formatid = toID(this.formatid);

		const formatTable = Ladders.searches.get(formatid);
		if (!formatTable) return false;
		if (!formatTable.has(user.id)) return false;
		formatTable.delete(user.id);

		Ladder.updateSearch(user);
		return true;
	}

	static cancelSearches(user: User) {
		let cancelCount = 0;

		for (const formatTable of Ladders.searches.values()) {
			const search = formatTable.get(user.id);
			if (!search) continue;
			formatTable.delete(user.id);
			cancelCount++;
		}

		Ladder.updateSearch(user);
		return cancelCount;
	}

	getSearcher(search: BattleReady) {
		const formatid = toID(this.formatid);
		const user = Users.get(search.userid);
		if (!user || !user.connected || user.id !== search.userid) {
			const formatTable = Ladders.searches.get(formatid);
			if (formatTable) formatTable.delete(search.userid);
			if (user?.connected) {
				user.popup(`You changed your name and are no longer looking for a battle in ${formatid}`);
				Ladder.updateSearch(user);
			}
			return null;
		}
		return user;
	}

	static getSearches(user: User) {
		const userSearches = [];
		for (const [formatid, formatTable] of Ladders.searches) {
			if (formatTable.has(user.id)) userSearches.push(formatid);
		}
		return userSearches;
	}
	static updateSearch(user: User, connection: Connection | null = null) {
		let games: {[k: string]: string} | null = {};
		let atLeastOne = false;
		for (const roomid of user.games) {
			const room = Rooms.get(roomid);
			if (!room) {
				Monitor.warn(`while searching, room ${roomid} expired for user ${user.id} in rooms ${[...user.inRooms]} and games ${[...user.games]}`);
				user.games.delete(roomid);
				continue;
			}
			const game = room.game;
			if (!game) {
				Monitor.warn(`while searching, room ${roomid} has no game for user ${user.id} in rooms ${[...user.inRooms]} and games ${[...user.games]}`);
				user.games.delete(roomid);
				continue;
			}
			games[roomid] = game.title + (game.allowRenames ? '' : '*');
			atLeastOne = true;
		}
		if (!atLeastOne) games = null;
		const searching = Ladders.getSearches(user);
		(connection || user).send(`|updatesearch|` + JSON.stringify({
			searching,
			games,
		}));
	}
	hasSearch(user: User) {
		const formatid = toID(this.formatid);
		const formatTable = Ladders.searches.get(formatid);
		if (!formatTable) return false;
		return formatTable.has(user.id);
	}

	/**
	 * Validates a user's team and fetches their rating for a given format
	 * before creating a search for a battle.
	 */
	async searchBattle(user: User, connection: Connection) {
		if (!user.connected) return;

		const format = Dex.getFormat(this.formatid);
		if (!format.searchShow) {
			connection.popup(`Error: Your format ${format.id} is not ladderable.`);
			return;
		}

		const oldUserid = user.id;
		const search = await this.prepBattle(connection, format.rated ? 'rated' : 'unrated', null, format.rated !== false);

		if (oldUserid !== user.id) return;
		if (!search) return;

		this.addSearch(search, user);
	}

	/**
	 * Verifies whether or not a match made between two users is valid. Returns
	 */
	matchmakingOK(search1: BattleReady, search2: BattleReady, user1: User, user2: User) {
		const formatid = toID(this.formatid);
		if (!user1 || !user2) {
			// This should never happen.
			Monitor.crashlog(new Error(`Matched user ${user1 ? search2.userid : search1.userid} not found`), "The matchmaker");
			return false;
		}

		// users must be different
		if (user1 === user2) return false;

		if (Config.fakeladder) {
			user1.lastMatch = user2.id;
			user2.lastMatch = user1.id;
			return true;
		}

		// users must have different IPs
		// if (user1.latestIp === user2.latestIp) return false;

		// users must not have been matched immediately previously
		// if (user1.lastMatch === user2.id || user2.lastMatch === user1.id) return false;

		// search must be within range
		// let searchRange = 100;
		// const elapsed = Date.now() - Math.min(search1.time, search2.time);
		// if (formatid === 'gen8ou' || formatid === 'gen8oucurrent' ||
		// 		formatid === 'gen8oususpecttest' || formatid === 'gen8randombattle') {
		// 	searchRange = 50;
		// }

		// searchRange += elapsed / 300; // +1 every .3 seconds
		// if (searchRange > 300) searchRange = 300 + (searchRange - 300) / 10; // +1 every 3 sec after 300
		// if (searchRange > 600) searchRange = 600;
		// if (Math.abs(search1.rating - search2.rating) > searchRange) return false;

		user1.lastMatch = user2.id;
		user2.lastMatch = user1.id;
		return true;
	}

	/**
	 * Starts a search for a battle for a user under the given format.
	 */
	addSearch(newSearch: BattleReady, user: User) {
		const formatid = newSearch.formatid;
		let formatTable = Ladders.searches.get(formatid);
		if (!formatTable) {
			formatTable = new Map();
			Ladders.searches.set(formatid, formatTable);
		}
		if (formatTable.has(user.id)) {
			user.popup(`Couldn't search: You are already searching for a ${formatid} battle.`);
			return;
		}

		// In order from longest waiting to shortest waiting
		for (const search of formatTable.values()) {
			const searcher = this.getSearcher(search);
			if (!searcher) continue;
			const matched = this.matchmakingOK(search, newSearch, searcher, user);
			if (matched) {
				formatTable.delete(search.userid);
				Ladder.match(search, newSearch);
				return;
			}
		}

		formatTable.set(newSearch.userid, newSearch);
		Ladder.updateSearch(user);
		Ladder.periodicMatch()
	}

	/**
	 * Creates a match for a new battle for each format in this.searches if a
	 * valid match can be made. This is run periodically depending on
	 * PERIODIC_MATCH_INTERVAL.
	 */
	static periodicMatch() {
		// In order from longest waiting to shortest waiting
		for (const [formatid, formatTable] of Ladders.searches) {
			const matchmaker = Ladders(formatid);
			let longest: [BattleReady, User] | null = null;
			for (const search of formatTable.values()) {
				if (!longest) {
					const longestSearcher = matchmaker.getSearcher(search);
					if (!longestSearcher) continue;
					longest = [search, longestSearcher];
					continue;
				}
				const searcher = matchmaker.getSearcher(search);
				if (!searcher) continue;

				const [longestSearch, longestSearcher] = longest;
				const matched = matchmaker.matchmakingOK(search, longestSearch, searcher, longestSearcher);
				if (matched) {
					formatTable.delete(search.userid);
					formatTable.delete(longestSearch.userid);
					Ladder.match(longestSearch, search);
					return;
				}
			}
		}
	}

	static match(ready1: BattleReady, ready2: BattleReady) {
		if (ready1.formatid !== ready2.formatid) throw new Error(`Format IDs don't match`);
		const user1 = Users.get(ready1.userid);
		const user2 = Users.get(ready2.userid);
		if (!user1) {
			if (!user2) return false;
			user2.popup(`Sorry, your opponent ${ready1.userid} went offline before your battle could start.`);
			return false;
		}
		if (!user2) {
			user1.popup(`Sorry, your opponent ${ready2.userid} went offline before your battle could start.`);
			return false;
		}
		Rooms.createBattle(ready1.formatid, {
			p1: user1,
			p1team: ready1.team,
			p1rating: ready1.rating,
			p1hidden: ready1.hidden,
			p1inviteOnly: ready1.inviteOnly,
			p2: user2,
			p2team: ready2.team,
			p2rating: ready2.rating,
			p2hidden: ready2.hidden,
			p2inviteOnly: ready2.inviteOnly,
			rated: Math.min(ready1.rating, ready2.rating),
			challengeType: ready1.challengeType,
		});
	}
}

function getLadder(formatid: string) {
	return new Ladder(formatid);
}

const periodicMatchInterval = setInterval(
	() => Ladder.periodicMatch(),
	PERIODIC_MATCH_INTERVAL
);

export const Ladders = Object.assign(getLadder, {
	BattleReady,
	LadderStore,
	Ladder,

	cancelSearches: Ladder.cancelSearches,
	updateSearch: Ladder.updateSearch,
	rejectChallenge: Ladder.rejectChallenge,
	acceptChallenge: Ladder.acceptChallenge,
	cancelChallenging: Ladder.cancelChallenging,
	clearChallenges: Ladder.clearChallenges,
	updateChallenges: Ladder.updateChallenges,
	visualizeAll: Ladder.visualizeAll,
	getSearches: Ladder.getSearches,
	match: Ladder.match,

	searches,
	challenges,
	periodicMatchInterval,

	// tells the client to ask the server for format information
	formatsListPrefix: LadderStore.formatsListPrefix,
	disabled: false as boolean | 'db',
});<|MERGE_RESOLUTION|>--- conflicted
+++ resolved
@@ -234,44 +234,20 @@
 			connection.popup(`You can't battle yourself. The best you can do is open PS in Private Browsing (or another browser) and log into a different username, and battle that username.`);
 			return false;
 		}
-<<<<<<< HEAD
 		// if (Ladder.getChallenging(user.userid)) {
 		// 	connection.popup(`You are already challenging someone. Cancel that challenge before challenging someone else.`);
 		// 	return false;
 		// }
 		if (targetUser.blockChallenges && !user.can('bypassblocks', targetUser)) {
-=======
-		if (Ladder.getChallenging(user.id)) {
-			connection.popup(`You are already challenging someone. Cancel that challenge before challenging someone else.`);
-			return false;
-		}
-		if (targetUser.settings.blockChallenges && !user.can('bypassblocks', targetUser)) {
->>>>>>> 5b387aed
 			connection.popup(`The user '${targetUser.name}' is not accepting challenges right now.`);
 			Chat.maybeNotifyBlocked('challenge', targetUser, user);
 			return false;
 		}
-<<<<<<< HEAD
 		// if (Date.now() < user.lastChallenge + 10 * SECONDS) {
 		// 	// 10 seconds ago, probable misclick
 		// 	connection.popup(`You challenged less than 10 seconds after your last challenge! It's cancelled in case it's a misclick.`);
 		// 	return false;
 		// }
-=======
-		if (Date.now() < user.lastChallenge + 10 * SECONDS) {
-			// 10 seconds ago, probable misclick
-			connection.popup(`You challenged less than 10 seconds after your last challenge! It's cancelled in case it's a misclick.`);
-			return false;
-		}
-		const currentChallenges = Ladders.challenges.get(targetUser.id);
-		if (currentChallenges && currentChallenges.length >= 3 && !user.autoconfirmed) {
-			connection.popup(
-				`This user already has 3 pending challenges.\n` +
-				`You must be autoconfirmed to challenge them.`
-			);
-			return false;
-		}
->>>>>>> 5b387aed
 		const ready = await this.prepBattle(connection, 'challenge');
 		if (!ready) return false;
 		// If our target is already challenging us in the same format,
