--- conflicted
+++ resolved
@@ -191,17 +191,10 @@
 			connection.popup(`You can't battle yourself. The best you can do is open PS in Private Browsing (or another browser) and log into a different username, and battle that username.`);
 			return false;
 		}
-<<<<<<< HEAD
 		// if (Ladder.getChallenging(user.userid)) {
 		// 	connection.popup(`You are already challenging someone. Cancel that challenge before challenging someone else.`);
 		// 	return false;
 		// }
-=======
-		if (Ladder.getChallenging(user.id)) {
-			connection.popup(`You are already challenging someone. Cancel that challenge before challenging someone else.`);
-			return false;
-		}
->>>>>>> 1608c238
 		if (targetUser.blockChallenges && !user.can('bypassblocks', targetUser)) {
 			connection.popup(`The user '${targetUser.name}' is not accepting challenges right now.`);
 			Chat.maybeNotifyBlocked('challenge', targetUser, user);
