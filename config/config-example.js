// The server port - the port to run Pokemon Showdown under
exports.port = 8000;

// The server id - the id specified in the server registration.
//   This should be set properly especially when there are more than one
//   pokemon showdown server running from the same IP
exports.serverId = 'example';

// proxyIps - proxy IPs with trusted X-Forwarded-For headers
//   This can be either false (meaning not to trust any proxies) or an array
//   of strings. Each string should be either an IP address or a subnet given
//   in CIDR notation. You should usually leave this as `false` unless you
//   know what you are doing.
exports.proxyIps = false;

// Pokemon of the Day - put a pokemon's name here to make it Pokemon of the Day
//   The PotD will always be in the #2 slot (not #1 so it won't be a lead)
//   in every Random Battle team.
exports.potd = '';

// login server data - don't change these unless you know what you're doing
exports.loginServer = {
	uri: 'http://play.pokemonshowdown.com/',
	keyAlgorithm: 'RSA-SHA1',
	publicKeyId: 2,
	publicKey: '-----BEGIN RSA PUBLIC KEY-----\n' +
		'MIICCgKCAgEAtFldA2rTCsPgqsp1odoH9vwhf5+QGIlOJO7STyY73W2+io33cV7t\n' +
		'ReNuzs75YBkZ3pWoDn2be0eb2UqO8dM3xN419FdHNORQ897K9ogoeSbLNQwyA7XB\n' +
		'N/wpAg9NpNu00wce2zi3/+4M/2H+9vlv2/POOj1epi6cD5hjVnAuKsuoGaDcByg2\n' +
		'EOullPh/00TkEkcyYtaBknZpED0lt/4ekw16mjHKcbo9uFiw+tu5vv7DXOkfciW+\n' +
		'9ApyYbNksC/TbDIvJ2RjzR9G33CPE+8J+XbS7U1jPvdFragCenz+B3AiGcPZwT66\n' +
		'dvHAOYRus/w5ELswOVX/HvHUb/GRrh4blXWUDn4KpjqtlwqY4H2oa+h9tEENCk8T\n' +
		'BWmv3gzGBM5QcehNsyEi9+1RUAmknqJW0QOC+kifbjbo/qtlzzlSvtbr4MwghCFe\n' +
		'1EfezeNAtqwvICznq8ebsGETyPSqI7fSbpmVULkKbebSDw6kqDnQso3iLjSX9K9C\n' +
		'0rwxwalCs/YzgX9Eq4jdx6yAHd7FNGEx4iu8qM78c7GKCisygZxF8kd0B7V7a5UO\n' +
		'wdlWIlTxJ2dfCnnJBFEt/wDsL54q8KmGbzOTvRq5uz/tMvs6ycgLVgA9r1xmVU+1\n' +
		'6lMr2wdSzyG7l3X3q1XyQ/CT5IP4unFs5HKpG31skxlfXv5a7KW5AfsCAwEAAQ==\n' +
		'-----END RSA PUBLIC KEY-----\n'
};

// crashGuardEmail - if the server has been running for more than an hour
//   and crashes, send an email using these settings, rather than locking down
//   the server. Uncomment this definition if you want to use this feature;
//   otherwise, all crashes will lock down the server.
/**exports.crashGuardEmail = {
	options: {
		host: 'mail.example.com',
		port: 465,
		secure: true,
		auth: {
			user: 'example@domain.com',
			pass: 'password'
		}
	},
	from: 'crashlogger@example.com',
	to: 'admin@example.com',
	subject: "Pokemon Showdown has crashed!"
};**/

// report joins and leaves - shows messages like "<USERNAME> joined"
//   Join and leave messages are small and consolidated, so there will never
//   be more than one line of messages.
//   If this setting is set to `true`, it will override the client-side
//   /hidejoins configuration for users.
//   This feature can lag larger servers - turn this off if your server is
//   getting more than 80 or so users.
exports.reportJoins = true;

// report joins and leaves periodically - sends silent join and leave messages in batches
//   This setting will only be effective if `reportjoins` is set to false, and users will
//   only be able to see the messages if they have the /showjoins client-side setting enabled.
//   Set this to a positive amount of milliseconds if you want to enable this feature.
exports.reportJoinsPeriod = 0;

// report battles - shows messages like "OU battle started" in the lobby
//   This feature can lag larger servers - turn this off if your server is
//   getting more than 160 or so users.
exports.reportBattles = true;

// report joins and leaves in battle - shows messages like "<USERNAME> joined" in battle
//   Set this to false on large tournament servers where battles get a lot of joins and leaves.
//   Note that the feature of turning this off is deprecated.
exports.reportBattleJoins = true;

// moderated chat - prevent unvoiced users from speaking
//   This should only be enabled in special situations, such as temporarily
//   when you're dealing with huge influxes of spammy users.
exports.modchat = {
	chat: false,
	battle: false,
	pm: false
};

// forced timer - force the timer on for all battles
//   Players will be unable to turn it off.
//   This setting can also be turned on with the command /forcetimer.
exports.forceTimer = false;

// backdoor - allows Pokemon Showdown system operators to provide technical
//            support for your server
//   This backdoor gives system operators (such as Zarel) console admin
//   access to your server, which allow them to provide tech support. This
//   can be useful in a variety of situations: if an attacker attacks your
//   server and you are not online, if you need help setting up your server,
//   etc. If you do not trust Pokemon Showdown with admin access, you should
//   disable this feature.
exports.backdoor = true;

// List of IPs and user IDs with dev console (>> and >>>) access.
// The console is incredibly powerful because it allows the execution of
// arbitrary commands on the local computer (as the user running the
// server). If an account with the console permission were compromised,
// it could possibly be used to take over the server computer. As such,
// you should only specify a small range of trusted IPs and users here,
// or none at all. By default, only localhost can use the dev console.
// In addition to connecting from a valid IP, a user must *also* have
// the `console` permission in order to use the dev console.
// Setting this to an empty array ([]) will disable the dev console.
exports.consoleIps = ['127.0.0.1'];

// Whether to watch the config file for changes. If this is enabled,
// then the config.js file will be reloaded when it is changed.
// This can be used to change some settings using a text editor on
// the server.
exports.watchConfig = true;

// logChat - whether to log chat rooms.
exports.logChat = false;

// logChallenges - whether to log challenge battles. Useful for tournament servers.
exports.logChallenges = false;

// logUserStats - how often (in milliseconds) to write user stats to the
// lobby log. This has no effect if `logchat` is disabled.
exports.logUserStats = 1000 * 60 * 10; // 10 minutes

// validatorProcesses - the number of processes to use for validating teams
// simulatorProcesses - the number of processes to use for handling battles
// You should leave both of these at 1 unless your server has a very large
// amount of traffic (i.e. hundreds of concurrent battles).
exports.validatorProcesses = 1;
exports.simulatorProcesses = 1;

// inactiveUserThreshold - how long a user must be inactive before being pruned
// from the `users` array. The default is 1 hour.
exports.inactiveUserThreshold = 1000 * 60 * 60;

<<<<<<< HEAD
// Set this to true if you are using Pokemon Showdown on Heroku.
exports.herokuHack = false;

=======
>>>>>>> 2402f173
// Custom avatars.
// This allows you to specify custom avatar images for users on your server.
// Place custom avatar files under the /config/avatars/ directory.
// Users must be specified as userids -- that is, you must make the name all
// lowercase and remove non-alphanumeric characters.
//
// Your server *must* be registered in order for your custom avatars to be
// displayed in the client.
exports.customAvatars = {
	//'userid': 'customavatar.png'
};

// Tournament announcements
// When tournaments are created in rooms listed below, they will be announced in
// the server's main tournament room (either the specified tourroom or by default
// the room 'tournaments')
exports.tourRoom = '';
exports.tourAnnouncements = [/* roomids */];

// appealUri - specify a URI containing information on how users can appeal
// disciplinary actions on your section. You can also leave this blank, in
// which case users won't be given any information on how to appeal.
exports.appealUri = '';

// replSocketPrefix - the prefix for the repl sockets to be listening on
// replSocketMode - the file mode bits to use for the repl sockets
exports.replSocketPrefix = './logs/repl/';
exports.replSocketMode = 0600;

// Symbols, Groups and Permissions
//   mutedSymbol - The symbol representing a muted user.
//   lockedSymbol - The symbol representing a locked user.
//   groups - {
//       global - All the possible global groups.
//       chatRoom - All the possible chat room groups.
//       battleRoom - All the possible battle room groups.
//       default - {
//           global - The default global group.
//           chatRoom - The default chat room group.
//           battleRoom - The default battle room group.
//       }
//       list - All the possible groups arranged in descending order of rank.
//   }
//   Each entry in `groups.list` is a separate group. Some of the members are "special"
//     while the rest are just normal permissions.
//   The special members are as follows:
//     - symbol: Specifies the symbol for the group
//     - id: Specifies the id for the group.
//     - name: Specifies the human-readable name for the group.
//     - description: Specifies the description for the group.
//     - root: If this is true, the group can do anything.
//     - inherit: The group uses the group specified's permissions if it cannot
//                  find the permission in the current group. Never make the graph
//                  produced using this member have any cycles, or the server won't run.
//     - jurisdiction: The default jurisdiction for targeted permissions where one isn't
//                       explictly specified. "Targeted permissions" are permissions
//                       that might affect another user, such as `ban' or `promote'.
//                       's' is a special group where it means the user itself only
//                       and 'u' is another special group where it means all groups
//                       lower in rank than the current group.
//   All the possible permissions are as follows:
//     - alts: Ability to check alts.
//     - announce: /announce command.
//     - ban: Banning and unbanning.
//     - broadcast: Broadcast informational commands.
//     - bypassall: Bypass all limitations. Also used to identify an admin.
//     - bypassblocks: Bypass blocks such as your challenge being blocked.
//     - console: Developer console (also requires IP or userid in the `consoleIps` array).
//     - declare: /declare command.
//     - disableladder: /disableladder and /enable ladder commands.
//     - forcepromote: Ability to promote a user even if they're offline and unauthed.
//     - forcerename: /forcerename command.
//     - forcewin: /forcewin command.
<<<<<<< HEAD
//     - gdeclare: /gdeclare and /cdeclare commands.
//     - hotpatch: /hotpatch, /updateserver and /crashfixed commands.
//     - ignorelimits: Ignore limits such as chat message length.
//     - ip: Ability to check IPs.
//     - joinbattle: Ability to join an existing battle as a player.
//     - kick: /kickbattle command.
//     - lock: Locking and unlocking.
//     - lockdown: /lockdown, /endlockdown and /kill commands.
//     - makeroom: Permission required to create, delete and administer chat rooms.
//     - modchat: Set modchat to the second lowest ranked group.
//     - modchatall: Set modchat to all available groups.
//     - mute: Muting and unmuting.
//     - potd: Set the Pokemon of the Day.
//     - privateroom: /privateroom and /modjoin commands.
//     - promote: Global promoting and demoting. Will only work if both to and from groups are in jurisdiction.
//     - rangeban: /ipban command.
//     - rawpacket: Ability to add a raw packet into the room's packet log.
//     - redirect: /redir command.
//     - refreshpage: /refreshpage command.
//     - roomdesc: Ability to change the room description.
//     - roompromote: Room counterpart to the global `promote` permission.
//     - staff: Indicates a staff member.
//     - timer: Ability to forcibly start and stop the inactive timer in battle rooms with the /timer command.
//     - warn: /warn command.
exports.mutedSymbol = '!';
exports.lockedSymbol = '\u203d';
exports.groups = {
	global: {' ': 1, '+': 1, '%': 1, '@': 1, '&': 1, '~': 1},
	chatRoom: {' ': 1, '+': 1, '%': 1, '@': 1, '#': 1},
	battleRoom: {' ': 1, '+': 1, '\u2605': 1},

	default: {
		global: ' ',
		chatRoom: ' ',
		battleRoom: ' '
=======
//     - battlemessage: /a command.
//     - tournaments: creating tournaments (/tour new, settype etc.)
//     - tournamentsmoderation: /tour dq, autodq, end etc.
//     - tournamentsmanagement: enable/disable tournaments.
exports.grouplist = [
	{
		symbol: '~',
		id: "admin",
		name: "Administrator",
		root: true,
		globalonly: true
	},
	{
		symbol: '&',
		id: "leader",
		name: "Leader",
		inherit: '@',
		jurisdiction: '@u',
		promote: 'u',
		forcewin: true,
		declare: true,
		modchatall: true,
		rangeban: true,
		potd: true,
		disableladder: true,
		globalonly: true,
		tournamentsmanagement: true
	},
	{
		symbol: '#',
		id: "owner",
		name: "Room Owner",
		inherit: '@',
		jurisdiction: 'u',
		roommod: true,
		roomdriver: true,
		declare: true,
		modchatall: true,
		roomonly: true,
		tournamentsmanagement: true
	},
	{
		symbol: '\u2605',
		id: "player",
		name: "Player",
		inherit: '+',
		roomvoice: true,
		modchat: true,
		roomonly: true,
		privateroom: true,
		joinbattle: true
	},
	{
		symbol: '@',
		id: "mod",
		name: "Moderator",
		inherit: '%',
		jurisdiction: 'u',
		ban: true,
		modchat: true,
		roomvoice: true,
		forcerename: true,
		ip: true,
		alts: '@u',
		tournaments: true
	},
	{
		symbol: '%',
		id: "driver",
		name: "Driver",
		inherit: '+',
		jurisdiction: 'u',
		announce: true,
		warn: true,
		kick: true,
		mute: true,
		lock: true,
		forcerename: true,
		timer: true,
		modlog: true,
		alts: '%u',
		bypassblocks: 'u%@&~',
		receiveauthmessages: true,
		tournamentsmoderation: true,
		jeopardy: true,
		joinbattle: true
	},
	{
		symbol: '+',
		id: "voice",
		name: "Voice",
		inherit: ' ',
		broadcast: true
>>>>>>> 2402f173
	},

	list: [
		{
			symbol: '~',
			id: 'admin',
			name: "Administrator",
			description: "They can do anything, like change what this message says",
			root: true
		}, {
			symbol: '&',
			id: 'leader',
			name: "Leader",
			description: "They can promote to moderator and force ties",
			inherit: '@',
			jurisdiction: '@u',
			banword: true,
			declare: true,
			disableladder: true,
			forcewin: true,
			modchatall: true,
			potd: true,
			promote: 'u',
			rangeban: true,
			tournamentsmanagement: true
		}, {
			symbol: '#',
			id: 'owner',
			name: "Room Owner",
			description: "They are administrators of the room and can almost totally control it",
			inherit: '@',
			jurisdiction: 'u',
			declare: true,
			modchatall: true,
			privateroom: true,
			roomdesc: true,
			roompromote: 'u',
			tournamentsmanagement: true
		}, {
			symbol: '\u2605',
			id: 'player',
			name: "Player",
			description: "Only in battles, they are the players that are battling",
			inherit: '+',
			joinbattle: true,
			modchat: true,
			privateroom: true,
			roompromote: '\u2605u'
		}, {
			symbol: '@',
			id: 'mod',
			name: "Moderator",
			description: "They can ban users and set modchat",
			inherit: '%',
			jurisdiction: 'u',
			alts: '@u',
			ban: true,
			forcerename: true,
			ip: true,
			modchat: true,
			roompromote: '+ ',
			scavengers: true,
			tournaments: true
		}, {
			symbol: '%',
			id: 'driver',
			name: "Driver",
			description: "They can mute. Global % can also lock and check users for alts",
			inherit: '+',
			jurisdiction: 'u',
			alts: '%u',
			announce: true,
			bypassblocks: 'u%@&~',
			forcerename: true,
			jeopardy: true,
			joinbattle: true,
			kick: true,
			lock: true,
			mute: true,
			redirect: true,
			staff: true,
			timer: true,
			tournamentsmoderation: true,
			warn: true
		}, {
			symbol: '+',
			id: 'voice',
			name: "Voice",
			description: "They can use ! commands like !groups, and talk during moderated chat",
			inherit: ' ',
			broadcast: true
		}, {
			symbol: ' ',
			alts: 's',
			ip: 's'
		}
	]
};

exports.groups.byRank = [];
exports.groups.bySymbol = {};
exports.groups.list.forEach(function (group) {
	exports.groups.byRank.unshift(group.symbol);
	exports.groups.bySymbol[group.symbol] = group;
});
exports.groups.globalByRank = exports.groups.byRank.filter(function (a) { return exports.groups.global[a]; });
exports.groups.chatRoomByRank = exports.groups.byRank.filter(function (a) { return exports.groups.chatRoom[a]; });
exports.groups.battleRoomByRank = exports.groups.byRank.filter(function (a) { return exports.groups.battleRoom[a]; });
exports.groups.byId = {};
exports.groups.byRank.forEach(function (group, rank) {
	var groupData = exports.groups.bySymbol[group];
	if (groupData.id) exports.groups.byId[groupData.id] = group;
	groupData.rank = rank;
});
exports.groups.globalByRank.forEach(function (group, rank) { exports.groups.bySymbol[group].globalRank = rank; });
exports.groups.chatRoomByRank.forEach(function (group, rank) { exports.groups.bySymbol[group].chatRoomRank = rank; });
exports.groups.battleRoomByRank.forEach(function (group, rank) { exports.groups.bySymbol[group].battleRoomRank = rank; });<|MERGE_RESOLUTION|>--- conflicted
+++ resolved
@@ -145,12 +145,6 @@
 // from the `users` array. The default is 1 hour.
 exports.inactiveUserThreshold = 1000 * 60 * 60;
 
-<<<<<<< HEAD
-// Set this to true if you are using Pokemon Showdown on Heroku.
-exports.herokuHack = false;
-
-=======
->>>>>>> 2402f173
 // Custom avatars.
 // This allows you to specify custom avatar images for users on your server.
 // Place custom avatar files under the /config/avatars/ directory.
@@ -224,7 +218,6 @@
 //     - forcepromote: Ability to promote a user even if they're offline and unauthed.
 //     - forcerename: /forcerename command.
 //     - forcewin: /forcewin command.
-<<<<<<< HEAD
 //     - gdeclare: /gdeclare and /cdeclare commands.
 //     - hotpatch: /hotpatch, /updateserver and /crashfixed commands.
 //     - ignorelimits: Ignore limits such as chat message length.
@@ -260,101 +253,6 @@
 		global: ' ',
 		chatRoom: ' ',
 		battleRoom: ' '
-=======
-//     - battlemessage: /a command.
-//     - tournaments: creating tournaments (/tour new, settype etc.)
-//     - tournamentsmoderation: /tour dq, autodq, end etc.
-//     - tournamentsmanagement: enable/disable tournaments.
-exports.grouplist = [
-	{
-		symbol: '~',
-		id: "admin",
-		name: "Administrator",
-		root: true,
-		globalonly: true
-	},
-	{
-		symbol: '&',
-		id: "leader",
-		name: "Leader",
-		inherit: '@',
-		jurisdiction: '@u',
-		promote: 'u',
-		forcewin: true,
-		declare: true,
-		modchatall: true,
-		rangeban: true,
-		potd: true,
-		disableladder: true,
-		globalonly: true,
-		tournamentsmanagement: true
-	},
-	{
-		symbol: '#',
-		id: "owner",
-		name: "Room Owner",
-		inherit: '@',
-		jurisdiction: 'u',
-		roommod: true,
-		roomdriver: true,
-		declare: true,
-		modchatall: true,
-		roomonly: true,
-		tournamentsmanagement: true
-	},
-	{
-		symbol: '\u2605',
-		id: "player",
-		name: "Player",
-		inherit: '+',
-		roomvoice: true,
-		modchat: true,
-		roomonly: true,
-		privateroom: true,
-		joinbattle: true
-	},
-	{
-		symbol: '@',
-		id: "mod",
-		name: "Moderator",
-		inherit: '%',
-		jurisdiction: 'u',
-		ban: true,
-		modchat: true,
-		roomvoice: true,
-		forcerename: true,
-		ip: true,
-		alts: '@u',
-		tournaments: true
-	},
-	{
-		symbol: '%',
-		id: "driver",
-		name: "Driver",
-		inherit: '+',
-		jurisdiction: 'u',
-		announce: true,
-		warn: true,
-		kick: true,
-		mute: true,
-		lock: true,
-		forcerename: true,
-		timer: true,
-		modlog: true,
-		alts: '%u',
-		bypassblocks: 'u%@&~',
-		receiveauthmessages: true,
-		tournamentsmoderation: true,
-		jeopardy: true,
-		joinbattle: true
-	},
-	{
-		symbol: '+',
-		id: "voice",
-		name: "Voice",
-		inherit: ' ',
-		broadcast: true
->>>>>>> 2402f173
 	},
 
 	list: [
