// The server port - the port to run Pokemon Showdown under
exports.port = 8000;

// The server id - the id specified in the server registration.
//   This should be set properly especially when there are more than one
//   pokemon showdown server running from the same IP
exports.serverId = 'example';

// proxyIps - proxy IPs with trusted X-Forwarded-For headers
//   This can be either false (meaning not to trust any proxies) or an array
//   of strings. Each string should be either an IP address or a subnet given
//   in CIDR notation. You should usually leave this as `false` unless you
//   know what you are doing.
exports.proxyIps = false;

// Pokemon of the Day - put a pokemon's name here to make it Pokemon of the Day
//   The PotD will always be in the #2 slot (not #1 so it won't be a lead)
//   in every Random Battle team.
exports.potd = '';

// login server data - don't change these unless you know what you're doing
exports.loginServer = {
	uri: 'http://play.pokemonshowdown.com/',
	keyAlgorithm: 'RSA-SHA1',
	publicKeyId: 2,
	publicKey: '-----BEGIN RSA PUBLIC KEY-----\n' +
		'MIICCgKCAgEAtFldA2rTCsPgqsp1odoH9vwhf5+QGIlOJO7STyY73W2+io33cV7t\n' +
		'ReNuzs75YBkZ3pWoDn2be0eb2UqO8dM3xN419FdHNORQ897K9ogoeSbLNQwyA7XB\n' +
		'N/wpAg9NpNu00wce2zi3/+4M/2H+9vlv2/POOj1epi6cD5hjVnAuKsuoGaDcByg2\n' +
		'EOullPh/00TkEkcyYtaBknZpED0lt/4ekw16mjHKcbo9uFiw+tu5vv7DXOkfciW+\n' +
		'9ApyYbNksC/TbDIvJ2RjzR9G33CPE+8J+XbS7U1jPvdFragCenz+B3AiGcPZwT66\n' +
		'dvHAOYRus/w5ELswOVX/HvHUb/GRrh4blXWUDn4KpjqtlwqY4H2oa+h9tEENCk8T\n' +
		'BWmv3gzGBM5QcehNsyEi9+1RUAmknqJW0QOC+kifbjbo/qtlzzlSvtbr4MwghCFe\n' +
		'1EfezeNAtqwvICznq8ebsGETyPSqI7fSbpmVULkKbebSDw6kqDnQso3iLjSX9K9C\n' +
		'0rwxwalCs/YzgX9Eq4jdx6yAHd7FNGEx4iu8qM78c7GKCisygZxF8kd0B7V7a5UO\n' +
		'wdlWIlTxJ2dfCnnJBFEt/wDsL54q8KmGbzOTvRq5uz/tMvs6ycgLVgA9r1xmVU+1\n' +
		'6lMr2wdSzyG7l3X3q1XyQ/CT5IP4unFs5HKpG31skxlfXv5a7KW5AfsCAwEAAQ==\n' +
		'-----END RSA PUBLIC KEY-----\n'
};

// crashGuardEmail - if the server has been running for more than an hour
// and crashes, send an email using these settings, rather than locking down
// the server. Uncomment this definition if you wan to use this feature;
// otherwise, all crashes will lock down the server.
/**exports.crashGuardEmail = {
	transport: 'SMTP',
	options: {
		host: 'mail.example.com',
		port: 465,
		secureConnection: true,
		maxConnections: 1,
		auth: {
			user: 'example@domain.com',
			pass: 'password'
		}
	},
	from: 'crashlogger@example.com',
	to: 'admin@example.com',
	subject: "Pokemon Showdown has crashed!"
};**/

// report joins and leaves - shows messages like "<USERNAME> joined"
//   Join and leave messages are small and consolidated, so there will never
//   be more than one line of messages.
//   This feature can lag larger servers - turn this off if your server is
//   getting more than 80 or so users.
exports.reportJoins = true;

// report battles - shows messages like "OU battle started" in the lobby
//   This feature can lag larger servers - turn this off if your server is
//   getting more than 160 or so users.
exports.reportBattles = true;

// moderated chat - prevent unvoiced users from speaking
//   This should only be enabled in special situations, such as temporarily
//   when you're dealing with huge influxes of spammy users.
exports.modchat = {
	chat: false,
	battle: false,
	pm: false
};

// backdoor - allows Pokemon Showdown system operators to provide technical
//            support for your server
//   This backdoor gives system operators (such as Zarel) console admin
//   access to your server, which allow them to provide tech support. This
//   can be useful in a variety of situations: if an attacker attacks your
//   server and you are not online, if you need help setting up your server,
//   etc. If you do not trust Pokemon Showdown with admin access, you should
//   disable this feature.
exports.backdoor = true;

// List of IPs from which the dev console (>> and >>>) can be used.
// The console is incredibly powerful because it allows the execution of
// arbitrary commands on the local computer (as the user running the
// server). If an account with the console permission were compromised,
// it could possibly be used to take over the server computer. As such,
// you should only specify a small range of trusted IPs here, or none
// at all. By default, only localhost can use the dev console.
// In addition to connecting from a valid IP, a user must *also* have
// the `console` permission in order to use the dev console.
// Setting this to an empty array ([]) will disable the dev console.
exports.consoleIps = ['127.0.0.1'];

// Whether to watch the config file for changes. If this is enabled,
// then the config.js file will be reloaded when it is changed.
// This can be used to change some settings using a text editor on
// the server.
exports.watchConfig = true;

// logChat - whether to log chat rooms.
exports.logChat = false;

// logUserStats - how often (in milliseconds) to write user stats to the
// lobby log. This has no effect if `logchat` is disabled.
<<<<<<< HEAD
exports.logUserStats = 1000*60*10; // 10 minutes
=======
exports.loguserstats = 1000 * 60 * 10; // 10 minutes
>>>>>>> 2fa3786c

// validatorProcesses - the number of processes to use for validating teams
// simulatorProcesses - the number of processes to use for handling battles
// You should leave both of these at 1 unless your server has a very large
// amount of traffic (i.e. hundreds of concurrent battles).
exports.validatorProcesses = 1;
exports.simulatorProcesses = 1;

// inactiveUserThreshold - how long a user must be inactive before being pruned
// from the `users` array. The default is 1 hour.
<<<<<<< HEAD
exports.inactiveUserThreshold = 1000*60*60;
=======
exports.inactiveuserthreshold = 1000 * 60 * 60;
>>>>>>> 2fa3786c

// Set this to true if you are using Pokemon Showdown on Heroku.
exports.herokuHack = false;

// Custom avatars.
// This allows you to specify custom avatar images for users on your server.
// Place custom avatar files under the /config/avatars/ directory.
// Users must be specified as userids -- that is, you must make the name all
// lowercase and remove non-alphanumeric characters.
//
// Your server *must* be registered in order for your custom avatars to be
// displayed in the client.
exports.customAvatars = {
	//'userid': 'customavatar.png'
};

// appealUri - specify a URI containing information on how users can appeal
// disciplinary actions on your section. You can also leave this blank, in
// which case users won't be given any information on how to appeal.
exports.appealUri = '';

// Symbols, Groups and Permissions
//   mutedSymbol - The symbol representing a muted user.
//   lockedSymbol - The symbol representing a locked user.
//   groups - {
//       global - All the possible global groups.
//       chatRoom - All the possible chat room groups.
//       battleRoom - All the possible battle room groups.
//       default - {
//           global - The default global group.
//           chatRoom - The default chat room group.
//           battleRoom - The default battle room group.
//       }
//       byRank - All the possible groups arranged in ascending order of rank.
//       bySymbol - The main defining area for the groups and permissions, which will be outlined below.
//   }
//   Each entry in `groups.bySymbol` is a separate group. Some of the members are "special"
//     while the rest are just normal permissions.
//   The special members are as follows:
//     - id: Specifies an id for the group.
//     - name: Specifies the human-readable name for the group.
//     - description: Specifies a description for the group.
//     - root: If this is true, the group can do anything.
//     - inherit: The group uses the group specified's permissions if it cannot
//                  find the permission in the current group. Never make the graph
//                  produced using this member have any cycles, or the server won't run.
//     - jurisdiction: The default jurisdiction for targeted permissions where one isn't
//                       explictly specified. "Targeted permissions" are permissions
//                       that might affect another user, such as `ban' or `promote'.
//                       's' is a special group where it means the user itself only
//                       and 'u' is another special group where it means all groups
//                       lower in rank than the current group.
//   All the possible permissions are as follows:
//     - alts: Ability to check alts.
//     - announce: /announce command.
//     - ban: Banning and unbanning.
//     - banword: Banning and unbanning words to be used in usernames.
//     - broadcast: Broadcast informational commands.
//     - bypassblocks: Bypass blocks such as your challenge being blocked.
//     - console: Developer console (also requires IP or userid in the `consoleIps` array).
//     - declare: /declare command.
//     - disableladder: /disableladder and /enable ladder commands.
//     - forcepromote: Ability to promote a user even if they're offline and unauthed.
//     - forcerename: /forcerename command.
//     - forcewin: /forcewin command.
//     - gdeclare: /gdeclare and /cdeclare commands.
//     - hotpatch: /hotpatch, /updateserver and /crashfixed commands. Also used to identify an admin.
//     - ignorelimits: Ignore limits such as chat message length.
//     - ip: Ability to check IPs.
//     - joinbattle: Ability to join an existing battle as a player.
//     - kick: /kickbattle command.
//     - lock: Locking and unlocking.
//     - lockdown: /lockdown, /endlockdown and /kill commands.
//     - makeroom: Permission required to create, delete and administer chat rooms.
//     - modchat: Set modchat to the second lowest ranked group.
//     - modchatall: Set modchat to all available groups.
//     - mute: Muting and unmuting.
//     - potd: Set the Pokemon of the Day.
//     - privateroom: /privateroom command.
//     - promote: Global promoting and demoting. Will only work if both to and from groups are in jurisdiction.
//     - rangeban: /ipban command.
//     - rawpacket: Ability to add a raw packet into the room's packet log.
//     - redirect: /redir command.
//     - refreshpage: /refreshpage command.
//     - roomdesc: Ability to change the room description.
//     - roompromote: Room counterpart to the global `promote` permission.
//     - staff: Indicates a staff member.
//     - timer: Ability to forcibly start and stop the inactive timer in battle rooms with the /timer command.
//     - warn: /warn command.
exports.mutedSymbol = '!';
exports.lockedSymbol = '\u203d';
exports.groups = {
	global: {' ': 1, '+': 1, '%': 1, '@': 1, '&': 1, '~': 1},
	chatRoom: {' ': 1, '+': 1, '%': 1, '@': 1, '#': 1},
	battleRoom: {' ': 1, '+': 1, '\u2605': 1},

	default: {
		global: ' ',
		chatRoom: ' ',
		battleRoom: ' '
	},

	byRank: [' ', '+', '%', '@', '\u2605', '#', '&', '~'],
	bySymbol: {
		'~': {
			id: 'admin',
			name: "Administrator",
			description: "They can do anything, like change what this message says",
			root: true
		},
		'&': {
			id: 'leader',
			name: "Leader",
			description: "They can promote to moderator and force ties",
			inherit: '@',
			jurisdiction: '@u',
			banword: true,
			declare: true,
			disableladder: true,
			forcewin: true,
			modchatall: true,
			potd: true,
			promote: 'u',
			rangeban: true
		},
		'#': {
			id: 'owner',
			name: "Room Owner",
			description: "They are administrators of the room and can almost totally control it",
			inherit: '@',
			jurisdiction: 'u',
			declare: true,
			modchatall: true,
			roomdesc: true,
			roompromote: 'u'
		},
		'\u2605': {
			id: 'player',
			name: "Player",
			description: "Only in battles, they are the players that are battling",
			inherit: '+',
			modchat: true,
			privateroom: true,
			roompromote: 'u'
		},
		'@': {
			id: 'mod',
			name: "Moderator",
			description: "They can ban users and set modchat",
			inherit: '%',
			jurisdiction: 'u',
			alts: '@u',
			ban: true,
			forcerename: true,
			ip: true,
			modchat: true,
			roompromote: '+ ',
			scavengers: true
		},
		'%': {
			id: 'driver',
			name: "Driver",
			description: "They can mute. Global % can also lock and check users for alts",
			inherit: '+',
			jurisdiction: 'u',
			alts: '%u',
			announce: true,
			bypassblocks: 'u%@&~',
			forcerename: true,
			kick: true,
			lock: true,
			mute: true,
			redirect: true,
			staff: true,
			timer: true,
			warn: true
		},
		'+': {
			id: 'voice',
			name: "Voice",
			description: "They can use ! commands like !groups, and talk during moderated chat",
			inherit: ' ',
			broadcast: true,
			joinbattle: true
		},
		' ': {
			alts: 's',
			ip: 's'
		}
	}
};

exports.groups.globalByRank = exports.groups.byRank.filter(function (a) { return exports.groups.global[a]; });
exports.groups.chatRoomByRank = exports.groups.byRank.filter(function (a) { return exports.groups.chatRoom[a]; });
exports.groups.battleRoomByRank = exports.groups.byRank.filter(function (a) { return exports.groups.battleRoom[a]; });
exports.groups.byId = {};
exports.groups.byRank.forEach(function (group, rank) {
	var groupData = exports.groups.bySymbol[group];
	if (groupData.id) exports.groups.byId[groupData.id] = group;
	groupData.rank = rank;
});
exports.groups.globalByRank.forEach(function (group, rank) { exports.groups.bySymbol[group].globalRank = rank; });
exports.groups.chatRoomByRank.forEach(function (group, rank) { exports.groups.bySymbol[group].chatRoomRank = rank; });
exports.groups.battleRoomByRank.forEach(function (group, rank) { exports.groups.bySymbol[group].battleRoomRank = rank; });<|MERGE_RESOLUTION|>--- conflicted
+++ resolved
@@ -113,11 +113,7 @@
 
 // logUserStats - how often (in milliseconds) to write user stats to the
 // lobby log. This has no effect if `logchat` is disabled.
-<<<<<<< HEAD
-exports.logUserStats = 1000*60*10; // 10 minutes
-=======
-exports.loguserstats = 1000 * 60 * 10; // 10 minutes
->>>>>>> 2fa3786c
+exports.logUserStats = 1000 * 60 * 10; // 10 minutes
 
 // validatorProcesses - the number of processes to use for validating teams
 // simulatorProcesses - the number of processes to use for handling battles
@@ -128,11 +124,7 @@
 
 // inactiveUserThreshold - how long a user must be inactive before being pruned
 // from the `users` array. The default is 1 hour.
-<<<<<<< HEAD
-exports.inactiveUserThreshold = 1000*60*60;
-=======
-exports.inactiveuserthreshold = 1000 * 60 * 60;
->>>>>>> 2fa3786c
+exports.inactiveUserThreshold = 1000 * 60 * 60;
 
 // Set this to true if you are using Pokemon Showdown on Heroku.
 exports.herokuHack = false;
