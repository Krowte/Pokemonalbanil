--- conflicted
+++ resolved
@@ -38,20 +38,11 @@
 		'-----END RSA PUBLIC KEY-----\n'
 };
 
-<<<<<<< HEAD
 // crashGuardEmail - if the server has been running for more than an hour
-// and crashes, send an email using these settings, rather than locking down
-// the server. Uncomment this definition if you want to use this feature;
-// otherwise, all crashes will lock down the server.
-/**exports.crashGuardEmail = {
-	transport: 'SMTP',
-=======
-// crashguardemail - if the server has been running for more than an hour
 //   and crashes, send an email using these settings, rather than locking down
 //   the server. Uncomment this definition if you want to use this feature;
 //   otherwise, all crashes will lock down the server.
-/**exports.crashguardemail = {
->>>>>>> 077592ba
+/**exports.crashGuardEmail = {
 	options: {
 		host: 'mail.example.com',
 		port: 465,
