// Note: This is the list of formats
// The rules that formats use are stored in data/rulesets.js

exports.Formats = [

	// XY Singles
	///////////////////////////////////////////////////////////////////

<<<<<<< HEAD
	/*{
		name: "XY Anniversary Random (BWknd 23)",
		section: "XY Singles",
=======
	{
		name: "Random Battle",
		section: "ORAS Singles",

		team: 'random',
		ruleset: ['PotD', 'Pokemon', 'Sleep Clause Mod', 'HP Percentage Mod']
	},
	{
		name: "Unrated Random Battle",
		section: "ORAS Singles",
>>>>>>> 11d5b946

		team: 'randomXY',
		ruleset: ['Random (no PotD)']
	},*/
	{
		name: "OU",
		section: "ORAS Singles",

		ruleset: ['Pokemon', 'Standard', 'Team Preview', 'Swagger Clause', 'Baton Pass Clause'],
		banlist: ['Uber', 'Soul Dew', 'Gengarite', 'Kangaskhanite', 'Lucarionite', 'Mawilite', 'Salamencite']
	},
	{
		name: "Ubers",
		section: "ORAS Singles",

		ruleset: ['Pokemon', 'Standard Ubers', 'Swagger Clause', 'Team Preview', 'Mega Rayquaza Ban Mod'],
		banlist: []
	},
	{
		name: "UU",
		section: "ORAS Singles",

		ruleset: ['OU'],
		banlist: ['OU', 'BL', 'Altarianite', 'Diancite', 'Heracronite', 'Gardevoirite', 'Medichamite', 'Metagrossite',
			'Drizzle', 'Drought', 'Shadow Tag'
		]
	},
	{
		name: "RU",
		section: "ORAS Singles",

		ruleset: ['UU'],
		banlist: ['UU', 'BL2', 'Galladite', 'Houndoominite']
	},
	{
		name: "NU",
		section: "ORAS Singles",

		ruleset: ['RU'],
		banlist: ['RU', 'BL3']
	},
	{
		name: "LC",
		section: "ORAS Singles",

		maxLevel: 5,
		ruleset: ['Pokemon', 'Standard', 'Team Preview', 'Little Cup'],
		banlist: ['Dragon Rage', 'Sonic Boom', 'Swagger', 'LC Uber', 'Gligar']
	},
	{
		name: "Anything Goes",
		section: "ORAS Singles",

		ruleset: ['Pokemon', 'Endless Battle Clause', 'HP Percentage Mod', 'Team Preview'],
		banlist: ['Unreleased', 'Illegal']
	},
	/*{
		name: "CAP Plasmanta Playtest",
		section: "ORAS Singles",

		ruleset: ['CAP Pokemon', 'Standard', 'Team Preview', 'Swagger Clause', 'Baton Pass Clause'],
		banlist: ['Uber', 'Gengarite', 'Kangaskhanite', 'Lucarionite', 'Soul Dew',
			'Tomohawk', 'Necturna', 'Mollux', 'Aurumoth', 'Malaconda', 'Cawmodore', 'Volkraken', 'Syclant', 'Revenankh', 'Pyroak', 'Fidgit', 'Stratagem', 'Arghonaut', 'Kitsunoh', 'Cyclohm', 'Colossoil', 'Krilowatt', 'Voodoom'
		]
	},*/
	{
		name: "Battle Spot Singles",
		section: "ORAS Singles",

		onBegin: function () {
			this.debug('cutting down to 3');
			this.p1.pokemon = this.p1.pokemon.slice(0, 3);
			this.p1.pokemonLeft = this.p1.pokemon.length;
			this.p2.pokemon = this.p2.pokemon.slice(0, 3);
			this.p2.pokemonLeft = this.p2.pokemon.length;
		},
		maxForcedLevel: 50,
		ruleset: ['Pokemon', 'Standard GBU', 'Team Preview GBU'],
		banlist: [], // The necessary bans are in Standard GBU
		validateTeam: function (team, format) {
			if (team.length < 3) return ['You must bring at least three Pokémon.'];
		}
	},
	{
		name: "Custom Game",
		section: "ORAS Singles",

		searchShow: false,
		canUseRandomTeam: true,
		debug: true,
		maxLevel: 9999,
		defaultLevel: 100,
		// no restrictions, for serious (other than team preview)
		ruleset: ['Team Preview']
	},

	// Random Battles
	///////////////////////////////////////////////////////////////////

	{
<<<<<<< HEAD
		name: "Random",
		section: "Random Battles (aka Randbats)",

		team: 'random',
		ruleset: ['PotD', 'Pokemon', 'Sleep Clause Mod', 'HP Percentage Mod', 'Team Preview']
	},
	{
		name: "Unrated Random",
		section: "Random Battles (aka Randbats)",

		team: 'random',
		challengeShow: false,
		rated: false,
		ruleset: ['Random']
	},
	{
		name: "Random (no PotD)",
		section: "Random Battles (aka Randbats)",

		team: 'random',
		ruleset: ['Pokemon', 'Sleep Clause Mod', 'HP Percentage Mod', 'Team Preview']
	},
	{
		name: "1v1 Random",
		section: "Random Battles (aka Randbats)",

		team: 'random',
		ruleset: ['PotD', 'Pokemon', 'Sleep Clause Mod', 'HP Percentage Mod', 'Team Preview 1v1'],
		onBegin: function() {
			this.debug('Cutting down to 1');
			this.p1.pokemon = this.p1.pokemon.slice(0, 1);
			this.p1.pokemonLeft = this.p1.pokemon.length;
			this.p2.pokemon = this.p2.pokemon.slice(0, 1);
			this.p2.pokemonLeft = this.p2.pokemon.length;
		}
	},
	{
		name: "Uber Random",
		section: "Random Battles (aka Randbats)",

		mod: 'uberrandom',
		team: 'randomUber',
		ruleset: ['Random (no PotD)']
	},
	{
		name: "High Tier Random",
		section: "Random Battles (aka Randbats)",

		mod: 'hightierrandom',
		team: 'randomHighTier',
		ruleset: ['Random (no PotD)']
	},
	{
		name: "Low Tier Random",
		section: "Random Battles (aka Randbats)",

		mod: 'lowtierrandom',
		team: 'randomLowTier',
		ruleset: ['Random (no PotD)']
	},
	{
		name: "LC Random",
		section: "Random Battles (aka Randbats)",

		team: 'randomLC',
		ruleset: ['Random (no PotD)']
	},
	{
		name: "Monotype Random",
		section: "Random Battles (aka Randbats)",

		team: 'randomMonotype',
		ruleset: ['Random (no PotD)']
	},
	{
		name: "Hoenn Random",
		section: "Random Battles (aka Randbats)",

		team: 'randomHoenn',
		ruleset: ['Random (no PotD)']
	},
	{
		name: "Hoenn Weather Random",
		section: "Random Battles (aka Randbats)",

		team: 'randomHoennWeather',
		ruleset: ['Random (no PotD)']
	},
	{
		name: "XY Anniversary Random",
		section: "Random Battles (aka Randbats)",

		team: 'randomXYAnniversary',
		ruleset: ['Random (no PotD)']
	},
	{
		name: "Super Smash Bros. Random",
		section: "Random Battles (aka Randbats)",

		team: 'randomSmashBros',
		ruleset: ['Random (no PotD)']
	},
	{
		name: "Community Random",
		section: "Random Battles (aka Randbats)",

		team: 'randomCommunity',
		ruleset: ['Random (no PotD)']
	},
	{
		name: "Furry Random",
		section: "Random Battles (aka Randbats)",

		mod: 'furryrandom',
		team: 'randomFurry',
		ruleset: ['Random (no PotD)']
	},
	{
		name: "Metronome Random",
		section: "Random Battles (aka Randbats)",

		mod: 'metronomerandom',
		team: 'randomMetronome',
		ruleset: ['Pokemon', 'Sleep Clause Mod', 'HP Percentage Mod', 'Team Preview GBU'],
		onBegin: function() {
			this.debug('Cutting down to 3');
			this.p1.pokemon = this.p1.pokemon.slice(0, 3);
			this.p1.pokemonLeft = this.p1.pokemon.length;
			this.p2.pokemon = this.p2.pokemon.slice(0, 3);
			this.p2.pokemonLeft = this.p2.pokemon.length;
		}
	},
	{
		name: "PC Staff Random",
		section: "Random Battles (aka Randbats)",

		searchShow: false,
		team: 'randomPCStaff',
		ruleset: ['Random (no PotD)']
	},
	{
		name: "PC Staff Team Random",
		section: "Random Battles (aka Randbats)",

		searchShow: false,
		team: 'randomPCStaffTeam',
		ruleset: ['Random (no PotD)']
	},
	{
		name: "PC Staff Doubles Random",
		section: "Random Battles (aka Randbats)",

		searchShow: false,
		gameType: 'doubles',
		team: 'randomPCStaffDoubles',
		ruleset: ['Random (no PotD)']
	},
	{
		name: "Doubles Random",
		section: "Random Battles (aka Randbats)",
=======
		name: "Random Doubles Battle",
		section: "ORAS Doubles",
>>>>>>> 11d5b946

		gameType: 'doubles',
		team: 'randomDoubles',
		ruleset: ['Random']
	},
	{
		name: "Triples Random",
		section: "Random Battles (aka Randbats)",

		gameType: 'triples',
		team: 'randomDoubles',
		ruleset: ['Random']
	},
	{
		name: "Challenge Cup",
		section: "Random Battles (aka Randbats)",

		team: 'randomCC',
		ruleset: ['Pokemon', 'HP Percentage Mod']
	},
	{
		name: "1v1 Challenge Cup",
		section: "Random Battles (aka Randbats)",

		team: 'randomCC',
		ruleset: ['Pokemon', 'Team Preview 1v1', 'HP Percentage Mod'],
		onBegin: function () {
			this.debug('Cutting down to 1');
			this.p1.pokemon = this.p1.pokemon.slice(0, 1);
			this.p1.pokemonLeft = this.p1.pokemon.length;
			this.p2.pokemon = this.p2.pokemon.slice(0, 1);
			this.p2.pokemonLeft = this.p2.pokemon.length;
		}
	},
	{
		name: "Doubles Challenge Cup",
		section: 'Random Battles (aka Randbats)',

		gameType: 'doubles',
		team: 'randomCC',
		searchShow: false,
		ruleset: ['Pokemon', 'HP Percentage Mod']
	},
	{
		name: "Triples Challenge Cup",
		section: "Random Battles (aka Randbats)",

		gameType: 'triples',
		team: 'randomCC',
		searchShow: false,
		ruleset: ['Pokemon', 'HP Percentage Mod']
	},

	// XY Doubles
	///////////////////////////////////////////////////////////////////

	{
		name: "Smogon Doubles",
		section: "ORAS Doubles",

		gameType: 'doubles',
		searchShow: false,
		ruleset: ['Pokemon', 'Standard Doubles', 'Team Preview'],
		banlist: ['Arceus', 'Dialga', 'Giratina', 'Giratina-Origin', 'Groudon', 'Ho-Oh', 'Kyogre', 'Kyurem-White', 'Lugia', 'Mewtwo',
			'Palkia', 'Rayquaza', 'Reshiram', 'Xerneas', 'Yveltal', 'Zekrom', 'Soul Dew', 'Dark Void'
		]
	},
	{
		name: "Smogon Doubles (current)",
		section: "ORAS Doubles",

		gameType: 'doubles',
		challengeShow: false,
		ruleset: ['Smogon Doubles']
	},
	{
		name: "Smogon Doubles (suspect test)",
		section: "ORAS Doubles",

		gameType: 'doubles',
		ruleset: ['Pokemon', 'Standard Doubles', 'Team Preview'],
		banlist: ['Arceus', 'Dialga', 'Giratina', 'Giratina-Origin', 'Groudon', 'Ho-Oh', 'Kyogre', 'Kyurem-White', 'Lugia', 'Mewtwo',
			'Palkia', 'Rayquaza', 'Reshiram', 'Xerneas', 'Yveltal', 'Zekrom', 'Salamencite', 'Soul Dew', 'Dark Void'
		]
	},
	{
		name: "Smogon Doubles Ubers",
		section: "ORAS Doubles",

		gameType: 'doubles',
		ruleset: ['Pokemon', 'Species Clause', 'Moody Clause', 'OHKO Clause', 'Endless Battle Clause', 'HP Percentage Mod', 'Team Preview'],
		banlist: ['Unreleased', 'Illegal', 'Dark Void']
	},
	{
		name: "Smogon Doubles UU",
		section: "ORAS Doubles",

		gameType: 'doubles',
		ruleset: ['Smogon Doubles'],
		banlist: ['Abomasnow', 'Aegislash', 'Amoonguss', 'Aromatisse', 'Azumarill', 'Bisharp', 'Breloom', 'Chandelure', 'Charizard', 'Conkeldurr',
			'Cresselia', 'Diancie', 'Dragonite', 'Dusclops', 'Excadrill', 'Ferrothorn', 'Garchomp', 'Gardevoir', 'Gengar', 'Greninja',
			'Gyarados', 'Heatran', 'Hitmontop', 'Hydreigon', 'Jellicent', 'Kangaskhan', 'Keldeo', 'Kyurem-Black', 'Landorus-Therian', 'Latios',
			'Ludicolo', 'Mamoswine', 'Manectric', 'Mawile', 'Politoed', 'Rhyperior', 'Rotom-Heat', 'Rotom-Wash', 'Sableye', 'Salamence',
			'Scizor', 'Scrafty', 'Shaymin-Sky', 'Sylveon', 'Talonflame', 'Terrakion', 'Thundurus', 'Thundurus-Therian', 'Togekiss', 'Tyranitar',
			'Venusaur', 'Weavile', 'Whimsicott', 'Zapdos'
		]
	},
	{
		name: "Battle Spot Doubles",
		section: "ORAS Doubles",

		gameType: 'doubles',
		onBegin: function () {
			this.debug('cutting down to 4');
			this.p1.pokemon = this.p1.pokemon.slice(0, 4);
			this.p1.pokemonLeft = this.p1.pokemon.length;
			this.p2.pokemon = this.p2.pokemon.slice(0, 4);
			this.p2.pokemonLeft = this.p2.pokemon.length;
		},
		maxForcedLevel: 50,
		ruleset: ['Pokemon', 'Standard GBU', 'Team Preview VGC'],
		validateTeam: function (team, format) {
			if (team.length < 4) return ['You must bring at least four Pokémon.'];
		}
	},
	{
		name: "Battle Spot Special 7",
		section: "ORAS Doubles",

		gameType: 'doubles',
		maxForcedLevel: 50,
		validateTeam: function (team, format) {
			if (team.length < 4) return ['You must bring at least four Pokémon.'];
		},
		ruleset: ['Pokemon', 'Standard GBU', 'Team Preview VGC'],
		banlist: ['Abomasnow', 'Accelgor', 'Aegislash', 'Aerodactyl', 'Aipom', 'Alomomola', 'Amaura', 'Ambipom', 'Amoonguss', 'Ampharos',
			'Arbok', 'Arcanine', 'Arceus', 'Archen', 'Archeops', 'Ariados', 'Aromatisse', 'Articuno', 'Audino', 'Aurorus',
			'Avalugg', 'Axew', 'Azelf', 'Barbaracle', 'Basculin', 'Basculin-Blue-Striped', 'Bastiodon', 'Bayleef', 'Beartic', 'Beedrill',
			'Beheeyem', 'Bellsprout', 'Bergmite', 'Bibarel', 'Bidoof', 'Binacle', 'Bisharp', 'Blastoise', 'Blissey', 'Blitzle',
			'Boldore', 'Bonsly', 'Bouffalant', 'Braixen', 'Braviary', 'Bronzong', 'Bronzor', 'Buizel', 'Bulbasaur', 'Buneary',
			'Bunnelby', 'Burmy', 'Butterfree', 'Carbink', 'Carnivine', 'Carracosta', 'Caterpie', 'Celebi', 'Chandelure', 'Chansey',
			'Charizard', 'Charmander', 'Charmeleon', 'Chatot', 'Cherrim', 'Cherubi', 'Chesnaught', 'Chespin', 'Chikorita', 'Chimchar',
			'Cinccino', 'Clauncher', 'Clawitzer', 'Clefable', 'Clefairy', 'Cleffa', 'Cloyster', 'Cobalion', 'Cofagrigus', 'Combee',
			'Conkeldurr', 'Cottonee', 'Cranidos', 'Cresselia', 'Croagunk', 'Croconaw', 'Crustle', 'Cryogonal', 'Cubchoo', 'Cubone',
			'Cyndaquil', 'Darkrai', 'Darmanitan', 'Darumaka', 'Dedenne', 'Deerling', 'Deino', 'Delibird', 'Delphox', 'Deoxys',
			'Deoxys-Attack', 'Deoxys-Defense', 'Deoxys-Speed', 'Dewgong', 'Dewott', 'Dialga', 'Diancie', 'Diggersby', 'Diglett', 'Ditto',
			'Doublade', 'Dragalge', 'Dragonair', 'Dragonite', 'Drapion', 'Dratini', 'Drifblim', 'Drifloon', 'Drilbur', 'Drowzee',
			'Druddigon', 'Ducklett', 'Dugtrio', 'Dunsparce', 'Duosion', 'Durant', 'Dwebble', 'Eelektrik', 'Eelektross', 'Eevee',
			'Ekans', 'Electabuzz', 'Electivire', 'Elekid', 'Elgyem', 'Emboar', 'Emolga', 'Empoleon', 'Entei', 'Escavalier',
			'Espeon', 'Espurr', 'Excadrill', 'Exeggcute', 'Exeggutor', "Farfetch'd", 'Fearow', 'Fennekin', 'Feraligatr', 'Ferroseed',
			'Ferrothorn', 'Finneon', 'Flaaffy', 'Flabebe', 'Flareon', 'Fletchinder', 'Fletchling', 'Floatzel', 'Floette', 'Florges',
			'Foongus', 'Forretress', 'Fraxure', 'Frillish', 'Froakie', 'Frogadier', 'Furfrou', 'Furret', 'Gabite', 'Galvantula',
			'Garbodor', 'Garchomp', 'Gastly', 'Gastrodon', 'Genesect', 'Gengar', 'Gible', 'Gigalith', 'Giratina', 'Giratina',
			'Giratina-Origin', 'Glaceon', 'Glameow', 'Gligar', 'Gliscor', 'Gogoat', 'Golett', 'Golurk', 'Goodra', 'Goomy',
			'Gothita', 'Gothitelle', 'Gothorita', 'Gourgeist', 'Gourgeist-Large', 'Gourgeist-Small', 'Gourgeist-Super', 'Granbull', 'Greninja', 'Grotle',
			'Groudon', 'Growlithe', 'Gurdurr', 'Happiny', 'Haunter', 'Hawlucha', 'Haxorus', 'Heatmor', 'Heatran', 'Heliolisk',
			'Helioptile', 'Herdier', 'Hippopotas', 'Hippowdon', 'Hitmonchan', 'Hitmonlee', 'Hitmontop', 'Ho-Oh', 'Honchkrow', 'Honedge',
			'Hoothoot', 'Hoppip', 'Houndoom', 'Houndour', 'Hydreigon', 'Hypno', 'Infernape', 'Inkay', 'Ivysaur', 'Jellicent',
			'Jirachi', 'Jolteon', 'Joltik', 'Jumpluff', 'Jynx', 'Kabuto', 'Kabutops', 'Kakuna', 'Kangaskhan', 'Karrablast',
			'Keldeo', 'Keldeo-Resolute', 'Kingler', 'Klang', 'Klefki', 'Klink', 'Klinklang', 'Krabby', 'Kricketot', 'Kricketune',
			'Krokorok', 'Krookodile', 'Kyogre', 'Kyurem', 'Kyurem-Black', 'Kyurem-White', 'Lampent', 'Landorus', 'Landorus-Therian', 'Lapras',
			'Larvesta', 'Larvitar', 'Leafeon', 'Leavanny', 'Ledian', 'Ledyba', 'Lickilicky', 'Lickitung', 'Liepard', 'Lilligant',
			'Lillipup', 'Litleo', 'Litwick', 'Lopunny', 'Lucario', 'Lugia', 'Lumineon', 'Luxio', 'Luxray', 'Magby',
			'Magmar', 'Magmortar', 'Malamar', 'Mamoswine', 'Manaphy', 'Mandibuzz', 'Mankey', 'Mantine', 'Mantyke', 'Maractus',
			'Mareep', 'Marowak', 'Meganium', 'Meloetta', 'Meowstic', 'Meowstic-F', 'Meowth', 'Mesprit', 'Metapod', 'Mew',
			'Mewtwo', 'Mienfoo', 'Mienshao', 'Miltank', 'Mime Jr.', 'Minccino', 'Misdreavus', 'Mismagius', 'Moltres', 'Monferno',
			'Mothim', 'Mr. Mime', 'Munchlax', 'Munna', 'Murkrow', 'Musharna', 'Nidoking', 'Nidoqueen', 'Nidoran-F', 'Nidoran-M',
			'Nidorina', 'Nidorino', 'Noctowl', 'Noibat', 'Noivern', 'Octillery', 'Omanyte', 'Omastar', 'Onix', 'Oshawott',
			'Pachirisu', 'Palkia', 'Palpitoad', 'Pancham', 'Pangoro', 'Panpour', 'Pansage', 'Pansear', 'Paras', 'Parasect',
			'Patrat', 'Pawniard', 'Persian', 'Petilil', 'Phantump', 'Phione', 'Pidgeot', 'Pidgeotto', 'Pidgey', 'Pidove',
			'Pignite', 'Piloswine', 'Pineco', 'Piplup', 'Politoed', 'Poliwag', 'Poliwhirl', 'Poliwrath', 'Ponyta', 'Porygon',
			'Porygon-Z', 'Porygon2', 'Primeape', 'Prinplup', 'Pumpkaboo', 'Pumpkaboo-Large', 'Pumpkaboo-Small', 'Pumpkaboo-Super', 'Pupitar', 'Purrloin',
			'Purugly', 'Pyroar', 'Quagsire', 'Quilava', 'Quilladin', 'Qwilfish', 'Raikou', 'Rampardos', 'Rapidash', 'Raticate',
			'Rattata', 'Rayquaza', 'Regigigas', 'Remoraid', 'Reshiram', 'Reuniclus', 'Riolu', 'Roggenrola', 'Rotom', 'Rotom-Fan',
			'Rotom-Frost', 'Rotom-Heat', 'Rotom-Mow', 'Rotom-Wash', 'Rufflet', 'Samurott', 'Sandile', 'Sawk', 'Sawsbuck', 'Scatterbug',
			'Scizor', 'Scolipede', 'Scrafty', 'Scraggy', 'Scyther', 'Seel', 'Seismitoad', 'Sentret', 'Serperior', 'Servine',
			'Sewaddle', 'Shaymin', 'Shaymin-Sky', 'Shellder', 'Shellos', 'Shelmet', 'Shieldon', 'Shinx', 'Shuckle', 'Sigilyph',
			'Simipour', 'Simisage', 'Simisear', 'Skiddo', 'Skiploom', 'Skorupi', 'Skrelp', 'Skuntank', 'Sliggoo', 'Slowbro',
			'Slowking', 'Slowpoke', 'Slurpuff', 'Smeargle', 'Smoochum', 'Sneasel', 'Snivy', 'Snorlax', 'Snover', 'Snubbull',
			'Solosis', 'Spearow', 'Spewpa', 'Spinarak', 'Spiritomb', 'Spritzee', 'Squirtle', 'Stantler', 'Staraptor', 'Staravia',
			'Starly', 'Steelix', 'Stoutland', 'Stunfisk', 'Stunky', 'Sudowoodo', 'Suicune', 'Sunflora', 'Sunkern', 'Swadloon',
			'Swanna', 'Swinub', 'Swirlix', 'Swoobat', 'Sylveon', 'Talonflame', 'Tangela', 'Tangrowth', 'Tauros', 'Teddiursa',
			'Tepig', 'Terrakion', 'Throh', 'Thundurus', 'Thundurus-Therian', 'Timburr', 'Tirtouga', 'Togekiss', 'Togepi', 'Togetic',
			'Tornadus', 'Tornadus-Therian', 'Torterra', 'Totodile', 'Toxicroak', 'Tranquill', 'Trevenant', 'Trubbish', 'Turtwig', 'Tympole',
			'Tynamo', 'Typhlosion', 'Tyranitar', 'Tyrantrum', 'Tyrogue', 'Tyrunt', 'Umbreon', 'Unfezant', 'Unown', 'Ursaring',
			'Uxie', 'Vanillish', 'Vanillite', 'Vanilluxe', 'Vaporeon', 'Venipede', 'Venomoth', 'Venonat', 'Venusaur', 'Vespiquen',
			'Victini', 'Victreebel', 'Virizion', 'Vivillon', 'Volcarona', 'Vullaby', 'Wartortle', 'Watchog', 'Weavile', 'Weedle',
			'Weepinbell', 'Whimsicott', 'Whirlipede', 'Woobat', 'Wooper', 'Wormadam', 'Wormadam-Sandy', 'Wormadam-Trash', 'Xerneas', 'Yamask',
			'Yanma', 'Yanmega', 'Yveltal', 'Zapdos', 'Zebstrika', 'Zekrom', 'Zoroark', 'Zorua', 'Zweilous', 'Zygarde',
			'Soul Dew'
		],
		onBegin: function () {
			this.debug('cutting down to 4');
			this.p1.pokemon = this.p1.pokemon.slice(0, 4);
			this.p1.pokemonLeft = this.p1.pokemon.length;
			this.p2.pokemon = this.p2.pokemon.slice(0, 4);
			this.p2.pokemonLeft = this.p2.pokemon.length;
		}
	},
	{
		name: "VGC 2014",
		section: "ORAS Doubles",

		gameType: 'doubles',
		onBegin: function () {
			this.debug('cutting down to 4');
			this.p1.pokemon = this.p1.pokemon.slice(0, 4);
			this.p1.pokemonLeft = this.p1.pokemon.length;
			this.p2.pokemon = this.p2.pokemon.slice(0, 4);
			this.p2.pokemonLeft = this.p2.pokemon.length;
		},
		maxForcedLevel: 50,
		ruleset: ['Pokemon', 'Standard GBU', 'Team Preview VGC', 'Kalos Pokedex'],
		requirePentagon: true,
		banlist: ['Red Orb', 'Blue Orb', 'Swampertite', 'Sceptilite', 'Sablenite', 'Altarianite', 'Galladite', 'Audinite', 'Metagrossite', 'Sharpedonite',
			'Slowbronite', 'Steelixite', 'Pidgeotite', 'Glalitite', 'Diancite', 'Cameruptite', 'Lopunnite', 'Salamencite', 'Beedrillite'
		],
		validateTeam: function (team, format) {
			if (team.length < 4) return ['You must bring at least four Pokémon.'];
		}
	},
	{
<<<<<<< HEAD
=======
		name: "VGC 2015",
		section: "ORAS Doubles",

		gameType: 'doubles',
		onBegin: function () {
			this.debug('cutting down to 4');
			this.p1.pokemon = this.p1.pokemon.slice(0, 4);
			this.p1.pokemonLeft = this.p1.pokemon.length;
			this.p2.pokemon = this.p2.pokemon.slice(0, 4);
			this.p2.pokemonLeft = this.p2.pokemon.length;
		},
		maxForcedLevel: 50,
		ruleset: ['Pokemon', 'Standard GBU', 'Team Preview VGC'],
		requirePentagon: true,
		validateTeam: function (team, format) {
			if (team.length < 4) return ['You must bring at least four Pokémon.'];
		}
	},
	{
		name: "Doubles Challenge Cup",
		section: 'XY Doubles',

		gameType: 'doubles',
		team: 'randomCC',
		searchShow: false,
		ruleset: ['Pokemon', 'HP Percentage Mod']
	},
	{
>>>>>>> 11d5b946
		name: "Doubles Custom Game",
		section: "ORAS Doubles",

		gameType: 'doubles',
		searchShow: false,
		canUseRandomTeam: true,
		maxLevel: 9999,
		defaultLevel: 100,
		debug: true,
		// no restrictions, for serious (other than team preview)
		ruleset: ['Team Preview']
	},

	// XY Triples
	///////////////////////////////////////////////////////////////////

	{
<<<<<<< HEAD
=======
		name: "Random Triples Battle",
		section: "ORAS Triples",

		gameType: 'triples',
		team: 'randomDoubles',
		ruleset: ['PotD', 'Pokemon', 'Sleep Clause Mod', 'HP Percentage Mod']
	},
	{
>>>>>>> 11d5b946
		name: "Smogon Triples",
		section: "ORAS Triples",

		gameType: 'triples',
		ruleset: ['Pokemon', 'Species Clause', 'OHKO Clause', 'Moody Clause', 'Evasion Moves Clause', 'Endless Battle Clause', 'HP Percentage Mod', 'Team Preview'],
		banlist: ['Illegal', 'Unreleased', 'Arceus', 'Dialga', 'Giratina', 'Giratina-Origin', 'Groudon', 'Ho-Oh', 'Kyogre', 'Kyurem-White',
			'Lugia', 'Mewtwo', 'Palkia', 'Rayquaza', 'Reshiram', 'Xerneas', 'Yveltal', 'Zekrom',
			'Soul Dew', 'Dark Void', 'Perish Song'
		]
	},
	{
		name: "Battle Spot Triples",
		section: "ORAS Triples",

		gameType: 'triples',
		maxForcedLevel: 50,
		ruleset: ['Pokemon', 'Standard GBU', 'Team Preview'],
		validateTeam: function (team, format) {
			if (team.length < 6) return ['You must have six Pokémon.'];
		}
	},
	{
<<<<<<< HEAD
=======
		name: "Triples Challenge Cup",
		section: "ORAS Triples",

		gameType: 'triples',
		team: 'randomCC',
		searchShow: false,
		ruleset: ['Pokemon', 'HP Percentage Mod']
	},
	{
>>>>>>> 11d5b946
		name: "Triples Custom Game",
		section: "ORAS Triples",

		gameType: 'triples',
		searchShow: false,
		canUseRandomTeam: true,
		maxLevel: 9999,
		defaultLevel: 100,
		debug: true,
		// no restrictions, for serious (other than team preview)
		ruleset: ['Team Preview']
	},

	// Other Metagames
	///////////////////////////////////////////////////////////////////

	{
		name: "Stat Switch",
		section: "OM of the Month",
		column: 2,

		mod: 'statswitch',
		ruleset: ['Pokemon', 'Standard', 'Team Preview', 'Swagger Clause', 'Baton Pass Clause'],
		banlist: ['Arceus', 'Azumarill', 'Blaziken', 'Darkrai', 'Deoxys', 'Deoxys-Attack', 'Deoxys-Speed', 'Dialga', 'Giratina', 'Giratina-Origin',
			'Groudon', 'Ho-Oh', 'Kyogre', 'Lugia', 'Mewtwo', 'Palkia', 'Rayquaza', 'Regice', 'Reshiram', 'Xerneas',
			'Yveltal', 'Zekrom', 'Diancite', 'Gengarite', 'Lucarionite', 'Mawilite', 'Salamencite', 'Soul Dew'
		]
	},
	{
		name: "[Seasonal] Sleigh Showdown",
		section: "OM of the Month",

		team: 'randomSeasonalSS',
		ruleset: ['HP Percentage Mod', 'Sleep Clause Mod'],
		onBegin: function () {
			this.add('-message', "Yikes! You are a grinch in a reckless, regretless sleigh race, running for Showdownville to ruin christmas. But, to achieve that, you must first defeat your opponent. Fight hard and take care with the obstacles!");
			this.seasonal = {position: {}};
			this.seasonal.position[this.p1.name] = 0;
			this.seasonal.position[this.p2.name] = 0;
		},
		onModifyMove: function (move) {
			if (move.type === 'Fire') {
				move.onHit = function (pokemon, source) {
					this.add('-message', "The fire melts the snow, slowing down the sleigh!");
					this.boost({spe: -1}, pokemon, source);
				};
			}
			if (move.type === 'Water') {
				if (this.random(100) < 25) {
					this.add('-message', "The cold froze your Water-type attack, making it Ice-type instead!");
					move.type = 'Ice';
				}
			}
			if (move.type === 'Ice') {
				move.onHit = function (pokemon, source) {
					this.add('-message', "The ice makes the surface more slippery, speeding up the sleigh!");
					this.boost({spe: 1}, pokemon, source);
				};
			}
			if (move.id === 'present') {
				move.name = "Throw sack present";
				move.accuracy = 100;
				move.basePower = 0;
				move.category = "Status";
				move.heal = null;
				move.boosts = null;
				move.target = 'normal';
				move.status = null;
				move.type = "Normal";
				switch (this.random(9)) {
					case 0:
						move.onTryHit = function () {
							this.add('-message', "You got an Excadreydle from the sack!");
						};
						move.boosts = {spe: -1};
						break;
					case 1:
						move.onTryHit = function () {
							this.add('-message', "You got a Chandelnukkiyah from the sack!");
						};
						move.status = 'brn';
						break;
					case 2:
						move.onTryHit = function () {
							this.add('-message', "You got a Glalie from the sack! Ka-boom!");
						};
						move.category = 'Special';
						move.basePower = 300;
						break;
					case 3:
						move.onTryHit = function () {
							this.add('-message', "You got a tree Starmie from the sack!");
						};
						move.category = 'Special';
						move.type = 'Water';
						move.basePower = 150;
						break;
					case 4:
						move.onTryHit = function () {
							this.add('-message', "You got an Abomaxmas tree from the sack!");
						};
						move.category = 'Physical';
						move.type = 'Ice';
						move.basePower = 150;
						break;
					case 5:
						move.onTryHit = function () {
							this.add('-message', "You got a Chansey egg nog from the sack!");
						};
						move.target = 'self';
						move.heal = [3, 4];
						break;
					case 6:
						move.onTryHit = function () {
							this.add('-message', "You got Cryogonal snowflakes from the sack!");
						};
						move.category = 'Special';
						move.type = 'Ice';
						move.basePower = 200;
						break;
					case 7:
						move.onTryHit = function () {
							this.add('-message', "You got Pikachu-powered christmas lights from the sack!");
						};
						move.category = 'Special';
						move.type = 'Electric';
						move.basePower = 250;
						break;
					case 8:
						move.onTryHit = function () {
							this.add('-message', "You got Shaymin-Sky mistletoe from the sack!");
						};
						move.category = 'Special';
						move.type = 'Grass';
						move.basePower = 200;
						break;
				}
			}
		},
		onBeforeMove: function (pokemon, target, move) {
			// Before every move, trainers advance on their sleighs. There might be obstacles.
			var speed = Math.abs(pokemon.speed);
			if (this.random(100) < Math.ceil(speed / 10) + 15) {
				var name = pokemon.illusion ? pokemon.illusion.name : pokemon.name;
				// If an obstacle is found, the trainer won't advance this turn.
				switch (this.random(6)) {
				case 0:
				case 1:
				case 2:
					this.add('-message', "" + name + " hit a tree and some snow fell on it!");
					pokemon.cureStatus();
					this.damage(Math.ceil(pokemon.maxhp / 10), pokemon, pokemon, "head injuries", true);
					break;
				case 3:
					this.add('-message', "" + name + " hit a snow bank!");
					pokemon.setStatus('frz', pokemon, null, true);
					this.add('cant', pokemon, 'frz');
					return false;
				case 4:
					this.add('-message', "" + name + " fell into a traphole!");
					this.boost({spe: -1}, pokemon, pokemon, move);
					break;
				case 5:
					this.add('-message', "" + name + " hit a heavy wall!");
					// override status
					pokemon.setStatus('par', pokemon, null, true);
					break;
				}
			} else {
				// If no obstacles, the trainer advances as much meters as speed its Pokémon has.
				this.add('-message', "" + pokemon.side.name + " has advanced down the mountain " + speed + " meters!");
				this.seasonal.position[pokemon.side.name] += speed;
			}

			// Showdownville is about 4000 meters away from the mountaintop.
			if (this.seasonal.position[pokemon.side.name] >= 4000) {
				this.add('-message', "" + pokemon.side.name + " has arrived to Showdownville first and ruined christmas! The race is won!");
				this.win(pokemon.side.id);
			}
		},
		onHit: function (target) {
			// Getting hit thaws the ice if you are frozen.
			if (target.status === 'frz') target.cureStatus();
		}
	},
	{
		name: "CAP",
		section: "Other Metagames",
		column: 2,

		ruleset: ['OU'],
		banlist: ['Allow CAP']
	},
	{
		name: "Balanced Hackmons",
		section: "Other Metagames",

		ruleset: ['Pokemon', 'Ability Clause', '-ate Clause', 'OHKO Clause', 'Evasion Moves Clause', 'Team Preview', 'HP Percentage Mod'],
		banlist: ['Arena Trap', 'Huge Power', 'Parental Bond', 'Pure Power', 'Shadow Tag', 'Wonder Guard']
	},
	{
		name: "1v1",
		section: 'Other Metagames',

		ruleset: ['Pokemon', 'Moody Clause', 'OHKO Clause', 'Evasion Moves Clause', 'Swagger Clause', 'Endless Battle Clause', 'HP Percentage Mod', 'Team Preview 1v1'],
		banlist: ['Illegal', 'Unreleased', 'Arceus', 'Blaziken', 'Darkrai', 'Deoxys', 'Deoxys-Attack', 'Dialga', 'Giratina', 'Giratina-Origin',
			'Groudon', 'Ho-Oh', 'Kyogre', 'Kyurem-White', 'Lugia', 'Mewtwo', 'Palkia', 'Rayquaza', 'Reshiram', 'Shaymin-Sky',
			'Xerneas', 'Yveltal', 'Zekrom', 'Focus Sash', 'Kangaskhanite', 'Soul Dew'
		],
		validateTeam: function (team, format) {
			if (team.length > 3) return ['You may only bring up to three Pokémon.'];
		},
		onBegin: function () {
			this.p1.pokemon = this.p1.pokemon.slice(0, 1);
			this.p1.pokemonLeft = this.p1.pokemon.length;
			this.p2.pokemon = this.p2.pokemon.slice(0, 1);
			this.p2.pokemonLeft = this.p2.pokemon.length;
		}
	},
	{
		name: "Monotype",
		section: "Other Metagames",

		ruleset: ['Pokemon', 'Standard', 'Baton Pass Clause', 'Swagger Clause', 'Same Type Clause', 'Team Preview'],
		banlist: ['Arceus', 'Blaziken', 'Darkrai', 'Deoxys', 'Deoxys-Attack', 'Dialga', 'Giratina', 'Giratina-Origin', 'Groudon', 'Ho-Oh',
			'Kyogre', 'Lugia', 'Mewtwo', 'Palkia', 'Rayquaza', 'Reshiram', 'Talonflame', 'Xerneas', 'Yveltal', 'Zekrom',
			'Gengarite', 'Kangaskhanite', 'Lucarionite', 'Salamencite', 'Soul Dew'
		]
	},
	{
		name: "OU Monotype",
		section: "Other Metagames",

		ruleset: ['Pokemon', 'Standard', 'Baton Pass Clause', 'Swagger Clause', 'Same Type Clause', 'Team Preview'],
		banlist: ['OU']
	},
	{
		name: "Tier Shift",
		section: "Other Metagames",

		mod: 'tiershift',
		ruleset: ['OU']
	},
	{
		name: "PU",
		section: "Other Metagames",

		ruleset: ['NU'],
		banlist: ['NU', 'BL4', 'Altarianite', 'Beedrillite', 'Lopunnite']
	},
	{
		name: "Inverse Battle",
		section: "Other Metagames",

		ruleset: ['OU'],
		banlist: ['Kyurem-Black', 'Snorlax'],
		onModifyPokemon: function (pokemon) {
			pokemon.negateImmunity['Type'] = true;
		},
		onEffectiveness: function (typeMod, target, type, move) {
			// The effectiveness of Freeze Dry on Water isn't reverted
			if (move && move.id === 'freezedry' && type === 'Water') return;
			if (move && !this.getImmunity(move, target)) return 1;
			return -typeMod;
		}
	},
	{
		name: "Almost Any Ability",
		section: "Other Metagames",

		ruleset: ['Pokemon', 'Standard', 'Baton Pass Clause', 'Swagger Clause', 'Team Preview'],
		banlist: ['Ignore Illegal Abilities', 'Arceus', 'Archeops', 'Darkrai', 'Deoxys', 'Deoxys-Attack', 'Dialga', 'Giratina', 'Giratina-Origin', 'Groudon',
			'Ho-Oh', 'Keldeo', 'Kyogre', 'Kyurem-Black', 'Kyurem-White', 'Lugia', 'Mewtwo', 'Palkia', 'Rayquaza', 'Regigigas',
			'Reshiram', 'Shedinja + Sturdy', 'Slaking', 'Smeargle + Prankster', 'Weavile', 'Xerneas', 'Yveltal', 'Zekrom',
			'Blazikenite', 'Gengarite', 'Kangaskhanite', 'Lucarionite', 'Salamencite', 'Soul Dew'
		],
		validateSet: function (set) {
			var bannedAbilities = {'Aerilate': 1, 'Arena Trap': 1, 'Contrary': 1, 'Fur Coat': 1, 'Huge Power': 1, 'Imposter': 1, 'Parental Bond': 1, 'Protean': 1, 'Pure Power': 1, 'Shadow Tag': 1, 'Simple':1, 'Speed Boost': 1, 'Wonder Guard': 1};
			if (set.ability in bannedAbilities) {
				var template = this.getTemplate(set.species || set.name);
				var legalAbility = false;
				for (var i in template.abilities) {
					if (set.ability === template.abilities[i]) legalAbility = true;
				}
				if (!legalAbility) return ['The ability ' + set.ability + ' is banned on Pokémon that do not naturally have it.'];
			}
		}
	},
	{
		name: "STABmons",
		section: "Other Metagames",

		ruleset: ['Pokemon', 'Standard', 'Baton Pass Clause', 'Swagger Clause', 'Team Preview'],
		banlist: ['Ignore STAB Moves', 'Arceus', 'Blaziken', 'Deoxys', 'Deoxys-Attack', 'Dialga', 'Genesect', 'Giratina', 'Giratina-Origin', 'Groudon',
			'Ho-Oh', 'Kyogre', 'Kyurem-White', 'Lugia', 'Mewtwo', 'Palkia', 'Porygon-Z', 'Rayquaza', 'Reshiram', 'Shaymin-Sky',
			'Sylveon', 'Xerneas', 'Yveltal', 'Zekrom', 'Altarianite', 'Gengarite', 'Kangaskhanite', "King's Rock", 'Lopunnite', 'Lucarionite',
			'Mawilite', 'Metagrossite', 'Razor Claw', 'Salamencite', 'Soul Dew'
		]
	},
	{
		name: "LC UU",
		section: "Other Metagames",

		maxLevel: 5,
		ruleset: ['LC'],
		banlist: ['Abra', 'Aipom', 'Archen', 'Bellsprout', 'Bunnelby', 'Carvanha', 'Chinchou', 'Corphish', 'Cottonee', 'Cranidos',
			'Croagunk', 'Diglett', 'Drilbur', 'Dwebble', 'Ferroseed', 'Fletchling', 'Foongus', 'Gastly', 'Honedge', 'Houndour',
			'Larvesta', 'Lileep', 'Magnemite', 'Mienfoo', 'Misdreavus', 'Munchlax', 'Onix', 'Pawniard', 'Ponyta', 'Porygon',
			'Scraggy', 'Snubbull', 'Spritzee', 'Staryu', 'Timburr', 'Tirtouga', 'Trubbish', 'Vullaby', 'Vulpix', 'Zigzagoon',
			'Omanyte'
		]
	},
	{
		name: "350 Cup",
		section: "Other Metagames",

		mod: '350cup',
		searchShow: false,
		ruleset: ['Ubers', 'Evasion Moves Clause'],
		banlist: ['Abra', 'Cranidos', 'Darumaka', 'Gastly', 'Pawniard', 'Smeargle', 'Spritzee', 'DeepSeaScale', 'DeepSeaTooth', 'Light Ball', 'Thick Club'],
		validateSet: function (set) {
			var template = Tools.getTemplate(set.species);
			var item = this.getItem(set.item);
			if (item.name === 'Eviolite' && Object.values(template.baseStats).sum() <= 350) {
				return ['Eviolite is banned on Pokémon with 350 or lower BST.'];
			}
		}
	},
	{
		name: "Averagemons",
		section: "Other Metagames",

		mod: 'averagemons',
		searchShow: false,
		ruleset: ['Pokemon', 'Standard', 'Baton Pass Clause', 'Evasion Abilities Clause', 'Swagger Clause', 'Team Preview'],
		banlist: ['Shedinja', 'Smeargle', 'DeepSeaScale', 'DeepSeaTooth', 'Eviolite', 'Light Ball', 'Mawilite', 'Medichamite', 'Soul Dew', 'Thick Club', 'Huge Power', 'Pure Power']
	},
	{
		name: "Classic Hackmons",
		section: "Other Metagames",

		searchShow: false,
		ruleset: ['HP Percentage Mod'],
		validateSet: function (set) {
			var template = this.getTemplate(set.species);
			var item = this.getItem(set.item);
			var problems = [];

			if (set.species === set.name) delete set.name;
			if (template.isNonstandard) {
				problems.push(set.species + ' is not a real Pokemon.');
			}
			if (item.isNonstandard) {
				problems.push(item.name + ' is not a real item.');
			}
			var ability = {};
			if (set.ability) ability = this.getAbility(set.ability);
			if (ability.isNonstandard) {
				problems.push(ability.name + ' is not a real ability.');
			}
			if (set.moves) {
				for (var i = 0; i < set.moves.length; i++) {
					var move = this.getMove(set.moves[i]);
					if (move.isNonstandard) {
						problems.push(move.name + ' is not a real move.');
					}
				}
				if (set.moves.length > 4) {
					problems.push((set.name || set.species) + ' has more than four moves.');
				}
			}
			if (set.level && set.level > 100) {
				problems.push((set.name || set.species) + ' is higher than level 100.');
			}
			return problems;
		}
	},
	{
		name: "Hidden Type",
		section: "Other Metagames",

		searchShow: false,
		mod: 'hiddentype',
		ruleset: ['OU']
	},
	{
		name: "Middle Cup",
		section: "Other Metagames",

		searchShow: false,
		maxLevel: 50,
		defaultLevel: 50,
		validateSet: function (set) {
			var template = this.getTemplate(set.species || set.name);
			if (!template.evos || template.evos.length === 0 || !template.prevo) {
				return [set.species + " is not the middle Pokémon in an evolution chain."];
			}
		},
		ruleset: ['Pokemon', 'Standard', 'Team Preview'],
		banlist: ['Eviolite']
	},
	{
		name: "Sky Battle",
		section: "Other Metagames",

		searchShow: false,
		validateSet: function (set) {
			var template = this.getTemplate(set.species || set.name);
			if (template.types.indexOf('Flying') === -1 && set.ability !== 'Levitate') {
				return [set.species + " is not a Flying type and does not have the ability Levitate."];
			}
		},
		ruleset: ['Pokemon', 'Standard', 'Evasion Abilities Clause', 'Team Preview'],
		banlist: ['Uber', 'Archen', 'Chatot', 'Delibird', 'Dodrio', 'Doduo', 'Ducklett', "Farfetch'd", 'Fletchling', 'Gastly',
			'Gengar', 'Hawlucha', 'Hoothoot', 'Murkrow', 'Natu', 'Pidgey', 'Pidove', 'Rufflet', 'Shaymin-Sky', 'Spearow',
			'Starly', 'Taillow', 'Vullaby', 'Iron Ball', 'Pinsirite', 'Soul Dew',
			'Body Slam', 'Bulldoze', 'Dig', 'Dive', 'Earth Power', 'Earthquake', 'Electric Terrain', 'Fire Pledge', 'Fissure', 'Flying Press',
			'Frenzy Plant', 'Geomancy', 'Grass Knot', 'Grass Pledge', 'Grassy Terrain', 'Gravity', 'Heat Crash', 'Heavy Slam', 'Ingrain', "Land's Wrath",
			'Magnitude', 'Mat Block', 'Misty Terrain', 'Mud Sport', 'Muddy Water', 'Rototiller', 'Seismic Toss', 'Slam', 'Smack Down', 'Spikes',
			'Stomp', 'Substitute', 'Surf', 'Toxic Spikes', 'Water Pledge', 'Water Sport'
		]
	},
	{
		name: "Gen-NEXT OU",
		section: "Other Metagames",

		mod: 'gennext',
		searchShow: false,
		ruleset: ['Pokemon', 'Standard NEXT', 'Team Preview'],
		banlist: ['Uber']
	},

	// BW2 Singles
	///////////////////////////////////////////////////////////////////

	{
		name: "[Gen 5] OU",
		section: "BW2 Singles",
		column: 3,

		mod: 'gen5',
		ruleset: ['Pokemon', 'Standard', 'Evasion Abilities Clause', 'Team Preview'],
		banlist: ['Uber', 'Drizzle ++ Swift Swim', 'Soul Dew']
	},
	{
		name: "[Gen 5] Ubers",
		section: "BW2 Singles",

		mod: 'gen5',
		ruleset: ['Pokemon', 'Team Preview', 'Standard Ubers'],
		banlist: []
	},
	{
		name: "[Gen 5] UU",
		section: "BW2 Singles",

		mod: 'gen5',
		ruleset: ['[Gen 5] OU'],
		banlist: ['OU', 'BL', 'Drought', 'Sand Stream', 'Snow Warning']
	},
	{
		name: "[Gen 5] RU",
		section: "BW2 Singles",

		mod: 'gen5',
		ruleset: ['[Gen 5] UU'],
		banlist: ['UU', 'BL2', 'Shell Smash + Baton Pass', 'Snow Warning']
	},
	{
		name: "[Gen 5] NU",
		section: "BW2 Singles",

		mod: 'gen5',
		ruleset: ['[Gen 5] RU'],
		banlist: ['RU', 'BL3', 'Prankster + Assist']
	},
	{
		name: "[Gen 5] LC",
		section: "BW2 Singles",

		mod: 'gen5',
		maxLevel: 5,
		ruleset: ['Pokemon', 'Standard', 'Team Preview', 'Little Cup'],
		banlist: ['Berry Juice', 'Soul Dew', 'Dragon Rage', 'Sonic Boom', 'LC Uber', 'Gligar', 'Scyther', 'Sneasel', 'Tangela']
	},
	{
		name: "[Gen 5] GBU Singles",
		section: "BW2 Singles",

		mod: 'gen5',
		validateSet: function (set) {
			if (!set.level || set.level >= 50) set.forcedLevel = 50;
			return [];
		},
		onBegin: function () {
			this.debug('cutting down to 3');
			this.p1.pokemon = this.p1.pokemon.slice(0, 3);
			this.p1.pokemonLeft = this.p1.pokemon.length;
			this.p2.pokemon = this.p2.pokemon.slice(0, 3);
			this.p2.pokemonLeft = this.p2.pokemon.length;
		},
		ruleset: ['Pokemon', 'Standard GBU', 'Team Preview GBU'],
		banlist: ['Sky Drop', 'Dark Void']
	},
	{
		name: "[Gen 5] Custom Game",
		section: "BW2 Singles",

		mod: 'gen5',
		searchShow: false,
		canUseRandomTeam: true,
		debug: true,
		maxLevel: 9999,
		defaultLevel: 100,
		// no restrictions, for serious (other than team preview)
		ruleset: ['Team Preview']
	},

	// BW2 Doubles
	///////////////////////////////////////////////////////////////////

	{
		name: "[Gen 5] Smogon Doubles",
		section: 'BW2 Doubles',
		column: 3,

		mod: 'gen5',
		gameType: 'doubles',
		ruleset: ['Pokemon', 'Standard', 'Evasion Abilities Clause', 'Team Preview'],
		banlist: ['Unreleased', 'Illegal', 'Dark Void', 'Soul Dew', 'Sky Drop',
			'Mewtwo',
			'Lugia',
			'Ho-Oh',
			'Kyogre',
			'Groudon',
			'Rayquaza',
			'Dialga',
			'Palkia',
			'Giratina', 'Giratina-Origin',
			'Arceus',
			'Reshiram',
			'Zekrom',
			'Kyurem-White'
		]
	},
	{
		name: "[Gen 5] GBU Doubles",
		section: 'BW2 Doubles',

		mod: 'gen5',
		gameType: 'doubles',
		onBegin: function () {
			this.debug('cutting down to 4');
			this.p1.pokemon = this.p1.pokemon.slice(0, 4);
			this.p1.pokemonLeft = this.p1.pokemon.length;
			this.p2.pokemon = this.p2.pokemon.slice(0, 4);
			this.p2.pokemonLeft = this.p2.pokemon.length;
		},
		maxForcedLevel: 50,
		ruleset: ['Pokemon', 'Standard GBU', 'Team Preview VGC'],
		banlist: ['Sky Drop', 'Dark Void']
	},
	{
		name: "[Gen 5] Doubles Custom Game",
		section: 'BW2 Doubles',

		mod: 'gen5',
		gameType: 'doubles',
		searchShow: false,
		canUseRandomTeam: true,
		debug: true,
		maxLevel: 9999,
		defaultLevel: 100,
		// no restrictions, for serious (other than team preview)
		ruleset: ['Team Preview']
	},

	// Past Generations
	///////////////////////////////////////////////////////////////////

	{
		name: "[Gen 4] OU",
		section: "Past Generations",
		column: 3,

		mod: 'gen4',
		ruleset: ['Pokemon', 'Standard'],
		banlist: ['Uber']
	},
	{
		name: "[Gen 4] Ubers",
		section: "Past Generations",

		mod: 'gen4',
		ruleset: ['Pokemon', 'Standard'],
		banlist: ['Arceus']
	},
	{
		name: "[Gen 4] UU",
		section: "Past Generations",

		mod: 'gen4',
		ruleset: ['Pokemon', 'Standard'],
		banlist: ['Uber', 'OU', 'BL']
	},
	{
		name: "[Gen 4] LC",
		section: "Past Generations",

		mod: 'gen4',
		maxLevel: 5,
		ruleset: ['Pokemon', 'Standard', 'Little Cup'],
		banlist: ['Berry Juice', 'DeepSeaTooth', 'Dragon Rage', 'Sonic Boom', 'Meditite', 'Misdreavus', 'Murkrow', 'Scyther', 'Sneasel', 'Tangela', 'Yanma']
	},
	{
		name: "[Gen 4] Custom Game",
		section: "Past Generations",

		mod: 'gen4',
		searchShow: false,
		canUseRandomTeam: true,
		debug: true,
		maxLevel: 9999,
		defaultLevel: 100,
		// no restrictions
		ruleset: []
	},
	{
		name: "[Gen 3] OU (beta)",
		section: "Past Generations",

		mod: 'gen3',
		ruleset: ['Pokemon', 'Standard'],
		banlist: ['Uber', 'Smeargle + Ingrain']
	},
	{
		name: "[Gen 3] Ubers (beta)",
		section: "Past Generations",

		mod: 'gen3',
		ruleset: ['Pokemon', 'Standard'],
		banlist: ['Wobbuffet + Leftovers']
	},
	{
		name: "[Gen 3] Custom Game",
		section: "Past Generations",

		mod: 'gen3',
		searchShow: false,
		debug: true,
		ruleset: ['Pokemon', 'HP Percentage Mod']
	},
	{
		name: "[Gen 2] OU (beta)",
		section: "Past Generations",

		mod: 'gen2',
		ruleset: ['Pokemon', 'Standard'],
		banlist: ['Uber',
			'Hypnosis + Perish Song + Mean Look',
			'Hypnosis + Perish Song + Spider Web',
			'Lovely Kiss + Perish Song + Mean Look',
			'Lovely Kiss + Perish Song + Spider Web',
			'Sing + Perish Song + Mean Look',
			'Sing + Perish Song + Spider Web',
			'Sleep Powder + Perish Song + Mean Look',
			'Sleep Powder + Perish Song + Spider Web',
			'Spore + Perish Song + Mean Look',
			'Spore + Perish Song + Spider Web'
		]
	},
	{
		name: "[Gen 2] Custom Game",
		section: "Past Generations",

		mod: 'gen2',
		searchShow: false,
		debug: true,
		ruleset: ['Pokemon', 'HP Percentage Mod']
	},
	{
		name: "[Gen 1] OU (beta)",
		section: "Past Generations",

		mod: 'gen1',
		ruleset: ['Pokemon', 'Standard', 'Freeze Clause'],
		banlist: ['Uber',
			'Kakuna + Poison Sting + Harden', 'Kakuna + String Shot + Harden',
			'Beedrill + Poison Sting + Harden', 'Beedrill + String Shot + Harden',
			'Nidoking + Fury Attack + Thrash',
			'Exeggutor + Poison Powder + Stomp', 'Exeggutor + Sleep Powder + Stomp', 'Exeggutor + Stun Spore + Stomp',
			'Eevee + Tackle + Growl',
			'Vaporeon + Tackle + Growl',
			'Jolteon + Tackle + Growl', 'Jolteon + Focus Energy + Thunder Shock',
			'Flareon + Tackle + Growl', 'Flareon + Focus Energy + Ember'
		]
	},
	{
		name: "[Gen 1] Custom Game",
		section: "Past Generations",

		mod: 'gen1',
		searchShow: false,
		debug: true,
		ruleset: ['Pokemon', 'HP Percentage Mod']
	}

];<|MERGE_RESOLUTION|>--- conflicted
+++ resolved
@@ -6,22 +6,9 @@
 	// XY Singles
 	///////////////////////////////////////////////////////////////////
 
-<<<<<<< HEAD
 	/*{
 		name: "XY Anniversary Random (BWknd 23)",
-		section: "XY Singles",
-=======
-	{
-		name: "Random Battle",
 		section: "ORAS Singles",
-
-		team: 'random',
-		ruleset: ['PotD', 'Pokemon', 'Sleep Clause Mod', 'HP Percentage Mod']
-	},
-	{
-		name: "Unrated Random Battle",
-		section: "ORAS Singles",
->>>>>>> 11d5b946
 
 		team: 'randomXY',
 		ruleset: ['Random (no PotD)']
@@ -122,7 +109,6 @@
 	///////////////////////////////////////////////////////////////////
 
 	{
-<<<<<<< HEAD
 		name: "Random",
 		section: "Random Battles (aka Randbats)",
 
@@ -283,10 +269,6 @@
 	{
 		name: "Doubles Random",
 		section: "Random Battles (aka Randbats)",
-=======
-		name: "Random Doubles Battle",
-		section: "ORAS Doubles",
->>>>>>> 11d5b946
 
 		gameType: 'doubles',
 		team: 'randomDoubles',
@@ -509,8 +491,6 @@
 		}
 	},
 	{
-<<<<<<< HEAD
-=======
 		name: "VGC 2015",
 		section: "ORAS Doubles",
 
@@ -530,16 +510,6 @@
 		}
 	},
 	{
-		name: "Doubles Challenge Cup",
-		section: 'XY Doubles',
-
-		gameType: 'doubles',
-		team: 'randomCC',
-		searchShow: false,
-		ruleset: ['Pokemon', 'HP Percentage Mod']
-	},
-	{
->>>>>>> 11d5b946
 		name: "Doubles Custom Game",
 		section: "ORAS Doubles",
 
@@ -557,17 +527,6 @@
 	///////////////////////////////////////////////////////////////////
 
 	{
-<<<<<<< HEAD
-=======
-		name: "Random Triples Battle",
-		section: "ORAS Triples",
-
-		gameType: 'triples',
-		team: 'randomDoubles',
-		ruleset: ['PotD', 'Pokemon', 'Sleep Clause Mod', 'HP Percentage Mod']
-	},
-	{
->>>>>>> 11d5b946
 		name: "Smogon Triples",
 		section: "ORAS Triples",
 
@@ -590,18 +549,6 @@
 		}
 	},
 	{
-<<<<<<< HEAD
-=======
-		name: "Triples Challenge Cup",
-		section: "ORAS Triples",
-
-		gameType: 'triples',
-		team: 'randomCC',
-		searchShow: false,
-		ruleset: ['Pokemon', 'HP Percentage Mod']
-	},
-	{
->>>>>>> 11d5b946
 		name: "Triples Custom Game",
 		section: "ORAS Triples",
 
