// Note: This is the list of formats
// The rules that formats use are stored in data/rulesets.js

exports.Formats = [

	// XY Singles
	///////////////////////////////////////////////////////////////////

	{
		name: "Random Battle",
		section: "XY Singles",

		team: 'random',
		ruleset: ['PotD', 'Pokemon', 'Sleep Clause Mod', 'HP Percentage Mod']
	},
	{
		name: "Unrated Random Battle",
		section: "XY Singles",

		team: 'random',
		challengeShow: false,
		rated: false,
		ruleset: ['Random Battle']
	},
	{
		name: "OU",
		section: "XY Singles",

		ruleset: ['Pokemon', 'Standard', 'Team Preview', 'Swagger Clause', 'Baton Pass Clause'],
		banlist: ['Uber', 'Soul Dew', 'Gengarite', 'Kangaskhanite', 'Lucarionite']
	},
	{
		name: "Ubers",
		section: "XY Singles",

		searchShow: false,
		ruleset: ['Pokemon', 'Standard Ubers', 'Swagger Clause', 'Team Preview'],
		banlist: []
	},
	{
		name: "Ubers (suspect test)",
		section: "XY Singles",

		challengeShow: false,
		ruleset: ['Pokemon', 'Standard Ubers', 'Swagger Clause', 'Team Preview'],
		banlist: []
	},
	{
		name: "UU",
		section: "XY Singles",

		ruleset: ['OU'],
		banlist: ['OU', 'BL', 'Alakazite', 'Heracronite', 'Gardevoirite', 'Medichamite', 'Drizzle', 'Drought', 'Shadow Tag']
	},
	{
		name: "RU",
		section: "XY Singles",

		searchShow: false,
		ruleset: ['UU'],
		banlist: ['UU', 'BL2']
	},
	{
		name: "RU (suspect test)",
		section: "XY Singles",

		challengeShow: false,
		ruleset: ['UU'],
		banlist: ['UU', 'BL2']
	},
	{
		name: "NU",
		section: "XY Singles",

		ruleset: ['RU'],
		banlist: ['RU', 'BL3']
	},
	{
		name: "LC",
		section: "XY Singles",

		maxLevel: 5,
		ruleset: ['Pokemon', 'Standard', 'Team Preview', 'Little Cup'],
		banlist: ['Dragon Rage', 'Sonic Boom', 'Swagger', 'LC Uber', 'Gligar']
	},
	{
		name: "LC (suspect test)",
		section: "XY Singles",

		searchShow: false,
		maxLevel: 5,
		ruleset: ['LC'],
		banlist: ['Misdreavus', 'Fletchling']
	},
	{
		name: "LC UU",
		section: "XY Singles",

		searchShow: false,
		maxLevel: 5,
		ruleset: ['LC'],
		banlist: ['Abra', 'Aipom', 'Archen', 'Bellsprout', 'Bunnelby', 'Carvanha', 'Chinchou', 'Clamperl', 'Cottonee', 'Cranidos',
			'Croagunk', 'Diglett', 'Drilbur', 'Dwebble', 'Elekid', 'Ferroseed', 'Fletchling', 'Foongus', 'Gastly', 'Honedge',
			'Houndour', 'Magnemite', 'Meditite', 'Mienfoo', 'Misdreavus', 'Omanyte', 'Onix', 'Pawniard', 'Ponyta', 'Porygon',
			'Riolu', 'Scraggy', 'Shellder', 'Slowpoke', 'Snubbull', 'Spritzee', 'Staryu', 'Taillow', 'Timburr', 'Tirtouga',
			'Trubbish', 'Vullaby', 'Vulpix', 'Zigzagoon'
		]
	},
	{
		name: "XY Battle Spot Singles",
		section: "XY Singles",

		onBegin: function () {
			this.debug('cutting down to 3');
			this.p1.pokemon = this.p1.pokemon.slice(0, 3);
			this.p1.pokemonLeft = this.p1.pokemon.length;
			this.p2.pokemon = this.p2.pokemon.slice(0, 3);
			this.p2.pokemonLeft = this.p2.pokemon.length;
		},
		maxForcedLevel: 50,
		ruleset: ['Pokemon', 'Standard GBU', 'Team Preview GBU'],
		banlist: [], // The necessary bans are in Standard GBU
		validateTeam: function (team, format) {
			if (team.length < 3) return ['You must bring at least three Pokémon.'];
		}
	},
	{
		name: "XY Battle Spot Special 5",
		section: "XY Singles",

		maxForcedLevel: 50,
		ruleset: ['Pokemon', 'Standard GBU', 'Team Preview GBU'],
		validateTeam: function (team, format) {
			if (team.length < 6) return ['You must have six Pokémon.'];
			for (var i = 0; i < team.length; i++) {
				var item = toId(team[i].item);
				if (item) return ["Pokémon cannot hold items for the Special format of this season."];
			}
		}
	},
	/*{
		name: "CAP Volkraken Playtest",
		section: "XY Singles",

		ruleset: ['CAP Pokemon', 'Standard', 'Team Preview'],
		banlist: ['Uber', 'Soul Dew', 'Gengarite', 'Kangaskhanite', 'Lucarionite', 'Tomohawk', 'Necturna', 'Mollux', 'Aurumoth', 'Malaconda', 'Cawmodore', 'Syclant', 'Revenankh', 'Pyroak', 'Fidgit', 'Stratagem', 'Arghonaut', 'Kitsunoh', 'Cyclohm', 'Colossoil', 'Krilowatt', 'Voodoom']
	},*/
	{
		name: "Custom Game",
		section: "XY Singles",

		searchShow: false,
		canUseRandomTeam: true,
		debug: true,
		maxLevel: 9999,
		defaultLevel: 100,
		// no restrictions, for serious (other than team preview)
		ruleset: ['Team Preview']
	},

	// XY Doubles
	///////////////////////////////////////////////////////////////////


	{
		name: "Random Doubles Battle",
		section: "XY Doubles",

		gameType: 'doubles',
		team: 'randomDoubles',
		ruleset: ['PotD', 'Pokemon', 'Sleep Clause Mod', 'HP Percentage Mod']
	},
	{
		name: "Smogon Doubles",
		section: "XY Doubles",

		gameType: 'doubles',
		ruleset: ['Pokemon', 'Standard Doubles', 'Team Preview'],
		banlist: ['Soul Dew', 'Dark Void',
			'Mewtwo', 'Lugia', 'Ho-Oh', 'Kyogre', 'Groudon', 'Rayquaza', 'Dialga', 'Palkia', 'Giratina', 'Giratina-Origin',
			'Arceus', 'Reshiram', 'Zekrom', 'Kyurem-White', 'Xerneas', 'Yveltal'
		]
	},
	{
		name: "Smogon Doubles Ubers",
		section: "XY Doubles",

		gameType: 'doubles',
		searchShow: false,
		ruleset: ['Pokemon', 'Species Clause', 'Moody Clause', 'OHKO Clause', 'Endless Battle Clause', 'HP Percentage Mod', 'Team Preview'],
		banlist: ['Unreleased', 'Illegal', 'Dark Void']
	},
	{
		name: "Smogon Doubles UU",
		section: "XY Doubles",

		gameType: 'doubles',
		searchShow: false,
		ruleset: ['Smogon Doubles'],
		banlist: ['Abomasnow', 'Aegislash', 'Aerodactyl', 'Amoonguss', 'Aromatisse', 'Azumarill', 'Bisharp', 'Breloom', 'Chandelure', 'Charizard',
			'Conkeldurr', 'Cresselia', 'Dragonite', 'Dusclops', 'Excadrill', 'Ferrothorn', 'Garchomp', 'Gardevoir', 'Genesect', 'Gengar',
			'Greninja', 'Gyarados', 'Heatran', 'Hitmontop', 'Infernape', 'Kangaskhan', 'Klefki', 'Kyurem-Black', 'Landorus-Therian', 'Latios',
			'Lucario', 'Mamoswine', 'Manectric', 'Mawile', 'Meowstic', 'Politoed', 'Rotom-Wash', 'Salamence', 'Scizor', 'Scrafty',
			'Shaymin-Sky', 'Sylveon', 'Talonflame', 'Terrakion', 'Thundurus', 'Togekiss', 'Tyranitar', 'Venusaur', 'Volcarona', 'Whimsicott', 'Zapdos'
		]
	},
	{
		name: "XY Battle Spot Doubles",
		section: "XY Doubles",

		gameType: 'doubles',
		onBegin: function () {
			this.debug('cutting down to 4');
			this.p1.pokemon = this.p1.pokemon.slice(0, 4);
			this.p1.pokemonLeft = this.p1.pokemon.length;
			this.p2.pokemon = this.p2.pokemon.slice(0, 4);
			this.p2.pokemonLeft = this.p2.pokemon.length;
		},
		maxForcedLevel: 50,
		ruleset: ['Pokemon', 'Standard GBU', 'Team Preview VGC'],
		validateTeam: function (team, format) {
			if (team.length < 4) return ['You must bring at least four Pokémon.'];
		}
	},
	{
		name: "VGC 2014",
		section: "XY Doubles",

		gameType: 'doubles',
		onBegin: function () {
			this.debug('cutting down to 4');
			this.p1.pokemon = this.p1.pokemon.slice(0, 4);
			this.p1.pokemonLeft = this.p1.pokemon.length;
			this.p2.pokemon = this.p2.pokemon.slice(0, 4);
			this.p2.pokemonLeft = this.p2.pokemon.length;
		},
		maxForcedLevel: 50,
		ruleset: ['Pokemon', 'Standard GBU', 'Team Preview VGC', 'Kalos Pokedex'],
		requirePentagon: true,
		banlist: [], // The necessary bans are in Standard GBU
		validateTeam: function (team, format) {
			if (team.length < 4) return ['You must bring at least four Pokémon.'];
		}
	},
	{
		name: "Doubles Challenge Cup",
		section: 'XY Doubles',

		gameType: 'doubles',
		team: 'randomCC',
		searchShow: false,
		ruleset: ['Pokemon', 'HP Percentage Mod']
	},
	{
		name: "Doubles Custom Game",
		section: "XY Doubles",

		gameType: 'doubles',
		searchShow: false,
		canUseRandomTeam: true,
		maxLevel: 9999,
		defaultLevel: 100,
		debug: true,
		// no restrictions, for serious (other than team preview)
		ruleset: ['Team Preview']
	},

	// XY Triples
	///////////////////////////////////////////////////////////////////

	{
		name: "Random Triples Battle",
		section: "XY Triples",

		gameType: 'triples',
		team: 'randomDoubles',
		ruleset: ['PotD', 'Pokemon', 'Sleep Clause Mod', 'HP Percentage Mod']
	},
	{
		name: "Smogon Triples",
		section: "XY Triples",

		gameType: 'triples',
		searchShow: false,
		ruleset: ['Pokemon', 'Species Clause', 'OHKO Clause', 'Moody Clause', 'Endless Battle Clause', 'HP Percentage Mod', 'Team Preview'],
		banlist: ['Unreleased', 'Illegal', 'Soul Dew', 'Dark Void',
			'Mewtwo', 'Lugia', 'Ho-Oh', 'Kyogre', 'Groudon', 'Rayquaza', 'Dialga', 'Palkia', 'Giratina', 'Giratina-Origin',
			'Arceus', 'Reshiram', 'Zekrom', 'Kyurem-White', 'Xerneas', 'Yveltal'
		]
	},
	{
		name: "XY Battle Spot Triples",
		section: "XY Triples",

		gameType: 'triples',
		maxForcedLevel: 50,
		ruleset: ['Pokemon', 'Standard GBU', 'Team Preview'],
		validateTeam: function (team, format) {
			if (team.length < 6) return ['You must have six Pokémon.'];
		}
	},
	{
		name: "Pikachu Tournamentchu",
		section: "XY Triples",

		gameType: 'triples',
		maxForcedLevel: 30,
		ruleset: ['Pokemon', 'Standard GBU', 'Team Preview', 'Kalos Pokedex'],
		requirePentagon: true,
		banlist: ['Eviolite'],
		validateTeam: function (team, format) {
			for (var i = 0; i < team.length; i++) {
				if (Tools.getTemplate(team[i]).species === 'Pikachu') return;
			}
			return ['Your team must have Pikachu.'];
		},
		validateSet: function (set) {
			var template = this.getTemplate(set.species || set.name);
			if (!template.evos || template.evos.length === 0) {
				return [set.species + " is banned as it cannot evolve."];
			}
		}
	},
	{
		name: "Triples Challenge Cup",
		section: "XY Triples",

		gameType: 'triples',
		team: 'randomCC',
		searchShow: false,
		ruleset: ['Pokemon', 'HP Percentage Mod']
	},
	{
		name: "Triples Custom Game",
		section: "XY Triples",

		gameType: 'triples',
		searchShow: false,
		canUseRandomTeam: true,
		maxLevel: 9999,
		defaultLevel: 100,
		debug: true,
		// no restrictions, for serious (other than team preview)
		ruleset: ['Team Preview']
	},

	// Other Metagames
	///////////////////////////////////////////////////////////////////

	{
		name: "Metagamiate",
		section: "OM of the Month",
		column: 2,

		ruleset: ['Pokemon', 'Standard', 'Baton Pass Clause', 'Swagger Clause', 'Team Preview'],
		banlist: ['Gengarite', 'Kangaskhanite', 'Lucarionite', 'Soul Dew',
			'Arceus', 'Blaziken', 'Darkrai', 'Deoxys', 'Deoxys-Attack', 'Deoxys-Defense', 'Deoxys-Speed', 'Dialga', 'Genesect', 'Giratina',
			'Giratina-Origin', 'Groudon', 'Kyogre', 'Ho-Oh', 'Kyurem-White', 'Lugia', 'Mewtwo', 'Palkia', 'Rayquaza', 'Reshiram',
			'Shaymin-Sky', 'Kyurem-White', 'Xerneas', 'Yveltal', 'Zekrom'
		],
		onModifyMove: function(move, pokemon) {
			if (move.type === 'Normal' && move.id !== 'hiddenpower' && !pokemon.hasAbility(['aerilate', 'pixilate', 'refrigerate'])) {
				var types = pokemon.getTypes();
				if (!types[0] || types[0] === '???') return;
				move.type = types[0];
				move.isMetagamiate = true;
			}
		},
		onBasePowerPriority: 9,
		onBasePower: function(basePower, attacker, defender, move) {
			if (!move.isMetagamiate) return;
			return this.chainModify([0x14CD, 0x1000]);
		}
	},
	{
<<<<<<< HEAD
=======
		name: "[Gen 4] STABmons",
		section: "OM of the Month",

		mod: 'gen4',
		ruleset: ['Pokemon', 'Standard'],
		banlist: ['Ignore STAB Moves', 'BrightPowder', 'Soul Dew', 'Belly Drum',
			'Arceus', 'Deoxys', 'Deoxys-Attack', 'Dialga', 'Garchomp', 'Giratina', 'Giratina-Origin', 'Groudon', 'Ho-Oh', 'Kyogre',
			'Lugia', 'Mewtwo', 'Palkia', 'Rayquaza', 'Shaymin-Sky', 'Wobbuffet', 'Wynaut'
		]
	},
	{
>>>>>>> dbe2436c
		name: "CAP",
		section: "Other Metagames",
		column: 2,

		ruleset: ['CAP Pokemon', 'Standard', 'Team Preview', 'Swagger Clause', 'Baton Pass Clause'],
		banlist: ['Uber', 'Soul Dew', 'Gengarite', 'Kangaskhanite', 'Lucarionite']
	},
	{
		name: "Challenge Cup",
		section: "Other Metagames",

		team: 'randomCC',
		ruleset: ['Pokemon', 'HP Percentage Mod']
	},
	{
		name: "Challenge Cup 1-vs-1",
		section: "Other Metagames",

		team: 'randomCC',
		ruleset: ['Pokemon', 'Team Preview 1v1', 'HP Percentage Mod'],
		onBegin: function () {
			this.debug('Cutting down to 1');
			this.p1.pokemon = this.p1.pokemon.slice(0, 1);
			this.p1.pokemonLeft = this.p1.pokemon.length;
			this.p2.pokemon = this.p2.pokemon.slice(0, 1);
			this.p2.pokemonLeft = this.p2.pokemon.length;
		}
	},
	{
		name: "Balanced Hackmons",
		section: "Other Metagames",

		ruleset: ['Pokemon', 'OHKO Clause', 'HP Percentage Mod', 'Ability Clause'],
		banlist: ['Wonder Guard', 'Shadow Tag', 'Arena Trap', 'Pure Power', 'Huge Power', 'Parental Bond']
	},
	{
		name: "1v1",
		section: 'Other Metagames',

		onBegin: function () {
			this.p1.pokemon = this.p1.pokemon.slice(0, 1);
			this.p1.pokemonLeft = this.p1.pokemon.length;
			this.p2.pokemon = this.p2.pokemon.slice(0, 1);
			this.p2.pokemonLeft = this.p2.pokemon.length;
		},
		ruleset: ['Pokemon', 'Standard', 'Swagger Clause', 'Team Preview 1v1'],
		banlist: ['Focus Sash', 'Kangaskhanite', 'Soul Dew',
			'Arceus', 'Blaziken', 'Darkrai', 'Deoxys', 'Deoxys-Attack', 'Dialga', 'Giratina', 'Giratina-Origin', 'Groudon', 'Ho-Oh',
			'Kyogre', 'Kyurem-White', 'Lugia', 'Mewtwo', 'Palkia', 'Rayquaza', 'Reshiram', 'Shaymin-Sky', 'Xerneas', 'Yveltal', 'Zekrom'
		],
		validateTeam: function (team, format) {
			if (team.length > 3) return ['You may only bring up to three Pokémon.'];
		}
	},
	{
		name: "OU Monotype",
		section: "Other Metagames",

		ruleset: ['OU', 'Same Type Clause'],
		banlist: ['Talonflame']
	},
	{
		name: "Tier Shift",
		section: "Other Metagames",

		mod: 'tiershift',
		ruleset: ['OU']
	},
	{
		name: "Almost Any Ability",
		section: "Other Metagames",

		ruleset: ['Pokemon', 'Standard', 'Baton Pass Clause', 'Swagger Clause', 'Team Preview'],
		banlist: ['Ignore Illegal Abilities', 'Uber', 'Gengarite', 'Kangaskhanite', 'Lucarionite', 'Soul Dew',
			'Archeops', 'Kyurem-Black', 'Regigigas', 'Slaking', 'Shedinja + Sturdy', 'Smeargle + Prankster'
		],
		validateSet: function(set) {
			var bannedAbilities = {'Aerilate': 1, 'Arena Trap': 1, 'Contrary': 1, 'Fur Coat': 1, 'Huge Power': 1, 'Imposter': 1, 'Parental Bond': 1, 'Pure Power': 1, 'Shadow Tag': 1, 'Simple':1, 'Speed Boost': 1, 'Wonder Guard': 1};
			if (set.ability in bannedAbilities) {
				var template = this.getTemplate(set.species || set.name);
				var legalAbility = false;
				for (var i in template.abilities) {
					if (set.ability === template.abilities[i]) legalAbility = true;
				}
				if (!legalAbility) return ['The ability ' + set.ability + ' is banned on Pokémon that do not naturally have it.'];
			}
		}
	},
	{
		name: "STABmons",
		section: "Other Metagames",

		ruleset: ['Pokemon', 'Standard', 'Baton Pass Clause', 'Swagger Clause', 'Team Preview'],
		banlist: ['Ignore STAB Moves', 'Gengarite', 'Kangaskhanite', 'Lucarionite', 'Soul Dew',
			'Arceus', 'Blaziken', 'Deoxys', 'Deoxys-Attack', 'Dialga', 'Genesect', 'Giratina', 'Giratina-Origin', 'Groudon', 'Ho-Oh', 'Kyogre',
			'Kyurem-White', 'Lugia', 'Mewtwo', 'Palkia', 'Porygon-Z', 'Rayquaza', 'Reshiram', 'Shaymin-Sky', 'Sylveon', 'Kyurem-White',
			'Xerneas', 'Yveltal', 'Zekrom']
	},
	{
		name: "Sky Battles",
		section: "Other Metagames",

		validateSet: function (set) {
			var template = this.getTemplate(set.species || set.name);
			if (template.types.indexOf('Flying') === -1 && set.ability !== 'Levitate') {
				return [set.species + " is not a Flying type and does not have the ability Levitate."];
			}
		},
		ruleset: ['Pokemon', 'Standard', 'Evasion Abilities Clause', 'Team Preview'],
		banlist: ['Uber', 'Iron Ball', 'Pinsirite', 'Soul Dew',
			'Body Slam', 'Bulldoze', 'Dig', 'Dive', 'Earth Power', 'Earthquake', 'Electric Terrain', 'Fire Pledge', 'Fissure', 'Flying Press',
			'Frenzy Plant', 'Geomancy', 'Grass Knot', 'Grass Pledge', 'Grassy Terrain', 'Gravity', 'Heat Crash', 'Heavy Slam', 'Ingrain', "Land's Wrath",
			'Magnitude', 'Mat Block', 'Misty Terrain', 'Mud Sport', 'Muddy Water', 'Rototiller', 'Seismic Toss', 'Slam', 'Smack Down', 'Spikes',
			'Stomp', 'Substitute', 'Surf', 'Toxic Spikes', 'Water Pledge', 'Water Sport',
			'Archen', 'Chatot', 'Delibird', 'Dodrio', 'Doduo', 'Ducklett', "Farfetch'd", 'Fletchling', 'Gastly', 'Gengar',
			'Hawlucha', 'Hoothoot', 'Murkrow', 'Natu', 'Pidgey', 'Pidove', 'Rufflet', 'Shaymin-Sky', 'Spearow', 'Starly',
			'Taillow', 'Vullaby'
		]
	},
	{
		name: "Inverse Battle",
		section: "Other Metagames",

		mod: 'inverse',
		ruleset: ['Pokemon', 'Standard', 'Evasion Abilities Clause', 'Swagger Clause', 'Baton Pass Clause', 'Team Preview'],
		banlist: ['Gengarite', 'Kangaskhanite', 'Soul Dew',
			'Arceus', 'Darkrai', 'Deoxys-Attack', 'Giratina', 'Giratina-Origin', 'Groudon', 'Ho-Oh', 'Kyogre', 'Kyurem-Black', 'Lugia',
			'Mewtwo', 'Palkia', 'Rayquaza', 'Reshiram', 'Shaymin-Sky', 'Kyurem-White', 'Xerneas', 'Yveltal', 'Zekrom'
		]
	},
	{
		name: "Hackmons",
		section: "Other Metagames",

		ruleset: ['Pokemon', 'HP Percentage Mod']
	},
	{
		name: "Alphabet Cup",
		section: "Other Metagames",

		searchShow: false,
		ruleset: ['OU'],
		banlist: ['Swoobat'],
		validateTeam: function (team, format) {
			var letters = {};
			var letter = '';
			for (var i = 0; i < team.length; i++) {
				letter = Tools.getTemplate(team[i]).species.slice(0, 1).toUpperCase();
				if (letter in letters) return ['Your team cannot have more that one Pokémon starting with the letter "' + letter + '".'];
				letters[letter] = 1;
			}
		}
	},
	{
		name: "Averagemons",
		section: "Other Metagames",

		mod: 'averagemons',
		searchShow: false,
		ruleset: ['Pokemon', 'Standard', 'Evasion Abilities Clause', 'Swagger Clause', 'Baton Pass Clause', 'Team Preview'],
		banlist: ['DeepSeaScale', 'DeepSeaTooth', 'Eviolite', 'Light Ball', 'Mawilite', 'Medichamite', 'Soul Dew', 'Thick Club', 'Huge Power', 'Pure Power', 'Shedinja', 'Smeargle']
	},
	{
		name: "Middle Cup",
		section: "Other Metagames",

		searchShow: false,
		maxLevel: 50,
		defaultLevel: 50,
		validateSet: function (set) {
			var template = this.getTemplate(set.species || set.name);
			if (!template.evos || template.evos.length === 0 || !template.prevo) {
				return [set.species + " is not the middle Pokémon in an evolution chain."];
			}
		},
		ruleset: ['Pokemon', 'Standard', 'Team Preview'],
		banlist: ['Eviolite']
	},
	{
		name: "[Gen 5] Glitchmons",
		section: "Other Metagames",

		mod: 'gen5',
		searchShow: false,
		mimicGlitch: true,
		ruleset: ['Pokemon', 'Team Preview', 'HP Percentage Mod'],
		banlist: ['Illegal', 'Unreleased']
	},

	// BW2 Singles
	///////////////////////////////////////////////////////////////////

	{
		name: "[Gen 5] OU",
		section: "BW2 Singles",
		column: 3,

		mod: 'gen5',
		ruleset: ['Pokemon', 'Standard', 'Evasion Abilities Clause', 'Team Preview'],
		banlist: ['Uber', 'Drizzle ++ Swift Swim', 'Soul Dew']
	},
	{
		name: "[Gen 5] Ubers",
		section: "BW2 Singles",

		mod: 'gen5',
		ruleset: ['Pokemon', 'Team Preview', 'Standard Ubers'],
		banlist: []
	},
	{
		name: "[Gen 5] UU",
		section: "BW2 Singles",

		mod: 'gen5',
		ruleset: ['[Gen 5] OU'],
		banlist: ['OU', 'BL', 'Drought', 'Sand Stream', 'Snow Warning']
	},
	{
		name: "[Gen 5] RU",
		section: "BW2 Singles",

		mod: 'gen5',
		ruleset: ['[Gen 5] UU'],
		banlist: ['UU', 'BL2', 'Shell Smash + Baton Pass', 'Snow Warning']
	},
	{
		name: "[Gen 5] NU",
		section: "BW2 Singles",

		mod: 'gen5',
		ruleset: ['[Gen 5] RU'],
		banlist: ['RU', 'BL3', 'Prankster + Assist']
	},
	{
		name: "[Gen 5] LC",
		section: "BW2 Singles",

		mod: 'gen5',
		maxLevel: 5,
		ruleset: ['Pokemon', 'Standard', 'Team Preview', 'Little Cup'],
		banlist: ['Berry Juice', 'Soul Dew', 'Dragon Rage', 'Sonic Boom', 'LC Uber', 'Gligar', 'Scyther', 'Sneasel', 'Tangela']
	},
	{
		name: "[Gen 5] GBU Singles",
		section: "BW2 Singles",

		mod: 'gen5',
		validateSet: function (set) {
			if (!set.level || set.level >= 50) set.forcedLevel = 50;
			return [];
		},
		onBegin: function () {
			this.debug('cutting down to 3');
			this.p1.pokemon = this.p1.pokemon.slice(0, 3);
			this.p1.pokemonLeft = this.p1.pokemon.length;
			this.p2.pokemon = this.p2.pokemon.slice(0, 3);
			this.p2.pokemonLeft = this.p2.pokemon.length;
		},
		ruleset: ['Pokemon', 'Standard GBU', 'Team Preview GBU'],
		banlist: ['Sky Drop', 'Dark Void']
	},
	{
		name: "[Gen 5] Custom Game",
		section: "BW2 Singles",

		mod: 'gen5',
		searchShow: false,
		canUseRandomTeam: true,
		debug: true,
		maxLevel: 9999,
		defaultLevel: 100,
		// no restrictions, for serious (other than team preview)
		ruleset: ['Team Preview']
	},

	// BW2 Doubles
	///////////////////////////////////////////////////////////////////

	{
		name: "[Gen 5] Smogon Doubles",
		section: 'BW2 Doubles',
		column: 3,

		mod: 'gen5',
		gameType: 'doubles',
		ruleset: ['Pokemon', 'Standard', 'Evasion Abilities Clause', 'Team Preview'],
		banlist: ['Unreleased', 'Illegal', 'Dark Void', 'Soul Dew', 'Sky Drop',
			'Mewtwo',
			'Lugia',
			'Ho-Oh',
			'Kyogre',
			'Groudon',
			'Rayquaza',
			'Dialga',
			'Palkia',
			'Giratina', 'Giratina-Origin',
			'Arceus',
			'Reshiram',
			'Zekrom',
			'Kyurem-White'
		]
	},
	{
		name: "[Gen 5] GBU Doubles",
		section: 'BW2 Doubles',

		mod: 'gen5',
		gameType: 'doubles',
		onBegin: function () {
			this.debug('cutting down to 4');
			this.p1.pokemon = this.p1.pokemon.slice(0, 4);
			this.p1.pokemonLeft = this.p1.pokemon.length;
			this.p2.pokemon = this.p2.pokemon.slice(0, 4);
			this.p2.pokemonLeft = this.p2.pokemon.length;
		},
		maxForcedLevel: 50,
		ruleset: ['Pokemon', 'Standard GBU', 'Team Preview VGC'],
		banlist: ['Sky Drop', 'Dark Void']
	},
	{
		name: "[Gen 5] Doubles Custom Game",
		section: 'BW2 Doubles',

		mod: 'gen5',
		gameType: 'doubles',
		searchShow: false,
		canUseRandomTeam: true,
		debug: true,
		maxLevel: 9999,
		defaultLevel: 100,
		// no restrictions, for serious (other than team preview)
		ruleset: ['Team Preview']
	}

];<|MERGE_RESOLUTION|>--- conflicted
+++ resolved
@@ -373,20 +373,6 @@
 		}
 	},
 	{
-<<<<<<< HEAD
-=======
-		name: "[Gen 4] STABmons",
-		section: "OM of the Month",
-
-		mod: 'gen4',
-		ruleset: ['Pokemon', 'Standard'],
-		banlist: ['Ignore STAB Moves', 'BrightPowder', 'Soul Dew', 'Belly Drum',
-			'Arceus', 'Deoxys', 'Deoxys-Attack', 'Dialga', 'Garchomp', 'Giratina', 'Giratina-Origin', 'Groudon', 'Ho-Oh', 'Kyogre',
-			'Lugia', 'Mewtwo', 'Palkia', 'Rayquaza', 'Shaymin-Sky', 'Wobbuffet', 'Wynaut'
-		]
-	},
-	{
->>>>>>> dbe2436c
 		name: "CAP",
 		section: "Other Metagames",
 		column: 2,
