--- conflicted
+++ resolved
@@ -189,7 +189,7 @@
 				if (output) this.sendReply("Previous names: " + output);
 			}
 			if (targetUser.locked) {
-				this.sendReply("Locked under the username: "+targetUser.locked);
+				this.sendReply("Locked under the username: " + targetUser.locked);
 			}
 		}
 		if (Config.groups.bySymbol[targetUser.group] && Config.groups.bySymbol[targetUser.group].name) {
@@ -1525,229 +1525,121 @@
 			matched = true;
 			this.sendReply("/invite [username], [roomname] - Invites the player [username] to join the room [roomname].");
 		}
-<<<<<<< HEAD
-		if (Users.can(target, 'lock') || target === 'lock' || target === 'l') {
-=======
 
 		// driver commands
 		if (target === 'lock' || target === 'l') {
->>>>>>> 1d003cba
 			matched = true;
 			this.sendReply("/lock OR /l [username], [reason] - Locks the user from talking in all chats. Requires: " + Users.getGroupsThatCan('lock', room).join(" "));
 		}
-<<<<<<< HEAD
-		if (Users.can(target, 'lock') || target === 'unlock') {
-=======
 		if (target === 'unlock') {
->>>>>>> 1d003cba
 			matched = true;
 			this.sendReply("/unlock [username] - Unlocks the user. Requires: " + Users.getGroupsThatCan('lock', room).join(" "));
 		}
-<<<<<<< HEAD
-		if (Users.can(target, 'redirect') || target === 'redirect' || target === 'redir') {
-=======
 		if (target === 'redirect' || target === 'redir') {
->>>>>>> 1d003cba
 			matched = true;
 			this.sendReply("/redirect or /redir [username], [roomname] - Attempts to redirect the user [username] to the room [roomname]. Requires: " + Users.getGroupsThatCan('redirect', room).join(" "));
 		}
-<<<<<<< HEAD
-		if (Users.can(target, 'staff') || target === 'modnote') {
-=======
 		if (target === 'modnote') {
->>>>>>> 1d003cba
 			matched = true;
 			this.sendReply("/modnote [note] - Adds a moderator note that can be read through modlog. Requires: " + Users.getGroupsThatCan('staff', room).join(" "));
 		}
-<<<<<<< HEAD
-		if (Users.can(target, 'forcerename') || target === 'forcerename' || target === 'fr') {
-=======
 		if (target === 'forcerename' || target === 'fr') {
->>>>>>> 1d003cba
 			matched = true;
 			this.sendReply("/forcerename OR /fr [username], [reason] - Forcibly change a user's name and shows them the [reason]. Requires: " + Users.getGroupsThatCan('forcerename').join(" "));
 		}
-<<<<<<< HEAD
-		if (Users.can(target, 'ban') || target === 'roomban') {
-			matched = true;
-			this.sendReply("/roomban [username] - Bans the user from the room you are in. Requires: " + Users.getGroupsThatCan('ban', room).join(" "));
-		}
-		if (Users.can(target, 'ban') || target === 'roomunban') {
-			matched = true;
-			this.sendReply("/roomunban [username] - Unbans the user from the room you are in. Requires: " + Users.getGroupsThatCan('ban', room).join(" "));
-		}
-		if (Users.can(target, 'ban') || target === 'ban') {
-			matched = true;
-			this.sendReply("/ban OR /b [username], [reason] - Kick user from all rooms and ban user's IP address with reason. Requires: " + Users.getGroupsThatCan('ban').join(" "));
-		}
-		if (Users.can(target, 'roompromote') || target === 'roompromote') {
-			matched = true;
-			this.sendReply("/roompromote [username], [group] - Promotes the user to the specified group or next ranked group. Requires: " + Users.getGroupsThatCan('roompromote', room).join(" "));
-		}
-		if (Users.can(target, 'roompromote') || target === 'roomdemote') {
-			matched = true;
-			this.sendReply("/roomdemote [username], [group] - Demotes the user to the specified group or previous ranked group. Requires: " + Users.getGroupsThatCan('roompromote', room).join(" "));
-		}
-		if (Users.can(target, 'rangeban') || target === 'banip') {
-			matched = true;
-			this.sendReply("/banip [ip] - Kick users on this IP or IP range from all rooms and bans it. Accepts wildcards to ban ranges. Requires: " + Users.getGroupsThatCan('rangeban').join(" "));
-		}
-		if (Users.can(target, 'rangeban') || target === 'unbanip') {
-			matched = true;
-			this.sendReply("/unbanip [ip] - Kick users on this IP or IP range from all rooms and bans it. Accepts wildcards to ban ranges. Requires: " + Users.getGroupsThatCan('rangeban').join(" "));
-		}
-		if (Users.can(target, 'ban') || target === 'unban') {
-			matched = true;
-			this.sendReply("/unban [username] - Unban a user. Requires: " + Users.getGroupsThatCan('ban').join(" "));
-		}
-		if (Users.can(target, 'ban') || target === 'unbanall') {
-			matched = true;
-			this.sendReply("/unbanall - Unban all IP addresses. Requires: " + Users.getGroupsThatCan('ban').join(" "));
-		}
-		if (Users.can(target, 'staff') || target === 'modlog') {
+		if (target === 'kickbattle ') {
+			matched = true;
+			this.sendReply("/kickbattle [username], [reason] - Kicks a user from a battle with reason. Requires: " + Users.getGroupsThatCan('kick').join(" "));
+		}
+		if (target === 'warn' || target === 'k') {
+			matched = true;
+			this.sendReply("/warn OR /k [username], [reason] - Warns a user showing them the Pokemon Showdown Rules and [reason] in an overlay. Requires: " + Users.getGroupsThatCan('warn', room).join(" "));
+		}
+		if (target === 'modlog') {
 			matched = true;
 			this.sendReply("/modlog [roomid|all], [n] - Roomid defaults to current room. If n is a number or omitted, display the last n lines of the moderator log. Defaults to 15. If n is not a number, search the moderator log for 'n' on room's log [roomid]. If you set [all] as [roomid], searches for 'n' on all rooms's logs. Requires: " + Users.getGroupsThatCan('staff', room).join(" "));
 		}
-		if (Users.can(target, 'kick') || target === 'kickbattle ') {
-			matched = true;
-			this.sendReply("/kickbattle [username], [reason] - Kicks a user from a battle with reason. Requires: " + Users.getGroupsThatCan('kick').join(" "));
-		}
-		if (Users.can(target, 'warn') || target === 'warn' || target === 'k') {
-			matched = true;
-			this.sendReply("/warn OR /k [username], [reason] - Warns a user showing them the Pokemon Showdown Rules and [reason] in an overlay. Requires: " + Users.getGroupsThatCan('warn', room).join(" "));
-		}
-		if (Users.can(target, 'mute') || target === 'mute' || target === 'm') {
+		if (target === 'mute' || target === 'm') {
 			matched = true;
 			this.sendReply("/mute OR /m [username], [reason] - Mutes a user with reason for 7 minutes. Requires: " + Users.getGroupsThatCan('mute', room).join(" "));
 		}
-		if (Users.can(target, 'mute') || target === 'hourmute' || target === 'hm') {
+		if (target === 'hourmute' || target === 'hm') {
 			matched = true;
 			this.sendReply("/hourmute OR /hm [username], [reason] - Mutes a user with reason for an hour. Requires: " + Users.getGroupsThatCan('mute', room).join(" "));
 		}
-		if (Users.can(target, 'mute') || target === 'unmute' || target === 'um') {
+		if (target === 'unmute' || target === 'um') {
 			matched = true;
 			this.sendReply("/unmute [username] - Removes mute from user. Requires: " + Users.getGroupsThatCan('mute', room).join(" "));
-		}
-		if (Users.can(target, 'promote') || target === 'promote') {
-=======
-		if (target === 'kickbattle ') {
-			matched = true;
-			this.sendReply("/kickbattle [username], [reason] - Kicks a user from a battle with reason. Requires: % @ & ~");
-		}
-		if (target === 'warn' || target === 'k') {
-			matched = true;
-			this.sendReply("/warn OR /k [username], [reason] - Warns a user showing them the Pokemon Showdown Rules and [reason] in an overlay. Requires: % @ & ~");
-		}
-		if (target === 'modlog') {
-			matched = true;
-			this.sendReply("/modlog [roomid|all], [n] - Roomid defaults to current room. If n is a number or omitted, display the last n lines of the moderator log. Defaults to 15. If n is not a number, search the moderator log for 'n' on room's log [roomid]. If you set [all] as [roomid], searches for 'n' on all rooms's logs. Requires: % @ & ~");
-		}
-		if (target === 'mute' || target === 'm') {
-			matched = true;
-			this.sendReply("/mute OR /m [username], [reason] - Mutes a user with reason for 7 minutes. Requires: % @ & ~");
-		}
-		if (target === 'hourmute' || target === 'hm') {
-			matched = true;
-			this.sendReply("/hourmute OR /hm [username], [reason] - Mutes a user with reason for an hour. Requires: % @ & ~");
-		}
-		if (target === 'unmute' || target === 'um') {
-			matched = true;
-			this.sendReply("/unmute [username] - Removes mute from user. Requires: % @ & ~");
 		}
 
 		// mod commands
 		if (target === 'roomban' || target === 'rb') {
 			matched = true;
-			this.sendReply("/roomban [username] - Bans the user from the room you are in. Requires: @ & ~");
+			this.sendReply("/roomban [username] - Bans the user from the room you are in. Requires: " + Users.getGroupsThatCan('ban', room).join(" "));
 		}
 		if (target === 'roomunban') {
 			matched = true;
-			this.sendReply("/roomunban [username] - Unbans the user from the room you are in. Requires: @ & ~");
+			this.sendReply("/roomunban [username] - Unbans the user from the room you are in. Requires: " + Users.getGroupsThatCan('ban', room).join(" "));
 		}
 		if (target === 'ban' || target === 'b') {
 			matched = true;
-			this.sendReply("/ban OR /b [username], [reason] - Kick user from all rooms and ban user's IP address with reason. Requires: @ & ~");
+			this.sendReply("/ban OR /b [username], [reason] - Kick user from all rooms and ban user's IP address with reason. Requires: " + Users.getGroupsThatCan('ban').join(" "));
 		}
 		if (target === 'unban') {
 			matched = true;
-			this.sendReply("/unban [username] - Unban a user. Requires: @ & ~");
+			this.sendReply("/unban [username] - Unban a user. Requires: " + Users.getGroupsThatCan('ban').join(" "));
 		}
 
 		// RO commands
 		if (target === 'showimage') {
 			matched = true;
-			this.sendReply("/showimage [url], [width], [height] - Show an image. Requires: # & ~");
+			this.sendReply("/showimage [url], [width], [height] - Show an image. Requires: " + Users.getGroupsThatCan('declare', room).join(" "));
 		}
 		if (target === 'roompromote') {
 			matched = true;
-			this.sendReply("/roompromote [username], [group] - Promotes the user to the specified group or next ranked group. Requires: @ # & ~");
+			this.sendReply("/roompromote [username], [group] - Promotes the user to the specified group or next ranked group. Requires: " + Users.getGroupsThatCan('roompromote', room).join(" "));
 		}
 		if (target === 'roomdemote') {
 			matched = true;
-			this.sendReply("/roomdemote [username], [group] - Demotes the user to the specified group or previous ranked group. Requires: @ # & ~");
+			this.sendReply("/roomdemote [username], [group] - Demotes the user to the specified group or previous ranked group. Requires: " + Users.getGroupsThatCan('roompromote', room).join(" "));
 		}
 
 		// leader commands
 		if (target === 'banip') {
 			matched = true;
-			this.sendReply("/banip [ip] - Kick users on this IP or IP range from all rooms and bans it. Accepts wildcards to ban ranges. Requires: & ~");
+			this.sendReply("/banip [ip] - Kick users on this IP or IP range from all rooms and bans it. Accepts wildcards to ban ranges. Requires: " + Users.getGroupsThatCan('rangeban').join(" "));
 		}
 		if (target === 'unbanip') {
 			matched = true;
-			this.sendReply("/unbanip [ip] - Kick users on this IP or IP range from all rooms and bans it. Accepts wildcards to ban ranges. Requires: & ~");
+			this.sendReply("/unbanip [ip] - Kick users on this IP or IP range from all rooms and bans it. Accepts wildcards to ban ranges. Requires: " + Users.getGroupsThatCan('rangeban').join(" "));
 		}
 		if (target === 'unbanall') {
 			matched = true;
-			this.sendReply("/unbanall - Unban all IP addresses. Requires: & ~");
+			this.sendReply("/unbanall - Unban all IP addresses. Requires: " + Users.getGroupsThatCan('ban').join(" "));
 		}
 		if (target === 'promote') {
->>>>>>> 1d003cba
 			matched = true;
 			this.sendReply("/promote [username], [group] - Promotes the user to the specified group or next ranked group. Requires: " + Users.getGroupsThatCan('promote').join(" "));
 		}
-<<<<<<< HEAD
-		if (Users.can(target, 'promote') || target === 'demote') {
-=======
 		if (target === 'demote') {
->>>>>>> 1d003cba
 			matched = true;
 			this.sendReply("/demote [username], [group] - Demotes the user to the specified group or previous ranked group. Requires: " + Users.getGroupsThatCan('promote').join(" "));
 		}
-<<<<<<< HEAD
-		if (Users.can(target, 'forcewin') || target === 'forcetie') {
-=======
 		if (target === 'forcetie') {
->>>>>>> 1d003cba
 			matched = true;
 			this.sendReply("/forcetie - Forces the current match to tie. Requires: " + Users.getGroupsThatCan('forcewin').join(" "));
 		}
-<<<<<<< HEAD
-		if (Users.can(target, 'declare') || target === 'showimage') {
-			matched = true;
-			this.sendReply("/showimage [url], [width], [height] - Show an image. Requires: " + Users.getGroupsThatCan('declare', room).join(" "));
-		}
-		if (Users.can(target, 'declare') || target === 'declare') {
-=======
 		if (target === 'declare') {
->>>>>>> 1d003cba
 			matched = true;
 			this.sendReply("/declare [message] - Anonymously announces a message. Requires: " + Users.getGroupsThatCan('declare', room).join(" "));
 		}
-<<<<<<< HEAD
-		if (Users.can(target, 'gdeclare') || target === 'chatdeclare' || target === 'cdeclare') {
-=======
 
 		// admin commands
 		if (target === 'chatdeclare' || target === 'cdeclare') {
->>>>>>> 1d003cba
 			matched = true;
 			this.sendReply("/cdeclare [message] - Anonymously announces a message to all chatrooms on the server. Requires: " + Users.getGroupsThatCan('gdeclare').join(" "));
 		}
-<<<<<<< HEAD
-		if (Users.can(target, 'gdeclare') || target === 'globaldeclare' || target === 'gdeclare') {
-=======
 		if (target === 'globaldeclare' || target === 'gdeclare') {
->>>>>>> 1d003cba
 			matched = true;
 			this.sendReply("/globaldeclare [message] - Anonymously announces a message to every room on the server. Requires: " + Users.getGroupsThatCan('gdeclare').join(" "));
 		}
@@ -1755,19 +1647,11 @@
 			matched = true;
 			this.sendReply("/htmlbox [message] - Displays a message, parsing HTML code contained. Requires: ~ # with global authority");
 		}
-<<<<<<< HEAD
-		if (Users.can(target, 'announce') || target === 'announce' || target === 'wall') {
-=======
 		if (target === 'announce' || target === 'wall') {
->>>>>>> 1d003cba
 			matched = true;
 			this.sendReply("/announce OR /wall [message] - Makes an announcement. Requires: " + Users.getGroupsThatCan('announce', room).join(" "));
 		}
-<<<<<<< HEAD
-		if (Users.can(target, 'modchat') || target === 'modchat') {
-=======
 		if (target === 'modchat') {
->>>>>>> 1d003cba
 			matched = true;
 			this.sendReply("/modchat [off/autoconfirmed/" +
 				Config.groups[roomType + 'ByRank'].filter(function (g) { return g.trim(); }).join("/") +
@@ -1779,11 +1663,7 @@
 				Users.getGroupsThatCan('modchatall', room).join(" ") +
 				" for all the options");
 		}
-<<<<<<< HEAD
-		if (Users.can(target, 'hotpatch') || target === 'hotpatch') {
-=======
 		if (target === 'hotpatch') {
->>>>>>> 1d003cba
 			matched = true;
 			this.sendReply("Hot-patching the game engine allows you to update parts of Showdown without interrupting currently-running battles. Requires: " + Users.getGroupsThatCan('hotpatch').join(" "));
 			this.sendReply("Hot-patching has greater memory requirements than restarting.");
@@ -1791,67 +1671,35 @@
 			this.sendReply("/hotpatch battles - spawn new simulator processes");
 			this.sendReply("/hotpatch formats - reload the tools.js tree, rebuild and rebroad the formats list, and also spawn new simulator processes");
 		}
-<<<<<<< HEAD
-		if (Users.can(target, 'lockdown') || target === 'lockdown') {
-=======
 		if (target === 'lockdown') {
->>>>>>> 1d003cba
 			matched = true;
 			this.sendReply("/lockdown - locks down the server, which prevents new battles from starting so that the server can eventually be restarted. Requires: " + Users.getGroupsThatCan('lockdown').join(" "));
 		}
-<<<<<<< HEAD
-		if (Users.can(target, 'lockdown') || target === 'kill') {
-=======
 		if (target === 'kill') {
->>>>>>> 1d003cba
 			matched = true;
 			this.sendReply("/kill - kills the server. Can't be done unless the server is in lockdown state. Requires: " + Users.getGroupsThatCan('lockdown').join(" "));
 		}
-<<<<<<< HEAD
-		if (Users.can(target, 'hotpatch') || target === 'loadbanlist') {
-=======
 		if (target === 'loadbanlist') {
->>>>>>> 1d003cba
 			matched = true;
 			this.sendReply("/loadbanlist - Loads the bans located at ipbans.txt. The command is executed automatically at startup. Requires: " + Users.getGroupsThatCan('hotpatch').join(" "));
 		}
-<<<<<<< HEAD
-		if (Users.can(target, 'makeroom') || target === 'makechatroom') {
-=======
 		if (target === 'makechatroom') {
->>>>>>> 1d003cba
 			matched = true;
 			this.sendReply("/makechatroom [roomname] - Creates a new room named [roomname]. Requires: " + Users.getGroupsThatCan('makeroom').join(" "));
 		}
-<<<<<<< HEAD
-		if (Users.can(target, 'makeroom') || target === 'deregisterchatroom') {
-=======
 		if (target === 'deregisterchatroom') {
->>>>>>> 1d003cba
 			matched = true;
 			this.sendReply("/deregisterchatroom [roomname] - Deletes room [roomname] after the next server restart. Requires: " + Users.getGroupsThatCan('makeroom').join(" "));
 		}
-<<<<<<< HEAD
-		if (Users.can(target, 'roompromote', Config.groups[roomType + 'ByRank'].slice(-1)[0]) || target === 'roomowner') {
-=======
 		if (target === 'roomowner') {
->>>>>>> 1d003cba
 			matched = true;
 			this.sendReply("/roomowner [username] - Appoints [username] as a room owner. Removes official status. Requires: " + Users.getGroupsThatCan('roompromote', Config.groups[roomType + 'ByRank'].slice(-1)[0]).join(" "));
 		}
-<<<<<<< HEAD
-		if (Users.can(target, 'roompromote', Config.groups[roomType + 'ByRank'].slice(-1)[0]) || target === 'roomdeowner') {
-=======
 		if (target === 'roomdeowner') {
->>>>>>> 1d003cba
 			matched = true;
 			this.sendReply("/roomdeowner [username] - Removes [username]'s status as a room owner. Requires: " + Users.getGroupsThatCan('roompromote', Config.groups[roomType + 'ByRank'].slice(-1)[0]).join(" "));
 		}
-<<<<<<< HEAD
-		if (Users.can(target, 'privateroom') || target === 'privateroom') {
-=======
 		if (target === 'privateroom') {
->>>>>>> 1d003cba
 			matched = true;
 			this.sendReply("/privateroom [on/off] - Makes or unmakes a room private. Requires: " + Users.getGroupsThatCan('privateroom', room).join(" "));
 		}
@@ -1863,22 +1711,11 @@
 		}
 		if (!target) {
 			this.sendReply("COMMANDS: /nick, /avatar, /rating, /whois, /msg, /reply, /ignore, /away, /back, /timestamps, /highlight");
-<<<<<<< HEAD
-			this.sendReply("INFORMATIONAL COMMANDS: /data, /dexsearch, /groups, /opensource, /avatars, /faq, /rules, /intro, /tiers, /othermetas, /learn, /analysis, /calc (replace / with ! to broadcast. (Requires: " + Users.getGroupsThatCan('broadcast', room).join(" ") + "))");
-			this.sendReply("For details on all room commands, use /roomhelp");
-			this.sendReply("For details on all commands, use /help all");
+			this.sendReply("INFORMATIONAL COMMANDS: /data, /dexsearch, /groups, /opensource, /avatars, /faq, /rules, /intro, /tiers, /othermetas, /learn, /analysis, /calc (replace / with ! to broadcast. Broadcasting requires: " + Users.getGroupsThatCan('broadcast', room).join(" ") + ")");
 			if (user.group !== Config.groups.default[roomType]) {
 				this.sendReply("DRIVER COMMANDS: /warn, /mute, /unmute, /alts, /forcerename, /modlog, /lock, /unlock, /announce, /redirect");
 				this.sendReply("MODERATOR COMMANDS: /ban, /unban, /ip");
 				this.sendReply("LEADER COMMANDS: /declare, /forcetie, /forcewin, /promote, /demote, /banip, /unbanall");
-				this.sendReply("For details on all moderator commands, use /help " + Users.getGroupsThatCan('staff', room)[0]);
-=======
-			this.sendReply("INFORMATIONAL COMMANDS: /data, /dexsearch, /groups, /opensource, /avatars, /faq, /rules, /intro, /tiers, /othermetas, /learn, /analysis, /calc (replace / with ! to broadcast. Broadcasting requires: + % @ & ~)");
-			if (user.group !== Config.groupsranking[0]) {
-				this.sendReply("DRIVER COMMANDS: /warn, /mute, /unmute, /alts, /forcerename, /modlog, /lock, /unlock, /announce, /redirect");
-				this.sendReply("MODERATOR COMMANDS: /ban, /unban, /ip");
-				this.sendReply("LEADER COMMANDS: /declare, /forcetie, /forcewin, /promote, /demote, /banip, /unbanall");
->>>>>>> 1d003cba
 			}
 			this.sendReply("For an overview of room commands, use /roomhelp");
 			this.sendReply("For details of a specific command, use something like: /help data");
