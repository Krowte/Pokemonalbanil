--- conflicted
+++ resolved
@@ -1105,15 +1105,11 @@
 			matched = true;
 			buffer += "<a href=\"https://www.smogon.com/sim/faq#restarts\">Why is the server restarting?</a><br />";
 		}
-<<<<<<< HEAD
+		if (target === 'all' || target === 'star' || target === 'player') {
+			matched = true;
+			buffer += '<a href="http://www.smogon.com/sim/faq#star">Why is there this star (&starf;) behind my username?</a><br />';
+		}
 		if (target === 'staff') {
-=======
-		if (target === 'all' || target === 'star' || target === 'player') {
-			matched = true;
-			buffer += '<a href="http://www.smogon.com/sim/faq#star">Why is there this star (&starf;) behind my username?</a><br />';
-		}
-		if (target === 'all' || target === 'staff') {
->>>>>>> f588b0df
 			matched = true;
 			buffer += "<a href=\"https://www.smogon.com/sim/staff_faq\">Staff FAQ</a><br />";
 		}
