/**
 * Commands
 * Pokemon Showdown - http://pokemonshowdown.com/
 *
 * These are commands. For instance, you can define the command 'whois'
 * here, then use it by typing /whois into Pokemon Showdown.
 *
 * A command can be in the form:
 *   ip: 'whois',
 * This is called an alias: it makes it so /ip does the same thing as
 * /whois.
 *
 * But to actually define a command, it's a function:
 *   birkal: function(target, room, user) {
 *     this.sendReply("It's not funny anymore.");
 *   },
 *
 * Commands are actually passed five parameters:
 *   function(target, room, user, connection, cmd, message)
 * Most of the time, you only need the first three, though.
 *
 * target = the part of the message after the command
 * room = the room object the message was sent to
 *   The room name is room.id
 * user = the user object that sent the message
 *   The user's name is user.name
 * connection = the connection that the message was sent from
 * cmd = the name of the command
 * message = the entire message sent by the user
 *
 * If a user types in "/msg zarel, hello"
 *   target = "zarel, hello"
 *   cmd = "msg"
 *   message = "/msg zarel, hello"
 *
 * Commands return the message the user should say. If they don't
 * return anything or return something falsy, the user won't say
 * anything.
 *
 * Commands have access to the following functions:
 *
 * this.sendReply(message)
 *   Sends a message back to the room the user typed the command into.
 *
 * this.sendReplyBox(html)
 *   Same as sendReply, but shows it in a box, and you can put HTML in
 *   it.
 *
 * this.popupReply(message)
 *   Shows a popup in the window the user typed the command into.
 *
 * this.add(message)
 *   Adds a message to the room so that everyone can see it.
 *   This is like this.sendReply, except everyone in the room gets it,
 *   instead of just the user that typed the command.
 *
 * this.send(message)
 *   Sends a message to the room so that everyone can see it.
 *   This is like this.add, except it's not logged, and users who join
 *   the room later won't see it in the log, and if it's a battle, it
 *   won't show up in saved replays.
 *   You USUALLY want to use this.add instead.
 *
 * this.logEntry(message)
 *   Log a message to the room's log without sending it to anyone. This
 *   is like this.add, except no one will see it.
 *
 * this.addModCommand(message)
 *   Like this.add, but also logs the message to the moderator log
 *   which can be seen with /modlog.
 *
 * this.logModCommand(message)
 *   Like this.addModCommand, except users in the room won't see it.
 *
 * this.can(permission)
 * this.can(permission, targetUser)
 *   Checks if the user has the permission to do something, or if a
 *   targetUser is passed, check if the user has permission to do
 *   it to that user. Will automatically give the user an "Access
 *   denied" message if the user doesn't have permission: use
 *   user.can() if you don't want that message.
 *
 *   Should usually be near the top of the command, like:
 *     if (!this.can('potd')) return false;
 *
 * this.canBroadcast()
 *   Signifies that a message can be broadcast, as long as the user
 *   has permission to. This will check to see if the user used
 *   "!command" instead of "/command". If so, it will check to see
 *   if the user has permission to broadcast (by default, voice + can),
 *   and return false if not. Otherwise, it will set it up so that
 *   this.sendReply and this.sendReplyBox will broadcast to the room
 *   instead of just the user that used the command.
 *
 *   Should usually be near the top of the command, like:
 *     if (!this.canBroadcast()) return false;
 *
 * this.canTalk()
 *   Checks to see if the user can speak in the room. Returns false
 *   if the user can't speak (is muted, the room has modchat on, etc),
 *   or true otherwise.
 *
 *   Should usually be near the top of the command, like:
 *     if (!this.canTalk()) return false;
 *
 * this.canTalk(message)
 *   Checks to see if the user can say the message. In addition to
 *   running the checks from this.canTalk(), it also checks to see if
 *   the message has any banned words or is too long. Returns the
 *   filtered message, or a falsy value if the user can't speak.
 *
 *   Should usually be near the top of the command, like:
 *     target = this.canTalk(target);
 *     if (!target) return false;
 *
 * this.parse(message)
 *   Runs the message as if the user had typed it in.
 *
 *   Mostly useful for giving help messages, like for commands that
 *   require a target:
 *     if (!target) return this.parse('/help msg');
 *
 *   After 10 levels of recursion (calling this.parse from a command
 *   called by this.parse from a command called by this.parse etc)
 *   we will assume it's a bug in your command and error out.
 *
 * this.targetUserOrSelf(target)
 *   If target is blank, returns the user that sent the message.
 *   Otherwise, returns the user with the username in target, or
 *   a falsy value if no user with that username exists.
 *
 * this.splitTarget(target)
 *   Splits a target in the form "user, message" into its
 *   constituent parts. Returns message, and sets this.targetUser to
 *   the user, and this.targetUsername to the username.
 *
 *   Remember to check if this.targetUser exists before going further.
 *
 * Unless otherwise specified, these functions will return undefined,
 * so you can return this.sendReply or something to send a reply and
 * stop the command there.
 *
 * @license MIT license
 */

var commands = exports.commands = {

	ip: 'whois',
	getip: 'whois',
	rooms: 'whois',
	altcheck: 'whois',
	alt: 'whois',
	alts: 'whois',
	getalts: 'whois',
	whois: function(target, room, user) {
		var targetUser = this.targetUserOrSelf(target, user.group === ' ');
		if (!targetUser) {
			return this.sendReply("User " + this.targetUsername + " not found.");
		}

		this.sendReply("User: " + targetUser.name);
		if (user.can('alts', targetUser)) {
			var alts = targetUser.getAlts();
			var output = Object.keys(targetUser.prevNames).join(", ");
			if (output) this.sendReply("Previous names: " + output);

			for (var j=0; j<alts.length; j++) {
				var targetAlt = Users.get(alts[j]);
				if (!targetAlt.named && !targetAlt.connected) continue;
				if (config.groups.bySymbol[targetAlt.group] && config.groups.bySymbol[user.group] &&
					config.groups.bySymbol[targetAlt.group].rank > config.groups.bySymbol[user.group].rank) continue;

				this.sendReply("Alt: " + targetAlt.name);
				output = Object.keys(targetAlt.prevNames).join(", ");
				if (output) this.sendReply("Previous names: " + output);
			}
		}
<<<<<<< HEAD
		if (config.groups.bySymbol[targetUser.group] && config.groups.bySymbol[targetUser.group].name) {
			this.sendReply("Group: " + config.groups.bySymbol[targetUser.group].name + " (" + targetUser.group + ")");
=======
		if (Config.groups[targetUser.group] && Config.groups[targetUser.group].name) {
			this.sendReply('Group: ' + Config.groups[targetUser.group].name + ' (' + targetUser.group + ')');
>>>>>>> 75559362
		}
		if (targetUser.isSysop) {
			this.sendReply("(Pok\xE9mon Showdown System Operator)");
		}
		if (!targetUser.authenticated) {
			this.sendReply("(Unregistered)");
		}
		if (!this.broadcasting && (user.can('ip', targetUser) || user === targetUser)) {
			var ips = Object.keys(targetUser.ips);
			this.sendReply("IP" + ((ips.length > 1) ? "s" : "") + ": " + ips.join(", "));
		}
		var output = "In rooms: ";
		var first = true;
		for (var i in targetUser.roomCount) {
			if (i === 'global' || Rooms.get(i).isPrivate) continue;
			if (!first) output += " | ";
			first = false;

			output += '<a href="/' + i + '" room="' + i + '">' + i + '</a>';
		}
		this.sendReply('|raw|' + output);
	},

	ipsearch: function(target, room, user) {
		if (!this.can('rangeban')) return;
		var atLeastOne = false;
		this.sendReply("Users with IP " + target + ":");
		for (var userid in Users.users) {
			var user = Users.users[userid];
			if (user.latestIp === target) {
				this.sendReply((user.connected?" + ":"-") + " " + user.name);
				atLeastOne = true;
			}
		}
		if (!atLeastOne) this.sendReply("No results found.");
	},

	/*********************************************************
	 * Shortcuts
	 *********************************************************/

	invite: function(target, room, user) {
		target = this.splitTarget(target);
		if (!this.targetUser) {
			return this.sendReply("User " + this.targetUsername + " not found.");
		}
		var roomid = (target || room.id);
		if (!Rooms.get(roomid)) {
			return this.sendReply("Room " + roomid + " not found.");
		}
		return this.parse('/msg ' + this.targetUsername + ', /invite ' + roomid);
	},

	/*********************************************************
	 * Informational commands
	 *********************************************************/

	stats: 'data',
	dex: 'data',
	pokedex: 'data',
	data: function(target, room, user) {
		if (!this.canBroadcast()) return;

		var data = '';
		var targetId = toId(target);
		var newTargets = Tools.dataSearch(target);
		if (newTargets && newTargets.length) {
			for (var i = 0; i < newTargets.length; i++) {
				if (newTargets[i].id !== targetId && !Tools.data.Aliases[targetId] && !i) {
					data = "No Pokemon, item, move or ability named '" + target + "' was found. Showing the data of '" + newTargets[0].name + "' instead.\n";
				}
				data += '|c|~|/data-' + newTargets[i].searchType + ' ' + newTargets[i].name + '\n';
			}
		} else {
			data = "No Pokemon, item, move or ability named '" + target + "' was found. (Check your spelling?)";
		}

		this.sendReply(data);
	},

	ds: 'dexsearch',
	dsearch: 'dexsearch',
	dexsearch: function (target, room, user) {
		if (!this.canBroadcast()) return;

		if (!target) return this.parse('/help dexsearch');
		var targets = target.split(',');
		var searches = {};
		var allTiers = {'uber':1,'ou':1,'uu':1,'lc':1,'cap':1,'bl':1};
		var allColours = {'green':1,'red':1,'blue':1,'white':1,'brown':1,'yellow':1,'purple':1,'pink':1,'gray':1,'black':1};
		var showAll = false;
		var megaSearch = null;
		var output = 10;

		for (var i in targets) {
			var isNotSearch = false;
			target = targets[i].trim().toLowerCase();
			if (target.slice(0,1) === '!') {
				isNotSearch = true;
				target = target.slice(1);
			}

			var targetAbility = Tools.getAbility(targets[i]);
			if (targetAbility.exists) {
				if (!searches['ability']) searches['ability'] = {};
				if (Object.count(searches['ability'], true) === 1 && !isNotSearch) return this.sendReplyBox("Specify only one ability.");
				if ((searches['ability'][targetAbility.name] && isNotSearch) || (searches['ability'][targetAbility.name] === false && !isNotSearch)) return this.sendReplyBox("A search cannot both exclude and include an ability.");
				searches['ability'][targetAbility.name] = !isNotSearch;
				continue;
			}

			if (target in allTiers) {
				if (!searches['tier']) searches['tier'] = {};
				if ((searches['tier'][target] && isNotSearch) || (searches['tier'][target] === false && !isNotSearch)) return this.sendReplyBox('A search cannot both exclude and include a tier.');
				searches['tier'][target] = !isNotSearch;
				continue;
			}

			if (target in allColours) {
				if (!searches['color']) searches['color'] = {};
				if ((searches['color'][target] && isNotSearch) || (searches['color'][target] === false && !isNotSearch)) return this.sendReplyBox('A search cannot both exclude and include a color.');
				searches['color'][target] = !isNotSearch;
				continue;
			}

			var targetInt = parseInt(target);
			if (0 < targetInt && targetInt < 7) {
				if (!searches['gen']) searches['gen'] = {};
				if ((searches['gen'][target] && isNotSearch) || (searches['gen'][target] === false && !isNotSearch)) return this.sendReplyBox('A search cannot both exclude and include a generation.');
				searches['gen'][target] = !isNotSearch;
				continue;
			}

			if (target === 'all') {
				if (this.broadcasting) {
					return this.sendReplyBox("A search with the parameter 'all' cannot be broadcast.");
				}
				showAll = true;
				continue;
			}

			if (target === 'megas' || target === 'mega') {
				if ((megaSearch && isNotSearch) || (megaSearch === false && !isNotSearch)) return this.sendReplyBox('A search cannot both exclude and include Mega Evolutions.');
				megaSearch = !isNotSearch;
				continue;
			}

			if (target.indexOf(' type') > -1) {
				target = target.charAt(0).toUpperCase() + target.slice(1, target.indexOf(' type'));
				if (target in Tools.data.TypeChart) {
					if (!searches['types']) searches['types'] = {};
					if (Object.count(searches['types'], true) === 2 && !isNotSearch) return this.sendReplyBox("Specify a maximum of two types.");
					if ((searches['types'][target] && isNotSearch) || (searches['types'][target] === false && !isNotSearch)) return this.sendReplyBox("A search cannot both exclude and include a type.");
					searches['types'][target] = !isNotSearch;
					continue;
				}
			}

			var targetMove = Tools.getMove(target);
			if (targetMove.exists) {
				if (!searches['moves']) searches['moves'] = {};
				if (Object.count(searches['moves'], true) === 4 && !isNotSearch) return this.sendReplyBox("Specify a maximum of 4 moves.");
				if ((searches['moves'][targetMove.name] && isNotSearch) || (searches['moves'][targetMove.name] === false && !isNotSearch)) return this.sendReplyBox("A search cannot both exclude and include a move.");
				searches['moves'][targetMove.name] = !isNotSearch;
				continue;
			} else {
				return this.sendReplyBox("'" + sanitize(target, true) + "' could not be found in any of the search categories.");
			}
		}

		if (showAll && Object.size(searches) === 0 && megaSearch === null) return this.sendReplyBox("No search parameters other than 'all' were found.\nTry '/help dexsearch' for more information on this command.");

		var dex = {};
		for (var pokemon in Tools.data.Pokedex) {
			var template = Tools.getTemplate(pokemon);
			if (template.tier !== 'Unreleased' && template.tier !== 'Illegal' && (template.tier !== 'CAP' || (searches['tier'] && searches['tier']['cap'])) &&
				(megaSearch === null || (megaSearch === true && template.isMega) || (megaSearch === false && !template.isMega))) {
				dex[pokemon] = template;
			}
		}

		for (var search in {'moves':1,'types':1,'ability':1,'tier':1,'gen':1,'color':1}) {
			if (!searches[search]) continue;
			switch (search) {
				case 'types':
					for (var mon in dex) {
						if (Object.count(searches[search], true) === 2) {
							if (!(searches[search][dex[mon].types[0]]) || !(searches[search][dex[mon].types[1]])) delete dex[mon];
						} else {
							if (searches[search][dex[mon].types[0]] === false || searches[search][dex[mon].types[1]] === false || (Object.count(searches[search], true) > 0 &&
								(!(searches[search][dex[mon].types[0]]) && !(searches[search][dex[mon].types[1]])))) delete dex[mon];
						}
					}
					break;

				case 'tier':
					for (var mon in dex) {
						if ('lc' in searches[search]) {
							// some LC legal Pokemon are stored in other tiers (Ferroseed/Murkrow etc)
							// this checks for LC legality using the going criteria, instead of dex[mon].tier
							var isLC = (dex[mon].evos && dex[mon].evos.length > 0) && !dex[mon].prevo && Tools.data.Formats['lc'].banlist.indexOf(dex[mon].species) === -1;
							if ((searches[search]['lc'] && !isLC) || (!searches[search]['lc'] && isLC)) {
								delete dex[mon];
								continue;
							}
						}
						if (searches[search][String(dex[mon][search]).toLowerCase()] === false) {
							delete dex[mon];
						} else if (Object.count(searches[search], true) > 0 && !searches[search][String(dex[mon][search]).toLowerCase()]) delete dex[mon];
					}
					break;

				case 'gen':
				case 'color':
					for (var mon in dex) {
						if (searches[search][String(dex[mon][search]).toLowerCase()] === false) {
							delete dex[mon];
						} else if (Object.count(searches[search], true) > 0 && !searches[search][String(dex[mon][search]).toLowerCase()]) delete dex[mon];					}
					break;

				case 'ability':
					for (var mon in dex) {
						for (var ability in searches[search]) {
							var needsAbility = searches[search][ability];
							var hasAbility = Object.count(dex[mon].abilities, ability) > 0;
							if (hasAbility !== needsAbility) {
								delete dex[mon];
								break;
							}
						}
					}
					break;

				case 'moves':
					for (var mon in dex) {
						var template = Tools.getTemplate(dex[mon].id);
						if (!template.learnset) template = Tools.getTemplate(template.baseSpecies);
						if (!template.learnset) continue;
						for (var i in searches[search]) {
							var move = Tools.getMove(i);
							if (!move.exists) return this.sendReplyBox("'" + move + "' is not a known move.");
							var prevoTemp = Tools.getTemplate(template.id);
							while (prevoTemp.prevo && prevoTemp.learnset && !(prevoTemp.learnset[move.id])) {
								prevoTemp = Tools.getTemplate(prevoTemp.prevo);
							}
							var canLearn = (prevoTemp.learnset.sketch && !(move.id in {'chatter':1,'struggle':1,'magikarpsrevenge':1})) || prevoTemp.learnset[move.id];
							if ((!canLearn && searches[search][i]) || (searches[search][i] === false && canLearn)) delete dex[mon];
						}
					}
					break;

				default:
					return this.sendReplyBox("Something broke! PM TalkTakesTime here or on the Smogon forums with the command you tried.");
			}
		}

		var results = Object.keys(dex).map(function(speciesid) {return dex[speciesid].species;});
		var resultsStr = "";
		if (results.length > 0) {
			if (showAll || results.length <= output) {
				results.sort();
				resultsStr = results.join(", ");
			} else {
				results.sort(function(a,b) {return Math.round(Math.random());});
				resultsStr = results.slice(0, 10).join(", ") + ", and " + string(results.length - output) + " more. Redo the search with 'all' as a search parameter to show all results.";
			}
		} else {
			resultsStr = "No Pokémon found.";
		}
		return this.sendReplyBox(resultsStr);
	},

	learnset: 'learn',
	learnall: 'learn',
	learn5: 'learn',
	g6learn: 'learn',
	learn: function(target, room, user, connection, cmd) {
		if (!target) return this.parse('/help learn');

		if (!this.canBroadcast()) return;

		var lsetData = {set:{}};
		var targets = target.split(',');
		var template = Tools.getTemplate(targets[0]);
		var move = {};
		var problem;
		var all = (cmd === 'learnall');
		if (cmd === 'learn5') lsetData.set.level = 5;
		if (cmd === 'g6learn') lsetData.format = {noPokebank: true};

		if (!template.exists) {
			return this.sendReply("Pokemon '" + template.id + "' not found.");
		}

		if (targets.length < 2) {
			return this.sendReply("You must specify at least one move.");
		}

		for (var i=1, len=targets.length; i<len; i++) {
			move = Tools.getMove(targets[i]);
			if (!move.exists) {
				return this.sendReply("Move '" + move.id + "' not found.");
			}
			problem = TeamValidator.checkLearnsetSync(null, move, template, lsetData);
			if (problem) break;
		}
		var buffer = template.name + (problem?" <span class=\"message-learn-cannotlearn\">can't</span> learn ":" <span class=\"message-learn-canlearn\">can</span> learn ") + (targets.length>2?"these moves":move.name);
		if (!problem) {
			var sourceNames = {E:"egg",S:"event",D:"dream world"};
			if (lsetData.sources || lsetData.sourcesBefore) buffer += " only when obtained from:<ul class=\"message-learn-list\">";
			if (lsetData.sources) {
				var sources = lsetData.sources.sort();
				var prevSource;
				var prevSourceType;
				for (var i=0, len=sources.length; i<len; i++) {
					var source = sources[i];
					if (source.substr(0,2) === prevSourceType) {
						if (prevSourceCount < 0) buffer += ": " + source.substr(2);
						else if (all || prevSourceCount < 3) buffer += ", " + source.substr(2);
						else if (prevSourceCount == 3) buffer += ", ...";
						prevSourceCount++;
						continue;
					}
					prevSourceType = source.substr(0,2);
					prevSourceCount = source.substr(2)?0:-1;
					buffer += "<li>gen " + source.substr(0,1) + " " + sourceNames[source.substr(1,1)];
					if (prevSourceType === '5E' && template.maleOnlyHidden) buffer += " (cannot have hidden ability)";
					if (source.substr(2)) buffer += ": " + source.substr(2);
				}
			}
			if (lsetData.sourcesBefore) buffer += "<li>any generation before " + (lsetData.sourcesBefore + 1);
			buffer += "</ul>";
		}
		this.sendReplyBox(buffer);
	},

	weak: 'weakness',
	weakness: function(target, room, user){
		if (!this.canBroadcast()) return;
		var targets = target.split(/[ ,\/]/);

		var pokemon = Tools.getTemplate(target);
		var type1 = Tools.getType(targets[0]);
		var type2 = Tools.getType(targets[1]);

		if (pokemon.exists) {
			target = pokemon.species;
		} else if (type1.exists && type2.exists) {
			pokemon = {types: [type1.id, type2.id]};
			target = type1.id + "/" + type2.id;
		} else if (type1.exists) {
			pokemon = {types: [type1.id]};
			target = type1.id;
		} else {
			return this.sendReplyBox(sanitize(target) + " isn't a recognized type or pokemon.");
		}

		var weaknesses = [];
		Object.keys(Tools.data.TypeChart).forEach(function (type) {
			var notImmune = Tools.getImmunity(type, pokemon);
			if (notImmune) {
				var typeMod = Tools.getEffectiveness(type, pokemon);
				if (typeMod == 1) weaknesses.push(type);
				if (typeMod == 2) weaknesses.push("<b>" + type + "</b>");
			}
		});

		if (!weaknesses.length) {
			this.sendReplyBox(target + " has no weaknesses.");
		} else {
			this.sendReplyBox(target + " is weak to: " + weaknesses.join(", ") + " (not counting abilities).");
		}
	},

	eff: 'effectiveness',
	type: 'effectiveness',
	matchup: 'effectiveness',
	effectiveness: function(target, room, user) {
		var targets = target.split(/[,/]/).slice(0, 2);
		if (targets.length !== 2) return this.sendReply("Attacker and defender must be separated with a comma.");

		var searchMethods = {'getType':1, 'getMove':1, 'getTemplate':1};
		var sourceMethods = {'getType':1, 'getMove':1};
		var targetMethods = {'getType':1, 'getTemplate':1};
		var source;
		var defender;
		var foundData;
		var atkName;
		var defName;
		for (var i=0; i<2; i++) {
			for (var method in searchMethods) {
				foundData = Tools[method](targets[i]);
				if (foundData.exists) break;
			}
			if (!foundData.exists) return this.parse('/help effectiveness');
			if (!source && method in sourceMethods) {
				if (foundData.type) {
					source = foundData;
					atkName = foundData.name;
				} else {
					source = foundData.id;
					atkName = foundData.id;
				}
				searchMethods = targetMethods;
			} else if (!defender && method in targetMethods) {
				if (foundData.types) {
					defender = foundData;
					defName = foundData.species + " (not counting abilities)";
				} else {
					defender = {types: [foundData.id]};
					defName = foundData.id;
				}
				searchMethods = sourceMethods;
			}
		}

		if (!this.canBroadcast()) return;

		var factor = 0;
		if (Tools.getImmunity(source.type || source, defender)) {
			if (source.effectType !== 'Move' || source.basePower || source.basePowerCallback) {
				factor = Math.pow(2, Tools.getEffectiveness(source, defender));
			} else {
				factor = 1;
			}
		}

		this.sendReplyBox(atkName + " is " + factor + "x effective against " + defName + ".");
	},

	uptime: function(target, room, user) {
		if (!this.canBroadcast()) return;
		var uptime = process.uptime();
		var uptimeText;
		if (uptime > 24*60*60) {
			var uptimeDays = Math.floor(uptime/(24*60*60));
			uptimeText = uptimeDays + " " + (uptimeDays == 1 ? "day" : "days");
			var uptimeHours = Math.floor(uptime/(60*60)) - uptimeDays*24;
			if (uptimeHours) uptimeText += ", " + uptimeHours + " " + (uptimeHours == 1 ? "hour" : "hours");
		} else {
			uptimeText = uptime.seconds().duration();
		}
		this.sendReplyBox("Uptime: <b>" + uptimeText + "</b>");
	},

	groups: function(target, room, user) {
		if (!this.canBroadcast()) return;
		this.sendReplyBox(config.groups.byRank.reduce(function (info, group) {
			if (!config.groups.bySymbol[group].name || !config.groups.bySymbol[group].description)
				return info;
			return info + (info ? "<br />" : "") + sanitize(group) + " <strong>" + sanitize(config.groups.bySymbol[group].name) + "</strong> - " + sanitize(config.groups.bySymbol[group].description);
		}, ""));
	},

	opensource: function(target, room, user) {
		if (!this.canBroadcast()) return;
		this.sendReplyBox('Pokemon Showdown is open source:<br />- Language: JavaScript (Node.js)<br />- <a href="https://github.com/Zarel/Pokemon-Showdown/commits/master">What\'s new?</a><br />- <a href="https://github.com/Zarel/Pokemon-Showdown">Server source code</a><br />- <a href="https://github.com/Zarel/Pokemon-Showdown-Client">Client source code</a>');
	},

	avatars: function(target, room, user) {
		if (!this.canBroadcast()) return;
		this.sendReplyBox('Your avatar can be changed using the Options menu (it looks like a gear) in the upper right of Pokemon Showdown. Custom avatars are only obtainable by staff.');
	},

	introduction: 'intro',
	intro: function(target, room, user) {
		if (!this.canBroadcast()) return;
		this.sendReplyBox('New to competitive pokemon?<br />' +
			'- <a href="http://www.smogon.com/sim/ps_guide">Beginner\'s Guide to Pokémon Showdown</a><br />' +
			'- <a href="http://www.smogon.com/dp/articles/intro_comp_pokemon">An introduction to competitive Pokémon</a><br />' +
			'- <a href="http://www.smogon.com/bw/articles/bw_tiers">What do "OU", "UU", etc mean?</a><br />' +
			'- <a href="http://www.smogon.com/xyhub/tiers">What are the rules for each format? What is "Sleep Clause"?</a>');
	},

	mentoring: 'smogintro',
	smogonintro: 'smogintro',
	smogintro: function(target, room, user) {
		if (!this.canBroadcast()) return;
		this.sendReplyBox('Welcome to Smogon\'s Official Pokémon Showdown server! The Mentoring room can be found ' +
			'<a href="http://play.pokemonshowdown.com/communitymentoring">here</a> or by using /join communitymentoring.<br /><br />' +
			'Here are some useful links to Smogon\'s Mentorship Program to help you get integrated into the community:<br />' +
			'- <a href="http://www.smogon.com/mentorship/primer">Smogon Primer: A brief introduction to Smogon\'s subcommunities</a><br />' +
			'- <a href="http://www.smogon.com/mentorship/introductions">Introduce yourself to Smogon!</a><br />' +
			'- <a href="http://www.smogon.com/mentorship/profiles">Profiles of current Smogon Mentors</a><br />' +
			'- <a href="http://mibbit.com/#mentor@irc.synirc.net">#mentor: the Smogon Mentorship IRC channel</a><br />' +
			'All of these links and more can be found at the <a href="http://www.smogon.com/mentorship/">Smogon Mentorship Program\'s hub</a>.');
	},

	calculator: 'calc',
	calc: function(target, room, user) {
		if (!this.canBroadcast()) return;
		this.sendReplyBox('Pokemon Showdown! damage calculator. (Courtesy of Honko)<br />' +
			'- <a href="http://pokemonshowdown.com/damagecalc/">Damage Calculator</a>');
	},

	cap: function(target, room, user) {
		if (!this.canBroadcast()) return;
		this.sendReplyBox('An introduction to the Create-A-Pokemon project:<br />' +
			'- <a href="http://www.smogon.com/cap/">CAP project website and description</a><br />' +
			'- <a href="http://www.smogon.com/forums/showthread.php?t=48782">What Pokemon have been made?</a><br />' +
			'- <a href="http://www.smogon.com/forums/showthread.php?t=3464513">Talk about the metagame here</a><br />' +
			'- <a href="http://www.smogon.com/forums/showthread.php?t=3466826">Practice BW CAP teams</a>');
	},

	gennext: function(target, room, user) {
		if (!this.canBroadcast()) return;
		this.sendReplyBox('NEXT (also called Gen-NEXT) is a mod that makes changes to the game:<br />' +
			'- <a href="https://github.com/Zarel/Pokemon-Showdown/blob/master/mods/gennext/README.md">README: overview of NEXT</a><br />' +
			'Example replays:<br />' +
			'- <a href="http://replay.pokemonshowdown.com/gennextou-37815908">roseyraid vs Zarel</a><br />' +
			'- <a href="http://replay.pokemonshowdown.com/gennextou-37900768">QwietQwilfish vs pickdenis</a>');
	},

	om: 'othermetas',
	othermetas: function(target, room, user) {
		if (!this.canBroadcast()) return;
		target = toId(target);
		var buffer = '';
		var matched = false;
		if (!target || target === 'all') {
			matched = true;
			buffer += '- <a href="http://www.smogon.com/forums/forums/206/">Information on the Other Metagames</a><br />';
		}
		if (target === 'all' || target === 'hackmons') {
			matched = true;
			buffer += '- <a href="http://www.smogon.com/forums/threads/3475624/">Hackmons</a><br />';
		}
		if (target === 'all' || target === 'balancedhackmons' || target === 'bh') {
			matched = true;
			buffer += '- <a href="http://www.smogon.com/forums/threads/3463764/">Balanced Hackmons</a><br />';
			if (target !== 'all') {
				buffer += '- <a href="http://www.smogon.com/forums/threads/3499973/">Balanced Hackmons Mentoring Program</a><br />';
			}
		}
		if (target === 'all' || target === 'glitchmons') {
			matched = true;
			buffer += '- <a href="http://www.smogon.com/forums/threads/3467120/">Glitchmons</a><br />';
		}
		if (target === 'all' || target === 'tiershift' || target === 'ts') {
			matched = true;
			buffer += '- <a href="http://www.smogon.com/forums/threads/3479358/">Tier Shift</a><br />';
		}
		if (target === 'all' || target === 'stabmons') {
			matched = true;
			buffer += '- <a href="http://www.smogon.com/forums/threads/3484106/">STABmons</a>';
		}
		if (target === 'all' || target === 'omotm' || target === 'omofthemonth' || target === 'month') {
			matched = true;
			buffer += '- <a href="http://www.smogon.com/forums/threads/3481155/">OM of the Month</a>';
		}
		if (target === 'all' || target === 'skybattles') {
			matched = true;
			buffer += '- <a href="http://www.smogon.com/forums/threads/3493601/">Sky Battles</a>';
		}
		if (target === 'all' || target === 'inversebattle' || target === 'inverse') {
			matched = true;
			buffer += '- <a href="http://www.smogon.com/forums/threads/3492433/">Inverse Battle</a>';
		}
		if (target === 'all' || target === 'middlecup' || target === 'mc') {
			matched = true;
			buffer += '- <a href="http://www.smogon.com/forums/threads/3494887/">Middle Cup</a>';
		}
		if (target === 'all' || target === 'outheorymon' || target === 'theorymon') {
			matched = true;
			buffer += '- <a href="http://www.smogon.com/forums/threads/3499219/">OU Theorymon</a>';
		}
		if (target === 'all' || target === 'index') {
			matched = true;
			buffer += '- <a href="http://www.smogon.com/forums/threads/other-metagames-index.3472405/">OM Index</a><br />';
		}
		if (!matched) {
			return this.sendReply('The Other Metas entry "' + target + '" was not found. Try /othermetas or /om for general help.');
		}
		this.sendReplyBox(buffer);
	},

	roomhelp: function(target, room, user) {
		if (room.id === 'lobby') return this.sendReply("This command is too spammy for lobby.");
		if (!this.canBroadcast()) return;
		this.sendReplyBox("Room drivers (%) can use:<br />" +
			"- /warn OR /k <em>username</em>: warn a user and show the Pokemon Showdown rules<br />" +
			"- /mute OR /m <em>username</em>: 7 minute mute<br />" +
			"- /hourmute OR /hm <em>username</em>: 60 minute mute<br />" +
			"- /unmute <em>username</em>: unmute<br />" +
			"- /announce OR /wall <em>message</em>: make an announcement<br />" +
			"- /modlog <em>username</em>: search the moderator log of the room<br />" +
			"<br />" +
			"Room moderators (@) can also use:<br />" +
			"- /roomban OR /rb <em>username</em>: bans user from the room<br />" +
			"- /roomunban <em>username</em>: unbans user from the room<br />" +
			"- /roomvoice <em>username</em>: appoint a room voice<br />" +
			"- /roomdevoice <em>username</em>: remove a room voice<br />" +
			"- /modchat <em>[off/autoconfirmed/+]</em>: set modchat<br />" +
			"<br />" +
			"Room owners (#) can also use:<br />" +
			"- /roomdesc <em>description</em>: set the room description on the room join page<br />" +
			"- /rules <em>rules link</em>: set the room rules link seen when using /rules<br />" +
			"- /roommod, /roomdriver <em>username</em>: appoint a room moderator/driver<br />" +
			"- /roomdemod, /roomdedriver <em>username</em>: remove a room moderator/driver<br />" +
			"- /modchat <em>[%/@/#]</em>: set modchat level<br />" +
			"- /declare <em>message</em>: make a large blue declaration to the room<br />" +
			"</div>");
	},

	restarthelp: function(target, room, user) {
		if (room.id === 'lobby' && !this.can('lockdown')) return false;
		if (!this.canBroadcast()) return;
		this.sendReplyBox("The server is restarting. Things to know:<br />" +
			"- We wait a few minutes before restarting so people can finish up their battles<br />" +
			"- The restart itself will take around 0.6 seconds<br />" +
			"- Your ladder ranking and teams will not change<br />" +
			"- We are restarting to update Pokémon Showdown to a newer version" +
			"</div>");
	},

	rule: 'rules',
	rules: function(target, room, user) {
		if (!target) {
			if (!this.canBroadcast()) return;
			this.sendReplyBox("Please follow the rules:<br />" +
				(room.rulesLink ? "- <a href=\"" + sanitize(room.rulesLink) + "\">" + sanitize(room.title) + " room rules</a><br />" : "") +
				"- <a href=\"http://pokemonshowdown.com/rules\">" + (room.rulesLink ? "Global rules" : "Rules") + "</a>");
			return;
		}
		if (!this.can('roommod', room)) return;
		if (target.length > 80) {
			return this.sendReply("Error: Room rules link is too long (must be under 80 characters). You can use a URL shortener to shorten the link.");
		}

		room.rulesLink = target.trim();
		this.sendReply("(The room rules link is now: " + target + ")");

		if (room.chatRoomData) {
			room.chatRoomData.rulesLink = room.rulesLink;
			Rooms.global.writeChatRoomData();
		}
	},

	faq: function(target, room, user) {
		if (!this.canBroadcast()) return;
		target = target.toLowerCase();
		var buffer = '';
		var matched = false;
		if (!target || target === 'all') {
			matched = true;
			buffer += '<a href="http://www.smogon.com/sim/faq">Frequently Asked Questions</a><br />';
		}
		if (target === 'all' || target === 'deviation') {
			matched = true;
			buffer += '<a href="http://www.smogon.com/sim/faq#deviation">Why did this user gain or lose so many points?</a><br />';
		}
		if (target === 'all' || target === 'doubles' || target === 'triples' || target === 'rotation') {
			matched = true;
			buffer += '<a href="http://www.smogon.com/sim/faq#doubles">Can I play doubles/triples/rotation battles here?</a><br />';
		}
		if (target === 'all' || target === 'randomcap') {
			matched = true;
			buffer += '<a href="http://www.smogon.com/sim/faq#randomcap">What is this fakemon and what is it doing in my random battle?</a><br />';
		}
		if (target === 'all' || target === 'restarts') {
			matched = true;
			buffer += '<a href="http://www.smogon.com/sim/faq#restarts">Why is the server restarting?</a><br />';
		}
		if (target === 'all' || target === 'staff') {
			matched = true;
			buffer += '<a href="http://www.smogon.com/sim/staff_faq">Staff FAQ</a><br />';
		}
		if (target === 'all' || target === 'autoconfirmed' || target === 'ac') {
			matched = true;
			buffer += 'A user is autoconfirmed when they have won at least one rated battle and have been registered for a week or longer.<br />';
		}
		if (!matched) {
			return this.sendReply('The FAQ entry "' + target + '" was not found. Try /faq for general help.');
		}
		this.sendReplyBox(buffer);
	},

	banlists: 'tiers',
	tier: 'tiers',
	tiers: function(target, room, user) {
		if (!this.canBroadcast()) return;
		target = toId(target);
		var buffer = '';
		var matched = false;
		if (!target || target === 'all') {
			matched = true;
			buffer += '- <a href="http://www.smogon.com/tiers/">Smogon Tiers</a><br />';
			buffer += '- <a href="http://www.smogon.com/forums/threads/tiering-faq.3498332/">Tiering FAQ</a><br />';
			buffer += '- <a href="http://www.smogon.com/xyhub/tiers">The banlists for each tier</a><br />';
		}
		if (target === 'all' || target === 'ubers' || target === 'uber') {
			matched = true;
			buffer += '- <a href="http://www.smogon.com/bw/tiers/uber">Uber Pokemon</a><br />';
		}
		if (target === 'all' || target === 'overused' || target === 'ou') {
			matched = true;
			buffer += '- <a href="http://www.smogon.com/bw/tiers/ou">Overused Pokemon</a><br />';
		}
		if (target === 'all' || target === 'underused' || target === 'uu') {
			matched = true;
			buffer += '- <a href="http://www.smogon.com/bw/tiers/uu">Underused Pokemon</a><br />';
		}
		if (target === 'all' || target === 'rarelyused' || target === 'ru') {
			matched = true;
			buffer += '- <a href="http://www.smogon.com/bw/tiers/ru">Rarelyused Pokemon</a><br />';
		}
		if (target === 'all' || target === 'neverused' || target === 'nu') {
			matched = true;
			buffer += '- <a href="http://www.smogon.com/bw/tiers/nu">Neverused Pokemon</a><br />';
		}
		if (target === 'all' || target === 'littlecup' || target === 'lc') {
			matched = true;
			buffer += '- <a href="http://www.smogon.com/bw/tiers/lc">Little Cup Pokemon</a><br />';
		}
		if (target === 'all' || target === 'doubles') {
			matched = true;
			buffer += '- <a href="http://www.smogon.com/bw/metagames/doubles">Doubles</a><br />';
		}
		if (!matched) {
			return this.sendReply('The Tiers entry "' + target + '" was not found. Try /tiers for general help.');
		}
		this.sendReplyBox(buffer);
	},

	analysis: 'smogdex',
	strategy: 'smogdex',
	smogdex: function(target, room, user) {
		if (!this.canBroadcast()) return;

		var targets = target.split(',');
		if (toId(targets[0]) === 'previews') return this.sendReplyBox("<a href=\"http://www.smogon.com/forums/threads/sixth-generation-pokemon-analyses-index.3494918/\">Generation 6 Analyses Index</a>, brought to you by <a href=\"http://www.smogon.com\">Smogon University</a>");
		var pokemon = Tools.getTemplate(targets[0]);
		var item = Tools.getItem(targets[0]);
		var move = Tools.getMove(targets[0]);
		var ability = Tools.getAbility(targets[0]);
		var atLeastOne = false;
		var generation = (targets[1] || 'bw').trim().toLowerCase();
		var genNumber = 5;
		var doublesFormats = {'vgc2012':1,'vgc2013':1,'doubles':1};
		var doublesFormat = (!targets[2] && generation in doublesFormats)? generation : (targets[2] || '').trim().toLowerCase();
		var doublesText = '';
		if (generation === 'bw' || generation === 'bw2' || generation === '5' || generation === 'five') {
			generation = 'bw';
		} else if (generation === 'dp' || generation === 'dpp' || generation === '4' || generation === 'four') {
			generation = 'dp';
			genNumber = 4;
		} else if (generation === 'adv' || generation === 'rse' || generation === 'rs' || generation === '3' || generation === 'three') {
			generation = 'rs';
			genNumber = 3;
		} else if (generation === 'gsc' || generation === 'gs' || generation === '2' || generation === 'two') {
			generation = 'gs';
			genNumber = 2;
		} else if(generation === 'rby' || generation === 'rb' || generation === '1' || generation === 'one') {
			generation = 'rb';
			genNumber = 1;
		} else {
			generation = 'bw';
		}
		if (doublesFormat !== '') {
			// Smogon only has doubles formats analysis from gen 5 onwards.
			if (!(generation in {'bw':1,'xy':1}) || !(doublesFormat in doublesFormats)) {
				doublesFormat = '';
			} else {
				doublesText = {'vgc2012':"VGC 2012",'vgc2013':"VGC 2013",'doubles':"Doubles"}[doublesFormat];
				doublesFormat = '/' + doublesFormat;
			}
		}

		// Pokemon
		if (pokemon.exists) {
			atLeastOne = true;
			if (genNumber < pokemon.gen) {
				return this.sendReplyBox(pokemon.name + " did not exist in " + generation.toUpperCase() + "!");
			}
			if (pokemon.tier === 'G4CAP' || pokemon.tier === 'G5CAP') {
				generation = 'cap';
			}

			var poke = pokemon.name.toLowerCase();
			if (poke === 'nidoranm') poke = 'nidoran-m';
			if (poke === 'nidoranf') poke = 'nidoran-f';
			if (poke === 'farfetch\'d') poke = 'farfetchd';
			if (poke === 'mr. mime') poke = 'mr_mime';
			if (poke === 'mime jr.') poke = 'mime_jr';
			if (poke === 'deoxys-attack' || poke === 'deoxys-defense' || poke === 'deoxys-speed' || poke === 'kyurem-black' || poke === 'kyurem-white') poke = poke.substr(0,8);
			if (poke === 'wormadam-trash') poke = 'wormadam-s';
			if (poke === 'wormadam-sandy') poke = 'wormadam-g';
			if (poke === 'rotom-wash' || poke === 'rotom-frost' || poke === 'rotom-heat') poke = poke.substr(0,7);
			if (poke === 'rotom-mow') poke = 'rotom-c';
			if (poke === 'rotom-fan') poke = 'rotom-s';
			if (poke === 'giratina-origin' || poke === 'tornadus-therian' || poke === 'landorus-therian') poke = poke.substr(0,10);
			if (poke === 'shaymin-sky') poke = 'shaymin-s';
			if (poke === 'arceus') poke = 'arceus-normal';
			if (poke === 'thundurus-therian') poke = 'thundurus-t';

			this.sendReplyBox("<a href=\"http://www.smogon.com/" + generation + "/pokemon/" + poke + doublesFormat + "\">" + generation.toUpperCase() + " " + doublesText + " " + pokemon.name + " analysis</a>, brought to you by <a href=\"http://www.smogon.com\">Smogon University</a>");
		}

		// Item
		if (item.exists && genNumber > 1 && item.gen <= genNumber) {
			atLeastOne = true;
			var itemName = item.name.toLowerCase().replace(' ', '_');
			this.sendReplyBox("<a href=\"http://www.smogon.com/" + generation + "/items/" + itemName + "\">" + generation.toUpperCase() + " " + item.name + " item analysis</a>, brought to you by <a href=\"http://www.smogon.com\">Smogon University</a>");
		}

		// Ability
		if (ability.exists && genNumber > 2 && ability.gen <= genNumber) {
			atLeastOne = true;
			var abilityName = ability.name.toLowerCase().replace(' ', '_');
			this.sendReplyBox("<a href=\"http://www.smogon.com/" + generation + "/abilities/" + abilityName + "\">" + generation.toUpperCase() + " " + ability.name + " ability analysis</a>, brought to you by <a href=\"http://www.smogon.com\">Smogon University</a>");
		}

		// Move
		if (move.exists && move.gen <= genNumber) {
			atLeastOne = true;
			var moveName = move.name.toLowerCase().replace(' ', '_');
			this.sendReplyBox("<a href=\"http://www.smogon.com/" + generation + "/moves/" + moveName + "\">" + generation.toUpperCase() + " " + move.name + " move analysis</a>, brought to you by <a href=\"http://www.smogon.com\">Smogon University</a>");
		}

		if (!atLeastOne) {
			return this.sendReplyBox("Pokemon, item, move, or ability not found for generation " + generation.toUpperCase() + ".");
		}
	},

	/*********************************************************
	 * Miscellaneous commands
	 *********************************************************/

	birkal: function(target, room, user) {
		this.sendReply("It's not funny anymore.");
	},

	potd: function(target, room, user) {
		if (!this.can('potd')) return false;

<<<<<<< HEAD
		config.potd = target;
		Simulator.SimulatorProcess.eval('config.potd = \'' + toId(target) + '\'');
=======
		Config.potd = target;
		Simulator.SimulatorProcess.eval('Config.potd = \''+toId(target)+'\'');
>>>>>>> 75559362
		if (target) {
			if (Rooms.lobby) Rooms.lobby.addRaw("<div class=\"broadcast-blue\"><b>The Pokemon of the Day is now " + target + "!</b><br />This Pokemon will be guaranteed to show up in random battles.</div>");
			this.logModCommand("The Pokemon of the Day was changed to " + target + " by " + user.name + ".");
		} else {
			if (Rooms.lobby) Rooms.lobby.addRaw("<div class=\"broadcast-blue\"><b>The Pokemon of the Day was removed!</b><br />No pokemon will be guaranteed in random battles.</div>");
			this.logModCommand("The Pokemon of the Day was removed by " + user.name + ".");
		}
	},

	roll: 'dice',
	dice: function(target, room, user) {
		if (!this.canBroadcast()) return;
		var d = target.indexOf("d");
		if (d != -1) {
			var num = parseInt(target.substring(0,d));
			faces = NaN;
			if (target.length > d) var faces = parseInt(target.substring(d + 1));
			if (isNaN(num)) num = 1;
			if (isNaN(faces)) return this.sendReply("The number of faces must be a valid integer.");
			if (faces < 1 || faces > 1000) return this.sendReply("The number of faces must be between 1 and 1000");
			if (num < 1 || num > 20) return this.sendReply("The number of dice must be between 1 and 20");
			var rolls = new Array();
			var total = 0;
			for (var i=0; i < num; i++) {
				rolls[i] = (Math.floor(faces * Math.random()) + 1);
				total += rolls[i];
			}
			return this.sendReplyBox("Random number " + num + "x(1 - " + faces + "): " + rolls.join(", ") + "<br />Total: " + total);
		}
		if (target && isNaN(target) || target.length > 21) return this.sendReply("The max roll must be a number under 21 digits.");
		var maxRoll = (target)? target : 6;
		var rand = Math.floor(maxRoll * Math.random()) + 1;
		return this.sendReplyBox("Random number (1 - " + maxRoll + "): " + rand);
	},

	register: function() {
		if (!this.canBroadcast()) return;
		this.sendReply("You must win a rated battle to register.");
	},

	lobbychat: function(target, room, user, connection) {
		if (!Rooms.lobby) return this.popupReply("This server doesn't have a lobby.");
		target = toId(target);
		if (target === 'off') {
			user.leaveRoom(Rooms.lobby, connection.socket);
			connection.send('|users|');
			this.sendReply("You are now blocking lobby chat.");
		} else {
			user.joinRoom(Rooms.lobby, connection);
			this.sendReply("You are now receiving lobby chat.");
		}
	},

	a: function(target, room, user) {
		if (!this.can('rawpacket')) return false;
		// secret sysop command
		room.add(target);
	},

	/*********************************************************
	 * Help commands
	 *********************************************************/

	commands: 'help',
	h: 'help',
	'?': 'help',
	help: function(target, room, user) {
		target = target.toLowerCase();
		var roomType = room.auth ? room.type + 'Room' : 'global';
		var matched = false;
		if (target === 'all' || target === 'msg' || target === 'pm' || target === 'whisper' || target === 'w') {
			matched = true;
			this.sendReply("/msg OR /whisper OR /w [username], [message] - Send a private message.");
		}
		if (target === 'all' || target === 'r' || target === 'reply') {
			matched = true;
			this.sendReply("/reply OR /r [message] - Send a private message to the last person you received a message from, or sent a message to.");
		}
		if (target === 'all' || target === 'getip' || target === 'ip') {
			matched = true;
			this.sendReply("/ip - Get your own IP address.");
			this.sendReply("/ip [username] - Get a user's IP address. Requires: " + Users.getGroupsThatCan('ip', config.groups.default.global).join(" "));
		}
		if (target === 'all' || target === 'altcheck' || target === 'alt' || target === 'alts' || target === 'getalts') {
			matched = true;
			this.sendReply("/alts OR /altcheck - Get your own alts.");
			this.sendReply("/alts OR /altcheck [username] - Get a user's alts. Requires: " + Users.getGroupsThatCan('alts', config.groups.default.global).join(" "));
		}
		if (target === 'all' || target === 'rating' || target === 'ranking' || target === 'rank' || target === 'ladder') {
			matched = true;
			this.sendReply("/rating - Get your own rating.");
			this.sendReply("/rating [username] - Get user's rating.");
		}
		if (target === 'all' || target === 'nick') {
			matched = true;
			this.sendReply("/nick [new username] - Change your username.");
		}
		if (target === 'all' || target === 'avatar') {
			matched = true;
			this.sendReply("/avatar [new avatar number] - Change your trainer sprite.");
		}
		if (target === 'all' || target === 'rooms') {
			matched = true;
			this.sendReply("/rooms [username] - Show what rooms a user is in.");
		}
		if (target === 'all' || target === 'whois') {
			matched = true;
			this.sendReply("/whois [username] - Get details on a username: group, and rooms.");
		}
		if (target === 'all' || target === 'data') {
			matched = true;
			this.sendReply("/data [pokemon/item/move/ability] - Get details on this pokemon/item/move/ability.");
			this.sendReply("!data [pokemon/item/move/ability] - Show everyone these details. Requires: " + Users.getGroupsThatCan('broadcast', room).join(" "));
		}
		if (target === 'all' || target === 'analysis') {
			matched = true;
			this.sendReply("/analysis [pokemon], [generation] - Links to the Smogon University analysis for this Pokemon in the given generation.");
			this.sendReply("!analysis [pokemon], [generation] - Shows everyone this link. Requires: " + Users.getGroupsThatCan('broadcast', room).join(" "));
		}
		if (target === 'all' || target === 'groups') {
			matched = true;
			this.sendReply("/groups - Explains what the " + config.groups[roomType + 'ByRank'].filter(function (g) { return g.trim(); }).join(" ") + " next to people's names mean.");
			this.sendReply("!groups - Show everyone that information. Requires: " + Users.getGroupsThatCan('broadcast', room).join(" "));
		}
		if (target === 'all' || target === 'opensource') {
			matched = true;
			this.sendReply("/opensource - Links to PS's source code repository.");
			this.sendReply("!opensource - Show everyone that information. Requires: " + Users.getGroupsThatCan('broadcast', room).join(" "));
		}
		if (target === 'all' || target === 'avatars') {
			matched = true;
			this.sendReply("/avatars - Explains how to change avatars.");
			this.sendReply("!avatars - Show everyone that information. Requires: " + Users.getGroupsThatCan('broadcast', room).join(" "));
		}
		if (target === 'all' || target === 'intro') {
			matched = true;
			this.sendReply("/intro - Provides an introduction to competitive pokemon.");
			this.sendReply("!intro - Show everyone that information. Requires: " + Users.getGroupsThatCan('broadcast', room).join(" "));
		}
		if (target === 'all' || target === 'cap') {
			matched = true;
			this.sendReply("/cap - Provides an introduction to the Create-A-Pokemon project.");
			this.sendReply("!cap - Show everyone that information. Requires: " + Users.getGroupsThatCan('broadcast', room).join(" "));
		}
		if (target === 'all' || target === 'om') {
			matched = true;
			this.sendReply("/om - Provides links to information on the Other Metagames.");
			this.sendReply("!om - Show everyone that information. Requires: " + Users.getGroupsThatCan('broadcast', room).join(" "));
		}
		if (target === 'all' || target === 'learn' || target === 'learnset' || target === 'learnall') {
			matched = true;
			this.sendReply("/learn [pokemon], [move, move, ...] - Displays how a Pokemon can learn the given moves, if it can at all.");
			this.sendReply("!learn [pokemon], [move, move, ...] - Show everyone that information. Requires: " + Users.getGroupsThatCan('broadcast', room).join(" "));
		}
		if (target === 'all' || target === 'calc' || target === 'caclulator') {
			matched = true;
			this.sendReply("/calc - Provides a link to a damage calculator");
			this.sendReply("!calc - Shows everyone a link to a damage calculator. Requires: " + Users.getGroupsThatCan('broadcast', room).join(" "));
		}
		if (target === 'all' || target === 'blockchallenges' || target === 'away' || target === 'idle') {
			matched = true;
			this.sendReply("/away - Blocks challenges so no one can challenge you. Deactivate it with /back.");
		}
		if (target === 'all' || target === 'allowchallenges' || target === 'back') {
			matched = true;
			this.sendReply("/back - Unlocks challenges so you can be challenged again. Deactivate it with /away.");
		}
		if (target === 'all' || target === 'faq') {
			matched = true;
			this.sendReply("/faq [theme] - Provides a link to the FAQ. Add deviation, doubles, randomcap, restart, or staff for a link to these questions. Add all for all of them.");
			this.sendReply("!faq [theme] - Shows everyone a link to the FAQ. Add deviation, doubles, randomcap, restart, or staff for a link to these questions. Add all for all of them. Requires: " + Users.getGroupsThatCan('broadcast', room).join(" "));
		}
		if (target === 'all' || target === 'highlight') {
			matched = true;
			this.sendReply("Set up highlights:");
			this.sendReply("/highlight add, word - add a new word to the highlight list.");
			this.sendReply("/highlight list - list all words that currently highlight you.");
			this.sendReply("/highlight delete, word - delete a word from the highlight list.");
			this.sendReply("/highlight delete - clear the highlight list");
		}
		if (target === 'all' || target === 'timestamps') {
			matched = true;
			this.sendReply("Set your timestamps preference:");
			this.sendReply("/timestamps [all|lobby|pms], [minutes|seconds|off]");
			this.sendReply("all - change all timestamps preferences, lobby - change only lobby chat preferences, pms - change only PM preferences");
			this.sendReply("off - set timestamps off, minutes - show timestamps of the form [hh:mm], seconds - show timestamps of the form [hh:mm:ss]");
		}
		if (target === 'all' || target === 'effectiveness' || target === 'matchup' || target === 'eff' || target === 'type') {
			matched = true;
			this.sendReply("/effectiveness OR /matchup OR /eff OR /type [attack], [defender] - Provides the effectiveness of a move or type on another type or a Pokémon.");
			this.sendReply("!effectiveness OR /matchup OR !eff OR !type [attack], [defender] - Shows everyone the effectiveness of a move or type on another type or a Pokémon.");
		}
		if (target === 'all' || target === 'dexsearch' || target === 'dsearch') {
			matched = true;
			this.sendReply("/dexsearch [type], [move], [move], ... - Searches for Pokemon that fulfill the selected criteria.");
			this.sendReply("Search categories are: type, tier, color, moves, ability, gen.");
			this.sendReply("Valid colors are: green, red, blue, white, brown, yellow, purple, pink, gray and black.");
			this.sendReply("Valid tiers are: Uber/OU/BL/LC/CAP.");
			this.sendReply("Types must be followed by ' type', e.g., 'dragon type'.");
			this.sendReply("Parameters can be excluded through the use of '!', e.g., '!water type' excludes all water types.");
			this.sendReply("The parameter 'mega' can be added to search for Mega Evolutions only.");
			this.sendReply("The order of the parameters does not matter.");
		}
		if (target === 'all' || target === 'dice' || target === 'roll') {
			matched = true;
			this.sendReply("/dice [optional max number] - Randomly picks a number between 1 and 6, or between 1 and the number you choose.");
			this.sendReply("/dice [number of dice]d[number of sides] - Simulates rolling a number of dice, e.g., /dice 2d4 simulates rolling two 4-sided dice.");
		}
		if (target === 'all' || target === 'join') {
			matched = true;
			this.sendReply("/join [roomname] - Attempts to join the room [roomname].");
		}
		if (target === 'all' || target === 'ignore') {
			matched = true;
			this.sendReply("/ignore [user] - Ignores all messages from the user [user].");
			this.sendReply("Note that staff messages cannot be ignored.");
		}
		if (target === 'all' || target === 'invite') {
			matched = true;
			this.sendReply("/invite [username], [roomname] - Invites the player [username] to join the room [roomname].");
		}
		if (Users.can(target, 'lock') || target === 'lock' || target === 'l') {
			matched = true;
			this.sendReply("/lock OR /l [username], [reason] - Locks the user from talking in all chats. Requires: " + Users.getGroupsThatCan('lock', room).join(" "));
		}
		if (Users.can(target, 'lock') || target === 'unlock') {
			matched = true;
			this.sendReply("/unlock [username] - Unlocks the user. Requires: " + Users.getGroupsThatCan('lock', room).join(" "));
		}
		if (Users.can(target, 'redirect') || target === 'redirect' || target === 'redir') {
			matched = true;
			this.sendReply("/redirect or /redir [username], [roomname] - Attempts to redirect the user [username] to the room [roomname]. Requires: " + Users.getGroupsThatCan('redirect', room).join(" "));
		}
		if (Users.can(target, 'staff') || target === 'modnote') {
			matched = true;
			this.sendReply("/modnote [note] - Adds a moderator note that can be read through modlog. Requires: " + Users.getGroupsThatCan('staff', room).join(" "));
		}
		if (Users.can(target, 'forcerename') || target === 'forcerename' || target === 'fr') {
			matched = true;
			this.sendReply("/forcerename OR /fr [username], [reason] - Forcibly change a user's name and shows them the [reason]. Requires: " + Users.getGroupsThatCan('forcerename').join(" "));
		}
		if (Users.can(target, 'ban') || target === 'roomban') {
			matched = true;
			this.sendReply("/roomban [username] - Bans the user from the room you are in. Requires: " + Users.getGroupsThatCan('ban', room).join(" "));
		}
		if (Users.can(target, 'ban') || target === 'roomunban') {
			matched = true;
			this.sendReply("/roomunban [username] - Unbans the user from the room you are in. Requires: " + Users.getGroupsThatCan('ban', room).join(" "));
		}
		if (Users.can(target, 'ban') || target === 'ban') {
			matched = true;
			this.sendReply("/ban OR /b [username], [reason] - Kick user from all rooms and ban user's IP address with reason. Requires: " + Users.getGroupsThatCan('ban').join(" "));
		}
		if (Users.can(target, 'rangeban') || target === 'banip') {
			matched = true;
			this.sendReply("/banip [ip] - Kick users on this IP or IP range from all rooms and bans it. Accepts wildcards to ban ranges. Requires: " + Users.getGroupsThatCan('rangeban').join(" "));
		}
		if (Users.can(target, 'ban') || target === 'unban') {
			matched = true;
			this.sendReply("/unban [username] - Unban a user. Requires: " + Users.getGroupsThatCan('ban').join(" "));
		}
		if (Users.can(target, 'ban') || target === 'unbanall') {
			matched = true;
			this.sendReply("/unbanall - Unban all IP addresses. Requires: " + Users.getGroupsThatCan('ban').join(" "));
		}
		if (Users.can(target, 'staff') || target === 'modlog') {
			matched = true;
			this.sendReply("/modlog [roomid|all], [n] - Roomid defaults to current room. If n is a number or omitted, display the last n lines of the moderator log. Defaults to 15. If n is not a number, search the moderator log for 'n' on room's log [roomid]. If you set [all] as [roomid], searches for 'n' on all rooms's logs. Requires: " + Users.getGroupsThatCan('staff', room).join(" "));
		}
		if (Users.can(target, 'kick') || target === 'kickbattle ') {
			matched = true;
			this.sendReply("/kickbattle [username], [reason] - Kicks an user from a battle with reason. Requires: " + Users.getGroupsThatCan('kick').join(" "));
		}
		if (Users.can(target, 'warn') || target === 'warn' || target === 'k') {
			matched = true;
			this.sendReply("/warn OR /k [username], [reason] - Warns a user showing them the Pokemon Showdown Rules and [reason] in an overlay. Requires: " + Users.getGroupsThatCan('warn', room).join(" "));
		}
		if (Users.can(target, 'mute') || target === 'mute' || target === 'm') {
			matched = true;
			this.sendReply("/mute OR /m [username], [reason] - Mutes a user with reason for 7 minutes. Requires: " + Users.getGroupsThatCan('mute', room).join(" "));
		}
		if (Users.can(target, 'mute') || target === 'hourmute' || target === 'hm') {
			matched = true;
			this.sendReply("/hourmute OR /hm [username], [reason] - Mutes a user with reason for an hour. Requires: " + Users.getGroupsThatCan('mute', room).join(" "));
		}
		if (Users.can(target, 'mute') || target === 'unmute' || target === 'um') {
			matched = true;
			this.sendReply("/unmute [username] - Removes mute from user. Requires: " + Users.getGroupsThatCan('mute', room).join(" "));
		}
		if (Users.can(target, 'promote') || target === 'promote') {
			matched = true;
			this.sendReply("/promote [username], [group] - Promotes the user to the specified group or next ranked group. Requires: " + Users.getGroupsThatCan('promote').join(" "));
		}
		if (Users.can(target, 'promote') || target === 'demote') {
			matched = true;
			this.sendReply("/demote [username], [group] - Demotes the user to the specified group or previous ranked group. Requires: " + Users.getGroupsThatCan('promote').join(" "));
		}
		if (Users.can(target, 'forcewin') || target === 'forcetie') {
			matched = true;
			this.sendReply("/forcetie - Forces the current match to tie. Requires: " + Users.getGroupsThatCan('forcewin').join(" "));
		}
		if (Users.can(target, 'declare') || target === 'declare') {
			matched = true;
			this.sendReply("/declare [message] - Anonymously announces a message. Requires: " + Users.getGroupsThatCan('declare', room).join(" "));
		}
		if (Users.can(target, 'gdeclare') || target === 'chatdeclare' || target === 'cdeclare') {
			matched = true;
			this.sendReply("/cdeclare [message] - Anonymously announces a message to all chatrooms on the server. Requires: " + Users.getGroupsThatCan('gdeclare').join(" "));
		}
		if (Users.can(target, 'gdeclare') || target === 'globaldeclare' || target === 'gdeclare') {
			matched = true;
			this.sendReply("/globaldeclare [message] - Anonymously announces a message to every room on the server. Requires: " + Users.getGroupsThatCan('gdeclare').join(" "));
		}
		if (Users.can(target, 'announce') || target === 'announce' || target === 'wall') {
			matched = true;
			this.sendReply("/announce OR /wall [message] - Makes an announcement. Requires: " + Users.getGroupsThatCan('announce', room).join(" "));
		}
		if (Users.can(target, 'modchat') || target === 'modchat') {
			matched = true;
			this.sendReply("/modchat [off/autoconfirmed/" +
				config.groups[roomType + 'ByRank'].filter(function (g) { return g.trim(); }).join("/") +
				"] - Set the level of moderated chat. Requires: " +
				Users.getGroupsThatCan('modchat', room).join(" ") +
				" for off/autoconfirmed/" +
				config.groups[roomType + 'ByRank'].slice(0, 2).filter(function (g) { return g.trim(); }).join("/") +
				" options, " +
				Users.getGroupsThatCan('modchatall', room).join(" ") +
				" for all the options");
		}
		if (Users.can(target, 'hotpatch') || target === 'hotpatch') {
			matched = true;
			this.sendReply("Hot-patching the game engine allows you to update parts of Showdown without interrupting currently-running battles. Requires: " + Users.getGroupsThatCan('hotpatch').join(" "));
			this.sendReply("Hot-patching has greater memory requirements than restarting.");
			this.sendReply("/hotpatch chat - reload chat-commands.js");
			this.sendReply("/hotpatch battles - spawn new simulator processes");
			this.sendReply("/hotpatch formats - reload the tools.js tree, rebuild and rebroad the formats list, and also spawn new simulator processes");
		}
		if (Users.can(target, 'lockdown') || target === 'lockdown') {
			matched = true;
			this.sendReply("/lockdown - locks down the server, which prevents new battles from starting so that the server can eventually be restarted. Requires: " + Users.getGroupsThatCan('lockdown').join(" "));
		}
		if (Users.can(target, 'lockdown') || target === 'kill') {
			matched = true;
			this.sendReply("/kill - kills the server. Can't be done unless the server is in lockdown state. Requires: " + Users.getGroupsThatCan('lockdown').join(" "));
		}
		if (Users.can(target, 'hotpatch') || target === 'loadbanlist') {
			matched = true;
			this.sendReply("/loadbanlist - Loads the bans located at ipbans.txt. The command is executed automatically at startup. Requires: " + Users.getGroupsThatCan('hotpatch').join(" "));
		}
		if (Users.can(target, 'makeroom') || target === 'makechatroom') {
			matched = true;
			this.sendReply("/makechatroom [roomname] - Creates a new room named [roomname]. Requires: " + Users.getGroupsThatCan('makeroom').join(" "));
		}
		if (Users.can(target, 'makeroom') || target === 'deregisterchatroom') {
			matched = true;
			this.sendReply("/deregisterchatroom [roomname] - Deletes room [roomname] after the next server restart. Requires: " + Users.getGroupsThatCan('makeroom').join(" "));
		}
		if (Users.can(target, 'roompromote', config.groups[roomType + 'ByRank'].slice(-1)[0]) || target === 'roomowner') {
			matched = true;
			this.sendReply("/roomowner [username] - Appoints [username] as a room owner. Removes official status. Requires: " + Users.getGroupsThatCan('roompromote', config.groups[roomType + 'ByRank'].slice(-1)[0]).join(" "));
		}
		if (Users.can(target, 'roompromote', config.groups[roomType + 'ByRank'].slice(-1)[0]) || target === 'roomdeowner') {
			matched = true;
			this.sendReply("/roomdeowner [username] - Removes [username]'s status as a room owner. Requires: " + Users.getGroupsThatCan('roompromote', config.groups[roomType + 'ByRank'].slice(-1)[0]).join(" "));
		}
		if (Users.can(target, 'privateroom') || target === 'privateroom') {
			matched = true;
			this.sendReply("/privateroom [on/off] - Makes or unmakes a room private. Requires: " + Users.getGroupsThatCan('privateroom', room).join(" "));
		}
		if (target === 'all' || target === 'help' || target === 'h' || target === '?' || target === 'commands') {
			matched = true;
			this.sendReply("/help OR /h OR /? - Gives you help.");
		}
		if (!target) {
<<<<<<< HEAD
			this.sendReply("COMMANDS: /msg, /reply, /ignore, /ip, /rating, /nick, /avatar, /rooms, /whois, /help, /away, /back, /timestamps, /highlight");
			this.sendReply("INFORMATIONAL COMMANDS: /data, /dexsearch, /groups, /opensource, /avatars, /faq, /rules, /intro, /tiers, /othermetas, /learn, /analysis, /calc (replace / with ! to broadcast. (Requires: " + Users.getGroupsThatCan('broadcast', room).join(" ") + ")");
			this.sendReply("For details on all room commands, use /roomhelp");
			this.sendReply("For details on all commands, use /help all");
			if (user.group !== config.groups.default[roomType]) {
				this.sendReply("DRIVER COMMANDS: /mute, /unmute, /announce, /modlog, /forcerename, /alts")
				this.sendReply("MODERATOR COMMANDS: /ban, /unban, /unbanall, /ip, /redirect, /kick");
				this.sendReply("LEADER COMMANDS: /promote, /demote, /forcewin, /forcetie, /declare");
				this.sendReply("For details on all moderator commands, use /help " + Users.getGroupsThatCan('staff', room)[0]);
=======
			this.sendReply('COMMANDS: /msg, /reply, /ignore, /ip, /rating, /nick, /avatar, /rooms, /whois, /help, /away, /back, /timestamps, /highlight');
			this.sendReply('INFORMATIONAL COMMANDS: /data, /dexsearch, /groups, /opensource, /avatars, /faq, /rules, /intro, /tiers, /othermetas, /learn, /analysis, /calc (replace / with ! to broadcast. (Requires: + % @ & ~))');
			this.sendReply('For details on all room commands, use /roomhelp');
			this.sendReply('For details on all commands, use /help all');
			if (user.group !== Config.groupsranking[0]) {
				this.sendReply('DRIVER COMMANDS: /mute, /unmute, /announce, /modlog, /forcerename, /alts');
				this.sendReply('MODERATOR COMMANDS: /ban, /unban, /unbanall, /ip, /redirect, /kick');
				this.sendReply('LEADER COMMANDS: /promote, /demote, /forcewin, /forcetie, /declare');
				this.sendReply('For details on all moderator commands, use /help @');
>>>>>>> 75559362
			}
			this.sendReply("For details of a specific command, use something like: /help data");
		} else if (!matched) {
			this.sendReply("The command '" + target + "' was not found. Try /help for general help");
		}
	},

};<|MERGE_RESOLUTION|>--- conflicted
+++ resolved
@@ -167,21 +167,16 @@
 			for (var j=0; j<alts.length; j++) {
 				var targetAlt = Users.get(alts[j]);
 				if (!targetAlt.named && !targetAlt.connected) continue;
-				if (config.groups.bySymbol[targetAlt.group] && config.groups.bySymbol[user.group] &&
-					config.groups.bySymbol[targetAlt.group].rank > config.groups.bySymbol[user.group].rank) continue;
+				if (Config.groups.bySymbol[targetAlt.group] && Config.groups.bySymbol[user.group] &&
+					Config.groups.bySymbol[targetAlt.group].rank > Config.groups.bySymbol[user.group].rank) continue;
 
 				this.sendReply("Alt: " + targetAlt.name);
 				output = Object.keys(targetAlt.prevNames).join(", ");
 				if (output) this.sendReply("Previous names: " + output);
 			}
 		}
-<<<<<<< HEAD
-		if (config.groups.bySymbol[targetUser.group] && config.groups.bySymbol[targetUser.group].name) {
-			this.sendReply("Group: " + config.groups.bySymbol[targetUser.group].name + " (" + targetUser.group + ")");
-=======
-		if (Config.groups[targetUser.group] && Config.groups[targetUser.group].name) {
-			this.sendReply('Group: ' + Config.groups[targetUser.group].name + ' (' + targetUser.group + ')');
->>>>>>> 75559362
+		if (Config.groups.bySymbol[targetUser.group] && Config.groups.bySymbol[targetUser.group].name) {
+			this.sendReply("Group: " + Config.groups.bySymbol[targetUser.group].name + " (" + targetUser.group + ")");
 		}
 		if (targetUser.isSysop) {
 			this.sendReply("(Pok\xE9mon Showdown System Operator)");
@@ -629,10 +624,10 @@
 
 	groups: function(target, room, user) {
 		if (!this.canBroadcast()) return;
-		this.sendReplyBox(config.groups.byRank.reduce(function (info, group) {
-			if (!config.groups.bySymbol[group].name || !config.groups.bySymbol[group].description)
+		this.sendReplyBox(Config.groups.byRank.reduce(function (info, group) {
+			if (!Config.groups.bySymbol[group].name || !Config.groups.bySymbol[group].description)
 				return info;
-			return info + (info ? "<br />" : "") + sanitize(group) + " <strong>" + sanitize(config.groups.bySymbol[group].name) + "</strong> - " + sanitize(config.groups.bySymbol[group].description);
+			return info + (info ? "<br />" : "") + sanitize(group) + " <strong>" + sanitize(Config.groups.bySymbol[group].name) + "</strong> - " + sanitize(Config.groups.bySymbol[group].description);
 		}, ""));
 	},
 
@@ -1017,13 +1012,8 @@
 	potd: function(target, room, user) {
 		if (!this.can('potd')) return false;
 
-<<<<<<< HEAD
-		config.potd = target;
-		Simulator.SimulatorProcess.eval('config.potd = \'' + toId(target) + '\'');
-=======
 		Config.potd = target;
-		Simulator.SimulatorProcess.eval('Config.potd = \''+toId(target)+'\'');
->>>>>>> 75559362
+		Simulator.SimulatorProcess.eval('Config.potd = \'' + toId(target) + '\'');
 		if (target) {
 			if (Rooms.lobby) Rooms.lobby.addRaw("<div class=\"broadcast-blue\"><b>The Pokemon of the Day is now " + target + "!</b><br />This Pokemon will be guaranteed to show up in random battles.</div>");
 			this.logModCommand("The Pokemon of the Day was changed to " + target + " by " + user.name + ".");
@@ -1105,12 +1095,12 @@
 		if (target === 'all' || target === 'getip' || target === 'ip') {
 			matched = true;
 			this.sendReply("/ip - Get your own IP address.");
-			this.sendReply("/ip [username] - Get a user's IP address. Requires: " + Users.getGroupsThatCan('ip', config.groups.default.global).join(" "));
+			this.sendReply("/ip [username] - Get a user's IP address. Requires: " + Users.getGroupsThatCan('ip', Config.groups.default.global).join(" "));
 		}
 		if (target === 'all' || target === 'altcheck' || target === 'alt' || target === 'alts' || target === 'getalts') {
 			matched = true;
 			this.sendReply("/alts OR /altcheck - Get your own alts.");
-			this.sendReply("/alts OR /altcheck [username] - Get a user's alts. Requires: " + Users.getGroupsThatCan('alts', config.groups.default.global).join(" "));
+			this.sendReply("/alts OR /altcheck [username] - Get a user's alts. Requires: " + Users.getGroupsThatCan('alts', Config.groups.default.global).join(" "));
 		}
 		if (target === 'all' || target === 'rating' || target === 'ranking' || target === 'rank' || target === 'ladder') {
 			matched = true;
@@ -1145,7 +1135,7 @@
 		}
 		if (target === 'all' || target === 'groups') {
 			matched = true;
-			this.sendReply("/groups - Explains what the " + config.groups[roomType + 'ByRank'].filter(function (g) { return g.trim(); }).join(" ") + " next to people's names mean.");
+			this.sendReply("/groups - Explains what the " + Config.groups[roomType + 'ByRank'].filter(function (g) { return g.trim(); }).join(" ") + " next to people's names mean.");
 			this.sendReply("!groups - Show everyone that information. Requires: " + Users.getGroupsThatCan('broadcast', room).join(" "));
 		}
 		if (target === 'all' || target === 'opensource') {
@@ -1344,11 +1334,11 @@
 		if (Users.can(target, 'modchat') || target === 'modchat') {
 			matched = true;
 			this.sendReply("/modchat [off/autoconfirmed/" +
-				config.groups[roomType + 'ByRank'].filter(function (g) { return g.trim(); }).join("/") +
+				Config.groups[roomType + 'ByRank'].filter(function (g) { return g.trim(); }).join("/") +
 				"] - Set the level of moderated chat. Requires: " +
 				Users.getGroupsThatCan('modchat', room).join(" ") +
 				" for off/autoconfirmed/" +
-				config.groups[roomType + 'ByRank'].slice(0, 2).filter(function (g) { return g.trim(); }).join("/") +
+				Config.groups[roomType + 'ByRank'].slice(0, 2).filter(function (g) { return g.trim(); }).join("/") +
 				" options, " +
 				Users.getGroupsThatCan('modchatall', room).join(" ") +
 				" for all the options");
@@ -1381,13 +1371,13 @@
 			matched = true;
 			this.sendReply("/deregisterchatroom [roomname] - Deletes room [roomname] after the next server restart. Requires: " + Users.getGroupsThatCan('makeroom').join(" "));
 		}
-		if (Users.can(target, 'roompromote', config.groups[roomType + 'ByRank'].slice(-1)[0]) || target === 'roomowner') {
-			matched = true;
-			this.sendReply("/roomowner [username] - Appoints [username] as a room owner. Removes official status. Requires: " + Users.getGroupsThatCan('roompromote', config.groups[roomType + 'ByRank'].slice(-1)[0]).join(" "));
-		}
-		if (Users.can(target, 'roompromote', config.groups[roomType + 'ByRank'].slice(-1)[0]) || target === 'roomdeowner') {
-			matched = true;
-			this.sendReply("/roomdeowner [username] - Removes [username]'s status as a room owner. Requires: " + Users.getGroupsThatCan('roompromote', config.groups[roomType + 'ByRank'].slice(-1)[0]).join(" "));
+		if (Users.can(target, 'roompromote', Config.groups[roomType + 'ByRank'].slice(-1)[0]) || target === 'roomowner') {
+			matched = true;
+			this.sendReply("/roomowner [username] - Appoints [username] as a room owner. Removes official status. Requires: " + Users.getGroupsThatCan('roompromote', Config.groups[roomType + 'ByRank'].slice(-1)[0]).join(" "));
+		}
+		if (Users.can(target, 'roompromote', Config.groups[roomType + 'ByRank'].slice(-1)[0]) || target === 'roomdeowner') {
+			matched = true;
+			this.sendReply("/roomdeowner [username] - Removes [username]'s status as a room owner. Requires: " + Users.getGroupsThatCan('roompromote', Config.groups[roomType + 'ByRank'].slice(-1)[0]).join(" "));
 		}
 		if (Users.can(target, 'privateroom') || target === 'privateroom') {
 			matched = true;
@@ -1398,27 +1388,15 @@
 			this.sendReply("/help OR /h OR /? - Gives you help.");
 		}
 		if (!target) {
-<<<<<<< HEAD
 			this.sendReply("COMMANDS: /msg, /reply, /ignore, /ip, /rating, /nick, /avatar, /rooms, /whois, /help, /away, /back, /timestamps, /highlight");
 			this.sendReply("INFORMATIONAL COMMANDS: /data, /dexsearch, /groups, /opensource, /avatars, /faq, /rules, /intro, /tiers, /othermetas, /learn, /analysis, /calc (replace / with ! to broadcast. (Requires: " + Users.getGroupsThatCan('broadcast', room).join(" ") + ")");
 			this.sendReply("For details on all room commands, use /roomhelp");
 			this.sendReply("For details on all commands, use /help all");
-			if (user.group !== config.groups.default[roomType]) {
+			if (user.group !== Config.groups.default[roomType]) {
 				this.sendReply("DRIVER COMMANDS: /mute, /unmute, /announce, /modlog, /forcerename, /alts")
 				this.sendReply("MODERATOR COMMANDS: /ban, /unban, /unbanall, /ip, /redirect, /kick");
 				this.sendReply("LEADER COMMANDS: /promote, /demote, /forcewin, /forcetie, /declare");
 				this.sendReply("For details on all moderator commands, use /help " + Users.getGroupsThatCan('staff', room)[0]);
-=======
-			this.sendReply('COMMANDS: /msg, /reply, /ignore, /ip, /rating, /nick, /avatar, /rooms, /whois, /help, /away, /back, /timestamps, /highlight');
-			this.sendReply('INFORMATIONAL COMMANDS: /data, /dexsearch, /groups, /opensource, /avatars, /faq, /rules, /intro, /tiers, /othermetas, /learn, /analysis, /calc (replace / with ! to broadcast. (Requires: + % @ & ~))');
-			this.sendReply('For details on all room commands, use /roomhelp');
-			this.sendReply('For details on all commands, use /help all');
-			if (user.group !== Config.groupsranking[0]) {
-				this.sendReply('DRIVER COMMANDS: /mute, /unmute, /announce, /modlog, /forcerename, /alts');
-				this.sendReply('MODERATOR COMMANDS: /ban, /unban, /unbanall, /ip, /redirect, /kick');
-				this.sendReply('LEADER COMMANDS: /promote, /demote, /forcewin, /forcetie, /declare');
-				this.sendReply('For details on all moderator commands, use /help @');
->>>>>>> 75559362
 			}
 			this.sendReply("For details of a specific command, use something like: /help data");
 		} else if (!matched) {
