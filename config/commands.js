/**
 * Commands
 * Pokemon Showdown - https://pokemonshowdown.com/
 *
 * These are commands. For instance, you can define the command 'whois'
 * here, then use it by typing /whois into Pokemon Showdown.
 *
 * A command can be in the form:
 *   ip: 'whois',
 * This is called an alias: it makes it so /ip does the same thing as
 * /whois.
 *
 * But to actually define a command, it's a function:
 *
 *   allowchallenges: function (target, room, user) {
 *     user.blockChallenges = false;
 *     this.sendReply("You are available for challenges from now on.");
 *   }
 *
 * Commands are actually passed five parameters:
 *   function (target, room, user, connection, cmd, message)
 * Most of the time, you only need the first three, though.
 *
 * target = the part of the message after the command
 * room = the room object the message was sent to
 *   The room name is room.id
 * user = the user object that sent the message
 *   The user's name is user.name
 * connection = the connection that the message was sent from
 * cmd = the name of the command
 * message = the entire message sent by the user
 *
 * If a user types in "/msg zarel, hello"
 *   target = "zarel, hello"
 *   cmd = "msg"
 *   message = "/msg zarel, hello"
 *
 * Commands return the message the user should say. If they don't
 * return anything or return something falsy, the user won't say
 * anything.
 *
 * Commands have access to the following functions:
 *
 * this.sendReply(message)
 *   Sends a message back to the room the user typed the command into.
 *
 * this.sendReplyBox(html)
 *   Same as sendReply, but shows it in a box, and you can put HTML in
 *   it.
 *
 * this.popupReply(message)
 *   Shows a popup in the window the user typed the command into.
 *
 * this.add(message)
 *   Adds a message to the room so that everyone can see it.
 *   This is like this.sendReply, except everyone in the room gets it,
 *   instead of just the user that typed the command.
 *
 * this.send(message)
 *   Sends a message to the room so that everyone can see it.
 *   This is like this.add, except it's not logged, and users who join
 *   the room later won't see it in the log, and if it's a battle, it
 *   won't show up in saved replays.
 *   You USUALLY want to use this.add instead.
 *
 * this.logEntry(message)
 *   Log a message to the room's log without sending it to anyone. This
 *   is like this.add, except no one will see it.
 *
 * this.addModCommand(message)
 *   Like this.add, but also logs the message to the moderator log
 *   which can be seen with /modlog.
 *
 * this.logModCommand(message)
 *   Like this.addModCommand, except users in the room won't see it.
 *
 * this.can(permission)
 * this.can(permission, targetUser)
 *   Checks if the user has the permission to do something, or if a
 *   targetUser is passed, check if the user has permission to do
 *   it to that user. Will automatically give the user an "Access
 *   denied" message if the user doesn't have permission: use
 *   user.can() if you don't want that message.
 *
 *   Should usually be near the top of the command, like:
 *     if (!this.can('potd')) return false;
 *
 * this.canBroadcast()
 *   Signifies that a message can be broadcast, as long as the user
 *   has permission to. This will check to see if the user used
 *   "!command" instead of "/command". If so, it will check to see
 *   if the user has permission to broadcast (by default, voice+ can),
 *   and return false if not. Otherwise, it will add the message to
 *   the room, and turn on the flag this.broadcasting, so that
 *   this.sendReply and this.sendReplyBox will broadcast to the room
 *   instead of just the user that used the command.
 *
 *   Should usually be near the top of the command, like:
 *     if (!this.canBroadcast()) return false;
 *
 * this.canBroadcast(suppressMessage)
 *   Functionally the same as this.canBroadcast(). However, it
 *   will look as if the user had written the text suppressMessage.
 *
 * this.canTalk()
 *   Checks to see if the user can speak in the room. Returns false
 *   if the user can't speak (is muted, the room has modchat on, etc),
 *   or true otherwise.
 *
 *   Should usually be near the top of the command, like:
 *     if (!this.canTalk()) return false;
 *
 * this.canTalk(message, room)
 *   Checks to see if the user can say the message in the room.
 *   If a room is not specified, it will default to the current one.
 *   If it has a falsy value, the check won't be attached to any room.
 *   In addition to running the checks from this.canTalk(), it also
 *   checks to see if the message has any banned words, is too long,
 *   or was just sent by the user. Returns the filtered message, or a
 *   falsy value if the user can't speak.
 *
 *   Should usually be near the top of the command, like:
 *     target = this.canTalk(target);
 *     if (!target) return false;
 *
 * this.parse(message)
 *   Runs the message as if the user had typed it in.
 *
 *   Mostly useful for giving help messages, like for commands that
 *   require a target:
 *     if (!target) return this.parse('/help msg');
 *
 *   After 10 levels of recursion (calling this.parse from a command
 *   called by this.parse from a command called by this.parse etc)
 *   we will assume it's a bug in your command and error out.
 *
 * this.targetUserOrSelf(target, exactName)
 *   If target is blank, returns the user that sent the message.
 *   Otherwise, returns the user with the username in target, or
 *   a falsy value if no user with that username exists.
 *   By default, this will track users across name changes. However,
 *   if exactName is true, it will enforce exact matches.
 *
 * this.getLastIdOf(user)
 *   Returns the last userid of an specified user.
 *
 * this.splitTarget(target, exactName)
 *   Splits a target in the form "user, message" into its
 *   constituent parts. Returns message, and sets this.targetUser to
 *   the user, and this.targetUsername to the username.
 *   By default, this will track users across name changes. However,
 *   if exactName is true, it will enforce exact matches.
 *
 *   Remember to check if this.targetUser exists before going further.
 *
 * Unless otherwise specified, these functions will return undefined,
 * so you can return this.sendReply or something to send a reply and
 * stop the command there.
 *
 * @license MIT license
 */

var commands = exports.commands = {

	ip: 'whois',
	rooms: 'whois',
	alt: 'whois',
	alts: 'whois',
	whoare: 'whois',
	whois: function (target, room, user, connection, cmd) {
		var targetUser = this.targetUserOrSelf(target, user.group === Config.groups.default.global);
		if (!targetUser) {
			return this.sendReply("User " + this.targetUsername + " not found.");
		}

		this.sendReply("|raw|User: " + targetUser.name + (!targetUser.connected ? ' <font color="gray"><em>(offline)</em></font>' : ''));
		if (user.can('alts', targetUser)) {
			var alts = targetUser.getAlts(true);
			var output = Object.keys(targetUser.prevNames).join(", ");
			if (output) this.sendReply("Previous names: " + output);

			for (var j = 0; j < alts.length; ++j) {
				var targetAlt = Users.get(alts[j]);
				if (!targetAlt.named && !targetAlt.connected) continue;
				if (Config.groups.bySymbol[targetAlt.group] && Config.groups.bySymbol[user.group] &&
					Config.groups.bySymbol[targetAlt.group].rank > Config.groups.bySymbol[user.group].rank) continue;

				this.sendReply("|raw|Alt: " + targetAlt.name + (!targetAlt.connected ? ' <font color="gray"><em>(offline)</em></font>' : ''));
				output = Object.keys(targetAlt.prevNames).join(", ");
				if (output) this.sendReply("Previous names: " + output);
			}
			if (targetUser.locked) {
				switch (targetUser.locked) {
				case '#dnsbl':
					this.sendReply("Locked: IP is in a DNS-based blacklist. ");
					break;
				case '#range':
					this.sendReply("Locked: host is in a temporary range-lock.");
					break;
				case '#hostfilter':
					this.sendReply("Locked: host is permanently locked for being a proxy.");
					break;
				default:
					this.sendReply("Locked under the username: " + targetUser.locked);
				}
			}
		}
		if (Config.groups.bySymbol[targetUser.group] && Config.groups.bySymbol[targetUser.group].name) {
			this.sendReply("Group: " + Config.groups.bySymbol[targetUser.group].name + " (" + targetUser.group + ")");
		}
		if (targetUser.isSysop) {
			this.sendReply("(Pok\xE9mon Showdown System Operator)");
		}
		if (!targetUser.authenticated) {
			this.sendReply("(Unregistered)");
		}
		if ((cmd === 'ip' || cmd === 'whoare') && (user.can('ip', targetUser) || user === targetUser)) {
			var ips = Object.keys(targetUser.ips);
			this.sendReply("IP" + ((ips.length > 1) ? "s" : "") + ": " + ips.join(", "));
			this.sendReply("Host: " + targetUser.latestHost);
		}
		var publicrooms = "In rooms: ";
		var hiddenrooms = "In hidden rooms: ";
		var first = true;
		var hiddencount = 0;
		for (var i in targetUser.roomCount) {
			var targetRoom = Rooms.get(i);
			if (i === 'global' || targetRoom.isPrivate === true) continue;

			var output = (targetRoom.auth && targetRoom.auth[targetUser.userid] ? targetRoom.auth[targetUser.userid] : '') + '<a href="/' + i + '" room="' + i + '">' + i + '</a>';
			if (targetRoom.isPrivate) {
				if (hiddencount > 0) hiddenrooms += " | ";
				++hiddencount;
				hiddenrooms += output;
			} else {
				if (!first) publicrooms += " | ";
				first = false;
				publicrooms += output;
			}
		}
		this.sendReply('|raw|' + publicrooms);
		if (cmd === 'whoare' && user.can('lock') && hiddencount > 0) {
			this.sendReply('|raw|' + hiddenrooms);
		}
	},

	ipsearch: function (target, room, user) {
		if (!this.can('rangeban')) return;
		var atLeastOne = false;
		this.sendReply("Users with IP " + target + ":");
		for (var userid in Users.users) {
			var curUser = Users.users[userid];
			if (curUser.latestIp === target) {
				this.sendReply((curUser.connected ? " + " : "-") + " " + curUser.name);
				atLeastOne = true;
			}
		}
		if (!atLeastOne) this.sendReply("No results found.");
	},

	/*********************************************************
	 * Shortcuts
	 *********************************************************/

	invite: function (target, room, user) {
		target = this.splitTarget(target);
		if (!this.targetUser) {
			return this.sendReply("User " + this.targetUsername + " not found.");
		}
		var targetRoom = (target ? Rooms.search(target) : room);
		if (!targetRoom) {
			return this.sendReply("Room " + target + " not found.");
		}
		return this.parse('/msg ' + this.targetUsername + ', /invite ' + targetRoom.id);
	},

	/*********************************************************
	 * Informational commands
	 *********************************************************/

	pstats: 'data',
	stats: 'data',
	dex: 'data',
	pokedex: 'data',
	details: 'data',
	dt: 'data',
	data: function (target, room, user, connection, cmd) {
		if (!this.canBroadcast()) return;

		var buffer = '';
		var targetId = toId(target);
		if (targetId === '' + parseInt(targetId)) {
			for (var p in Tools.data.Pokedex) {
				var pokemon = Tools.getTemplate(p);
				if (pokemon.num === parseInt(target)) {
					target = pokemon.species;
					targetId = pokemon.id;
					break;
				}
			}
		}
		var newTargets = Tools.dataSearch(target);
		var showDetails = (cmd === 'dt' || cmd === 'details');
		if (newTargets && newTargets.length) {
			for (var i = 0; i < newTargets.length; ++i) {
				if (newTargets[i].id !== targetId && !Tools.data.Aliases[targetId] && !i) {
					buffer = "No Pokemon, item, move, ability or nature named '" + target + "' was found. Showing the data of '" + newTargets[0].name + "' instead.\n";
				}
				if (newTargets[i].searchType === 'nature') {
					buffer += "" + newTargets[i].name + " nature: ";
					if (newTargets[i].plus) {
						var statNames = {'atk': "Attack", 'def': "Defense", 'spa': "Special Attack", 'spd': "Special Defense", 'spe': "Speed"};
						buffer += "+10% " + statNames[newTargets[i].plus] + ", -10% " + statNames[newTargets[i].minus] + ".";
					} else {
						buffer += "No effect.";
					}
					return this.sendReply(buffer);
				} else {
					buffer += '|c|~|/data-' + newTargets[i].searchType + ' ' + newTargets[i].name + '\n';
				}
			}
		} else {
			return this.sendReply("No Pokemon, item, move, ability or nature named '" + target + "' was found. (Check your spelling?)");
		}

		if (showDetails) {
			var details;
			if (newTargets[0].searchType === 'pokemon') {
				var pokemon = Tools.getTemplate(newTargets[0].name);
				var weighthit = 20;
				if (pokemon.weightkg >= 200) {
					weighthit = 120;
				} else if (pokemon.weightkg >= 100) {
					weighthit = 100;
				} else if (pokemon.weightkg >= 50) {
					weighthit = 80;
				} else if (pokemon.weightkg >= 25) {
					weighthit = 60;
				} else if (pokemon.weightkg >= 10) {
					weighthit = 40;
				}
				details = {
					"Dex#": pokemon.num,
					"Height": pokemon.heightm + " m",
					"Weight": pokemon.weightkg + " kg <em>(" + weighthit + " BP)</em>",
					"Dex Colour": pokemon.color,
					"Egg Group(s)": pokemon.eggGroups.join(", ")
				};
				if (!pokemon.evos.length) {
					details["<font color=#585858>Does Not Evolve</font>"] = "";
				} else {
					details["Evolution"] = pokemon.evos.map(function (evo) {
						evo = Tools.getTemplate(evo);
						return evo.name + " (" + evo.evoLevel + ")";
					}).join(", ");
				}
			} else if (newTargets[0].searchType === 'move') {
				var move = Tools.getMove(newTargets[0].name);
				details = {
					"Priority": move.priority
				};

				if (move.secondary || move.secondaries) details["<font color=black>&#10003; Secondary effect</font>"] = "";
				if (move.flags['contact']) details["<font color=black>&#10003; Contact</font>"] = "";
				if (move.flags['sound']) details["<font color=black>&#10003; Sound</font>"] = "";
				if (move.flags['bullet']) details["<font color=black>&#10003; Bullet</font>"] = "";
				if (move.flags['pulse']) details["<font color=black>&#10003; Pulse</font>"] = "";
				if (move.flags['protect']) details["<font color=black>&#10003; Blocked by Protect</font>"] = "";
				if (move.flags['authentic']) details["<font color=black>&#10003; Ignores substitutes</font>"] = "";
				if (move.flags['defrost']) details["<font color=black>&#10003; Thaws user</font>"] = "";
				if (move.flags['bite']) details["<font color=black>&#10003; Bite</font>"] = "";
				if (move.flags['punch']) details["<font color=black>&#10003; Punch</font>"] = "";
				if (move.flags['powder']) details["<font color=black>&#10003; Powder</font>"] = "";
				if (move.flags['reflectable']) details["<font color=black>&#10003; Bounceable</font>"] = "";

				details["Target"] = {
					'normal': "One Adjacent Pokemon",
					'self': "User",
					'adjacentAlly': "One Ally",
					'adjacentAllyOrSelf': "User or Ally",
					'adjacentFoe': "One Adjacent Opposing Pokemon",
					'allAdjacentFoes': "All Adjacent Opponents",
					'foeSide': "Opposing Side",
					'allySide': "User's Side",
					'allyTeam': "User's Side",
					'allAdjacent': "All Adjacent Pokemon",
					'any': "Any Pokemon",
					'all': "All Pokemon"
				}[move.target] || "Unknown";
			} else if (newTargets[0].searchType === 'item') {
				var item = Tools.getItem(newTargets[0].name);
				details = {};
				if (item.fling) {
					details["Fling Base Power"] = item.fling.basePower;
					if (item.fling.status) details["Fling Effect"] = item.fling.status;
					if (item.fling.volatileStatus) details["Fling Effect"] = item.fling.volatileStatus;
					if (item.isBerry) details["Fling Effect"] = "Activates the Berry's effect on the target.";
					if (item.id === 'whiteherb') details["Fling Effect"] = "Restores the target's negative stat stages to 0.";
					if (item.id === 'mentalherb') details["Fling Effect"] = "Removes the effects of Attract, Disable, Encore, Heal Block, Taunt, and Torment from the target.";
				} else {
					details["Fling"] = "This item cannot be used with Fling.";
				}
				if (item.naturalGift) {
					details["Natural Gift Type"] = item.naturalGift.type;
					details["Natural Gift Base Power"] = item.naturalGift.basePower;
				}
			} else {
				details = {};
			}

			buffer += '|raw|<font size="1">' + Object.keys(details).map(function (detail) {
				return '<font color=#585858>' + detail + (details[detail] !== '' ? ':</font> ' + details[detail] : '</font>');
			}).join("&nbsp;|&ThickSpace;") + '</font>';
		}
		this.sendReply(buffer);
	},

	ds: 'dexsearch',
	dsearch: 'dexsearch',
	dexsearch: function (target, room, user) {
		if (!this.canBroadcast()) return;

		if (!target) return this.parse('/help dexsearch');
		var targets = target.split(',');
		var searches = {};
		var allTiers = {'uber':1, 'ou':1, 'bl':1, 'uu':1, 'bl2':1, 'ru':1, 'bl3':1, 'nu':1, 'bl4':1, 'pu':1, 'nfe':1, 'lc':1, 'cap':1};
		var allColours = {'green':1, 'red':1, 'blue':1, 'white':1, 'brown':1, 'yellow':1, 'purple':1, 'pink':1, 'gray':1, 'black':1};
		var showAll = false;
		var megaSearch = null;
		var recoverySearch = null;
		var output = 10;

		for (var i in targets) {
			var isNotSearch = false;
			target = targets[i].trim().toLowerCase();
			if (target.slice(0, 1) === '!') {
				isNotSearch = true;
				target = target.slice(1);
			}

			var targetAbility = Tools.getAbility(targets[i]);
			if (targetAbility.exists) {
				if (!searches['ability']) searches['ability'] = {};
				if (Object.count(searches['ability'], true) === 1 && !isNotSearch) return this.sendReplyBox("Specify only one ability.");
				if ((searches['ability'][targetAbility.name] && isNotSearch) || (searches['ability'][targetAbility.name] === false && !isNotSearch)) return this.sendReplyBox("A search cannot both exclude and include an ability.");
				searches['ability'][targetAbility.name] = !isNotSearch;
				continue;
			}

			if (target in allTiers) {
				if (!searches['tier']) searches['tier'] = {};
				if ((searches['tier'][target] && isNotSearch) || (searches['tier'][target] === false && !isNotSearch)) return this.sendReplyBox('A search cannot both exclude and include a tier.');
				searches['tier'][target] = !isNotSearch;
				continue;
			}

			if (target in allColours) {
				if (!searches['color']) searches['color'] = {};
				if ((searches['color'][target] && isNotSearch) || (searches['color'][target] === false && !isNotSearch)) return this.sendReplyBox('A search cannot both exclude and include a color.');
				searches['color'][target] = !isNotSearch;
				continue;
			}

			var targetInt = parseInt(target);
			if (0 < targetInt && targetInt < 7) {
				if (!searches['gen']) searches['gen'] = {};
				if ((searches['gen'][target] && isNotSearch) || (searches['gen'][target] === false && !isNotSearch)) return this.sendReplyBox('A search cannot both exclude and include a generation.');
				searches['gen'][target] = !isNotSearch;
				continue;
			}

			if (target === 'all') {
				if (this.broadcasting) {
					return this.sendReplyBox("A search with the parameter 'all' cannot be broadcast.");
				}
				showAll = true;
				continue;
			}

			if (target === 'megas' || target === 'mega') {
				if ((megaSearch && isNotSearch) || (megaSearch === false && !isNotSearch)) return this.sendReplyBox('A search cannot both exclude and include Mega Evolutions.');
				megaSearch = !isNotSearch;
				continue;
			}

			if (target === 'recovery') {
				if ((recoverySearch && isNotSearch) || (recoverySearch === false && !isNotSearch)) return this.sendReplyBox('A search cannot both exclude and recovery moves.');
				if (!searches['recovery']) searches['recovery'] = {};
				recoverySearch = !isNotSearch;
				continue;
			}

			var targetMove = Tools.getMove(target);
			if (targetMove.exists) {
				if (!searches['moves']) searches['moves'] = {};
				if (Object.count(searches['moves'], true) === 4 && !isNotSearch) return this.sendReplyBox("Specify a maximum of 4 moves.");
				if ((searches['moves'][targetMove.name] && isNotSearch) || (searches['moves'][targetMove.name] === false && !isNotSearch)) return this.sendReplyBox("A search cannot both exclude and include a move.");
				searches['moves'][targetMove.name] = !isNotSearch;
				continue;
			}

			if (target.indexOf(' type') > -1) {
				target = target.charAt(0).toUpperCase() + target.slice(1, target.indexOf(' type'));
				if (target in Tools.data.TypeChart) {
					if (!searches['types']) searches['types'] = {};
					if (Object.count(searches['types'], true) === 2 && !isNotSearch) return this.sendReplyBox("Specify a maximum of two types.");
					if ((searches['types'][target] && isNotSearch) || (searches['types'][target] === false && !isNotSearch)) return this.sendReplyBox("A search cannot both exclude and include a type.");
					searches['types'][target] = !isNotSearch;
					continue;
				}
			}
			return this.sendReplyBox("'" + Tools.escapeHTML(target) + "' could not be found in any of the search categories.");
		}

		if (showAll && Object.size(searches) === 0 && megaSearch === null) return this.sendReplyBox("No search parameters other than 'all' were found. Try '/help dexsearch' for more information on this command.");

		var dex = {};
		for (var pokemon in Tools.data.Pokedex) {
			var template = Tools.getTemplate(pokemon);
			var megaSearchResult = (megaSearch === null || (megaSearch === true && template.isMega) || (megaSearch === false && !template.isMega));
			if (template.tier !== 'Unreleased' && template.tier !== 'Illegal' && (template.tier !== 'CAP' || (searches['tier'] && searches['tier']['cap'])) &&
				megaSearchResult) {
				dex[pokemon] = template;
			}
		}

		for (var search in {'moves':1, 'recovery':1, 'types':1, 'ability':1, 'tier':1, 'gen':1, 'color':1}) {
			if (!searches[search]) continue;
			switch (search) {
				case 'types':
					for (var mon in dex) {
						if (Object.count(searches[search], true) === 2) {
							if (!(searches[search][dex[mon].types[0]]) || !(searches[search][dex[mon].types[1]])) delete dex[mon];
						} else {
							if (searches[search][dex[mon].types[0]] === false || searches[search][dex[mon].types[1]] === false || (Object.count(searches[search], true) > 0 &&
								(!(searches[search][dex[mon].types[0]]) && !(searches[search][dex[mon].types[1]])))) delete dex[mon];
						}
					}
					break;

				case 'tier':
					for (var mon in dex) {
						if ('lc' in searches[search]) {
							// some LC legal Pokemon are stored in other tiers (Ferroseed/Murkrow etc)
							// this checks for LC legality using the going criteria, instead of dex[mon].tier
							var isLC = (dex[mon].evos && dex[mon].evos.length > 0) && !dex[mon].prevo && Tools.data.Formats['lc'].banlist.indexOf(dex[mon].species) === -1;
							if ((searches[search]['lc'] && !isLC) || (!searches[search]['lc'] && isLC)) {
								delete dex[mon];
								continue;
							}
						}
						if (searches[search][String(dex[mon][search]).toLowerCase()] === false) {
							delete dex[mon];
						} else if (Object.count(searches[search], true) > 0 && !searches[search][String(dex[mon][search]).toLowerCase()]) delete dex[mon];
					}
					break;

				case 'gen':
				case 'color':
					for (var mon in dex) {
						if (searches[search][String(dex[mon][search]).toLowerCase()] === false) {
							delete dex[mon];
						} else if (Object.count(searches[search], true) > 0 && !searches[search][String(dex[mon][search]).toLowerCase()]) delete dex[mon];
					}
					break;

				case 'ability':
					for (var mon in dex) {
						for (var ability in searches[search]) {
							var needsAbility = searches[search][ability];
							var hasAbility = Object.count(dex[mon].abilities, ability) > 0;
							if (hasAbility !== needsAbility) {
								delete dex[mon];
								break;
							}
						}
					}
					break;

				case 'moves':
					for (var mon in dex) {
						var template = Tools.getTemplate(dex[mon].id);
						if (!template.learnset) template = Tools.getTemplate(template.baseSpecies);
						if (!template.learnset) continue;
						for (var i in searches[search]) {
							var move = Tools.getMove(i);
							if (!move.exists) return this.sendReplyBox("'" + move + "' is not a known move.");
							var prevoTemp = Tools.getTemplate(template.id);
							while (prevoTemp.prevo && prevoTemp.learnset && !(prevoTemp.learnset[move.id])) {
								prevoTemp = Tools.getTemplate(prevoTemp.prevo);
							}
							var canLearn = (prevoTemp.learnset.sketch && !(move.id in {'chatter':1, 'struggle':1, 'magikarpsrevenge':1})) || prevoTemp.learnset[move.id];
							if ((!canLearn && searches[search][i]) || (searches[search][i] === false && canLearn)) delete dex[mon];
						}
					}
					break;

				case 'recovery':
					for (var mon in dex) {
						var template = Tools.getTemplate(dex[mon].id);
						if (!template.learnset) template = Tools.getTemplate(template.baseSpecies);
						if (!template.learnset) continue;
						var recoveryMoves = ["recover", "roost", "moonlight", "morningsun", "synthesis", "milkdrink", "slackoff", "softboiled", "wish", "healorder"];
						var canLearn = false;
						for (var i = 0; i < recoveryMoves.length; i++) {
							var prevoTemp = Tools.getTemplate(template.id);
							while (prevoTemp.prevo && prevoTemp.learnset && !(prevoTemp.learnset[recoveryMoves[i]])) {
								prevoTemp = Tools.getTemplate(prevoTemp.prevo);
							}
							canLearn = (prevoTemp.learnset.sketch) || prevoTemp.learnset[recoveryMoves[i]];
							if (canLearn) break;
						}
						if ((!canLearn && searches[search]) || (searches[search] === false && canLearn)) delete dex[mon];
					}
					break;

				default:
					return this.sendReplyBox("Something broke! PM TalkTakesTime here or on the Smogon forums with the command you tried.");
			}
		}

		var results = Object.keys(dex).map(function (speciesid) {return dex[speciesid].species;});
		results = results.filter(function (species) {
			var template = Tools.getTemplate(species);
			return !(species !== template.baseSpecies && results.indexOf(template.baseSpecies) > -1);
		});
		var resultsStr = "";
		if (results.length > 0) {
			if (showAll || results.length <= output) {
				results.sort();
				resultsStr = results.join(", ");
			} else {
				results.randomize();
				resultsStr = results.slice(0, 10).join(", ") + ", and " + string(results.length - output) + " more. Redo the search with 'all' as a search parameter to show all results.";
			}
		} else {
			resultsStr = "No Pokémon found.";
		}
		return this.sendReplyBox(resultsStr);
	},

	learnset: 'learn',
	learnall: 'learn',
	learn5: 'learn',
	g6learn: 'learn',
	learn: function (target, room, user, connection, cmd) {
		if (!target) return this.parse('/help learn');

		if (!this.canBroadcast()) return;

		var lsetData = {set:{}};
		var targets = target.split(',');
		var template = Tools.getTemplate(targets[0]);
		var move = {};
		var problem;
		var all = (cmd === 'learnall');
		if (cmd === 'learn5') lsetData.set.level = 5;
		if (cmd === 'g6learn') lsetData.format = {noPokebank: true};

		if (!template.exists) {
			return this.sendReply("Pokemon '" + template.id + "' not found.");
		}

		if (targets.length < 2) {
			return this.sendReply("You must specify at least one move.");
		}

		for (var i = 1, len = targets.length; i < len; ++i) {
			move = Tools.getMove(targets[i]);
			if (!move.exists) {
				return this.sendReply("Move '" + move.id + "' not found.");
			}
			problem = TeamValidator.checkLearnsetSync(null, move, template, lsetData);
			if (problem) break;
		}
		var buffer = template.name + (problem ? " <span class=\"message-learn-cannotlearn\">can't</span> learn " : " <span class=\"message-learn-canlearn\">can</span> learn ") + (targets.length > 2 ? "these moves" : move.name);
		if (!problem) {
			var sourceNames = {E:"egg", S:"event", D:"dream world"};
			if (lsetData.sources || lsetData.sourcesBefore) buffer += " only when obtained from:<ul class=\"message-learn-list\">";
			if (lsetData.sources) {
				var sources = lsetData.sources.sort();
				var prevSource;
				var prevSourceType;
				var prevSourceCount = 0;
				for (var i = 0, len = sources.length; i < len; ++i) {
					var source = sources[i];
					if (source.substr(0, 2) === prevSourceType) {
						if (prevSourceCount < 0) {
							buffer += ": " + source.substr(2);
						} else if (all || prevSourceCount < 3) {
							buffer += ", " + source.substr(2);
						} else if (prevSourceCount === 3) {
							buffer += ", ...";
						}
						++prevSourceCount;
						continue;
					}
					prevSourceType = source.substr(0, 2);
					prevSourceCount = source.substr(2) ? 0 : -1;
					buffer += "<li>gen " + source.substr(0, 1) + " " + sourceNames[source.substr(1, 1)];
					if (prevSourceType === '5E' && template.maleOnlyHidden) buffer += " (cannot have hidden ability)";
					if (source.substr(2)) buffer += ": " + source.substr(2);
				}
			}
			if (lsetData.sourcesBefore) buffer += "<li>any generation before " + (lsetData.sourcesBefore + 1);
			buffer += "</ul>";
		}
		this.sendReplyBox(buffer);
	},

	weak: 'weakness',
	resist: 'weakness',
	weakness: function (target, room, user) {
		if (!this.canBroadcast()) return;
		var targets = target.split(/[ ,\/]/);

		var pokemon = Tools.getTemplate(target);
		var type1 = Tools.getType(targets[0]);
		var type2 = Tools.getType(targets[1]);

		if (pokemon.exists) {
			target = pokemon.species;
		} else if (type1.exists && type2.exists) {
			pokemon = {types: [type1.id, type2.id]};
			target = type1.id + "/" + type2.id;
		} else if (type1.exists) {
			pokemon = {types: [type1.id]};
			target = type1.id;
		} else {
			return this.sendReplyBox("" + Tools.escapeHTML(target) + " isn't a recognized type or pokemon.");
		}

		var weaknesses = [];
		var resistances = [];
		var immunities = [];
		Object.keys(Tools.data.TypeChart).forEach(function (type) {
			var notImmune = Tools.getImmunity(type, pokemon);
			if (notImmune) {
				var typeMod = Tools.getEffectiveness(type, pokemon);
				switch (typeMod) {
				case 1:
					weaknesses.push(type);
					break;
				case 2:
					weaknesses.push("<b>" + type + "</b>");
					break;
				case -1:
					resistances.push(type);
					break;
				case -2:
					resistances.push("<b>" + type + "</b>");
					break;
				}
			} else {
				immunities.push(type);
			}
		});

		var buffer = [];
		buffer.push(pokemon.exists ? "" + target + ' (ignoring abilities):' : '' + target + ':');
		buffer.push('<span class=\"message-effect-weak\">Weaknesses</span>: ' + (weaknesses.join(', ') || 'None'));
		buffer.push('<span class=\"message-effect-resist\">Resistances</span>: ' + (resistances.join(', ') || 'None'));
		buffer.push('<span class=\"message-effect-immune\">Immunities</span>: ' + (immunities.join(', ') || 'None'));
		this.sendReplyBox(buffer.join('<br>'));
	},

	eff: 'effectiveness',
	type: 'effectiveness',
	matchup: 'effectiveness',
	effectiveness: function (target, room, user) {
		var targets = target.split(/[,/]/).slice(0, 2);
		if (targets.length !== 2) return this.sendReply("Attacker and defender must be separated with a comma.");

		var searchMethods = {'getType':1, 'getMove':1, 'getTemplate':1};
		var sourceMethods = {'getType':1, 'getMove':1};
		var targetMethods = {'getType':1, 'getTemplate':1};
		var source;
		var defender;
		var foundData;
		var atkName;
		var defName;
		for (var i = 0; i < 2; ++i) {
			var method;
			for (method in searchMethods) {
				foundData = Tools[method](targets[i]);
				if (foundData.exists) break;
			}
			if (!foundData.exists) return this.parse('/help effectiveness');
			if (!source && method in sourceMethods) {
				if (foundData.type) {
					source = foundData;
					atkName = foundData.name;
				} else {
					source = foundData.id;
					atkName = foundData.id;
				}
				searchMethods = targetMethods;
			} else if (!defender && method in targetMethods) {
				if (foundData.types) {
					defender = foundData;
					defName = foundData.species + " (not counting abilities)";
				} else {
					defender = {types: [foundData.id]};
					defName = foundData.id;
				}
				searchMethods = sourceMethods;
			}
		}

		if (!this.canBroadcast()) return;

		var factor = 0;
		if (Tools.getImmunity(source.type || source, defender)) {
			var totalTypeMod = 0;
			if (source.effectType !== 'Move' || source.basePower || source.basePowerCallback) {
				for (var i = 0; i < defender.types.length; i++) {
					var baseMod = Tools.getEffectiveness(source, defender.types[i]);
					var moveMod = source.onEffectiveness && source.onEffectiveness.call(Tools, baseMod, defender.types[i], source);
					totalTypeMod += typeof moveMod === 'number' ? moveMod : baseMod;
				}
			}
			factor = Math.pow(2, totalTypeMod);
		}

		this.sendReplyBox("" + atkName + " is " + factor + "x effective against " + defName + ".");
	},

	uptime: function (target, room, user) {
		if (!this.canBroadcast()) return;
		var uptime = process.uptime();
		var uptimeText;
		if (uptime > 24 * 60 * 60) {
			var uptimeDays = Math.floor(uptime / (24 * 60 * 60));
			uptimeText = uptimeDays + " " + (uptimeDays === 1 ? "day" : "days");
			var uptimeHours = Math.floor(uptime / (60 * 60)) - uptimeDays * 24;
			if (uptimeHours) uptimeText += ", " + uptimeHours + " " + (uptimeHours === 1 ? "hour" : "hours");
		} else {
			uptimeText = uptime.seconds().duration();
		}
		this.sendReplyBox("Uptime: <b>" + uptimeText + "</b>");
	},

	groups: function (target, room, user) {
		if (!this.canBroadcast()) return;
		this.sendReplyBox(Config.groups.byRank.reduce(function (info, group) {
			if (!Config.groups.bySymbol[group].name || !Config.groups.bySymbol[group].description)
				return info;
			return info + (info ? "<br />" : "") + Tools.escapeHTML(group) + " <strong>" + Tools.escapeHTML(Config.groups.bySymbol[group].name) + "</strong> - " + Tools.escapeHTML(Config.groups.bySymbol[group].description);
		}, ""));
	},

	git: 'opensource',
	opensource: function (target, room, user) {
		if (!this.canBroadcast()) return;
		this.sendReplyBox(
			"Pokemon Showdown is open source:<br />" +
			"- Language: JavaScript (Node.js)<br />" +
			"- <a href=\"https://github.com/Zarel/Pokemon-Showdown/commits/master\">What's new?</a><br />" +
			"- <a href=\"https://github.com/Zarel/Pokemon-Showdown\">Server source code</a><br />" +
			"- <a href=\"https://github.com/Zarel/Pokemon-Showdown-Client\">Client source code</a>"
		);
	},

	staff: function (target, room, user) {
		if (!this.canBroadcast()) return;
		this.sendReplyBox("<a href=\"https://www.smogon.com/sim/staff_list\">Pokemon Showdown Staff List</a>");
	},

	avatars: function (target, room, user) {
		if (!this.canBroadcast()) return;
		this.sendReplyBox('You can <button name="avatars">change your avatar</button> by clicking on it in the <button name="openOptions"><i class="icon-cog"></i> Options</button> menu in the upper right. Custom avatars are only obtainable by staff.');
	},

	showtan: function (target, room, user) {
		if (room.id !== 'showderp') return this.sendReply("The command '/showtan' was unrecognized. To send a message starting with '/showtan', type '//showtan'.");
		if (!this.can('showtan', room)) return;
		target = this.splitTarget(target);
		if (!this.targetUser) return this.sendReply("User not found");
		if (!room.users[this.targetUser.userid]) return this.sendReply("Not a showderper");
		this.targetUser.avatar = '#showtan';
		room.add("" + user.name + " applied showtan to affected area of " + this.targetUser.name);
	},

	cpgtan: function (target, room, user) {
		if (room.id !== 'cpg') return this.sendReply("The command '/cpgtan' was unrecognized. To send a message starting with '/cpgtan', type '//cpgtan'.");
		if (!this.can('cpgtan', room)) return;
		target = this.splitTarget(target);
		if (!this.targetUser) return this.sendReply("User not found");
		if (!room.users[this.targetUser.userid]) return this.sendReply("Not a cpger");
		this.targetUser.avatar = '#cpgtan';
		room.add("" + user.name + " applied cpgtan to affected area of " + this.targetUser.name);
	},

	introduction: 'intro',
	intro: function (target, room, user) {
		if (!this.canBroadcast()) return;
		this.sendReplyBox(
			"New to competitive pokemon?<br />" +
			"- <a href=\"https://www.smogon.com/sim/ps_guide\">Beginner's Guide to Pokémon Showdown</a><br />" +
			"- <a href=\"https://www.smogon.com/dp/articles/intro_comp_pokemon\">An introduction to competitive Pokémon</a><br />" +
			"- <a href=\"https://www.smogon.com/bw/articles/bw_tiers\">What do 'OU', 'UU', etc mean?</a><br />" +
			"- <a href=\"https://www.smogon.com/xyhub/tiers\">What are the rules for each format? What is 'Sleep Clause'?</a>"
		);
	},

	mentoring: 'smogintro',
	smogonintro: 'smogintro',
	smogintro: function (target, room, user) {
		if (!this.canBroadcast()) return;
		this.sendReplyBox(
			"Welcome to Smogon's official simulator! Here are some useful links to <a href=\"https://www.smogon.com/mentorship/\">Smogon\'s Mentorship Program</a> to help you get integrated into the community:<br />" +
			"- <a href=\"https://www.smogon.com/mentorship/primer\">Smogon Primer: A brief introduction to Smogon's subcommunities</a><br />" +
			"- <a href=\"https://www.smogon.com/mentorship/introductions\">Introduce yourself to Smogon!</a><br />" +
			"- <a href=\"https://www.smogon.com/mentorship/profiles\">Profiles of current Smogon Mentors</a><br />" +
			"- <a href=\"http://mibbit.com/#mentor@irc.synirc.net\">#mentor: the Smogon Mentorship IRC channel</a>"
		);
	},

	calculator: 'calc',
	calc: function (target, room, user) {
		if (!this.canBroadcast()) return;
		this.sendReplyBox(
			"Pokemon Showdown! damage calculator. (Courtesy of Honko)<br />" +
			"- <a href=\"https://pokemonshowdown.com/damagecalc/\">Damage Calculator</a>"
		);
	},

	cap: function (target, room, user) {
		if (!this.canBroadcast()) return;
		this.sendReplyBox(
			"An introduction to the Create-A-Pokemon project:<br />" +
			"- <a href=\"https://www.smogon.com/cap/\">CAP project website and description</a><br />" +
			"- <a href=\"https://www.smogon.com/forums/showthread.php?t=48782\">What Pokemon have been made?</a><br />" +
			"- <a href=\"https://www.smogon.com/forums/forums/311\">Talk about the metagame here</a><br />" +
			"- <a href=\"https://www.smogon.com/forums/threads/3512318/#post-5594694\">Sample XY CAP teams</a>"
		);
	},

	gennext: function (target, room, user) {
		if (!this.canBroadcast()) return;
		this.sendReplyBox(
			"NEXT (also called Gen-NEXT) is a mod that makes changes to the game:<br />" +
			"- <a href=\"https://github.com/Zarel/Pokemon-Showdown/blob/master/mods/gennext/README.md\">README: overview of NEXT</a><br />" +
			"Example replays:<br />" +
			"- <a href=\"https://replay.pokemonshowdown.com/gennextou-120689854\">Zergo vs Mr Weegle Snarf</a><br />" +
			"- <a href=\"https://replay.pokemonshowdown.com/gennextou-130756055\">NickMP vs Khalogie</a>"
		);
	},

	om: 'othermetas',
	othermetas: function (target, room, user) {
		if (!this.canBroadcast()) return;
		target = toId(target);
		var buffer = "";
		var matched = false;

		if (target === 'all' && this.broadcasting) {
			return this.sendReplyBox("You cannot broadcast informatiom about all Other Metagames at once.");
		}

		if (!target || target === 'all') {
			matched = true;
			buffer += "- <a href=\"https://www.smogon.com/forums/forums/206/\">Other Metagames Forum</a><br />";
			buffer += "- <a href=\"https://www.smogon.com/forums/threads/3505031/\">Other Metagames Index</a><br />";
			buffer += "- <a href=\"https://www.smogon.com/forums/threads/3507466/\">Sample teams for entering Other Metagames</a><br />";
		}
		if (target === 'all' || target === 'smogondoublesuu' || target === 'doublesuu') {
			matched = true;
			buffer += "- <a href=\"https://www.smogon.com/forums/threads/3516968/\">Doubles UU</a><br />";
		}
		if (target === 'all' || target === 'smogontriples' || target === 'triples') {
			matched = true;
			buffer += "- <a href=\"https://www.smogon.com/forums/threads/3511522/\">Smogon Triples</a><br />";
		}
		if (target === 'all' || target === 'omofthemonth' || target === 'omotm' || target === 'month') {
			matched = true;
			buffer += "- <a href=\"https://www.smogon.com/forums/threads/3481155/\">OM of the Month</a><br />";
		}
		if (target === 'all' || target === 'seasonal') {
			matched = true;
			buffer += "- <a href=\"https://www.smogon.com/forums/threads/3491902/\">Seasonal Ladder</a><br />";
		}
		if (target === 'all' || target === 'balancedhackmons' || target === 'bh') {
			matched = true;
			buffer += "- <a href=\"https://www.smogon.com/forums/threads/3489849/\">Balanced Hackmons</a><br />";
			buffer += "- <a href=\"https://www.smogon.com/forums/threads/3515725/\">Balanced Hackmons Suspect Discussion</a><br />";
		}
		if (target === 'all' || target === '1v1') {
			matched = true;
			buffer += "- <a href=\"https://www.smogon.com/forums/threads/3496773/\">1v1</a><br />";
		}
		if (target === 'all' || target === 'monotype') {
			matched = true;
			buffer += "- <a href=\"https://www.smogon.com/forums/threads/3493087/\">Monotype</a><br />";
			buffer += "- <a href=\"https://www.smogon.com/forums/threads/3517737/\">Monotype Viability Rankings</a><br />";
		}
		if (target === 'all' || target === 'tiershift' || target === 'ts') {
			matched = true;
			buffer += "- <a href=\"https://www.smogon.com/forums/threads/3508369/\">Tier Shift</a><br />";
			buffer += "- <a href=\"https://www.smogon.com/forums/threads/3514386/\">Tier Shift Viability Rankings</a><br />";
		}
		if (target === 'all' || target === 'pu') {
			matched = true;
			buffer += "- <a href=\"https://www.smogon.com/forums/threads/3513882/\">PU</a><br />";
			buffer += "- <a href=\"https://www.smogon.com/forums/threads/3517353/\">PU Viability Rankings</a><br />";
		}
		if (target === 'all' || target === 'inversebattle' || target === 'inverse') {
			matched = true;
			buffer += "- <a href=\"https://www.smogon.com/forums/threads/3518146/\">Inverse Battle</a><br />";
		}
		if (target === 'all' || target === 'almostanyability' || target === 'aaa') {
			matched = true;
			buffer += "- <a href=\"https://www.smogon.com/forums/threads/3517022/\">Almost Any Ability</a><br />";
			buffer += "- <a href=\"https://www.smogon.com/forums/threads/3508794/\">Almost Any Ability Viability Rankings</a><br />";
		}
		if (target === 'all' || target === 'stabmons') {
			matched = true;
			buffer += "- <a href=\"https://www.smogon.com/forums/threads/3493081/\">STABmons</a><br />";
			buffer += "- <a href=\"https://www.smogon.com/forums/threads/3512215/\">STABmons Viability Rankings</a><br />";
		}
		if (target === 'all' || target === 'lcuu') {
			matched = true;
			buffer += "- <a href=\"https://www.smogon.com/forums/threads/3516967/\">LC UU</a><br />";
		}
		if (target === 'all' || target === '350cup') {
			matched = true;
			buffer += "- <a href=\"https://www.smogon.com/forums/threads/3512945/\">350 Cup</a><br />";
		}
		if (target === 'all' || target === 'averagemons') {
			matched = true;
			buffer += "- <a href=\"https://www.smogon.com/forums/threads/3495527/\">Averagemons</a><br />";
		}
		if (target === 'all' || target === 'classichackmons' || target === 'hackmons') {
			matched = true;
			buffer += "- <a href=\"https://www.smogon.com/forums/threads/3521887/\">Classic Hackmons</a><br />";
		}
		if (target === 'all' || target === 'hiddentype') {
			matched = true;
			buffer += "- <a href=\"https://www.smogon.com/forums/threads/3516349/\">Hidden Type</a><br />";
		}
		if (target === 'all' || target === 'middlecup' || target === 'mc') {
			matched = true;
			buffer += "- <a href=\"https://www.smogon.com/forums/threads/3524287/\">Middle Cup</a><br />";
		}
		if (target === 'all' || target === 'skybattle') {
			matched = true;
			buffer += "- <a href=\"https://www.smogon.com/forums/threads/3493601/\">Sky Battle</a><br />";
		}
		if (!matched) {
			return this.sendReply("The Other Metas entry '" + target + "' was not found. Try /othermetas or /om for general help.");
		}
		this.sendReplyBox(buffer);
	},

	/*formats: 'formathelp',
	formatshelp: 'formathelp',
	formathelp: function (target, room, user) {
		if (!this.canBroadcast()) return;
		if (this.broadcasting && (room.id === 'lobby' || room.battle)) return this.sendReply("This command is too spammy to broadcast in lobby/battles");
		var buf = [];
		var showAll = (target === 'all');
		for (var id in Tools.data.Formats) {
			var format = Tools.data.Formats[id];
			if (!format) continue;
			if (format.effectType !== 'Format') continue;
			if (!format.challengeShow) continue;
			if (!showAll && !format.searchShow) continue;
			buf.push({
				name: format.name,
				gameType: format.gameType || 'singles',
				mod: format.mod,
				searchShow: format.searchShow,
				desc: format.desc || 'No description.'
			});
		}
		this.sendReplyBox(
			"Available Formats: (<strong>Bold</strong> formats are on ladder.)<br />" +
			buf.map(function (data) {
				var str = "";
				// Bold = Ladderable.
				str += (data.searchShow ? "<strong>" + data.name + "</strong>" : data.name) + ": ";
				str += "(" + (!data.mod || data.mod === 'base' ? "" : data.mod + " ") + data.gameType + " format) ";
				str += data.desc;
				return str;
			}).join("<br />")
		);
	},*/

	roomhelp: function (target, room, user) {
		if (room.id === 'lobby' || room.battle) return this.sendReply("This command is too spammy for lobby/battles.");
		if (!this.canBroadcast()) return;
		this.sendReplyBox(
			"Room drivers (%) can use:<br />" +
			"- /warn OR /k <em>username</em>: warn a user and show the Pokemon Showdown rules<br />" +
			"- /mute OR /m <em>username</em>: 7 minute mute<br />" +
			"- /hourmute OR /hm <em>username</em>: 60 minute mute<br />" +
			"- /unmute <em>username</em>: unmute<br />" +
			"- /announce OR /wall <em>message</em>: make an announcement<br />" +
			"- /modlog <em>username</em>: search the moderator log of the room<br />" +
			"- /modnote <em>note</em>: adds a moderator note that can be read through modlog<br />" +
			"<br />" +
			"Room moderators (@) can also use:<br />" +
			"- /roomban OR /rb <em>username</em>: bans user from the room<br />" +
			"- /roomunban <em>username</em>: unbans user from the room<br />" +
			"- /roomvoice <em>username</em>: appoint a room voice<br />" +
			"- /roomdevoice <em>username</em>: remove a room voice<br />" +
			"- /modchat <em>[off/autoconfirmed/+]</em>: set modchat level<br />" +
			"<br />" +
			"Room owners (#) can also use:<br />" +
			"- /roomintro <em>intro</em>: sets the room introduction that will be displayed for all users joining the room<br />" +
			"- /rules <em>rules link</em>: set the room rules link seen when using /rules<br />" +
			"- /roommod, /roomdriver <em>username</em>: appoint a room moderator/driver<br />" +
			"- /roomdemod, /roomdedriver <em>username</em>: remove a room moderator/driver<br />" +
			"- /modchat <em>[%/@/#]</em>: set modchat level<br />" +
			"- /declare <em>message</em>: make a large blue declaration to the room<br />" +
			"- !htmlbox <em>HTML code</em>: broadcasts a box of HTML code to the room<br />" +
			"- !showimage <em>[url], [width], [height]</em>: shows an image to the room<br />" +
			"<br />" +
			"More detailed help can be found in the <a href=\"https://www.smogon.com/sim/roomauth_guide\">roomauth guide</a><br />" +
			"</div>"
		);
	},

	restarthelp: function (target, room, user) {
		if (room.id === 'lobby' && !this.can('lockdown')) return false;
		if (!this.canBroadcast()) return;
		this.sendReplyBox(
			"The server is restarting. Things to know:<br />" +
			"- We wait a few minutes before restarting so people can finish up their battles<br />" +
			"- The restart itself will take around 0.6 seconds<br />" +
			"- Your ladder ranking and teams will not change<br />" +
			"- We are restarting to update Pokémon Showdown to a newer version"
		);
	},

	rule: 'rules',
	rules: function (target, room, user) {
		if (!target) {
			if (!this.canBroadcast()) return;
			this.sendReplyBox("Please follow the rules:<br />" +
				(room.rulesLink ? "- <a href=\"" + Tools.escapeHTML(room.rulesLink) + "\">" + Tools.escapeHTML(room.title) + " room rules</a><br />" : "") +
				"- <a href=\"https://pokemonshowdown.com/rules\">" + (room.rulesLink ? "Global rules" : "Rules") + "</a>");
			return;
		}
		if (!this.can('declare', room)) return;
		if (target.length > 100) {
			return this.sendReply("Error: Room rules link is too long (must be under 100 characters). You can use a URL shortener to shorten the link.");
		}

		room.rulesLink = target.trim();
		this.sendReply("(The room rules link is now: " + target + ")");

		if (room.chatRoomData) {
			room.chatRoomData.rulesLink = room.rulesLink;
			Rooms.global.writeChatRoomData();
		}
	},

	faq: function (target, room, user) {
		if (!this.canBroadcast()) return;
		target = target.toLowerCase();
		var buffer = "";
		var matched = false;

		if (target === 'all' && this.broadcasting) {
			return this.sendReplyBox("You cannot broadcast all FAQs at once.");
		}

		if (!target || target === 'all') {
			matched = true;
			buffer += "<a href=\"https://www.smogon.com/sim/faq\">Frequently Asked Questions</a><br />";
		}
		if (target === 'all' || target === 'elo') {
			matched = true;
			buffer += "<a href=\"https://www.smogon.com/sim/faq#elo\">Why did this user gain or lose so many points?</a><br />";
		}
		if (target === 'all' || target === 'doubles' || target === 'triples' || target === 'rotation') {
			matched = true;
			buffer += "<a href=\"https://www.smogon.com/sim/faq#doubles\">Can I play doubles/triples/rotation battles here?</a><br />";
		}
		if (target === 'all' || target === 'restarts') {
			matched = true;
			buffer += "<a href=\"https://www.smogon.com/sim/faq#restarts\">Why is the server restarting?</a><br />";
		}
		if (target === 'all' || target === 'star' || target === 'player') {
			matched = true;
			buffer += '<a href="http://www.smogon.com/sim/faq#star">Why is there this star (&starf;) in front of my username?</a><br />';
		}
		if (target === 'all' || target === 'staff') {
			matched = true;
			buffer += "<a href=\"https://www.smogon.com/sim/staff_faq\">Staff FAQ</a><br />";
		}
		if (target === 'all' || target === 'autoconfirmed' || target === 'ac') {
			matched = true;
			buffer += "A user is autoconfirmed when they have won at least one rated battle and have been registered for a week or longer.<br />";
		}
		if (target === 'all' || target === 'customavatar' || target === 'ca') {
			matched = true;
			buffer += "<a href=\"https://www.smogon.com/sim/faq#customavatar\">How can I get a custom avatar?</a><br />";
		}
		if (target === 'all' || target === 'pm') {
			matched = true;
			buffer += "<a href=\"https://www.smogon.com/sim/faq#pm\">How can I send a user a private message?</a><br />";
		}
		if (target === 'all' || target === 'challenge') {
			matched = true;
			buffer += "<a href=\"https://www.smogon.com/sim/faq#challenge\">How can I battle a specific user?</a><br />";
		}
		if (target === 'all'  || target === 'gxe') {
			matched = true;
			buffer += "<a href=\"https://www.smogon.com/sim/faq#gxe\">What does GXE mean?</a><br />";
		}
		if (!matched) {
			return this.sendReply("The FAQ entry '" + target + "' was not found. Try /faq for general help.");
		}
		this.sendReplyBox(buffer);
	},

	banlists: 'tiers',
	tier: 'tiers',
	tiers: function (target, room, user) {
		if (!this.canBroadcast()) return;
		target = toId(target);
		var buffer = "";
		var matched = false;

		if (target === 'all' && this.broadcasting) {
			return this.sendReplyBox("You cannot broadcast information about all tiers at once.");
		}

		if (!target || target === 'all') {
			matched = true;
			buffer += "- <a href=\"https://www.smogon.com/tiers/\">Smogon Tiers</a><br />";
			buffer += "- <a href=\"https://www.smogon.com/forums/threads/tiering-faq.3498332/\">Tiering FAQ</a><br />";
			buffer += "- <a href=\"https://www.smogon.com/xyhub/tiers\">The banlists for each tier</a><br />";
		}
		if (target === 'all' || target === 'overused' || target === 'ou') {
			matched = true;
			buffer += "- <a href=\"https://www.smogon.com/forums/threads/3521201/\">OU Metagame Discussion</a><br />";
			buffer += "- <a href=\"https://www.smogon.com/dex/xy/tags/ou/\">OU Banlist</a><br />";
			buffer += "- <a href=\"https://www.smogon.com/forums/threads/3521602/\">OU Viability Rankings</a><br />";
		}
		if (target === 'all' || target === 'ubers' || target === 'uber') {
			matched = true;
			buffer += "- <a href=\"https://www.smogon.com/forums/threads/3522911/\">Ubers Metagame Discussion</a><br />";
			buffer += "- <a href=\"https://www.smogon.com/forums/threads/3523419/\">Ubers Viability Rankings</a><br />";
		}
		if (target === 'all' || target === 'underused' || target === 'uu') {
			matched = true;
			buffer += "- <a href=\"https://www.smogon.com/forums/threads/3522744/\">np: UU Stage 1</a><br />";
			buffer += "- <a href=\"https://www.smogon.com/dex/xy/tags/uu/\">UU Banlist</a><br />";
			buffer += "- <a href=\"https://www.smogon.com/forums/threads/3523649/\">UU Viability Rankings</a><br />";
		}
		if (target === 'all' || target === 'rarelyused' || target === 'ru') {
			matched = true;
			buffer += "- <a href=\"https://www.smogon.com/forums/threads/3522572/\">np: RU Stage 5</a><br />";
			buffer += "- <a href=\"https://www.smogon.com/dex/xy/tags/ru/\">RU Banlist</a><br />";
			buffer += "- <a href=\"https://www.smogon.com/forums/threads/3523627/\">RU Viability Rankings</a><br />";
		}
		if (target === 'all' || target === 'neverused' || target === 'nu') {
			matched = true;
			buffer += "- <a href=\"https://www.smogon.com/forums/threads/3522559/\">np: NU Stage 3</a><br />";
			buffer += "- <a href=\"https://www.smogon.com/dex/xy/tags/nu/\">NU Banlist</a><br />";
			buffer += "- <a href=\"https://www.smogon.com/forums/threads/3509494/\">NU Viability Rankings</a><br />";
		}
		if (target === 'all' || target === 'littlecup' || target === 'lc') {
			matched = true;
			buffer += "- <a href=\"https://www.smogon.com/forums/threads/3505710/\">LC Metagame Discussion</a><br />";
			buffer += "- <a href=\"https://www.smogon.com/forums/threads/3490462/\">LC Banlist</a><br />";
			buffer += "- <a href=\"https://www.smogon.com/forums/threads/3496013/\">LC Viability Rankings</a><br />";
		}
		if (target === 'all' || target === 'smogondoubles' || target === 'doubles') {
			matched = true;
			buffer += "- <a href=\"https://www.smogon.com/forums/threads/3525739/\">np: Doubles Stage 1.5</a><br />";
			buffer += "- <a href=\"https://www.smogon.com/forums/threads/3498688/\">Doubles Banlist</a><br />";
			buffer += "- <a href=\"https://www.smogon.com/forums/threads/3522814/\">Doubles Viability Rankings</a><br />";
		}
		if (!matched) {
			return this.sendReply("The Tiers entry '" + target + "' was not found. Try /tiers for general help.");
		}
		this.sendReplyBox(buffer);
	},

	analysis: 'smogdex',
	strategy: 'smogdex',
	smogdex: function (target, room, user) {
		if (!this.canBroadcast()) return;

		var targets = target.split(',');
		if (toId(targets[0]) === 'previews') return this.sendReplyBox("<a href=\"https://www.smogon.com/forums/threads/sixth-generation-pokemon-analyses-index.3494918/\">Generation 6 Analyses Index</a>, brought to you by <a href=\"https://www.smogon.com\">Smogon University</a>");
		var pokemon = Tools.getTemplate(targets[0]);
		var item = Tools.getItem(targets[0]);
		var move = Tools.getMove(targets[0]);
		var ability = Tools.getAbility(targets[0]);
		var atLeastOne = false;
		var generation = (targets[1] || 'xy').trim().toLowerCase();
		var genNumber = 6;
		// var doublesFormats = {'vgc2012':1, 'vgc2013':1, 'vgc2014':1, 'doubles':1};
		var doublesFormats = {};
		var doublesFormat = (!targets[2] && generation in doublesFormats)? generation : (targets[2] || '').trim().toLowerCase();
		var doublesText = '';
		if (generation === 'xy' || generation === 'xy' || generation === '6' || generation === 'six') {
			generation = 'xy';
		} else if (generation === 'bw' || generation === 'bw2' || generation === '5' || generation === 'five') {
			generation = 'bw';
			genNumber = 5;
		} else if (generation === 'dp' || generation === 'dpp' || generation === '4' || generation === 'four') {
			generation = 'dp';
			genNumber = 4;
		} else if (generation === 'adv' || generation === 'rse' || generation === 'rs' || generation === '3' || generation === 'three') {
			generation = 'rs';
			genNumber = 3;
		} else if (generation === 'gsc' || generation === 'gs' || generation === '2' || generation === 'two') {
			generation = 'gs';
			genNumber = 2;
		} else if (generation === 'rby' || generation === 'rb' || generation === '1' || generation === 'one') {
			generation = 'rb';
			genNumber = 1;
		} else {
			generation = 'xy';
		}
		if (doublesFormat !== '') {
			// Smogon only has doubles formats analysis from gen 5 onwards.
			if (!(generation in {'bw':1, 'xy':1}) || !(doublesFormat in doublesFormats)) {
				doublesFormat = '';
			} else {
				doublesText = {'vgc2012':"VGC 2012", 'vgc2013':"VGC 2013", 'vgc2014':"VGC 2014", 'doubles':"Doubles"}[doublesFormat];
				doublesFormat = '/' + doublesFormat;
			}
		}

		// Pokemon
		if (pokemon.exists) {
			atLeastOne = true;
			if (genNumber < pokemon.gen) {
				return this.sendReplyBox("" + pokemon.name + " did not exist in " + generation.toUpperCase() + "!");
			}
			// if (pokemon.tier === 'CAP') generation = 'cap';
			if (pokemon.tier === 'CAP') return this.sendReply("CAP is not currently supported by Smogon Strategic Pokedex.");

			var illegalStartNums = {'351':1, '421':1, '487':1, '493':1, '555':1, '647':1, '648':1, '649':1, '681':1};
			if (pokemon.isMega || pokemon.num in illegalStartNums) pokemon = Tools.getTemplate(pokemon.baseSpecies);
			var poke = pokemon.name.toLowerCase().replace(/\ /g, '_').replace(/[^a-z0-9\-\_]+/g, '');

			this.sendReplyBox("<a href=\"https://www.smogon.com/dex/" + generation + "/pokemon/" + poke + doublesFormat + "\">" + generation.toUpperCase() + " " + doublesText + " " + pokemon.name + " analysis</a>, brought to you by <a href=\"https://www.smogon.com\">Smogon University</a>");
		}

		// Item
		if (item.exists && genNumber > 1 && item.gen <= genNumber) {
			atLeastOne = true;
			var itemName = item.name.toLowerCase().replace(' ', '_');
			this.sendReplyBox("<a href=\"https://www.smogon.com/dex/" + generation + "/items/" + itemName + "\">" + generation.toUpperCase() + " " + item.name + " item analysis</a>, brought to you by <a href=\"https://www.smogon.com\">Smogon University</a>");
		}

		// Ability
		if (ability.exists && genNumber > 2 && ability.gen <= genNumber) {
			atLeastOne = true;
			var abilityName = ability.name.toLowerCase().replace(' ', '_');
			this.sendReplyBox("<a href=\"https://www.smogon.com/dex/" + generation + "/abilities/" + abilityName + "\">" + generation.toUpperCase() + " " + ability.name + " ability analysis</a>, brought to you by <a href=\"https://www.smogon.com\">Smogon University</a>");
		}

		// Move
		if (move.exists && move.gen <= genNumber) {
			atLeastOne = true;
			var moveName = move.name.toLowerCase().replace(' ', '_');
			this.sendReplyBox("<a href=\"https://www.smogon.com/dex/" + generation + "/moves/" + moveName + "\">" + generation.toUpperCase() + " " + move.name + " move analysis</a>, brought to you by <a href=\"https://www.smogon.com\">Smogon University</a>");
		}

		if (!atLeastOne) {
			return this.sendReplyBox("Pokemon, item, move, or ability not found for generation " + generation.toUpperCase() + ".");
		}
	},

	/*********************************************************
	 * Miscellaneous commands
	 *********************************************************/

	potd: function (target, room, user) {
		if (!this.can('potd')) return false;

		Config.potd = target;
		Simulator.SimulatorProcess.eval('Config.potd = \'' + toId(target) + '\'');
		if (target) {
			if (Rooms.lobby) Rooms.lobby.addRaw("<div class=\"broadcast-blue\"><b>The Pokemon of the Day is now " + target + "!</b><br />This Pokemon will be guaranteed to show up in random battles.</div>");
			this.logModCommand("The Pokemon of the Day was changed to " + target + " by " + user.name + ".");
		} else {
			if (Rooms.lobby) Rooms.lobby.addRaw("<div class=\"broadcast-blue\"><b>The Pokemon of the Day was removed!</b><br />No pokemon will be guaranteed in random battles.</div>");
			this.logModCommand("The Pokemon of the Day was removed by " + user.name + ".");
		}
	},

	roll: 'dice',
	dice: function (target, room, user) {
		if (!target) return this.parse('/help dice');
		if (!this.canBroadcast()) return;
		var d = target.indexOf("d");
		if (d >= 0) {
			var num = parseInt(target.substring(0, d));
			var faces;
			if (target.length > d) faces = parseInt(target.substring(d + 1));
			if (isNaN(num)) num = 1;
			if (isNaN(faces)) return this.sendReply("The number of faces must be a valid integer.");
			if (faces < 1 || faces > 1000) return this.sendReply("The number of faces must be between 1 and 1000");
			if (num < 1 || num > 20) return this.sendReply("The number of dice must be between 1 and 20");
			var rolls = [];
			var total = 0;
			for (var i = 0; i < num; ++i) {
				rolls[i] = (Math.floor(faces * Math.random()) + 1);
				total += rolls[i];
			}
			return this.sendReplyBox("Random number " + num + "x(1 - " + faces + "): " + rolls.join(", ") + "<br />Total: " + total);
		}
		if (target && isNaN(target) || target.length > 21) return this.sendReply("The max roll must be a number under 21 digits.");
		var maxRoll = (target)? target : 6;
		var rand = Math.floor(maxRoll * Math.random()) + 1;
		return this.sendReplyBox("Random number (1 - " + maxRoll + "): " + rand);
	},

	pr: 'pickrandom',
	pick: 'pickrandom',
	pickrandom: function (target, room, user) {
		var options = target.split(',');
		if (options.length < 2) return this.parse('/help pick');
		if (!this.canBroadcast()) return false;
		return this.sendReplyBox('<em>We randomly picked:</em> ' + Tools.escapeHTML(options.sample().trim()));
	},

	register: function () {
		if (!this.canBroadcast()) return;
		this.sendReplyBox('You will be prompted to register upon winning a rated battle. Alternatively, there is a register button in the <button name="openOptions"><i class="icon-cog"></i> Options</button> menu in the upper right.');
	},

	lobbychat: function (target, room, user, connection) {
		if (!Rooms.lobby) return this.popupReply("This server doesn't have a lobby.");
		target = toId(target);
		if (target === 'off') {
			user.leaveRoom(Rooms.lobby, connection.socket);
			connection.send('|users|');
			this.sendReply("You are now blocking lobby chat.");
		} else {
			user.joinRoom(Rooms.lobby, connection);
			this.sendReply("You are now receiving lobby chat.");
		}
	},

	showimage: function (target, room, user) {
		if (!target) return this.parse('/help showimage');
		if (!this.can('declare', room)) return false;
		if (!this.canBroadcast()) return;

		var targets = target.split(',');
		if (targets.length !== 3) {
			return this.parse('/help showimage');
		}

		this.sendReply('|raw|<img src="' + Tools.escapeHTML(targets[0]) + '" alt="" width="' + toId(targets[1]) + '" height="' + toId(targets[2]) + '" />');
	},

	htmlbox: function (target, room, user) {
		if (!target) return this.parse('/help htmlbox');
		if (!this.can('declare', room)) return;
		if (!this.canHTML(target)) return;
		if (!this.canBroadcast('!htmlbox')) return;

		this.sendReplyBox(target);
	},

	a: function (target, room, user) {
		if (!this.can('rawpacket')) return false;
		// secret sysop command
		room.add(target);
	},

	/*********************************************************
	 * Help commands
	 *********************************************************/

	commands: 'help',
	h: 'help',
	'?': 'help',
	help: function (target, room, user) {
		target = target.toLowerCase();
		var roomType = room.auth ? room.type + 'Room' : 'global';
		var matched = false;
		if (target === 'msg' || target === 'pm' || target === 'whisper' || target === 'w') {
			matched = true;
			this.sendReply("/msg OR /whisper OR /w [username], [message] - Send a private message.");
		}
		if (target === 'r' || target === 'reply') {
			matched = true;
			this.sendReply("/reply OR /r [message] - Send a private message to the last person you received a message from, or sent a message to.");
		}
		if (target === 'avatar') {
			matched = true;
			this.sendReply("/avatar [new avatar number] - Change your trainer sprite.");
		}
		if (target === 'whois' || target === 'alts' || target === 'ip' || target === 'rooms') {
			matched = true;
			this.sendReply("/whois - Get details on yourself: alts, group, IP address, and rooms.");
			this.sendReply("/whois [username] - Get details on a username: alts (Requires: % @ & ~), group, IP address (Requires: @ & ~), and rooms.");
		}
		if (target === 'data') {
			matched = true;
			this.sendReply("/data [pokemon/item/move/ability] - Get details on this pokemon/item/move/ability/nature.");
			this.sendReply("!data [pokemon/item/move/ability] - Show everyone these details. Requires: " + Users.getGroupsThatCan('broadcast', room).join(" "));
		}
		if (target === 'details' || target === 'dt') {
			matched = true;
			this.sendReply("/details [pokemon] - Get additional details on this pokemon/item/move/ability/nature.");
			this.sendReply("!details [pokemon] - Show everyone these details. Requires: " + Users.getGroupsThatCan('broadcast', room).join(" "));
		}
		if (target === 'analysis') {
			matched = true;
			this.sendReply("/analysis [pokemon], [generation] - Links to the Smogon University analysis for this Pokemon in the given generation.");
			this.sendReply("!analysis [pokemon], [generation] - Shows everyone this link. Requires: " + Users.getGroupsThatCan('broadcast', room).join(" "));
		}
		if (target === 'groups') {
			matched = true;
			this.sendReply("/groups - Explains what the " + Config.groups[roomType + 'ByRank'].filter(function (g) { return g.trim(); }).join(" ") + " next to people's names mean.");
			this.sendReply("!groups - Show everyone that information. Requires: " + Users.getGroupsThatCan('broadcast', room).join(" "));
		}
		if (target === 'opensource') {
			matched = true;
			this.sendReply("/opensource - Links to PS's source code repository.");
			this.sendReply("!opensource - Show everyone that information. Requires: " + Users.getGroupsThatCan('broadcast', room).join(" "));
		}
		if (target === 'avatars') {
			matched = true;
			this.sendReply("/avatars - Explains how to change avatars.");
			this.sendReply("!avatars - Show everyone that information. Requires: " + Users.getGroupsThatCan('broadcast', room).join(" "));
		}
		if (target === 'intro') {
			matched = true;
			this.sendReply("/intro - Provides an introduction to competitive pokemon.");
			this.sendReply("!intro - Show everyone that information. Requires: " + Users.getGroupsThatCan('broadcast', room).join(" "));
		}
		if (target === 'cap') {
			matched = true;
			this.sendReply("/cap - Provides an introduction to the Create-A-Pokemon project.");
			this.sendReply("!cap - Show everyone that information. Requires: " + Users.getGroupsThatCan('broadcast', room).join(" "));
		}
		if (target === 'om') {
			matched = true;
			this.sendReply("/om - Provides links to information on the Other Metagames.");
			this.sendReply("!om - Show everyone that information. Requires: " + Users.getGroupsThatCan('broadcast', room).join(" "));
		}
		if (target === 'learn' || target === 'learnset' || target === 'learnall') {
			matched = true;
			this.sendReply("/learn [pokemon], [move, move, ...] - Displays how a Pokemon can learn the given moves, if it can at all.");
			this.sendReply("!learn [pokemon], [move, move, ...] - Show everyone that information. Requires: " + Users.getGroupsThatCan('broadcast', room).join(" "));
		}
		if (target === 'calc' || target === 'calculator') {
			matched = true;
			this.sendReply("/calc - Provides a link to a damage calculator");
			this.sendReply("!calc - Shows everyone a link to a damage calculator. Requires: " + Users.getGroupsThatCan('broadcast', room).join(" "));
		}
		if (target === 'blockchallenges' || target === 'away' || target === 'idle') {
			matched = true;
			this.sendReply("/away - Blocks challenges so no one can challenge you. Deactivate it with /back.");
		}
		if (target === 'allowchallenges' || target === 'back') {
			matched = true;
			this.sendReply("/back - Unlocks challenges so you can be challenged again. Deactivate it with /away.");
		}
		if (target === 'faq') {
			matched = true;
			this.sendReply("/faq [theme] - Provides a link to the FAQ. Add deviation, doubles, randomcap, restart, or staff for a link to these questions. Add all for all of them.");
			this.sendReply("!faq [theme] - Shows everyone a link to the FAQ. Add deviation, doubles, randomcap, restart, or staff for a link to these questions. Add all for all of them. Requires: " + Users.getGroupsThatCan('broadcast', room).join(" "));
		}
		if (target === 'effectiveness' || target === 'matchup' || target === 'eff' || target === 'type') {
			matched = true;
			this.sendReply("/effectiveness OR /matchup OR /eff OR /type [attack], [defender] - Provides the effectiveness of a move or type on another type or a Pokémon.");
			this.sendReply("!effectiveness OR !matchup OR !eff OR !type [attack], [defender] - Shows everyone the effectiveness of a move or type on another type or a Pokémon.");
		}
		if (target === 'dexsearch' || target === 'dsearch' || target === 'ds') {
			matched = true;
			this.sendReply("/dexsearch [type], [move], [move], ... - Searches for Pokemon that fulfill the selected criteria.");
			this.sendReply("Search categories are: type, tier, color, moves, ability, gen.");
			this.sendReply("Valid colors are: green, red, blue, white, brown, yellow, purple, pink, gray and black.");
			this.sendReply("Valid tiers are: Uber/OU/BL/UU/BL2/RU/BL3/NU/PU/NFE/LC/CAP.");
			this.sendReply("Types must be followed by ' type', e.g., 'dragon type'.");
			this.sendReply("Parameters can be excluded through the use of '!', e.g., '!water type' excludes all water types.");
			this.sendReply("The parameter 'mega' can be added to search for Mega Evolutions only, and the parameters 'FE' or 'NFE' can be added to search fully or not-fully evolved Pokemon only.");
			this.sendReply("The order of the parameters does not matter.");
		}
		if (target === 'dice' || target === 'roll') {
			matched = true;
			this.sendReply("/dice [optional max number] - Randomly picks a number between 1 and 6, or between 1 and the number you choose.");
			this.sendReply("/dice [number of dice]d[number of sides] - Simulates rolling a number of dice, e.g., /dice 2d4 simulates rolling two 4-sided dice.");
		}
		if (target === 'pick' || target === 'pickrandom') {
			matched = true;
			this.sendReply("/pick [option], [option], ... - Randomly selects an item from a list containing 2 or more elements.");
		}
		if (target === 'invite') {
			matched = true;
			this.sendReply("/invite [username], [roomname] - Invites the player [username] to join the room [roomname].");
		}

		// driver commands
		if (target === 'lock' || target === 'l') {
			matched = true;
			this.sendReply("/lock OR /l [username], [reason] - Locks the user from talking in all chats. Requires: " + Users.getGroupsThatCan('lock', room).join(" "));
		}
		if (target === 'unlock') {
			matched = true;
			this.sendReply("/unlock [username] - Unlocks the user. Requires: " + Users.getGroupsThatCan('lock', room).join(" "));
		}
		if (target === 'redirect' || target === 'redir') {
			matched = true;
			this.sendReply("/redirect or /redir [username], [roomname] - Attempts to redirect the user [username] to the room [roomname]. Requires: " + Users.getGroupsThatCan('redirect', room).join(" "));
		}
		if (target === 'modnote') {
			matched = true;
			this.sendReply("/modnote [note] - Adds a moderator note that can be read through modlog. Requires: " + Users.getGroupsThatCan('staff', room).join(" "));
		}
		if (target === 'forcerename' || target === 'fr') {
			matched = true;
			this.sendReply("/forcerename OR /fr [username], [reason] - Forcibly change a user's name and shows them the [reason]. Requires: " + Users.getGroupsThatCan('forcerename').join(" "));
		}
		if (target === 'kickbattle') {
			matched = true;
			this.sendReply("/kickbattle [username], [reason] - Kicks a user from a battle with reason. Requires: " + Users.getGroupsThatCan('kick').join(" "));
		}
		if (target === 'warn' || target === 'k') {
			matched = true;
			this.sendReply("/warn OR /k [username], [reason] - Warns a user showing them the Pokemon Showdown Rules and [reason] in an overlay. Requires: " + Users.getGroupsThatCan('warn', room).join(" "));
		}
		if (target === 'modlog') {
			matched = true;
			this.sendReply("/modlog [roomid|all], [n] - Roomid defaults to current room. If n is a number or omitted, display the last n lines of the moderator log. Defaults to 15. If n is not a number, search the moderator log for 'n' on room's log [roomid]. If you set [all] as [roomid], searches for 'n' on all rooms's logs. Requires: " + Users.getGroupsThatCan('staff', room).join(" "));
		}
		if (target === 'mute' || target === 'm') {
			matched = true;
			this.sendReply("/mute OR /m [username], [reason] - Mutes a user with reason for 7 minutes. Requires: " + Users.getGroupsThatCan('mute', room).join(" "));
		}
		if (target === 'hourmute' || target === 'hm') {
			matched = true;
			this.sendReply("/hourmute OR /hm [username], [reason] - Mutes a user with reason for an hour. Requires: " + Users.getGroupsThatCan('mute', room).join(" "));
		}
		if (target === 'unmute' || target === 'um') {
			matched = true;
			this.sendReply("/unmute [username] - Removes mute from user. Requires: " + Users.getGroupsThatCan('mute', room).join(" "));
		}

		// mod commands
		if (target === 'roomban' || target === 'rb') {
			matched = true;
			this.sendReply("/roomban [username] - Bans the user from the room you are in. Requires: " + Users.getGroupsThatCan('ban', room).join(" "));
		}
		if (target === 'roomunban') {
			matched = true;
			this.sendReply("/roomunban [username] - Unbans the user from the room you are in. Requires: " + Users.getGroupsThatCan('ban', room).join(" "));
		}
		if (target === 'ban' || target === 'b') {
			matched = true;
			this.sendReply("/ban OR /b [username], [reason] - Kick user from all rooms and ban user's IP address with reason. Requires: " + Users.getGroupsThatCan('ban').join(" "));
		}
		if (target === 'unban') {
			matched = true;
			this.sendReply("/unban [username] - Unban a user. Requires: " + Users.getGroupsThatCan('ban').join(" "));
		}

		// RO commands
		if (target === 'showimage') {
			matched = true;
			this.sendReply("/showimage [url], [width], [height] - Show an image. Requires: " + Users.getGroupsThatCan('declare', room).join(" "));
		}
		if (target === 'roompromote') {
			matched = true;
			this.sendReply("/roompromote [username], [group] - Promotes the user to the specified group or next ranked group. Requires: " + Users.getGroupsThatCan('roompromote', room).join(" "));
		}
		if (target === 'roomdemote') {
			matched = true;
			this.sendReply("/roomdemote [username], [group] - Demotes the user to the specified group or previous ranked group. Requires: " + Users.getGroupsThatCan('roompromote', room).join(" "));
		}

		// leader commands
		if (target === 'banip') {
			matched = true;
			this.sendReply("/banip [ip] - Kick users on this IP or IP range from all rooms and bans it. Accepts wildcards to ban ranges. Requires: " + Users.getGroupsThatCan('rangeban').join(" "));
		}
		if (target === 'unbanip') {
			matched = true;
			this.sendReply("/unbanip [ip] - Kick users on this IP or IP range from all rooms and bans it. Accepts wildcards to ban ranges. Requires: " + Users.getGroupsThatCan('rangeban').join(" "));
		}
		if (target === 'unbanall') {
			matched = true;
			this.sendReply("/unbanall - Unban all IP addresses. Requires: " + Users.getGroupsThatCan('ban').join(" "));
		}
		if (target === 'promote') {
			matched = true;
			this.sendReply("/promote [username], [group] - Promotes the user to the specified group or next ranked group. Requires: " + Users.getGroupsThatCan('promote').join(" "));
		}
		if (target === 'demote') {
			matched = true;
			this.sendReply("/demote [username], [group] - Demotes the user to the specified group or previous ranked group. Requires: " + Users.getGroupsThatCan('promote').join(" "));
		}
		if (target === 'forcetie') {
			matched = true;
			this.sendReply("/forcetie - Forces the current match to tie. Requires: " + Users.getGroupsThatCan('forcewin').join(" "));
		}
		if (target === 'declare') {
			matched = true;
			this.sendReply("/declare [message] - Anonymously announces a message. Requires: " + Users.getGroupsThatCan('declare', room).join(" "));
		}

		// admin commands
		if (target === 'chatdeclare' || target === 'cdeclare') {
			matched = true;
			this.sendReply("/cdeclare [message] - Anonymously announces a message to all chatrooms on the server. Requires: " + Users.getGroupsThatCan('gdeclare').join(" "));
		}
		if (target === 'globaldeclare' || target === 'gdeclare') {
			matched = true;
			this.sendReply("/globaldeclare [message] - Anonymously announces a message to every room on the server. Requires: " + Users.getGroupsThatCan('gdeclare').join(" "));
		}
		if (target === 'htmlbox') {
			matched = true;
			this.sendReply("/htmlbox [message] - Displays a message, parsing HTML code contained. Requires: ~ # with global authority");
		}
		if (target === 'announce' || target === 'wall') {
			matched = true;
			this.sendReply("/announce OR /wall [message] - Makes an announcement. Requires: " + Users.getGroupsThatCan('announce', room).join(" "));
		}
		if (target === 'modchat') {
			matched = true;
			this.sendReply("/modchat [off/autoconfirmed/" +
				Config.groups[roomType + 'ByRank'].filter(function (g) { return g.trim(); }).join("/") +
				"] - Set the level of moderated chat. Requires: " +
				Users.getGroupsThatCan('modchat', room).join(" ") +
				" for off/autoconfirmed/" +
				Config.groups[roomType + 'ByRank'].slice(0, 2).filter(function (g) { return g.trim(); }).join("/") +
				" options, " +
				Users.getGroupsThatCan('modchatall', room).join(" ") +
				" for all the options");
		}
		if (target === 'hotpatch') {
			matched = true;
			this.sendReply("Hot-patching the game engine allows you to update parts of Showdown without interrupting currently-running battles. Requires: " + Users.getGroupsThatCan('hotpatch').join(" "));
			this.sendReply("Hot-patching has greater memory requirements than restarting.");
			this.sendReply("/hotpatch chat - reload chat-commands.js");
			this.sendReply("/hotpatch battles - spawn new simulator processes");
			this.sendReply("/hotpatch formats - reload the tools.js tree, rebuild and rebroad the formats list, and also spawn new simulator processes");
		}
		if (target === 'lockdown') {
			matched = true;
			this.sendReply("/lockdown - locks down the server, which prevents new battles from starting so that the server can eventually be restarted. Requires: " + Users.getGroupsThatCan('lockdown').join(" "));
		}
		if (target === 'kill') {
			matched = true;
			this.sendReply("/kill - kills the server. Can't be done unless the server is in lockdown state. Requires: " + Users.getGroupsThatCan('lockdown').join(" "));
		}
		if (target === 'loadbanlist') {
			matched = true;
			this.sendReply("/loadbanlist - Loads the bans located at ipbans.txt. The command is executed automatically at startup. Requires: " + Users.getGroupsThatCan('hotpatch').join(" "));
		}
		if (target === 'makechatroom') {
			matched = true;
			this.sendReply("/makechatroom [roomname] - Creates a new room named [roomname]. Requires: " + Users.getGroupsThatCan('makeroom').join(" "));
		}
		if (target === 'deregisterchatroom') {
			matched = true;
			this.sendReply("/deregisterchatroom [roomname] - Deletes room [roomname] after the next server restart. Requires: " + Users.getGroupsThatCan('makeroom').join(" "));
		}
		if (target === 'roomowner') {
			matched = true;
			this.sendReply("/roomowner [username] - Appoints [username] as a room owner. Removes official status. Requires: " + Users.getGroupsThatCan('roompromote', Config.groups[roomType + 'ByRank'].slice(-1)[0]).join(" "));
		}
		if (target === 'roomdeowner') {
			matched = true;
			this.sendReply("/roomdeowner [username] - Removes [username]'s status as a room owner. Requires: " + Users.getGroupsThatCan('roompromote', Config.groups[roomType + 'ByRank'].slice(-1)[0]).join(" "));
		}
		if (target === 'privateroom' || target === 'hiddenroom') {
			matched = true;
<<<<<<< HEAD
			this.sendReply("/privateroom [on/off] - Makes or unmakes a room private. Requires: " + Users.getGroupsThatCan('privateroom', room).join(" "));
=======
			this.sendReply("/privateroom [on/off] - Makes or unmakes a room private. Requires: ~");
			this.sendReply("/hiddenroom [on/off] - Makes or unmakes a room hidden. Hidden rooms will maintain global ranks of users. Requires: \u2605 ~");
>>>>>>> ed2d26ec
		}

		// overall
		if (target === 'help' || target === 'h' || target === '?' || target === 'commands') {
			matched = true;
			this.sendReply("/help OR /h OR /? - Gives you help.");
		}
		if (!target) {
			this.sendReply("COMMANDS: /nick, /avatar, /rating, /whois, /msg, /reply, /ignore, /away, /back, /timestamps, /highlight");
			this.sendReply("INFORMATIONAL COMMANDS: /data, /dexsearch, /groups, /opensource, /avatars, /faq, /rules, /intro, /tiers, /othermetas, /learn, /analysis, /calc (replace / with ! to broadcast. Broadcasting requires: " + Users.getGroupsThatCan('broadcast', room).join(" ") + ")");
			if (user.group !== Config.groups.default[roomType]) {
				this.sendReply("DRIVER COMMANDS: /warn, /mute, /unmute, /alts, /forcerename, /modlog, /lock, /unlock, /announce, /redirect");
				this.sendReply("MODERATOR COMMANDS: /ban, /unban, /ip");
				this.sendReply("LEADER COMMANDS: /declare, /forcetie, /forcewin, /promote, /demote, /banip, /unbanall");
			}
			this.sendReply("For an overview of room commands, use /roomhelp");
			this.sendReply("For details of a specific command, use something like: /help data");
		} else if (!matched) {
			this.sendReply("Help for the command '" + target + "' was not found. Try /help for general help");
		}
	}

};<|MERGE_RESOLUTION|>--- conflicted
+++ resolved
@@ -1772,12 +1772,8 @@
 		}
 		if (target === 'privateroom' || target === 'hiddenroom') {
 			matched = true;
-<<<<<<< HEAD
-			this.sendReply("/privateroom [on/off] - Makes or unmakes a room private. Requires: " + Users.getGroupsThatCan('privateroom', room).join(" "));
-=======
-			this.sendReply("/privateroom [on/off] - Makes or unmakes a room private. Requires: ~");
-			this.sendReply("/hiddenroom [on/off] - Makes or unmakes a room hidden. Hidden rooms will maintain global ranks of users. Requires: \u2605 ~");
->>>>>>> ed2d26ec
+			this.sendReply("/privateroom [on/off] - Makes or unmakes a room private. Requires: " + Users.getGroupsThatCan('makeroom').join(" "));
+			this.sendReply("/hiddenroom [on/off] - Makes or unmakes a room hidden. Hidden rooms will maintain global ranks of users. Requires: " + Users.getGroupsThatCan('privateroom', room).join(" "));
 		}
 
 		// overall
