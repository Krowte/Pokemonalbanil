--- conflicted
+++ resolved
@@ -609,12 +609,8 @@
 			`&bullet; <a href="https://www.smogon.com/forums/threads/3680298/">Sketchmons</a>`,
 		],
 
-<<<<<<< HEAD
-		ruleset: ['Standard', 'Dynamax Clause', 'Pokebilities Rule'],
-=======
 		mod: 'gen8',
 		ruleset: ['Standard', 'Dynamax Clause'],
->>>>>>> 771c60d4
 		banlist: [
 			'Calyrex-Ice', 'Calyrex-Shadow', 'Cinderace', 'Darmanitan-Galar', 'Dialga', 'Dracovish', 'Dragapult', 'Eternatus',
 			'Genesect', 'Giratina', 'Giratina-Origin', 'Groudon', 'Ho-Oh', 'Kartana', 'Kyogre', 'Kyurem-Black', 'Kyurem-White',
@@ -623,8 +619,6 @@
 			'Xerneas', 'Yveltal', 'Zacian', 'Zacian-Crowned', 'Zamazenta', 'Zamazenta-Crowned', 'Zekrom', 'Zygarde-Base', 'Arena Trap',
 			'Moody', 'Power Construct', 'Shadow Tag', 'King\'s Rock', 'Baton Pass',
 		],
-<<<<<<< HEAD
-=======
 		restricted: [
 			'Acupressure', 'Belly Drum', 'Bolt Beak', 'Clangorous Soul', 'Double Iron Bash', 'Electrify', 'Extreme Speed', 'Fishious Rend',
 			'Geomancy', 'Glacial Lance', 'Lovely Kiss', 'Octolock', 'Quiver Dance', 'Shell Smash', 'Shift Gear', 'Sleep Powder', 'Spore',
@@ -654,7 +648,6 @@
 				));
 			}
 		},
->>>>>>> 771c60d4
 	},
 	{
 		name: "[Gen 8] Inverse",
