// Note: This is the list of formats
// The rules that formats use are stored in data/rulesets.ts
/*
If you want to add custom formats, create a file in this folder named: "custom-formats.ts"

Paste the following code into the file and add your desired formats and their sections between the brackets:
--------------------------------------------------------------------------------
// Note: This is the list of formats
// The rules that formats use are stored in data/rulesets.ts

export const Formats: FormatList = [
];
--------------------------------------------------------------------------------

If you specify a section that already exists, your format will be added to the bottom of that section.
New sections will be added to the bottom of the specified column.
The column value will be ignored for repeat sections.
*/

export const Formats: FormatList = [

	// POA Singles
	//////////////////////////////////////////////////////////////////
	{
		section: "Plan of Attack!",
	},
	{
		name: "[Gen 9] POA National Dex AG",
		threads: [
			`&bullet; <a href="https://www.smogon.com/forums/threads/3672423/">National Dex AG</a>`,
		],

		mod: 'gen9poa',
		ruleset: ['Standard NatDex'],
	},
	{
		name: "[Gen 9] POA National Dex Ubers",
		threads: [
			`&bullet; <a href="https://www.smogon.com/forums/threads/3712168/">National Dex Ubers Metagame Discussion</a>`,
			`&bullet; <a href="https://www.smogon.com/forums/threads/3712170/">National Dex Ubers Sample Teams</a>`,
			`&bullet; <a href="https://www.smogon.com/forums/threads/3712169/">National Dex Ubers Viability List</a>`,
		],

		mod: 'gen9poa',
		ruleset: ['Standard NatDex', 'OHKO Clause', 'Evasion Moves Clause', 'Evasion Items Clause', 'Species Clause', 'Sleep Clause Mod', 'Mega Rayquaza Clause'],
		banlist: ['ND AG', 'Assist', 'Baton Pass'],
	},
	{
		name: "[Gen 9] POA National Dex",
		threads: [
			`&bullet; <a href="https://www.smogon.com/forums/threads/3710848/">National Dex Metagame Discussion</a>`,
		],

		mod: 'gen9poa',
		ruleset: ['Standard NatDex', 'OHKO Clause', 'Evasion Clause', 'Species Clause', 'Sleep Clause Mod'],
<<<<<<< HEAD
		banlist: ['ND Uber', 'ND AG', 'Arena Trap', 'Moody', 'Power Construct', 'Shadow Tag', 'King\'s Rock', 'Quick Claw', 'Razor Fang', 'Assist', 'Baton Pass', 'Hydreigonite', 'Haxorite', 'Blazikenite'],
	},

	// POA Doubles
	//////////////////////////////////////////////////////////////////
	{
		name: "[Gen 9] POA Doubles AG",
		threads: [
			`&bullet; <a href="https://www.smogon.com/forums/threads/3710876/">Doubles OU Sample Teams</a>`,
		],

		mod: 'gen9poa',
		gameType: 'doubles',
		ruleset: ['Standard NatDex'],
	},

	// S/V Singles
	///////////////////////////////////////////////////////////////////

	{
		section: "Vanilla Singles",
	},
	{
		name: "[Gen 9] Random Battle",
		desc: `Randomized teams of Pok&eacute;mon with sets that are generated to be competitively viable.`,
		threads: [
			`&bullet; <a href="https://www.smogon.com/forums/threads/3712619/">Random Battle Suggestions</a>`,
		],

		mod: 'gen9',
		team: 'random',
		ruleset: ['PotD', 'Obtainable', 'Species Clause', 'HP Percentage Mod', 'Cancel Mod', 'Sleep Clause Mod'],
	},
	{
		name: "[Gen 9] OU",

		mod: 'gen9',
		ruleset: ['Standard'],
		banlist: ['Uber', 'AG', 'Arena Trap', 'Moody', 'Sand Veil', 'Shadow Tag', 'Snow Cloak', 'King\'s Rock', 'Baton Pass'],
	},
	{
		name: "[Gen 9] Ubers",
		threads: [
			`&bullet; <a href="https://www.smogon.com/forums/threads/3710870/">Ubers Metagame Discussion</a>`,
		],

		mod: 'gen9',
		ruleset: ['Standard'],
		banlist: ['AG', 'King\'s Rock', 'Baton Pass'],
=======
		banlist: ['ND Uber', 'ND AG', 'Arena Trap', 'Moody', 'Power Construct', 'Shadow Tag', 'King\'s Rock', 'Quick Claw', 'Razor Fang', 'Assist', 'Baton Pass'],
	},

	// POA Doubles
	//////////////////////////////////////////////////////////////////
	{
		name: "[Gen 9] POA Doubles AG",
		threads: [
			`&bullet; <a href="https://www.smogon.com/forums/threads/3710876/">Doubles OU Sample Teams</a>`,
		],

		mod: 'gen9poa',
		gameType: 'doubles',
		ruleset: ['Standard Doubles'],
	},

	// Insurgence Singles
	//////////////////////////////////////////////////////////////////

	{
		section: "Insurgence Singles",
	},
	{
		name: "[Gen 6] Insurgence OU",
		mod: 'gen6insurgence',
		ruleset: ['Standard', 'Swagger Clause', 'Adjust Level = 120', 'Max Level = 120', 'Default Level = 120'],
		banlist: ['Uber', 'Arena Trap', 'Shadow Tag', 'Soul Dew', 'Baton Pass'],
	},
	{
		name: "[Gen 6] Insurgence Ubers",
		mod: 'gen6insurgence',
		ruleset: ['Standard', 'Swagger Clause', 'Mega Rayquaza Clause', 'Adjust Level = 120', 'Max Level = 120', 'Default Level = 120'],
	},
	{
		name: "[Gen 6] Insurgence Anything Goes",
		mod: 'gen6insurgence',
		ruleset: ['Obtainable', 'Team Preview', 'Endless Battle Clause', 'HP Percentage Mod', 'Cancel Mod', 'Adjust Level = 120', 'Max Level = 120', 'Default Level = 120'],
	},

	// Insurgence National Dex
	//////////////////////////////////////////////////////////////////

	{
		section: "Insurgence National Dex",
	},
	{
		name: "[Gen 9] Insurgence National Dex AG",
		threads: [
			`&bullet; <a href="https://www.smogon.com/forums/threads/3672423/">National Dex AG</a>`,
		],

		mod: 'gen9insurgence',
		ruleset: ['Standard NatDex', 'Adjust Level = 120', 'Max Level = 120', 'Default Level = 120'],
	},
	{
		name: "[Gen 9] Insurgence National Dex Ubers",
		threads: [
			`&bullet; <a href="https://www.smogon.com/forums/threads/3712168/">National Dex Ubers Metagame Discussion</a>`,
			`&bullet; <a href="https://www.smogon.com/forums/threads/3712170/">National Dex Ubers Sample Teams</a>`,
			`&bullet; <a href="https://www.smogon.com/forums/threads/3712169/">National Dex Ubers Viability List</a>`,
		],

		mod: 'gen9insurgence',
		ruleset: ['Standard NatDex', 'Adjust Level = 120', 'Max Level = 120', 'Default Level = 120', 'OHKO Clause', 'Evasion Moves Clause', 'Evasion Items Clause', 'Species Clause', 'Sleep Clause Mod', 'Mega Rayquaza Clause'],
		banlist: ['ND AG', 'Assist', 'Baton Pass'],
>>>>>>> 12fc74cb
	},
	{
		name: "[Gen 9] Insurgence National Dex",
		threads: [
			`&bullet; <a href="https://www.smogon.com/forums/threads/3710848/">National Dex Metagame Discussion</a>`,
		],

		mod: 'gen9insurgence',
		ruleset: ['Standard NatDex', 'Adjust Level = 120', 'Max Level = 120', 'Default Level = 120', 'OHKO Clause', 'Evasion Clause', 'Species Clause', 'Sleep Clause Mod'],
		banlist: ['ND Uber', 'ND AG', 'Arena Trap', 'Moody', 'Power Construct', 'Shadow Tag', 'King\'s Rock', 'Quick Claw', 'Razor Fang', 'Assist', 'Baton Pass'],
	},
<<<<<<< HEAD
	{
		name: "[Gen 9] Custom Game",

		mod: 'gen9',
		searchShow: false,
		debug: true,
		battle: {trunc: Math.trunc},
		// no restrictions, for serious (other than team preview)
		ruleset: ['Team Preview', 'Cancel Mod', 'Max Team Size = 24', 'Max Move Count = 24', 'Max Level = 9999', 'Default Level = 100'],
=======

	// S/V Singles
	///////////////////////////////////////////////////////////////////

	{
		section: "Vanilla Singles",
	},
	{
		name: "[Gen 9] Random Battle",
		desc: `Randomized teams of Pok&eacute;mon with sets that are generated to be competitively viable.`,
		threads: [
			`&bullet; <a href="https://www.smogon.com/forums/threads/3712619/">Random Battle Suggestions</a>`,
		],

		mod: 'gen9',
		team: 'random',
		ruleset: ['PotD', 'Obtainable', 'Species Clause', 'HP Percentage Mod', 'Cancel Mod', 'Sleep Clause Mod'],
	},
	{
		name: "[Gen 9] OU",

		mod: 'gen9',
		ruleset: ['Standard'],
		banlist: ['Uber', 'AG', 'Arena Trap', 'Moody', 'Sand Veil', 'Shadow Tag', 'Snow Cloak', 'King\'s Rock', 'Baton Pass'],
	},
	{
		name: "[Gen 9] Ubers",
		threads: [
			`&bullet; <a href="https://www.smogon.com/forums/threads/3710870/">Ubers Metagame Discussion</a>`,
		],

		mod: 'gen9',
		ruleset: ['Standard'],
		banlist: ['AG', 'King\'s Rock', 'Baton Pass'],
	},
	{
		name: "[Gen 9] Anything Goes",
		threads: [
			`&bullet; <a href="https://www.smogon.com/forums/threads/3710911/">AG Metagame Discussion</a>`,
			`&bullet; <a href="https://www.smogon.com/forums/threads/3714177/">AG Viability Rankings</a>`,
		],

		mod: 'gen9',
		ruleset: ['Min Source Gen = 9', 'Obtainable', 'Team Preview', 'HP Percentage Mod', 'Cancel Mod', 'Endless Battle Clause'],
>>>>>>> 12fc74cb
	},
	{
		name: "[Gen 9] Not-So-Custom Game",

		mod: 'gen9',
		searchShow: false,
		battle: {trunc: Math.trunc},
		// no restrictions, for serious (other than team preview)
		ruleset: [
			'Team Preview', 'Cancel Mod', 'Max Team Size = 6', 'Max Move Count = 4', 'Max Level = 100', 'Default Level = 100',
			'Sleep Clause Mod', 'OHKO Clause', 'Evasion Items Clause', 'Evasion Moves Clause',
		],
	},

	// S/V Doubles
	///////////////////////////////////////////////////////////////////

	{
		section: "Vanilla Doubles",
	},
	{
		name: "[Gen 9] Doubles OU",
		threads: [
			`&bullet; <a href="https://www.smogon.com/forums/threads/3710876/">Doubles OU Sample Teams</a>`,
		],

		mod: 'gen9',
		gameType: 'doubles',
		ruleset: ['Standard Doubles'],
		banlist: ['DUber', 'Shadow Tag'],
	},
	{
		name: "[Gen 9] Doubles Custom Game",

		mod: 'gen9',
		gameType: 'doubles',
		searchShow: false,
		battle: {trunc: Math.trunc},
		debug: true,
		// no restrictions, for serious (other than team preview)
		ruleset: ['Team Preview', 'Cancel Mod', 'Max Team Size = 24', 'Max Move Count = 24', 'Max Level = 9999', 'Default Level = 100'],
<<<<<<< HEAD
	},
	

	// National Dex
	///////////////////////////////////////////////////////////////////

	{
		section: "Vanilla National Dex",
	},
	{
		name: "[Gen 9] National Dex AG",
		threads: [
			`&bullet; <a href="https://www.smogon.com/forums/threads/3672423/">National Dex AG</a>`,
		],

		mod: 'gen9',
		ruleset: ['Standard NatDex'],
	},
	{
		name: "[Gen 9] National Dex Ubers",
		threads: [
			`&bullet; <a href="https://www.smogon.com/forums/threads/3712168/">National Dex Ubers Metagame Discussion</a>`,
			`&bullet; <a href="https://www.smogon.com/forums/threads/3712170/">National Dex Ubers Sample Teams</a>`,
			`&bullet; <a href="https://www.smogon.com/forums/threads/3712169/">National Dex Ubers Viability List</a>`,
		],

		mod: 'gen9',
		ruleset: ['Standard NatDex', 'OHKO Clause', 'Evasion Moves Clause', 'Evasion Items Clause', 'Species Clause', 'Sleep Clause Mod', 'Mega Rayquaza Clause'],
		banlist: ['ND AG', 'Assist', 'Baton Pass'],
	},
	{
		name: "[Gen 9] National Dex",
		threads: [
			`&bullet; <a href="https://www.smogon.com/forums/threads/3710848/">National Dex Metagame Discussion</a>`,
		],

		mod: 'gen9',
		ruleset: ['Standard NatDex', 'OHKO Clause', 'Evasion Clause', 'Species Clause', 'Sleep Clause Mod'],
		banlist: ['ND Uber', 'ND AG', 'Arena Trap', 'Moody', 'Power Construct', 'Shadow Tag', 'King\'s Rock', 'Quick Claw', 'Razor Fang', 'Assist', 'Baton Pass'],
	},

	// Insurgence Singles
	//////////////////////////////////////////////////////////////////

	{
		section: "Insurgence Legacy",
		column: 2,
	},
	{
		name: "[Gen 6] Insurgence OU",
		mod: 'gen6insurgence',
		ruleset: ['Standard', 'Swagger Clause', 'Adjust Level = 120', 'Max Level = 120', 'Default Level = 120'],
		banlist: ['Uber', 'Arena Trap', 'Shadow Tag', 'Soul Dew', 'Baton Pass'],
	},
	{
		name: "[Gen 6] Insurgence Ubers",
		mod: 'gen6insurgence',
		ruleset: ['Standard', 'Swagger Clause', 'Mega Rayquaza Clause', 'Adjust Level = 120', 'Max Level = 120', 'Default Level = 120'],
	},
	{
		name: "[Gen 6] Insurgence Anything Goes",
		mod: 'gen6insurgence',
		ruleset: ['Obtainable', 'Team Preview', 'Endless Battle Clause', 'HP Percentage Mod', 'Cancel Mod', 'Adjust Level = 120', 'Max Level = 120', 'Default Level = 120'],
=======
>>>>>>> 12fc74cb
	},
	

	// Insurgence National Dex
	//////////////////////////////////////////////////////////////////

	{
<<<<<<< HEAD
		section: "Insurgence National Dex",
		column: 2,
	},
	{
		name: "[Gen 9] Insurgence National Dex AG",
=======
		section: "Vanilla National Dex",
	},
	{
		name: "[Gen 9] National Dex AG",
>>>>>>> 12fc74cb
		threads: [
			`&bullet; <a href="https://www.smogon.com/forums/threads/3672423/">National Dex AG</a>`,
		],

<<<<<<< HEAD
		mod: 'gen9insurgence',
		ruleset: ['Standard NatDex', 'Adjust Level = 120', 'Max Level = 120', 'Default Level = 120'],
=======
		mod: 'gen9',
		ruleset: ['Standard NatDex'],
>>>>>>> 12fc74cb
	},
	{
		name: "[Gen 9] Insurgence National Dex Ubers",
		threads: [
			`&bullet; <a href="https://www.smogon.com/forums/threads/3712168/">National Dex Ubers Metagame Discussion</a>`,
			`&bullet; <a href="https://www.smogon.com/forums/threads/3712170/">National Dex Ubers Sample Teams</a>`,
			`&bullet; <a href="https://www.smogon.com/forums/threads/3712169/">National Dex Ubers Viability List</a>`,
		],

		mod: 'gen9insurgence',
		ruleset: ['Standard NatDex', 'Adjust Level = 120', 'Max Level = 120', 'Default Level = 120', 'OHKO Clause', 'Evasion Moves Clause', 'Evasion Items Clause', 'Species Clause', 'Sleep Clause Mod', 'Mega Rayquaza Clause'],
		banlist: ['ND AG', 'Assist', 'Baton Pass'],
	},
	{
<<<<<<< HEAD
		name: "[Gen 9] Insurgence National Dex",
=======
		name: "[Gen 9] National Dex",
>>>>>>> 12fc74cb
		threads: [
			`&bullet; <a href="https://www.smogon.com/forums/threads/3710848/">National Dex Metagame Discussion</a>`,
		],

<<<<<<< HEAD
		mod: 'gen9insurgence',
		ruleset: ['Standard NatDex', 'Adjust Level = 120', 'Max Level = 120', 'Default Level = 120', 'OHKO Clause', 'Evasion Clause', 'Species Clause', 'Sleep Clause Mod'],
		banlist: ['ND Uber', 'ND AG', 'Arena Trap', 'Moody', 'Power Construct', 'Shadow Tag', 'King\'s Rock', 'Quick Claw', 'Razor Fang', 'Assist', 'Baton Pass'],
	},

	// Uranium National Dex
	//////////////////////////////////////////////////////////////////

	{
		section: "Uranium National Dex",
		column: 2,
	},
	{
		name: "[Gen 9] Uranium National Dex AG",
		threads: [
			`&bullet; <a href="https://www.smogon.com/forums/threads/3672423/">National Dex AG</a>`,
		],

		mod: 'gen9uranium',
		ruleset: ['Standard NatDex'],
	},
	{
		name: "[Gen 9] Uranium National Dex Ubers",
		threads: [
			`&bullet; <a href="https://www.smogon.com/forums/threads/3712168/">National Dex Ubers Metagame Discussion</a>`,
			`&bullet; <a href="https://www.smogon.com/forums/threads/3712170/">National Dex Ubers Sample Teams</a>`,
			`&bullet; <a href="https://www.smogon.com/forums/threads/3712169/">National Dex Ubers Viability List</a>`,
		],

		mod: 'gen9uranium',
		ruleset: ['Standard NatDex', 'OHKO Clause', 'Evasion Moves Clause', 'Evasion Items Clause', 'Species Clause', 'Sleep Clause Mod', 'Mega Rayquaza Clause'],
		banlist: ['ND AG', 'Assist', 'Baton Pass'],
	},
	{
		name: "[Gen 9] Uranium National Dex",
		threads: [
			`&bullet; <a href="https://www.smogon.com/forums/threads/3710848/">National Dex Metagame Discussion</a>`,
		],

		mod: 'gen9uranium',
		ruleset: ['Standard NatDex', 'OHKO Clause', 'Evasion Clause', 'Species Clause', 'Sleep Clause Mod'],
		banlist: ['ND Uber', 'ND AG', 'Arena Trap', 'Moody', 'Power Construct', 'Shadow Tag', 'King\'s Rock', 'Quick Claw', 'Razor Fang', 'Assist', 'Baton Pass'],
	},

	// Other Metagames
	///////////////////////////////////////////////////////////////////

	{
		section: "Other Metagames",
		column: 2,
	},
	{
		name: "[Gen 9] Balanced Hackmons",
		desc: `Anything directly hackable onto a set (EVs, IVs, forme, ability, item, and move) and is usable in local battles is allowed.`,
		threads: [
=======
		mod: 'gen9',
		ruleset: ['Standard NatDex', 'OHKO Clause', 'Evasion Clause', 'Species Clause', 'Sleep Clause Mod'],
		banlist: ['ND Uber', 'ND AG', 'Arena Trap', 'Moody', 'Power Construct', 'Shadow Tag', 'King\'s Rock', 'Quick Claw', 'Razor Fang', 'Assist', 'Baton Pass'],
	},


	// Other Metagames
	///////////////////////////////////////////////////////////////////

	{
		section: "Other Metagames",
	},
	{
		name: "[Gen 9] Balanced Hackmons",
		desc: `Anything directly hackable onto a set (EVs, IVs, forme, ability, item, and move) and is usable in local battles is allowed.`,
		threads: [
>>>>>>> 12fc74cb
			`&bullet; <a href="https://www.smogon.com/forums/threads/3710859/">Balanced Hackmons</a>`,
		],

		mod: 'gen9',
		ruleset: ['-Nonexistent', 'OHKO Clause', 'Evasion Clause', 'Species Clause', 'Team Preview', 'HP Percentage Mod', 'Cancel Mod', 'Sleep Moves Clause', 'Endless Battle Clause'],
		banlist: [
<<<<<<< HEAD
			'Calyrex-Shadow', 'Miraidon', 'Zacian-Crowned', 'Arena Trap', 'Contrary', 'Gorilla Tactics', 'Huge Power', 'Illusion', 'Innards Out',
			'Magnet Pull', 'Moody', 'Neutralizing Gas', 'Orichalcum Pulse', 'Parental Bond', 'Poison Heal', 'Pure Power', 'Shadow Tag', 'Stakeout',
			'Water Bubble', 'Wonder Guard', 'Comatose + Sleep Talk', 'Belly Drum', 'Last Respects', 'Quiver Dance', 'Rage Fist', 'Revival Blessing',
=======
			'Calyrex-Shadow', 'Miraidon', 'Slaking', 'Zacian-Crowned', 'Arena Trap', 'Comatose', 'Contrary', 'Gorilla Tactics', 'Huge Power', 'Illusion',
			'Innards Out', 'Magnet Pull', 'Moody', 'Neutralizing Gas', 'Orichalcum Pulse', 'Parental Bond', 'Poison Heal', 'Pure Power', 'Shadow Tag',
			'Stakeout', 'Water Bubble', 'Wonder Guard', 'Belly Drum', 'Ceaseless Edge', 'Last Respects', 'Quiver Dance', 'Rage Fist', 'Revival Blessing',
>>>>>>> 12fc74cb
			'Shed Tail', 'Shell Smash',
		],
	},
	{
		name: "[Gen 9] Pure Hackmons",
		desc: `Anything directly hackable onto a set (EVs, IVs, forme, ability, item, and move) and is usable in local battles is allowed.`,
		threads: [
			`&bullet; <a href="https://www.smogon.com/forums/threads/3712086/">Pure Hackmons</a>`,
		],

<<<<<<< HEAD
		mod: 'gen9',
		searchShow: false,
		ruleset: ['-Nonexistent', 'Team Preview', 'HP Percentage Mod', 'Cancel Mod', 'Endless Battle Clause'],
	},

	{
		name: "[Gen 9] Hackmons Cup",
		desc: `Randomized teams of level-balanced Pok&eacute;mon with absolutely any ability, moves, and item.`,

		mod: 'gen9',
		team: 'randomHC',
		ruleset: ['HP Percentage Mod', 'Cancel Mod'],
		banlist: ['Nonexistent'],
	},
	{
		name: "[Gen 9] Doubles Hackmons Cup",
		desc: `Randomized teams of level-balanced Pok&eacute;mon with absolutely any ability, moves, and item. Now with TWICE the Pok&eacute;mon per side!`,

		mod: 'gen9',
		team: 'randomHC',
		searchShow: false,
		gameType: 'doubles',
		ruleset: ['[Gen 9] Hackmons Cup'],
	},
	{
=======
		mod: 'gen9',
		searchShow: false,
		ruleset: ['-Nonexistent', 'Team Preview', 'HP Percentage Mod', 'Cancel Mod', 'Endless Battle Clause'],
	},

	{
		name: "[Gen 9] Hackmons Cup",
		desc: `Randomized teams of level-balanced Pok&eacute;mon with absolutely any ability, moves, and item.`,

		mod: 'gen9',
		team: 'randomHC',
		ruleset: ['HP Percentage Mod', 'Cancel Mod'],
		banlist: ['Nonexistent'],
	},
	{
		name: "[Gen 9] Doubles Hackmons Cup",
		desc: `Randomized teams of level-balanced Pok&eacute;mon with absolutely any ability, moves, and item. Now with TWICE the Pok&eacute;mon per side!`,

		mod: 'gen9',
		team: 'randomHC',
		searchShow: false,
		gameType: 'doubles',
		ruleset: ['[Gen 9] Hackmons Cup'],
	},
	{
>>>>>>> 12fc74cb
		name: "[Gen 8] Super Staff Bros 4",
		desc: "The fourth iteration of Super Staff Bros is here! Battle with a random team of pokemon created by the sim staff.",
		threads: [
			`&bullet; <a href="https://www.smogon.com/articles/super-staff-bros-4">Introduction &amp; Roster</a>`,
			`&bullet; <a href="https://www.smogon.com/forums/threads/super-staff-bros-4-discussion-thread.3675237/">Discussion Thread</a>`,
		],

		mod: 'ssb',
		team: 'randomStaffBros',
		ruleset: ['Dynamax Clause', 'HP Percentage Mod', 'Cancel Mod', 'Sleep Clause Mod'],
		onBegin() {
			if (!this.ruleTable.has('dynamaxclause')) {
				// Old joke format we're bringing back
				for (const side of this.sides) {
					side.dynamaxUsed = true;
				}
				this.add('message', 'Delphox only');
				this.add('message', 'No items');
				this.add('message', 'Final Destination');
				return;
			}
			// TODO look into making an event to put this right after turn|1
			// https://discordapp.com/channels/630837856075513856/630845310033330206/716126469528485909
			// Requires client change
			this.add(`raw|<div class='broadcast-green'><b>Wondering what all these custom moves, abilities, and items do?<br />Check out the <a href="https://www.smogon.com/articles/super-staff-bros-4" target="_blank">Super Staff Bros 4 Guide</a> or use /ssb to find out!</b></div>`);

			this.add('message', [
				'THE BATTLE FOR SURVIVAL BEGINS!', 'WHO WILL SURVIVE?', 'GET READY TO KEEP UP!', 'GET READY!', 'DARE TO BELIEVE YOU CAN SURVIVE!', 'THERE CAN BE ONLY ONE WINNER!', 'GET READY FOR THE FIGHT OF YOUR LIFE!', 'WHO WILL PREVAIL?', 'ONLY ONE TEAM WILL BE LEFT STANDING!', 'BATTLE WITHOUT LIMITS!',
			][this.random(10)]);
			this.add('message', 'FIGHT!');
		},
		onSwitchInPriority: 100,
		onSwitchIn(pokemon) {
			let name: string = this.toID(pokemon.illusion ? pokemon.illusion.name : pokemon.name);
			if (this.dex.species.get(name).exists || this.dex.moves.get(name).exists || this.dex.abilities.get(name).exists) {
				// Certain pokemon have volatiles named after their id
				// To prevent overwriting those, and to prevent accidentaly leaking
				// that a pokemon is on a team through the onStart even triggering
				// at the start of a match, users with pokemon names will need their
				// statuses to end in "user".
				name = name + 'user';
			}
			// Add the mon's status effect to it as a volatile.
			const status = this.dex.conditions.get(name);
			if (status?.exists) {
				pokemon.addVolatile(name, pokemon);
			}
			if (pokemon.m.hasBounty) this.add('-start', pokemon, 'bounty', '[silent]');
			const details = pokemon.species.name + (pokemon.level === 100 ? '' : ', L' + pokemon.level) +
				(pokemon.gender === '' ? '' : ', ' + pokemon.gender) + (pokemon.set.shiny ? ', shiny' : '');
			if (pokemon.m.nowShiny) this.add('replace', pokemon, details);
		},
		onFaint(target, source, effect) {
			if (effect?.effectType !== 'Move') return;
			if (!target.m.hasBounty) return;
			if (source) {
				this.add('-message', `${source.name} received the bounty!`);
				this.boost({atk: 1, def: 1, spa: 1, spd: 1, spe: 1}, source, target, effect);
			}
		},
	},
	{
<<<<<<< HEAD
		name: "[Gen 9] POA Free-For-All AG",
=======
		name: "[Gen 9] Insurgence Free-For-All AG",
>>>>>>> 12fc74cb
		threads: [
			`&bullet; <a href="https://www.smogon.com/forums/threads/3711724/">Free-For-All</a>`,
		],

<<<<<<< HEAD
		mod: 'gen9poa',
		gameType: 'freeforall',
		rated: false,
		tournamentShow: false,
		ruleset: ['Standard NatDex'],
=======
		mod: 'gen9insurgence',
		gameType: 'freeforall',
		rated: false,
		tournamentShow: false,
		ruleset: ['Standard NatDex', 'Adjust Level = 120', 'Max Level = 120', 'Default Level = 120'],
>>>>>>> 12fc74cb
		banlist: [],
	},
];<|MERGE_RESOLUTION|>--- conflicted
+++ resolved
@@ -53,7 +53,6 @@
 
 		mod: 'gen9poa',
 		ruleset: ['Standard NatDex', 'OHKO Clause', 'Evasion Clause', 'Species Clause', 'Sleep Clause Mod'],
-<<<<<<< HEAD
 		banlist: ['ND Uber', 'ND AG', 'Arena Trap', 'Moody', 'Power Construct', 'Shadow Tag', 'King\'s Rock', 'Quick Claw', 'Razor Fang', 'Assist', 'Baton Pass', 'Hydreigonite', 'Haxorite', 'Blazikenite'],
 	},
 
@@ -93,6 +92,7 @@
 		mod: 'gen9',
 		ruleset: ['Standard'],
 		banlist: ['Uber', 'AG', 'Arena Trap', 'Moody', 'Sand Veil', 'Shadow Tag', 'Snow Cloak', 'King\'s Rock', 'Baton Pass'],
+		banlist: ['Uber', 'AG', 'Arena Trap', 'Moody', 'Sand Veil', 'Shadow Tag', 'Snow Cloak', 'King\'s Rock', 'Baton Pass'],
 	},
 	{
 		name: "[Gen 9] Ubers",
@@ -103,85 +103,17 @@
 		mod: 'gen9',
 		ruleset: ['Standard'],
 		banlist: ['AG', 'King\'s Rock', 'Baton Pass'],
-=======
-		banlist: ['ND Uber', 'ND AG', 'Arena Trap', 'Moody', 'Power Construct', 'Shadow Tag', 'King\'s Rock', 'Quick Claw', 'Razor Fang', 'Assist', 'Baton Pass'],
-	},
-
-	// POA Doubles
-	//////////////////////////////////////////////////////////////////
-	{
-		name: "[Gen 9] POA Doubles AG",
-		threads: [
-			`&bullet; <a href="https://www.smogon.com/forums/threads/3710876/">Doubles OU Sample Teams</a>`,
-		],
-
-		mod: 'gen9poa',
-		gameType: 'doubles',
-		ruleset: ['Standard Doubles'],
-	},
-
-	// Insurgence Singles
-	//////////////////////////////////////////////////////////////////
-
-	{
-		section: "Insurgence Singles",
-	},
-	{
-		name: "[Gen 6] Insurgence OU",
-		mod: 'gen6insurgence',
-		ruleset: ['Standard', 'Swagger Clause', 'Adjust Level = 120', 'Max Level = 120', 'Default Level = 120'],
-		banlist: ['Uber', 'Arena Trap', 'Shadow Tag', 'Soul Dew', 'Baton Pass'],
-	},
-	{
-		name: "[Gen 6] Insurgence Ubers",
-		mod: 'gen6insurgence',
-		ruleset: ['Standard', 'Swagger Clause', 'Mega Rayquaza Clause', 'Adjust Level = 120', 'Max Level = 120', 'Default Level = 120'],
-	},
-	{
-		name: "[Gen 6] Insurgence Anything Goes",
-		mod: 'gen6insurgence',
-		ruleset: ['Obtainable', 'Team Preview', 'Endless Battle Clause', 'HP Percentage Mod', 'Cancel Mod', 'Adjust Level = 120', 'Max Level = 120', 'Default Level = 120'],
-	},
-
-	// Insurgence National Dex
-	//////////////////////////////////////////////////////////////////
-
-	{
-		section: "Insurgence National Dex",
-	},
-	{
-		name: "[Gen 9] Insurgence National Dex AG",
-		threads: [
-			`&bullet; <a href="https://www.smogon.com/forums/threads/3672423/">National Dex AG</a>`,
-		],
-
-		mod: 'gen9insurgence',
-		ruleset: ['Standard NatDex', 'Adjust Level = 120', 'Max Level = 120', 'Default Level = 120'],
-	},
-	{
-		name: "[Gen 9] Insurgence National Dex Ubers",
-		threads: [
-			`&bullet; <a href="https://www.smogon.com/forums/threads/3712168/">National Dex Ubers Metagame Discussion</a>`,
-			`&bullet; <a href="https://www.smogon.com/forums/threads/3712170/">National Dex Ubers Sample Teams</a>`,
-			`&bullet; <a href="https://www.smogon.com/forums/threads/3712169/">National Dex Ubers Viability List</a>`,
-		],
-
-		mod: 'gen9insurgence',
-		ruleset: ['Standard NatDex', 'Adjust Level = 120', 'Max Level = 120', 'Default Level = 120', 'OHKO Clause', 'Evasion Moves Clause', 'Evasion Items Clause', 'Species Clause', 'Sleep Clause Mod', 'Mega Rayquaza Clause'],
-		banlist: ['ND AG', 'Assist', 'Baton Pass'],
->>>>>>> 12fc74cb
-	},
-	{
-		name: "[Gen 9] Insurgence National Dex",
-		threads: [
-			`&bullet; <a href="https://www.smogon.com/forums/threads/3710848/">National Dex Metagame Discussion</a>`,
-		],
-
-		mod: 'gen9insurgence',
-		ruleset: ['Standard NatDex', 'Adjust Level = 120', 'Max Level = 120', 'Default Level = 120', 'OHKO Clause', 'Evasion Clause', 'Species Clause', 'Sleep Clause Mod'],
-		banlist: ['ND Uber', 'ND AG', 'Arena Trap', 'Moody', 'Power Construct', 'Shadow Tag', 'King\'s Rock', 'Quick Claw', 'Razor Fang', 'Assist', 'Baton Pass'],
-	},
-<<<<<<< HEAD
+	},
+	{
+		name: "[Gen 9] Anything Goes",
+		threads: [
+			`&bullet; <a href="https://www.smogon.com/forums/threads/3710911/">AG Metagame Discussion</a>`,
+			`&bullet; <a href="https://www.smogon.com/forums/threads/3714177/">AG Viability Rankings</a>`,
+		],
+
+		mod: 'gen9',
+		ruleset: ['Min Source Gen = 9', 'Obtainable', 'Team Preview', 'HP Percentage Mod', 'Cancel Mod', 'Endless Battle Clause'],
+	},
 	{
 		name: "[Gen 9] Custom Game",
 
@@ -191,52 +123,6 @@
 		battle: {trunc: Math.trunc},
 		// no restrictions, for serious (other than team preview)
 		ruleset: ['Team Preview', 'Cancel Mod', 'Max Team Size = 24', 'Max Move Count = 24', 'Max Level = 9999', 'Default Level = 100'],
-=======
-
-	// S/V Singles
-	///////////////////////////////////////////////////////////////////
-
-	{
-		section: "Vanilla Singles",
-	},
-	{
-		name: "[Gen 9] Random Battle",
-		desc: `Randomized teams of Pok&eacute;mon with sets that are generated to be competitively viable.`,
-		threads: [
-			`&bullet; <a href="https://www.smogon.com/forums/threads/3712619/">Random Battle Suggestions</a>`,
-		],
-
-		mod: 'gen9',
-		team: 'random',
-		ruleset: ['PotD', 'Obtainable', 'Species Clause', 'HP Percentage Mod', 'Cancel Mod', 'Sleep Clause Mod'],
-	},
-	{
-		name: "[Gen 9] OU",
-
-		mod: 'gen9',
-		ruleset: ['Standard'],
-		banlist: ['Uber', 'AG', 'Arena Trap', 'Moody', 'Sand Veil', 'Shadow Tag', 'Snow Cloak', 'King\'s Rock', 'Baton Pass'],
-	},
-	{
-		name: "[Gen 9] Ubers",
-		threads: [
-			`&bullet; <a href="https://www.smogon.com/forums/threads/3710870/">Ubers Metagame Discussion</a>`,
-		],
-
-		mod: 'gen9',
-		ruleset: ['Standard'],
-		banlist: ['AG', 'King\'s Rock', 'Baton Pass'],
-	},
-	{
-		name: "[Gen 9] Anything Goes",
-		threads: [
-			`&bullet; <a href="https://www.smogon.com/forums/threads/3710911/">AG Metagame Discussion</a>`,
-			`&bullet; <a href="https://www.smogon.com/forums/threads/3714177/">AG Viability Rankings</a>`,
-		],
-
-		mod: 'gen9',
-		ruleset: ['Min Source Gen = 9', 'Obtainable', 'Team Preview', 'HP Percentage Mod', 'Cancel Mod', 'Endless Battle Clause'],
->>>>>>> 12fc74cb
 	},
 	{
 		name: "[Gen 9] Not-So-Custom Game",
@@ -278,7 +164,6 @@
 		debug: true,
 		// no restrictions, for serious (other than team preview)
 		ruleset: ['Team Preview', 'Cancel Mod', 'Max Team Size = 24', 'Max Move Count = 24', 'Max Level = 9999', 'Default Level = 100'],
-<<<<<<< HEAD
 	},
 	
 
@@ -342,38 +227,23 @@
 		name: "[Gen 6] Insurgence Anything Goes",
 		mod: 'gen6insurgence',
 		ruleset: ['Obtainable', 'Team Preview', 'Endless Battle Clause', 'HP Percentage Mod', 'Cancel Mod', 'Adjust Level = 120', 'Max Level = 120', 'Default Level = 120'],
-=======
->>>>>>> 12fc74cb
-	},
-	
+	},
 
 	// Insurgence National Dex
 	//////////////////////////////////////////////////////////////////
 
 	{
-<<<<<<< HEAD
 		section: "Insurgence National Dex",
 		column: 2,
 	},
 	{
 		name: "[Gen 9] Insurgence National Dex AG",
-=======
-		section: "Vanilla National Dex",
-	},
-	{
-		name: "[Gen 9] National Dex AG",
->>>>>>> 12fc74cb
 		threads: [
 			`&bullet; <a href="https://www.smogon.com/forums/threads/3672423/">National Dex AG</a>`,
 		],
 
-<<<<<<< HEAD
 		mod: 'gen9insurgence',
 		ruleset: ['Standard NatDex', 'Adjust Level = 120', 'Max Level = 120', 'Default Level = 120'],
-=======
-		mod: 'gen9',
-		ruleset: ['Standard NatDex'],
->>>>>>> 12fc74cb
 	},
 	{
 		name: "[Gen 9] Insurgence National Dex Ubers",
@@ -388,16 +258,11 @@
 		banlist: ['ND AG', 'Assist', 'Baton Pass'],
 	},
 	{
-<<<<<<< HEAD
 		name: "[Gen 9] Insurgence National Dex",
-=======
-		name: "[Gen 9] National Dex",
->>>>>>> 12fc74cb
 		threads: [
 			`&bullet; <a href="https://www.smogon.com/forums/threads/3710848/">National Dex Metagame Discussion</a>`,
 		],
 
-<<<<<<< HEAD
 		mod: 'gen9insurgence',
 		ruleset: ['Standard NatDex', 'Adjust Level = 120', 'Max Level = 120', 'Default Level = 120', 'OHKO Clause', 'Evasion Clause', 'Species Clause', 'Sleep Clause Mod'],
 		banlist: ['ND Uber', 'ND AG', 'Arena Trap', 'Moody', 'Power Construct', 'Shadow Tag', 'King\'s Rock', 'Quick Claw', 'Razor Fang', 'Assist', 'Baton Pass'],
@@ -453,39 +318,15 @@
 		name: "[Gen 9] Balanced Hackmons",
 		desc: `Anything directly hackable onto a set (EVs, IVs, forme, ability, item, and move) and is usable in local battles is allowed.`,
 		threads: [
-=======
-		mod: 'gen9',
-		ruleset: ['Standard NatDex', 'OHKO Clause', 'Evasion Clause', 'Species Clause', 'Sleep Clause Mod'],
-		banlist: ['ND Uber', 'ND AG', 'Arena Trap', 'Moody', 'Power Construct', 'Shadow Tag', 'King\'s Rock', 'Quick Claw', 'Razor Fang', 'Assist', 'Baton Pass'],
-	},
-
-
-	// Other Metagames
-	///////////////////////////////////////////////////////////////////
-
-	{
-		section: "Other Metagames",
-	},
-	{
-		name: "[Gen 9] Balanced Hackmons",
-		desc: `Anything directly hackable onto a set (EVs, IVs, forme, ability, item, and move) and is usable in local battles is allowed.`,
-		threads: [
->>>>>>> 12fc74cb
 			`&bullet; <a href="https://www.smogon.com/forums/threads/3710859/">Balanced Hackmons</a>`,
 		],
 
 		mod: 'gen9',
 		ruleset: ['-Nonexistent', 'OHKO Clause', 'Evasion Clause', 'Species Clause', 'Team Preview', 'HP Percentage Mod', 'Cancel Mod', 'Sleep Moves Clause', 'Endless Battle Clause'],
 		banlist: [
-<<<<<<< HEAD
-			'Calyrex-Shadow', 'Miraidon', 'Zacian-Crowned', 'Arena Trap', 'Contrary', 'Gorilla Tactics', 'Huge Power', 'Illusion', 'Innards Out',
-			'Magnet Pull', 'Moody', 'Neutralizing Gas', 'Orichalcum Pulse', 'Parental Bond', 'Poison Heal', 'Pure Power', 'Shadow Tag', 'Stakeout',
-			'Water Bubble', 'Wonder Guard', 'Comatose + Sleep Talk', 'Belly Drum', 'Last Respects', 'Quiver Dance', 'Rage Fist', 'Revival Blessing',
-=======
 			'Calyrex-Shadow', 'Miraidon', 'Slaking', 'Zacian-Crowned', 'Arena Trap', 'Comatose', 'Contrary', 'Gorilla Tactics', 'Huge Power', 'Illusion',
 			'Innards Out', 'Magnet Pull', 'Moody', 'Neutralizing Gas', 'Orichalcum Pulse', 'Parental Bond', 'Poison Heal', 'Pure Power', 'Shadow Tag',
 			'Stakeout', 'Water Bubble', 'Wonder Guard', 'Belly Drum', 'Ceaseless Edge', 'Last Respects', 'Quiver Dance', 'Rage Fist', 'Revival Blessing',
->>>>>>> 12fc74cb
 			'Shed Tail', 'Shell Smash',
 		],
 	},
@@ -496,7 +337,6 @@
 			`&bullet; <a href="https://www.smogon.com/forums/threads/3712086/">Pure Hackmons</a>`,
 		],
 
-<<<<<<< HEAD
 		mod: 'gen9',
 		searchShow: false,
 		ruleset: ['-Nonexistent', 'Team Preview', 'HP Percentage Mod', 'Cancel Mod', 'Endless Battle Clause'],
@@ -522,33 +362,6 @@
 		ruleset: ['[Gen 9] Hackmons Cup'],
 	},
 	{
-=======
-		mod: 'gen9',
-		searchShow: false,
-		ruleset: ['-Nonexistent', 'Team Preview', 'HP Percentage Mod', 'Cancel Mod', 'Endless Battle Clause'],
-	},
-
-	{
-		name: "[Gen 9] Hackmons Cup",
-		desc: `Randomized teams of level-balanced Pok&eacute;mon with absolutely any ability, moves, and item.`,
-
-		mod: 'gen9',
-		team: 'randomHC',
-		ruleset: ['HP Percentage Mod', 'Cancel Mod'],
-		banlist: ['Nonexistent'],
-	},
-	{
-		name: "[Gen 9] Doubles Hackmons Cup",
-		desc: `Randomized teams of level-balanced Pok&eacute;mon with absolutely any ability, moves, and item. Now with TWICE the Pok&eacute;mon per side!`,
-
-		mod: 'gen9',
-		team: 'randomHC',
-		searchShow: false,
-		gameType: 'doubles',
-		ruleset: ['[Gen 9] Hackmons Cup'],
-	},
-	{
->>>>>>> 12fc74cb
 		name: "[Gen 8] Super Staff Bros 4",
 		desc: "The fourth iteration of Super Staff Bros is here! Battle with a random team of pokemon created by the sim staff.",
 		threads: [
@@ -611,28 +424,16 @@
 		},
 	},
 	{
-<<<<<<< HEAD
 		name: "[Gen 9] POA Free-For-All AG",
-=======
-		name: "[Gen 9] Insurgence Free-For-All AG",
->>>>>>> 12fc74cb
 		threads: [
 			`&bullet; <a href="https://www.smogon.com/forums/threads/3711724/">Free-For-All</a>`,
 		],
 
-<<<<<<< HEAD
 		mod: 'gen9poa',
 		gameType: 'freeforall',
 		rated: false,
 		tournamentShow: false,
 		ruleset: ['Standard NatDex'],
-=======
-		mod: 'gen9insurgence',
-		gameType: 'freeforall',
-		rated: false,
-		tournamentShow: false,
-		ruleset: ['Standard NatDex', 'Adjust Level = 120', 'Max Level = 120', 'Default Level = 120'],
->>>>>>> 12fc74cb
 		banlist: [],
 	},
 ];