--- conflicted
+++ resolved
@@ -1553,16 +1553,7 @@
 		validateSet(set, teamHas) {
 			const dex = this.dex;
 			const ability = dex.moves.get(set.ability);
-<<<<<<< HEAD
 			if (!ability.exists) { // Not even a real move
-=======
-			// Prevent stack overflow
-			const overflowAbilityNames = ['Assist', 'Entrainment', 'Skill Swap'];
-			if (
-				overflowAbilityNames.includes(ability.name) || ability.category !== 'Status' || ability.status === 'slp' ||
-				this.ruleTable.isRestricted(`move:${ability.id}`) || set.moves.map(this.toID).includes(ability.id)
-			) {
->>>>>>> 1a62587a
 				return this.validateSet(set, teamHas);
 			}
 			// Absolute trademark bans
