--- conflicted
+++ resolved
@@ -694,43 +694,6 @@
 				}
 			}
 		},
-<<<<<<< HEAD
-	},
-	{
-		name: "[Gen 9] Balanced Hackmons UU",
-		desc: `Anything directly hackable onto a set (EVs, IVs, forme, ability, item, and move) and is usable in local battles is allowed.`,
-		threads: [
-			`&bullet; <a href="https://www.smogon.com/forums/threads/3710859/">Balanced Hackmons</a>`,
-			`&bullet; <a href="https://www.smogon.com/forums/threads/3712766/">BH Resources</a>`,
-		],
-
-		mod: 'gen9',
-		ruleset: ['[Gen 9] Balanced Hackmons'],
-		banlist: [
-			'Alakazam-Mega', 'Arceus-Fairy', 'Arceus-Ghost', 'Arceus-Ground', 'Arceus-Water', 'Audino-Mega', 'Blissey', 'Celesteela', 'Chansey',
-			'Dialga-Origin', 'Eternatus', 'Flutter Mane', 'Garchomp-Mega', 'Greninja-Ash', 'Ho-Oh', 'Kyogre-Primal', 'Lucario-Mega', 'Lunala',
-			'Miraidon', 'Necrozma-Ultra', 'Slowbro-Mega', 'Steelix-Mega', 'Swampert-Mega', 'Yveltal',
-		],
-	},
-	{
-		name: "[Gen 9] Partners in Crime",
-		desc: `Doubles-based metagame where both active ally Pok&eacute;mon share abilities and moves.`,
-		threads: [
-			`&bullet; <a href="https://www.smogon.com/forums/threads/3710997/">Partners in Crime</a>`,
-		],
-
-		mod: 'partnersincrime',
-		gameType: 'doubles',
-		ruleset: ['Standard Doubles'],
-		banlist: [
-			'Annihilape', 'Arceus', 'Calyrex-Ice', 'Calyrex-Shadow', 'Chi-Yu', 'Cresselia', 'Darkrai', 'Deoxys-Attack', 'Dialga', 'Dialga-Origin', 'Eternatus', 'Flutter Mane',
-			'Giratina', 'Giratina-Origin', 'Groudon', 'Ho-Oh', 'Koraidon', 'Kyogre', 'Kyurem-Black', 'Kyurem-White', 'Lugia', 'Lunala', 'Magearna', 'Mewtwo', 'Miraidon',
-			'Necrozma-Dawn-Wings', 'Necrozma-Dusk-Mane', 'Palkia', 'Palkia-Origin', 'Rayquaza', 'Reshiram', 'Smeargle', 'Solgaleo', 'Terapagos', 'Urshifu', 'Urshifu-Rapid-Strike',
-			'Zacian', 'Zacian-Crowned', 'Zamazenta', 'Zamazenta-Crowned', 'Zekrom', 'Contrary', 'Dancer', 'Huge Power', 'Moody', 'Pure Power', 'Serene Grace', 'Shadow Tag',
-			'Bright Powder', 'King\'s Rock', 'Razor Fang', 'Ally Switch', 'Dragon Cheer', 'Last Respects', 'Revival Blessing', 'Swagger',
-		],
-=======
->>>>>>> c8d38d4d
 		onBegin() {
 			for (const pokemon of this.getAllPokemon()) {
 				if (pokemon.ability === this.toID(pokemon.species.abilities['S'])) {
@@ -1221,12 +1184,11 @@
 		gameType: 'doubles',
 		ruleset: ['Standard Doubles'],
 		banlist: [
-			'Annihilape', 'Arceus', 'Calyrex-Ice', 'Calyrex-Shadow', 'Chi-Yu', 'Cresselia', 'Darkrai', 'Dialga', 'Dialga-Origin', 'Eternatus', 'Flutter Mane',
-			'Giratina', 'Giratina-Origin', 'Groudon', 'Ho-Oh', 'Koraidon', 'Kyogre', 'Kyurem-Black', 'Kyurem-White', 'Lugia', 'Lunala', 'Magearna', 'Mewtwo',
-			'Miraidon', 'Necrozma-Dawn-Wings', 'Necrozma-Dusk-Mane', 'Palkia', 'Palkia-Origin', 'Rayquaza', 'Reshiram', 'Smeargle', 'Solgaleo', 'Terapagos',
-			'Urshifu', 'Urshifu-Rapid-Strike', 'Zacian', 'Zacian-Crowned', 'Zamazenta', 'Zamazenta-Crowned', 'Zekrom', 'Contrary', 'Dancer', 'Huge Power',
-			'Moody', 'Pure Power', 'Serene Grace', 'Shadow Tag', 'Bright Powder', 'King\'s Rock', 'Razor Fang', 'Ally Switch', 'Last Respects', 'Revival Blessing',
-			'Swagger',
+			'Annihilape', 'Arceus', 'Calyrex-Ice', 'Calyrex-Shadow', 'Chi-Yu', 'Cresselia', 'Darkrai', 'Deoxys-Attack', 'Dialga', 'Dialga-Origin', 'Eternatus', 'Flutter Mane',
+			'Giratina', 'Giratina-Origin', 'Groudon', 'Ho-Oh', 'Koraidon', 'Kyogre', 'Kyurem-Black', 'Kyurem-White', 'Lugia', 'Lunala', 'Magearna', 'Mewtwo', 'Miraidon',
+			'Necrozma-Dawn-Wings', 'Necrozma-Dusk-Mane', 'Palkia', 'Palkia-Origin', 'Rayquaza', 'Reshiram', 'Smeargle', 'Solgaleo', 'Terapagos', 'Urshifu', 'Urshifu-Rapid-Strike',
+			'Zacian', 'Zacian-Crowned', 'Zamazenta', 'Zamazenta-Crowned', 'Zekrom', 'Contrary', 'Dancer', 'Huge Power', 'Moody', 'Pure Power', 'Serene Grace', 'Shadow Tag',
+			'Bright Powder', 'King\'s Rock', 'Razor Fang', 'Ally Switch', 'Dragon Cheer', 'Last Respects', 'Revival Blessing', 'Swagger',
 		],
 		onBegin() {
 			for (const pokemon of this.getAllPokemon()) {
