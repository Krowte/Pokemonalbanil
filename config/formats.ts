--- conflicted
+++ resolved
@@ -460,17 +460,10 @@
 			'Giratina', 'Giratina-Origin', 'Groudon', 'Ho-Oh', 'Hoopa-Unbound', 'Iron Bundle', 'Kangaskhan-Mega', 'Kartana', 'Kingambit', 'Koraidon',
 			'Kyogre', 'Kyurem-Black', 'Kyurem-White', 'Lucario-Mega', 'Lugia', 'Lunala', 'Magearna', 'Marshadow', 'Mawile-Mega', 'Medicham-Mega',
 			'Metagross-Mega', 'Mewtwo', 'Miraidon', 'Naganadel', 'Necrozma-Dawn-Wings', 'Necrozma-Dusk-Mane', 'Palafin', 'Palkia', 'Pheromosa',
-<<<<<<< HEAD
-			'Rayquaza', 'Reshiram', 'Salamence-Mega', 'Shaymin-Sky', 'Solgaleo', 'Urshifu-Base', 'Xerneas', 'Yveltal', 'Zacian', 'Zacian-Crowned',
-			'Zamazenta', 'Zamazenta-Crowned', 'Zekrom', 'Zygarde-Base', 'Zygarde-Complete', 'Moody', 'Shadow Tag', 'Power Construct', 'Booster Energy',
-			'Damp Rock', 'Focus Band', 'Icy Rock', 'King\'s Rock', 'Leppa Berry', 'Quick Claw', 'Razor Fang', 'Smooth Rock', 'Terrain Extender',
-			'Acupressure', 'Baton Pass', 'Last Respects',
-=======
 			'Rayquaza', 'Reshiram', 'Salamence-Mega', 'Shaymin-Sky', 'Solgaleo', 'Spectrier', 'Urshifu-Base', 'Xerneas', 'Yveltal', 'Zacian',
 			'Zacian-Crowned', 'Zamazenta', 'Zamazenta-Crowned', 'Zekrom', 'Zygarde-Base', 'Zygarde-Complete', 'Moody', 'Shadow Tag', 'Power Construct',
 			'Booster Energy', 'Damp Rock', 'Focus Band', 'Icy Rock', 'King\'s Rock', 'Leppa Berry', 'Quick Claw', 'Razor Fang', 'Smooth Rock',
 			'Terrain Extender', 'Acupressure', 'Baton Pass', 'Last Respects',
->>>>>>> cc6e24e5
 		],
 	},
 	{
@@ -1463,14 +1456,9 @@
 		searchShow: false,
 		ruleset: ['Standard Doubles'],
 		banlist: [
-<<<<<<< HEAD
-			'Annihilape', 'Arceus', 'Calyrex-Ice', 'Calyrex-Shadow', 'Chi-Yu', 'Dialga', 'Eternatus', 'Flutter Mane', 'Giratina', 'Groudon', 'Koraidon',
-			'Kyogre', 'Magearna', 'Mewtwo', 'Miraidon', 'Palkia', 'Rayquaza', 'Urshifu-Base', 'Zacian', 'Zamazenta', 'Dancer', 'Huge Power', 'Moody',
-=======
 			'Annihilape', 'Arceus', 'Calyrex-Ice', 'Calyrex-Shadow', 'Chi-Yu', 'Dialga', 'Dialga-Origin', 'Enamorus-Base', 'Eternatus', 'Flutter Mane',
 			'Giratina', 'Giratina-Origin', 'Groudon', 'Koraidon', 'Kyogre', 'Magearna', 'Mewtwo', 'Miraidon', 'Palkia', 'Palkia-Origin', 'Rayquaza',
 			'Urshifu', 'Urshifu-Rapid-Strike', 'Zacian', 'Zacian-Crowned', 'Zamazenta', 'Zamazenta-Crowned', 'Dancer', 'Huge Power', 'Moody',
->>>>>>> cc6e24e5
 			'Pure Power', 'Shadow Tag', 'Ally Switch', 'Revival Blessing', 'Swagger',
 		],
 		onBegin() {
