// Note: This is the list of formats
// The rules that formats use are stored in data/rulesets.ts
/*
If you want to add custom formats, create a file in this folder named: "custom-formats.ts"

Paste the following code into the file and add your desired formats and their sections between the brackets:
--------------------------------------------------------------------------------
// Note: This is the list of formats
// The rules that formats use are stored in data/rulesets.ts

export const Formats: FormatList = [
];
--------------------------------------------------------------------------------

If you specify a section that already exists, your format will be added to the bottom of that section.
New sections will be added to the bottom of the specified column.
The column value will be ignored for repeat sections.
*/

export const Formats: FormatList = [

	// S/V Singles
	///////////////////////////////////////////////////////////////////

	{
		section: "S/V Singles",
	},
	{
		name: "[Gen 9] Random Battle",
		desc: `Randomized teams of Pok&eacute;mon with sets that are generated to be competitively viable.`,
		threads: [
			`&bullet; <a href="https://www.smogon.com/forums/threads/3712619/">Random Battle Suggestions</a>`,
		],

		mod: 'gen9',
		team: 'random',
		ruleset: ['PotD', 'Obtainable', 'Species Clause', 'HP Percentage Mod', 'Cancel Mod', 'Sleep Clause Mod'],
	},
	{
		name: "[Gen 9] Unrated Random Battle",

		mod: 'gen9',
		team: 'random',
		challengeShow: false,
		rated: false,
		ruleset: ['Obtainable', 'Species Clause', 'HP Percentage Mod', 'Cancel Mod', 'Sleep Clause Mod'],
	},
	{
		name: "[Gen 9] Random Battle (Blitz)",

		mod: 'gen9',
		team: 'random',
		ruleset: ['[Gen 9] Random Battle', 'Blitz'],
	},
	{
		name: "[Gen 9] OU",

		mod: 'gen9',
		ruleset: ['Standard'],
		banlist: ['Uber', 'AG', 'Arena Trap', 'Moody', 'Sand Veil', 'Shadow Tag', 'Snow Cloak', 'King\'s Rock', 'Baton Pass'],
	},
	{
		name: "[Gen 9] Ubers",
		threads: [
			`&bullet; <a href="https://www.smogon.com/forums/threads/3710870/">Ubers Metagame Discussion</a>`,
		],

		mod: 'gen9',
		ruleset: ['Standard'],
		banlist: ['AG', 'King\'s Rock', 'Baton Pass'],
	},
	{
		name: "[Gen 9] UU",
		threads: [
			`&bullet; <a href="https://www.smogon.com/forums/threads/3713709/">UU Metagame Discussion</a>`,
		],

		mod: 'gen9',
		ruleset: ['[Gen 9] OU'],
		banlist: ['OU', 'UUBL'],
	},
	{
		name: "[Gen 9] RU",

		mod: 'gen9',
		ruleset: ['[Gen 9] UU'],
		banlist: ['UU', 'RUBL'],
	},
	{
		name: "[Gen 9] LC",
		threads: [
			`&bullet; <a href="https://www.smogon.com/forums/threads/3710868/">Little Cup Metagame Discussion</a>`,
		],

		mod: 'gen9',
		ruleset: ['Little Cup', 'Standard'],
		banlist: ['Dunsparce', 'Flittle', 'Meditite', 'Misdreavus', 'Murkrow', 'Rufflet', 'Scyther', 'Sneasel', 'Moody', 'Baton Pass'],
	},
	{
		name: "[Gen 9] Monotype",
		threads: [
			`&bullet; <a href="https://www.smogon.com/forums/threads/3710724/">Monotype Metagame Discussion</a>`,
		],

		mod: 'gen9',
		ruleset: ['Same Type Clause', 'Terastal Clause', 'Standard'],
		banlist: [
			'Annihilape', 'Chi-Yu', 'Houndstone', 'Iron Bundle', 'Koraidon', 'Miraidon', 'Palafin', 'Moody',
			'Shadow Tag', 'Booster Energy', 'Damp Rock', 'Focus Band', 'King\'s Rock', 'Quick Claw', 'Baton Pass',
		],
	},
	{
		name: "[Gen 9] 1v1",
		desc: `Bring three Pok&eacute;mon to Team Preview and choose one to battle.`,
		threads: [
			`&bullet; <a href="https://www.smogon.com/forums/threads/3710864/">1v1 Metagame Discussion</a>`,
		],

		mod: 'gen9',
		ruleset: [
			'Picked Team Size = 1', 'Max Team Size = 3',
			'Standard', 'Terastal Clause', 'Sleep Moves Clause', 'Accuracy Moves Clause', '!Sleep Clause Mod',
		],
		banlist: ['Chi-Yu', 'Cinderace', 'Dragonite', 'Koraidon', 'Mimikyu', 'Miraidon', 'Scream Tail', 'Moody', 'Focus Band', 'Focus Sash', 'King\'s Rock', 'Quick Claw', 'Acupressure', 'Perish Song'],
	},
	{
		name: "[Gen 9] Anything Goes",
		threads: [
			`&bullet; <a href="https://www.smogon.com/forums/threads/3710911/">AG Metagame Discussion</a>`,
		],

		mod: 'gen9',
		ruleset: ['Min Source Gen = 9', 'Obtainable', 'Team Preview', 'HP Percentage Mod', 'Cancel Mod', 'Endless Battle Clause'],
	},
	{
		name: "[Gen 9] CAP",

		mod: 'gen9',
		ruleset: ['[Gen 9] OU', '+CAP'],
		banlist: ['Crucibellite'],
	},
	{
		name: "[Gen 9] Battle Stadium Singles Series 2",

		mod: 'gen9',
		searchShow: false,
		ruleset: ['Flat Rules', '!! Adjust Level = 50', 'Paldea Pokedex', 'Min Source Gen = 9', 'VGC Timer'],
		banlist: ['Sub-Legendary'],
	},
	{
		name: "[Gen 9] Battle Stadium Singles Series 1",

		mod: 'gen9',
		ruleset: ['Flat Rules', '!! Adjust Level = 50', 'Paldea Pokedex', 'Min Source Gen = 9', 'VGC Timer'],
		banlist: ['Sub-Legendary', 'Paradox'],
	},
	{
		name: "[Gen 9] Custom Game",

		mod: 'gen9',
		searchShow: false,
		debug: true,
		battle: {trunc: Math.trunc},
		// no restrictions, for serious (other than team preview)
		ruleset: ['Team Preview', 'Cancel Mod', 'Max Team Size = 24', 'Max Move Count = 24', 'Max Level = 9999', 'Default Level = 100'],
	},

	// S/V Doubles
	///////////////////////////////////////////////////////////////////

	{
		section: "S/V Doubles",
	},
	{
		name: "[Gen 9] Doubles OU",
		threads: [
			`&bullet; <a href="https://www.smogon.com/forums/threads/3710876/">Doubles OU Sample Teams</a>`,
		],

		mod: 'gen9',
		gameType: 'doubles',
		ruleset: ['Standard Doubles'],
		banlist: ['DUber', 'Shadow Tag'],
	},
	{
		name: "[Gen 9] Doubles Ubers",
		threads: [
			`&bullet; <a href="https://www.smogon.com/forums/threads/3712864/">Doubles Ubers</a>`,
		],

		mod: 'gen9',
		gameType: 'doubles',
		ruleset: ['Standard Doubles', '!Gravity Sleep Clause'],
	},
	{
		name: "[Gen 9] Doubles UU",
		threads: [
			`&bullet; <a href="https://www.smogon.com/forums/threads/3712825/">Doubles UU</a>`,
		],

		mod: 'gen9',
		gameType: 'doubles',
		ruleset: ['[Gen 9] Doubles OU'],
		banlist: ['DOU', 'DBL'],
	},
	{
		name: "[Gen 9] Doubles LC",
		threads: [
			`&bullet; <a href="https://www.smogon.com/forums/threads/3710957/">Doubles LC</a>`,
		],

		mod: 'gen9',
		gameType: 'doubles',
		searchShow: false,
		ruleset: ['Standard Doubles', 'Little Cup', 'Sleep Clause Mod'],
		banlist: ['Murkrow', 'Scyther', 'Sneasel'],
	},
	{
		name: "[Gen 9] 2v2 Doubles",
		desc: `Double battle where you bring four Pok&eacute;mon to Team Preview and choose only two.`,
		threads: [
			`&bullet; <a href="https://www.smogon.com/forums/threads/3710849/">2v2 Doubles</a>`,
		],

		mod: 'gen9',
		gameType: 'doubles',
		ruleset: [
			'Picked Team Size = 2', 'Max Team Size = 4',
			'Standard Doubles', 'Accuracy Moves Clause', 'Terastal Clause', 'Sleep Clause Mod', 'Evasion Items Clause',
		],
		banlist: ['Koraidon', 'Miraidon', 'Commander', 'Focus Sash', 'King\'s Rock', 'Ally Switch', 'Final Gambit', 'Moody', 'Perish Song', 'Swagger'],
	},
	{
		name: "[Gen 9] VGC 2023 Series 2",

		mod: 'gen9',
		gameType: 'doubles',
		ruleset: ['Flat Rules', '!! Adjust Level = 50', 'Paldea Pokedex', 'Min Source Gen = 9', 'VGC Timer', 'Open Team Sheets'],
		banlist: ['Sub-Legendary'],
	},
	{
		name: "[Gen 9] VGC 2023 Series 1",

		mod: 'gen9',
		gameType: 'doubles',
		ruleset: ['Flat Rules', '!! Adjust Level = 50', 'Paldea Pokedex', 'Min Source Gen = 9', 'VGC Timer', 'Open Team Sheets'],
		banlist: ['Sub-Legendary', 'Paradox'],
	},
	{
		name: "[Gen 9] Doubles Custom Game",

		mod: 'gen9',
		gameType: 'doubles',
		searchShow: false,
		battle: {trunc: Math.trunc},
		debug: true,
		// no restrictions, for serious (other than team preview)
		ruleset: ['Team Preview', 'Cancel Mod', 'Max Team Size = 24', 'Max Move Count = 24', 'Max Level = 9999', 'Default Level = 100'],
	},

	// National Dex
	///////////////////////////////////////////////////////////////////

	{
		section: "National Dex",
	},
	{
		name: "[Gen 9] National Dex",
		threads: [
			`&bullet; <a href="https://www.smogon.com/forums/threads/3710848/">National Dex Metagame Discussion</a>`,
		],

		mod: 'gen9',
		ruleset: ['Standard NatDex', 'OHKO Clause', 'Evasion Clause', 'Species Clause', 'Sleep Clause Mod'],
		banlist: ['ND Uber', 'ND AG', 'Arena Trap', 'Moody', 'Power Construct', 'Shadow Tag', 'King\'s Rock', 'Quick Claw', 'Razor Fang', 'Assist', 'Baton Pass'],
	},
	{
		name: "[Gen 9] National Dex Ubers",
		threads: [
			`&bullet; <a href="https://www.smogon.com/forums/threads/3712168/">National Dex Ubers Metagame Discussion</a>`,
			`&bullet; <a href="https://www.smogon.com/forums/threads/3712170/">National Dex Ubers Sample Teams</a>`,
			`&bullet; <a href="https://www.smogon.com/forums/threads/3712169/">National Dex Ubers Viability List</a>`,
		],

		mod: 'gen9',
		searchShow: false,
		ruleset: ['Standard NatDex', 'OHKO Clause', 'Evasion Moves Clause', 'Evasion Items Clause', 'Species Clause', 'Sleep Clause Mod', 'Mega Rayquaza Clause'],
		banlist: ['ND AG', 'Assist', 'Baton Pass'],
	},
	{
		name: "[Gen 9] National Dex UU",
		threads: [
			`&bullet; <a href="https://www.smogon.com/forums/threads/3711752/">National Dex UU Metagame Discussion</a>`,
		],

		mod: 'gen9',
		ruleset: ['[Gen 9] National Dex'],
		banlist: ['ND OU', 'ND UUBL'],
	},
	{
		name: "[Gen 9] National Dex RU",
		threads: [
			`&bullet; <a href="https://www.smogon.com/forums/threads/3713801/">National Dex RU Metagame Discussion</a>`,
		],

		mod: 'gen9',
		searchShow: false,
		ruleset: ['[Gen 9] National Dex UU'],
		banlist: ['ND UU', 'ND RUBL'],
	},
	{
		name: "[Gen 9] National Dex Monotype",
		threads: [
			`&bullet; <a href="https://www.smogon.com/forums/threads/3710738/">National Dex Monotype Metagame Discussion</a>`,
		],

		mod: 'gen9',
		ruleset: ['Standard NatDex', 'Same Type Clause', 'Terastal Clause', 'Species Clause', 'OHKO Clause', 'Evasion Moves Clause', 'Sleep Clause Mod', 'Evasion Items Clause'],
		banlist: [
			'Annihilape', 'Arceus', 'Blastoise-Mega', 'Blaziken-Mega', 'Calyrex-Ice', 'Calyrex-Shadow', 'Chi-Yu', 'Darkrai', 'Deoxys-Base', 'Deoxys-Attack',
			'Dialga', 'Dracovish', 'Eternatus', 'Genesect', 'Gengar-Mega', 'Giratina', 'Giratina-Origin', 'Groudon', 'Ho-Oh', 'Hoopa-Unbound', 'Houndstone',
			'Iron Bundle', 'Kangaskhan-Mega', 'Kartana', 'Koraidon', 'Kyogre', 'Kyurem-Black', 'Kyurem-White', 'Lucario-Mega', 'Lugia', 'Lunala', 'Magearna',
			'Marshadow', 'Medicham-Mega', 'Metagross-Mega', 'Mewtwo', 'Miraidon', 'Naganadel', 'Necrozma-Dawn-Wings', 'Necrozma-Dusk-Mane', 'Palafin', 'Palkia',
			'Pheromosa', 'Rayquaza', 'Reshiram', 'Salamence-Mega', 'Shaymin-Sky', 'Solgaleo', 'Urshifu-Base', 'Xerneas', 'Yveltal', 'Zacian', 'Zacian-Crowned',
			'Zamazenta', 'Zamazenta-Crowned', 'Zekrom', 'Zygarde-Base', 'Zygarde-Complete', 'Moody', 'Shadow Tag', 'Power Construct', 'Booster Energy', 'Damp Rock',
			'Focus Band', 'Icy Rock', 'King\'s Rock', 'Quick Claw', 'Smooth Rock', 'Terrain Extender', 'Baton Pass',
		],
	},
	{
		name: "[Gen 9] National Dex AG",
		threads: [
			`&bullet; <a href="https://www.smogon.com/forums/threads/3672423/">National Dex AG</a>`,
		],

		mod: 'gen9',
		ruleset: ['Standard NatDex'],
	},
	{
		name: "[Gen 9] National Dex BH",
		desc: `Balanced Hackmons with National Dex elements mixed in.`,
		threads: [
			`&bullet; <a href="https://www.smogon.com/forums/threads/3711099/">National Dex BH</a>`,
		],
		mod: 'gen9',
		ruleset: ['-Nonexistent', 'Standard NatDex', 'Forme Clause', 'Sleep Moves Clause', 'Ability Clause = 2', 'OHKO Clause', 'Evasion Moves Clause', 'Dynamax Clause', 'CFZ Clause', '!Obtainable'],
		banlist: [
			'Eternatus-Eternamax', 'Groudon-Primal', 'Rayquaza-Mega', 'Shedinja', 'Cramorant-Gorging', 'Calyrex-Shadow', 'Darmanitan-Galar-Zen', 'Arena Trap',
			'Contrary', 'Gorilla Tactics', 'Huge Power', 'Illusion', 'Innards Out', 'Magnet Pull', 'Moody', 'Neutralizing Gas', 'Parental Bond', 'Pure Power',
			'Shadow Tag', 'Stakeout', 'Water Bubble', 'Wonder Guard', 'Gengarite', 'Belly Drum', 'Bolt Beak', 'Chatter', 'Double Iron Bash', 'Electrify',
			'Last Respects', 'Octolock', 'Rage Fist', 'Revival Blessing', 'Shed Tail', 'Shell Smash', 'Comatose + Sleep Talk', 'Imprison + Transform',
		],
		restricted: ['Arceus'],
		onValidateTeam(team, format) {
			// baseSpecies:count
			const restrictedPokemonCount = new Map<string, number>();
			for (const set of team) {
				const species = this.dex.species.get(set.species);
				if (!this.ruleTable.isRestrictedSpecies(species)) continue;
				restrictedPokemonCount.set(species.baseSpecies, (restrictedPokemonCount.get(species.baseSpecies) || 0) + 1);
			}
			for (const [baseSpecies, count] of restrictedPokemonCount) {
				if (count > 1) {
					return [
						`You are limited to one ${baseSpecies} forme.`,
						`(You have ${count} ${baseSpecies} forme${count === 1 ? '' : 's'}.)`,
					];
				}
			}
		},
	},
	{
		name: "[Gen 8] National Dex AG",
		threads: [
			`&bullet; <a href="https://www.smogon.com/forums/threads/3672423/">National Dex AG</a>`,
		],

		mod: 'gen8',
		searchShow: false,
		ruleset: ['Standard NatDex'],
	},

	// Pet Mods
	///////////////////////////////////////////////////////////////////

	{
		section: "Pet Mods",
	},
	{
		name: "[Gen 8] JolteMons Random Battle",
		desc: `Pok&eacute;mon, items, abilities, and moves are redesigned for OU, and new items, abilities, and moves are added, all without changing base stats.`,
		threads: [
			`&bullet; <a href="https://www.smogon.com/forums/threads/3694234/">JolteMons</a>`,
			`&bullet; <a href="https://docs.google.com/spreadsheets/d/149ZlQY0bJIAqfWB_233Dvbpqs3pVSHYpIoAQQkwquls/edit?usp=sharing">Spreadsheet</a>`,
		],
		mod: 'joltemons',
		team: 'random',
		ruleset: ['Dynamax Clause', 'Obtainable', 'Species Clause', 'HP Percentage Mod', 'Cancel Mod', 'Sleep Clause Mod', 'Mega Data Mod', 'Z-Move Clause'],
	},
	{
		name: "[Gen 6] NEXT OU",
		threads: [
			`&bullet; <a href="https://www.smogon.com/forums/threads/3476151/">Gen-NEXT Development Thread</a>`,
		],

		mod: 'gennext',
		searchShow: false,
		challengeShow: false,
		ruleset: ['Obtainable', 'Standard NEXT', 'Team Preview'],
		banlist: ['Uber'],
	},

	// Draft League
	///////////////////////////////////////////////////////////////////

	{
		section: "Draft",
		column: 1,
	},
	{
		name: "[Gen 9] Paldea Dex Draft",

		mod: 'gen9',
		searchShow: false,
		ruleset: ['Draft', 'Min Source Gen = 9'],
	},
	{
		name: "[Gen 9] 6v6 Doubles Draft",

		mod: 'gen9',
		gameType: 'doubles',
		searchShow: false,
		ruleset: ['Draft', '!Sleep Clause Mod', '!Evasion Moves Clause', 'Min Source Gen = 9'],
	},
	{
		name: "[Gen 9] 4v4 Doubles Draft",

		mod: 'gen9',
		gameType: 'doubles',
		searchShow: false,
		ruleset: ['Draft', 'Item Clause', '!Sleep Clause Mod', '!OHKO Clause', '!Evasion Moves Clause', 'Adjust Level = 50', 'Picked Team Size = 4', 'Min Source Gen = 9'],
	},
	{
		name: "[Gen 9] NatDex Draft",

		mod: 'gen9',
		searchShow: false,
		ruleset: ['Draft', '+Unobtainable', '+Past'],
	},
	{
		name: "[Gen 9] NatDex 6v6 Doubles Draft",

		mod: 'gen9',
		gameType: 'doubles',
		searchShow: false,
		ruleset: ['[Gen 9] 6v6 Doubles Draft', '+Unobtainable', '+Past', '!! Min Source Gen = 3'],
	},
	{
		name: "[Gen 9] NatDex 4v4 Doubles Draft",

		mod: 'gen9',
		gameType: 'doubles',
		searchShow: false,
		ruleset: ['[Gen 9] 4v4 Doubles Draft', '+Unobtainable', '+Past', '!! Min Source Gen = 3'],
	},
	{
		name: "[Gen 9] NatDex LC Draft",

		mod: 'gen9',
		searchShow: false,
		ruleset: ['[Gen 9] NatDex Draft', 'Double Item Clause', 'Little Cup'],
		banlist: ['Dragon Rage', 'Sonic Boom'],
	},
	{
		name: "[Gen 8] Galar Dex Draft",

		mod: 'gen8',
		searchShow: false,
		ruleset: ['Draft'],
	},
	{
		name: "[Gen 8] 4v4 Doubles Draft",

		mod: 'gen8',
		gameType: 'doubles',
		searchShow: false,
		ruleset: ['Draft', 'Item Clause', '!Sleep Clause Mod', '!OHKO Clause', '!Evasion Moves Clause', 'Adjust Level = 50', 'Picked Team Size = 4'],
	},
	{
		name: "[Gen 8] NatDex Draft",

		mod: 'gen8',
		searchShow: false,
		ruleset: ['Draft', '+Past'],
	},
	{
		name: "[Gen 8] NatDex 4v4 Doubles Draft",

		mod: 'gen8',
		gameType: 'doubles',
		searchShow: false,
		ruleset: ['[Gen 8] 4v4 Doubles Draft', '+Past'],
	},
	{
		name: "[Gen 8] NatDex LC Draft",

		mod: 'gen8',
		searchShow: false,
		ruleset: ['[Gen 8] NatDex Draft', 'Double Item Clause', 'Little Cup'],
		banlist: ['Dragon Rage', 'Sonic Boom'],
	},
	{
		name: "[Gen 8 BDSP] Draft",

		mod: 'gen8bdsp',
		searchShow: false,
		ruleset: ['Draft'],
	},
	{
		name: "[Gen 7] Draft",

		mod: 'gen7',
		searchShow: false,
		ruleset: ['Draft', '+LGPE'],
	},
	{
		name: "[Gen 6] Draft",

		mod: 'gen6',
		searchShow: false,
		ruleset: ['Draft'],
	},

	// OM of the Month
	///////////////////////////////////////////////////////////////////

	{
		section: "OM of the Month",
		column: 2,
	},
	{
		name: "[Gen 9] VoltTurn Mayhem",
		desc: `Every move that directly targets an opposing Pok&eacute;mon causes the user to switch out.`,
		threads: [
			`&bullet; <a href="https://www.smogon.com/forums/threads/3712615/">VoltTurn Mayhem</a>`,
		],

		mod: 'gen9',
		ruleset: ['Standard OMs', 'Sleep Moves Clause', 'VoltTurn Mayhem Mod', 'Min Source Gen = 9'],
		banlist: ['Chien-Pao', 'Chi-Yu', 'Flutter Mane', 'Houndstone', 'Iron Bundle', 'Koraidon', 'Miraidon', 'Palafin', 'Fake Out', 'Revival Blessing'],
	},
	{
		name: "[Gen 9] Partners in Crime",
		desc: `Doubles-based metagame where both active ally Pok&eacute;mon share abilities and moves.`,
		threads: [
			`&bullet; <a href="https://www.smogon.com/forums/threads/3710997/">Partners in Crime</a>`,
		],

		mod: 'partnersincrime',
		gameType: 'doubles',
		// searchShow: false,
		ruleset: ['Standard Doubles', 'Dynamax Clause'],
		banlist: ['Flutter Mane', 'Koraidon', 'Miraidon', 'Dancer', 'Huge Power', 'Moody', 'Pure Power', 'Shadow Tag', 'Ally Switch', 'Baton Pass', 'Revival Blessing', 'Swagger'],
		onBegin() {
			for (const pokemon of this.getAllPokemon()) {
				pokemon.m.trackPP = new Map<string, number>();
			}
		},
		onBeforeSwitchIn(pokemon) {
			pokemon.m.curMoves = this.dex.deepClone(pokemon.moves);
			let ngas = false;
			for (const poke of this.getAllActive()) {
				if (this.toID(poke.ability) === ('neutralizinggas' as ID)) {
					ngas = true;
					break;
				}
			}
			const BAD_ABILITIES = ['trace', 'imposter', 'neutralizinggas', 'illusion', 'wanderingspirit'];
			const ally = pokemon.side.active.find(mon => mon && mon !== pokemon && !mon.fainted);
			if (ally && ally.ability !== pokemon.ability) {
				if (!pokemon.m.innate && !BAD_ABILITIES.includes(this.toID(ally.ability))) {
					pokemon.m.innate = 'ability:' + ally.ability;
					if (!ngas || ally.getAbility().isPermanent || pokemon.hasItem('Ability Shield')) {
						pokemon.volatiles[pokemon.m.innate] = {id: pokemon.m.innate, target: pokemon};
						pokemon.m.startVolatile = true;
					}
				}
				if (!ally.m.innate && !BAD_ABILITIES.includes(this.toID(pokemon.ability))) {
					ally.m.innate = 'ability:' + pokemon.ability;
					if (!ngas || pokemon.getAbility().isPermanent || ally.hasItem('Ability Shield')) {
						ally.volatiles[ally.m.innate] = {id: ally.m.innate, target: ally};
						ally.m.startVolatile = true;
					}
				}
			}
		},
		// Starting innate abilities in scripts#actions
		onSwitchOut(pokemon) {
			if (pokemon.m.innate) {
				pokemon.removeVolatile(pokemon.m.innate);
				delete pokemon.m.innate;
			}
			const ally = pokemon.side.active.find(mon => mon && mon !== pokemon && !mon.fainted);
			if (ally && ally.m.innate) {
				ally.removeVolatile(ally.m.innate);
				delete ally.m.innate;
			}
		},
		onFaint(pokemon) {
			if (pokemon.m.innate) {
				pokemon.removeVolatile(pokemon.m.innate);
				delete pokemon.m.innate;
			}
			const ally = pokemon.side.active.find(mon => mon && mon !== pokemon && !mon.fainted);
			if (ally && ally.m.innate) {
				ally.removeVolatile(ally.m.innate);
				delete ally.m.innate;
			}
		},
	},

	// Other Metagames
	///////////////////////////////////////////////////////////////////

	{
		section: "Other Metagames",
		column: 2,
	},
	{
		name: "[Gen 9] Almost Any Ability",
		desc: `Pok&eacute;mon have access to almost any ability.`,
		threads: [
			`&bullet; <a href="https://www.smogon.com/forums/threads/3710568/">Almost Any Ability</a>`,
		],

		mod: 'gen9',
		ruleset: ['Standard OMs', '!Obtainable Abilities', 'Ability Clause = 1', 'Sleep Moves Clause', 'Terastal Clause', 'Min Source Gen = 9'],
		banlist: [
			'Annihilape', 'Flutter Mane', 'Koraidon', 'Miraidon', 'Slaking', 'Arena Trap', 'Comatose', 'Contrary', 'Gorilla Tactics', 'Huge Power', 'Illusion',
			'Imposter', 'Innards Out', 'Magic Bounce', 'Magnet Pull', 'Moody', 'Neutralizing Gas', 'Parental Bond', 'Poison Heal', 'Pure Power', 'Shadow Tag',
			'Simple', 'Speed Boost', 'Stakeout', 'Unburden', 'Water Bubble', 'Wonder Guard', 'King\'s Rock', 'Baton Pass', 'Revival Blessing',
		],
	},
	{
		name: "[Gen 9] Balanced Hackmons",
		desc: `Anything directly hackable onto a set (EVs, IVs, forme, ability, item, and move) and is usable in local battles is allowed.`,
		threads: [
			`&bullet; <a href="https://www.smogon.com/forums/threads/3710859/">Balanced Hackmons</a>`,
		],

		mod: 'gen9',
		ruleset: ['-Nonexistent', 'OHKO Clause', 'Evasion Clause', 'Species Clause', 'Team Preview', 'HP Percentage Mod', 'Cancel Mod', 'Sleep Moves Clause', 'Endless Battle Clause'],
		banlist: [
			'Calyrex-Shadow', 'Arena Trap', 'Contrary', 'Huge Power', 'Illusion', 'Innards Out', 'Magnet Pull', 'Moody', 'Neutralizing Gas',
			'Parental Bond', 'Poison Heal', 'Pure Power', 'Shadow Tag', 'Stakeout', 'Water Bubble', 'Wonder Guard', 'Comatose + Sleep Talk',
			'Belly Drum', 'Last Respects', 'Revival Blessing', 'Shed Tail', 'Shell Smash', 'Rage Fist',
		],
	},
	{
		name: "[Gen 9] Mix and Mega",
		desc: `Mega evolve any Pok&eacute;mon with any mega stone and no limit. Boosts based on mega evolution from gen 7.`,
		threads: [
			`&bullet; <a href="https://www.smogon.com/forums/threads/3710921/">Mix and Mega</a>`,
		],

		mod: 'mixandmega',
		ruleset: ['Standard OMs', 'Evasion Items Clause', 'Evasion Abilities Clause', 'Sleep Moves Clause', 'Min Source Gen = 9'],
		banlist: [
			'Koraidon', 'Miraidon', 'Beedrillite', 'Blazikenite', 'Gengarite', 'Kangaskhanite', 'Mawilite',
			'Medichamite', 'Moody', 'Shadow Tag', 'Baton Pass', 'Electrify', 'Shed Tail', 'Zap Cannon',
		],
		restricted: ['Flutter Mane', 'Gengar', 'Iron Bundle', 'Kilowattrel', 'Slaking'],
		onValidateTeam(team) {
			const itemTable = new Set<ID>();
			for (const set of team) {
				const item = this.dex.items.get(set.item);
				if (!item.megaStone) continue;
				const natdex = this.ruleTable.has('standardnatdex');
				if (natdex && item.id !== 'ultranecroziumz') continue;
				const species = this.dex.species.get(set.species);
				if (species.isNonstandard && !this.ruleTable.has(`+${this.toID(species.isNonstandard)}`)) {
					return [`${species.baseSpecies} does not exist in gen 9.`];
				}
				if (natdex && species.name.startsWith('Necrozma-') && item.id === 'ultranecroziumz') {
					continue;
				}
				if (this.ruleTable.isRestrictedSpecies(species) || this.toID(set.ability) === 'powerconstruct') {
					return [`${species.name} is not allowed to hold ${item.name}.`];
				}
				if (itemTable.has(item.id)) {
					return [`You are limited to one of each mega stone.`, `(You have more than one ${item.name})`];
				}
				itemTable.add(item.id);
			}
		},
		onBegin() {
			for (const pokemon of this.getAllPokemon()) {
				pokemon.m.originalSpecies = pokemon.baseSpecies.name;
			}
		},
		onSwitchIn(pokemon) {
			// @ts-ignore
			const oMegaSpecies = this.dex.species.get(pokemon.species.originalMega);
			if (oMegaSpecies.exists && pokemon.m.originalSpecies !== oMegaSpecies.baseSpecies) {
				// Place volatiles on the Pokémon to show its mega-evolved condition and details
				this.add('-start', pokemon, oMegaSpecies.requiredItem || oMegaSpecies.requiredMove, '[silent]');
				const oSpecies = this.dex.species.get(pokemon.m.originalSpecies);
				if (oSpecies.types.length !== pokemon.species.types.length || oSpecies.types[1] !== pokemon.species.types[1]) {
					this.add('-start', pokemon, 'typechange', pokemon.species.types.join('/'), '[silent]');
				}
			}
		},
		onSwitchOut(pokemon) {
			// @ts-ignore
			const oMegaSpecies = this.dex.species.get(pokemon.species.originalMega);
			if (oMegaSpecies.exists && pokemon.m.originalSpecies !== oMegaSpecies.baseSpecies) {
				this.add('-end', pokemon, oMegaSpecies.requiredItem || oMegaSpecies.requiredMove, '[silent]');
			}
		},
	},
	{
		name: "[Gen 9] Godly Gift",
		desc: `Each Pok&eacute;mon receives one base stat from a God (AG/Uber Pok&eacute;mon) depending on its position in the team. If there is no Uber Pok&eacute;mon, it uses the Pok&eacute;mon in the first slot.`,
		threads: [
			`&bullet; <a href="https://www.smogon.com/forums/threads/3710734/">Godly Gift</a>`,
		],

		mod: 'gen9',
		ruleset: ['Standard OMs', 'Sleep Moves Clause', 'Godly Gift Mod', 'Min Source Gen = 9'],
		banlist: ['Blissey', 'Chansey', 'Espathra', 'Great Tusk', 'Iron Hands', 'Iron Valiant', 'Arena Trap', 'Huge Power', 'Moody', 'Pure Power', 'Shadow Tag', 'Booster Energy', 'Baton Pass'],
	},
	{
		name: "[Gen 9] STABmons",
		desc: `Pok&eacute;mon can use any move of their typing, in addition to the moves they can normally learn.`,
		threads: [
			`&bullet; <a href="https://www.smogon.com/forums/threads/3710577/">STABmons</a>`,
		],

		mod: 'gen9',
		ruleset: ['Standard OMs', 'STABmons Move Legality', 'Sleep Moves Clause', 'Min Source Gen = 9'],
		banlist: ['Chien-Pao', 'Chi-Yu', 'Dragapult', 'Flutter Mane', 'Iron Bundle', 'Komala', 'Koraidon', 'Miraidon', 'Arena Trap', 'Moody', 'Shadow Tag', 'Booster Energy', 'King\'s Rock', 'Baton Pass'],
		restricted: ['Acupressure', 'Astral Barrage', 'Belly Drum', 'Extreme Speed', 'Fillet Away', 'Last Respects', 'No Retreat', 'Revival Blessing', 'Shed Tail', 'Shell Smash', 'Shift Gear', 'V-create', 'Victory Dance', 'Wicked Blow'],
	},
	{
		name: "[Gen 9] NFE",
		desc: `Only Pok&eacute;mon that can evolve are allowed.`,
		threads: [
			`&bullet; <a href="https://www.smogon.com/forums/threads/3710638/">NFE</a>`,
		],

		mod: 'gen9',
		ruleset: ['Standard OMs', 'Not Fully Evolved', 'Sleep Moves Clause', 'Terastal Clause', 'Min Source Gen = 9'],
		banlist: [
			'Bisharp', 'Chansey', 'Haunter', 'Magneton', 'Primeape', 'Scyther', 'Arena Trap', 'Shadow Tag', 'Baton Pass',
			// Shouldn't be legal
			'Stantler', 'Ursaring',
		],
	},

	// Challengeable OMs
	///////////////////////////////////////////////////////////////////

	{
		section: "Challengeable OMs",
		column: 2,
	},
	{
		name: "[Gen 9] Camomons",
		desc: `Pok&eacute;mon have their types set to match their first two moves.`,
		threads: [
			`&bullet; <a href="https://www.smogon.com/forums/threads/3711340/">Camomons</a>`,
		],

		mod: 'gen9',
		searchShow: false,
		ruleset: ['Standard OMs', 'Sleep Clause Mod', 'Evasion Items Clause', 'Evasion Abilities Clause', 'Camomons Mod', 'Min Source Gen = 9'],
		banlist: ['Chien-Pao', 'Koraidon', 'Miraidon', 'Palafin', 'Roaring Moon', 'Arena Trap', 'Moody', 'Shadow Tag', 'Booster Energy', 'King\'s Rock', 'Baton Pass'],
	},
	{
		name: "[Gen 9] Cross Evolution",
		desc: `Give a Pok&eacute;mon a Pok&eacute;mon name of the next evolution stage as a nickname to inherit stat changes, typing, abilities, and up to 2 moves from the next stage Pok&eacute;mon.`,
		threads: [
			`&bullet; <a href="https://www.smogon.com/forums/threads/3710953/">Cross Evolution</a>`,
		],

		mod: 'gen9',
		searchShow: false,
		ruleset: ['Standard OMs', 'Ability Clause = 2', 'Sleep Moves Clause', 'Min Source Gen = 9'],
		banlist: ['Arena Trap', 'Huge Power', 'Pure Power', 'Shadow Tag', 'Moody', 'King\'s Rock', 'Baton Pass'],
		onValidateTeam(team) {
			const names = new Set<ID>();
			for (const set of team) {
				const name = set.name;
				if (names.has(this.dex.toID(name))) {
					return [
						`Your Pok\u00e9mon must have different nicknames.`,
						`(You have more than one Pok\u00e9mon named '${name}')`,
					];
				}
				names.add(this.dex.toID(name));
			}
			if (!names.size) {
				return [
					`${this.format.name} works using nicknames; your team has 0 nicknamed Pok\u00e9mon.`,
					`(If this was intentional, add a nickname to one Pok\u00e9mon that isn't the name of a Pok\u00e9mon species.)`,
				];
			}
		},
		checkCanLearn(move, species, lsetData, set) {
			// @ts-ignore
			if (!set.sp?.exists || !set.crossSpecies?.exists) {
				return this.checkCanLearn(move, species, lsetData, set);
			}
			// @ts-ignore
			const problem = this.checkCanLearn(move, set.sp);
			if (!problem) return null;
			// @ts-ignore
			if (this.checkCanLearn(move, set.crossSpecies)) return problem;
			return null;
		},
		validateSet(set, teamHas) {
			const crossSpecies = this.dex.species.get(set.name);
			let problems = this.dex.formats.get('Obtainable Misc').onChangeSet?.call(this, set, this.format) || null;
			if (Array.isArray(problems) && problems.length) return problems;
			const crossNonstandard = (!this.ruleTable.has('standardnatdex') && crossSpecies.isNonstandard === 'Past') ||
				crossSpecies.isNonstandard === 'Future';
			const crossIsCap = !this.ruleTable.has('+pokemontag:cap') && crossSpecies.isNonstandard === 'CAP';
			if (!crossSpecies.exists || crossNonstandard || crossIsCap) return this.validateSet(set, teamHas);
			const species = this.dex.species.get(set.species);
			const check = this.checkSpecies(set, species, species, {});
			if (check) return [check];
			const nonstandard = !this.ruleTable.has('standardnatdex') && species.isNonstandard === 'Past';
			const isCap = !this.ruleTable.has('+pokemontag:cap') && species.isNonstandard === 'CAP';
			if (!species.exists || nonstandard || isCap || species === crossSpecies) return this.validateSet(set, teamHas);
			if (!species.nfe) return [`${species.name} cannot cross evolve because it doesn't evolve.`];
			const crossIsUnreleased = (crossSpecies.tier === "Unreleased" && crossSpecies.isNonstandard === "Unobtainable" &&
				!this.ruleTable.has('+unobtainable'));
			if (crossSpecies.battleOnly || crossIsUnreleased || !crossSpecies.prevo) {
				return [`${species.name} cannot cross evolve into ${crossSpecies.name} because it isn't an evolution.`];
			}
			if (this.ruleTable.isRestrictedSpecies(crossSpecies)) {
				return [`${species.name} cannot cross evolve into ${crossSpecies.name} because it is banned.`];
			}
			const crossPrevoSpecies = this.dex.species.get(crossSpecies.prevo);
			if (!crossPrevoSpecies.prevo !== !species.prevo) {
				return [
					`${species.name} cannot cross evolve into ${crossSpecies.name} because they are not consecutive evolution stages.`,
				];
			}
			const item = this.dex.items.get(set.item);
			if (item.itemUser?.length) {
				if (!item.itemUser.includes(crossSpecies.name) || crossSpecies.name !== species.name) {
					return [`${species.name} cannot use ${item.name} because it is cross evolved into ${crossSpecies.name}.`];
				}
			}
			const ability = this.dex.abilities.get(set.ability);
			if (!this.ruleTable.isRestricted(`ability:${ability.id}`) || Object.values(species.abilities).includes(ability.name)) {
				set.species = crossSpecies.name;
			}

			// @ts-ignore
			set.sp = species;
			// @ts-ignore
			set.crossSpecies = crossSpecies;
			problems = this.validateSet(set, teamHas);
			set.name = crossSpecies.name;
			set.species = species.name;
			return problems;
		},
		onModifySpecies(species, target, source, effect) {
			if (!target) return; // chat
			if (effect && ['imposter', 'transform'].includes(effect.id)) return;
			if (target.set.name === target.set.species) return;
			const crossSpecies = this.dex.species.get(target.set.name);
			if (!crossSpecies.exists) return;
			if (species.battleOnly || !species.nfe) return;
			const crossIsUnreleased = (crossSpecies.tier === "Unreleased" && crossSpecies.isNonstandard === "Unobtainable" &&
				!this.ruleTable.has('+unobtainable'));
			if (crossSpecies.battleOnly || crossIsUnreleased || !crossSpecies.prevo) return;
			const crossPrevoSpecies = this.dex.species.get(crossSpecies.prevo);
			if (!crossPrevoSpecies.prevo !== !species.prevo) return;

			const mixedSpecies = this.dex.deepClone(species);
			mixedSpecies.weightkg =
				Math.max(0.1, +(species.weightkg + crossSpecies.weightkg - crossPrevoSpecies.weightkg)).toFixed(1);
			mixedSpecies.nfe = false;
			mixedSpecies.evos = [];
			mixedSpecies.eggGroups = crossSpecies.eggGroups;
			mixedSpecies.abilities = crossSpecies.abilities;
			mixedSpecies.bst = 0;
			let i: StatID;
			for (i in species.baseStats) {
				const statChange = crossSpecies.baseStats[i] - crossPrevoSpecies.baseStats[i];
				mixedSpecies.baseStats[i] = this.clampIntRange(species.baseStats[i] + statChange, 1, 255);
				mixedSpecies.bst += mixedSpecies.baseStats[i];
			}
			if (crossSpecies.types[0] !== crossPrevoSpecies.types[0]) mixedSpecies.types[0] = crossSpecies.types[0];
			if (crossSpecies.types[1] !== crossPrevoSpecies.types[1]) {
				mixedSpecies.types[1] = crossSpecies.types[1] || crossSpecies.types[0];
			}
			if (mixedSpecies.types[0] === mixedSpecies.types[1]) mixedSpecies.types = [mixedSpecies.types[0]];

			return mixedSpecies;
		},
		onBegin() {
			for (const pokemon of this.getAllPokemon()) {
				pokemon.baseSpecies = pokemon.species;
			}
		},
	},
	{
		name: "[Gen 9] Fortemons",
		desc: `Put an attacking move in the item slot to have all of a Pok&eacute;mon's attacks inherit its properties.`,
		threads: [
			`&bullet; <a href="https://www.smogon.com/forums/threads/3713983/">Fortemons</a>`,
		],

		mod: 'gen9',
		searchShow: false,
		ruleset: ['Standard OMs', 'Sleep Clause Mod', 'Min Source Gen = 9'],
		banlist: ['Koraidon', 'Miraidon', 'Palafin', 'Covert Cloak', 'Fake Out'],
		restricted: ['Dynamic Punch', 'Inferno', 'Mud Slap', 'Nuzzle', 'Power Trip', 'Rapid Spin', 'Stored Power', 'Zap Cannon'],
		validateSet(set, teamHas) {
			const item = set.item;
			const species = this.dex.species.get(set.species);
			const move = this.dex.moves.get(item);
			if (!move.exists || move.id === 'metronome' || move.category === 'Status') {
				return this.validateSet(set, teamHas);
			}
			set.item = '';
			const problems = this.validateSet(set, teamHas) || [];
			set.item = item;
			if (this.checkCanLearn(move, species, this.allSources(species), set)) {
				problems.push(`${species.name} can't learn ${move.name}.`);
			}
			if (this.ruleTable.isRestricted(`move:${move.id}`) ||
				((move.secondaries?.some(secondary => secondary.boosts?.accuracy && secondary.boosts.accuracy < 0) || move.ohko ||
					move.multihit || move.id === 'beatup' || move.flags['charge'] || move.priority > 0 || move.damageCallback) &&
					!this.ruleTable.has(`+move:${move.id}`))) {
				problems.push(`The move ${move.name} can't be used as an item.`);
			}
			return problems.length ? problems : null;
		},
		onBegin() {
			for (const pokemon of this.getAllPokemon()) {
				const move = this.dex.getActiveMove(pokemon.set.item);
				if (move.exists && move.category !== 'Status') {
					pokemon.m.forte = move;
					pokemon.item = 'mail' as ID;
				}
			}
		},
		onModifyMovePriority: 1,
		onModifyMove(move, pokemon, target) {
			const forte: ActiveMove = pokemon.m.forte;
			if (move.category !== 'Status' && forte) {
				move.flags = {...move.flags, ...forte.flags};
				if (forte.self) {
					if (forte.self.onHit && move.self?.onHit) {
						for (const i in forte.self) {
							if (i.startsWith('onHit')) continue;
							(move.self as any)[i] = (forte.self as any)[i];
						}
					} else {
						move.self = {...(move.self || {}), ...forte.self};
					}
				}
				if (forte.selfBoost?.boosts) {
					if (!move.selfBoost?.boosts) move.selfBoost = {boosts: {}};
					let boostid: BoostID;
					for (boostid in forte.selfBoost.boosts) {
						if (!move.selfBoost.boosts![boostid]) move.selfBoost.boosts![boostid] = 0;
						move.selfBoost.boosts![boostid]! += forte.selfBoost.boosts[boostid]!;
					}
				}
				if (forte.secondaries) {
					move.secondaries = [...(move.secondaries || []), ...forte.secondaries];
				}
				move.critRatio = (move.critRatio || 1) + (forte.critRatio || 1) - 1;
				const VALID_PROPERTIES = [
					'alwaysHit', 'basePowerCallback', 'breaksProtect', 'drain', 'forceSTAB', 'forceSwitch', 'hasCrashDamage', 'hasSheerForce',
					'ignoreAbility', 'ignoreAccuracy', 'ignoreDefensive', 'ignoreEvasion', 'ignoreImmunity', 'mindBlownRecoil', 'noDamageVariance',
					'ohko', 'overrideDefensivePokemon', 'overrideDefensiveStat', 'overrideOffensivePokemon', 'overrideOffensiveStat', 'pseudoWeather',
					'recoil', 'selfdestruct', 'selfSwitch', 'sleepUsable', 'smartTarget', 'stealsBoosts', 'thawsTarget', 'volatileStatus', 'willCrit',
				] as const;
				for (const property of VALID_PROPERTIES) {
					if (forte[property]) {
						move[property] = forte[property] as any;
					}
				}
				forte.onModifyMove?.call(this, move, pokemon, target);
				if (target) forte.onModifyType?.call(this, move, pokemon, target);
			}
		},
		onModifyPriority(priority, source, target, move) {
			const forte = source?.m.forte;
			if (move.category !== 'Status' && forte) {
				if (source.hasAbility('Triage') && forte.flags['heal']) {
					return priority + (move.flags['heal'] ? 0 : 3);
				}
				return priority + forte.priority;
			}
		},
		onHitPriority: 1,
		onHit(target, source, move) {
			const forte = source.m.forte;
			if (move?.category !== 'Status' && forte) {
				if (forte.onHit) this.singleEvent('Hit', forte, {}, target, source, move);
				if (forte.self?.onHit) this.singleEvent('Hit', forte.self, {}, source, source, move);
				if (forte.onAfterHit) this.singleEvent('AfterHit', forte, {}, target, source, move);
			}
		},
		onAfterSubDamage(damage, target, source, move) {
			const forte = source.m.forte;
			if (move?.category !== 'Status' && forte?.onAfterSubDamage) {
				this.singleEvent('AfterSubDamage', forte, null, target, source, move);
			}
		},
		onModifySecondaries(secondaries, target, source, move) {
			if (secondaries.some(s => !!s.self)) move.selfDropped = false;
		},
		onAfterMoveSecondaryPriority: 1,
		onAfterMoveSecondarySelf(source, target, move) {
			const forte = source.m.forte;
			if (move?.category !== 'Status' && forte?.onAfterMoveSecondarySelf) {
				this.singleEvent('AfterMoveSecondarySelf', forte, null, source, target, move);
			}
		},
		onBasePowerPriority: 1,
		onBasePower(basePower, source, target, move) {
			const forte = source.m.forte;
			if (move.category !== 'Status' && forte?.onBasePower) {
				this.singleEvent('BasePower', forte, null, source, target, move, basePower);
			}
		},
		pokemon: {
			getItem() {
				const move = this.battle.dex.moves.get(this.m.forte);
				if (!move.exists) return Object.getPrototypeOf(this).getItem.call(this);
				return {
					...this.battle.dex.items.get('mail'),
					name: move.name, id: move.id, ignoreKlutz: true, onTakeItem: false,
				};
			},
		},
	},
	{
		name: "[Gen 9] Full Potential",
		desc: `Pok&eacute;mon's moves hit off of their highest stat.`,
		threads: [
			`&bullet; <a href="https://www.smogon.com/forums/threads/3711127/">Full Potential</a>`,
		],

		mod: 'fullpotential',
		searchShow: false,
		ruleset: ['Standard OMs', 'Evasion Abilities Clause', 'Evasion Items Clause', 'Sleep Moves Clause', 'Terastal Clause', 'Min Source Gen = 9'],
		banlist: [
			'Chien-Pao', 'Cyclizar', 'Dragapult', 'Espathra', 'Flutter Mane', 'Iron Bundle', 'Koraidon', 'Miraidon', 'Scream Tail', 'Arena Trap',
			'Chlorophyll', 'Drought', 'Moody', 'Sand Rush', 'Shadow Tag', 'Slush Rush', 'Swift Swim', 'Unburden', 'Booster Energy', 'Choice Scarf',
			'Heat Rock', 'King\'s Rock', 'Baton Pass', 'Tailwind',
		],
	},
	{
		name: "[Gen 9] Inheritance",
		desc: `Pok&eacute;mon may use the ability and moves of another, as long as they forfeit their own learnset.`,
		threads: [
			`&bullet; <a href="https://www.smogon.com/forums/threads/3712296/">Inheritance</a>`,
		],

		mod: 'gen9',
		searchShow: false,
		ruleset: ['Standard OMs', 'Ability Clause = 2', 'Sleep Moves Clause', 'Min Source Gen = 9'],
		banlist: ['Koraidon', 'Miraidon', 'Slaking', 'Arena Trap', 'Huge Power', 'Imposter', 'Pure Power', 'Shadow Tag', 'King\'s Rock', 'Baton Pass', 'Last Respects', 'Shed Tail', 'Shell Smash'],
		getEvoFamily(speciesid) {
			let species = Dex.species.get(speciesid);
			while (species.prevo) {
				species = Dex.species.get(species.prevo);
			}
			return species.id;
		},
		validateSet(set, teamHas) {
			const unreleased = (pokemon: Species) => pokemon.tier === "Unreleased" && pokemon.isNonstandard === "Unobtainable";
			if (!teamHas.abilityMap) {
				teamHas.abilityMap = Object.create(null);
				for (const pokemon of Dex.species.all()) {
					if (pokemon.isNonstandard || (unreleased(pokemon) && !this.ruleTable.has('+unobtainable'))) continue;
					if (pokemon.requiredAbility || pokemon.requiredItem || pokemon.requiredMove) continue;
					if (this.ruleTable.isBannedSpecies(pokemon)) continue;

					for (const key of Object.values(pokemon.abilities)) {
						const abilityId = this.dex.toID(key);
						if (abilityId in teamHas.abilityMap) {
							teamHas.abilityMap[abilityId][pokemon.evos ? 'push' : 'unshift'](pokemon.id);
						} else {
							teamHas.abilityMap[abilityId] = [pokemon.id];
						}
					}
				}
			}

			const problem = this.validateForme(set);
			if (problem.length) return problem;

			const species = this.dex.species.get(set.species);
			if (!species.exists || species.num < 1) return [`The Pok\u00e9mon "${set.species}" does not exist.`];
			if (species.isNonstandard || (unreleased(species) && !this.ruleTable.has('+unobtainable'))) {
				return [`${species.name} is not obtainable in Generation ${this.dex.gen}.`];
			}

			const name = set.name;
			if (this.ruleTable.isBannedSpecies(species)) {
				return this.validateSet(set, teamHas);
			}

			const ability = this.dex.abilities.get(set.ability);
			if (!ability.exists || ability.isNonstandard) return [`${name} needs to have a valid ability.`];
			const pokemonWithAbility = teamHas.abilityMap[ability.id];
			if (!pokemonWithAbility) return [`${ability.name} is not available on a legal Pok\u00e9mon.`];

			(this.format as any).debug = true;

			if (!teamHas.abilitySources) teamHas.abilitySources = Object.create(null);
			const validSources: string[] = teamHas.abilitySources[this.dex.toID(set.species)] = []; // Evolution families

			let canonicalSource = ''; // Specific for the basic implementation of Donor Clause (see onValidateTeam).

			for (const donor of pokemonWithAbility) {
				const donorSpecies = this.dex.species.get(donor);
				let format = this.format;
				if (!format.getEvoFamily) format = this.dex.formats.get('gen9inheritance');
				const evoFamily = format.getEvoFamily!(donorSpecies.id);
				if (validSources.includes(evoFamily)) continue;

				set.species = donorSpecies.name;
				set.name = donorSpecies.baseSpecies;
				const problems = this.validateSet(set, teamHas) || [];
				if (!problems.length) {
					validSources.push(evoFamily);
					canonicalSource = donorSpecies.name;
				}
				// Specific for the basic implementation of Donor Clause (see onValidateTeam).
				if (validSources.length > 1) break;
			}
			(this.format as any).debug = false;

			set.name = name;
			set.species = species.name;
			if (!validSources.length) {
				if (pokemonWithAbility.length > 1) return [`${name}'s set is illegal.`];
				return [`${name} has an illegal set with an ability from ${this.dex.species.get(pokemonWithAbility[0]).name}.`];
			}

			// Protocol: Include the data of the donor species in the `ability` data slot.
			// Afterwards, we are going to reset the name to what the user intended.
			set.ability = `${set.ability}0${canonicalSource}`;
			return null;
		},
		onValidateTeam(team, f, teamHas) {
			if (this.ruleTable.has('abilityclause')) {
				const abilityTable = new Map<string, number>();
				const base: {[k: string]: string} = {
					airlock: 'cloudnine',
					armortail: 'queenlymajesty',
					battlearmor: 'shellarmor',
					clearbody: 'whitesmoke',
					dazzling: 'queenlymajesty',
					emergencyexit: 'wimpout',
					filter: 'solidrock',
					gooey: 'tanglinghair',
					insomnia: 'vitalspirit',
					ironbarbs: 'roughskin',
					libero: 'protean',
					minus: 'plus',
					moxie: 'chillingneigh',
					powerofalchemy: 'receiver',
					propellertail: 'stalwart',
					teravolt: 'moldbreaker',
					turboblaze: 'moldbreaker',
				};
				const num = parseInt(this.ruleTable.valueRules.get('abilityclause')!);
				for (const set of team) {
					let ability = this.toID(set.ability.split('0')[0]);
					if (!ability) continue;
					if (ability in base) ability = base[ability] as ID;
					if ((abilityTable.get(ability) || 0) >= num) {
						return [
							`You are limited to ${num} of each ability by ${num} Ability Clause.`,
							`(You have more than ${num} ${this.dex.abilities.get(ability).name} variants)`,
						];
					}
					abilityTable.set(ability, (abilityTable.get(ability) || 0) + 1);
				}
			}

			// Donor Clause
			const evoFamilyLists = [];
			for (const set of team) {
				const abilitySources = teamHas.abilitySources?.[this.dex.toID(set.species)];
				if (!abilitySources) continue;
				let format = this.format;
				if (!format.getEvoFamily) format = this.dex.formats.get('gen9inheritance');
				evoFamilyLists.push(abilitySources.map(format.getEvoFamily!));
			}

			// Checking actual full incompatibility would require expensive algebra.
			// Instead, we only check the trivial case of multiple Pokémon only legal for exactly one family. FIXME?
			const requiredFamilies = Object.create(null);
			for (const evoFamilies of evoFamilyLists) {
				if (evoFamilies.length !== 1) continue;
				const [familyId] = evoFamilies;
				if (!(familyId in requiredFamilies)) {
					requiredFamilies[familyId] = 1;
				} else {
					requiredFamilies[familyId]++;
				}
				if (requiredFamilies[familyId] > 1) {
					return [
						`You are limited to up to one inheritance from each evolution family by the Donor Clause.`,
						`(You inherit more than once from ${this.dex.species.get(familyId).name}).`,
					];
				}
			}
		},
		onBegin() {
			for (const pokemon of this.getAllPokemon()) {
				if (pokemon.baseAbility.includes('0')) {
					const donor = pokemon.baseAbility.split('0')[1];
					pokemon.m.donor = this.toID(donor);
					pokemon.baseAbility = this.toID(pokemon.baseAbility.split('0')[0]);
					pokemon.ability = pokemon.baseAbility;
				}
			}
		},
		onSwitchIn(pokemon) {
			if (!pokemon.m.donor) return;
			const donorTemplate = this.dex.species.get(pokemon.m.donor);
			if (!donorTemplate.exists) return;
			// Place volatiles on the Pokémon to show the donor details.
			this.add('-start', pokemon, donorTemplate.name, '[silent]');
		},
	},
	{
		name: "[Gen 9] Pokebilities",
		desc: `Pok&eacute;mon have all of their released abilities simultaneously.`,
		threads: [
			`&bullet; <a href="https://www.smogon.com/forums/threads/3679692/">Pok&eacute;bilities</a>`,
		],
		mod: 'pokebilities',
		searchShow: false,
		ruleset: ['Standard OMs', 'Sleep Clause Mod'],
		banlist: ['Flutter Mane', 'Houndstone', 'Iron Bundle', 'Koraidon', 'Miraidon', 'Palafin', 'Arena Trap', 'Moody', 'Shadow Tag', 'King\'s Rock', 'Baton Pass'],
		onValidateSet(set) {
			const species = this.dex.species.get(set.species);
			const unSeenAbilities = Object.keys(species.abilities)
				.filter(key => key !== 'S' && (key !== 'H' || !species.unreleasedHidden))
				.map(key => species.abilities[key as "0" | "1" | "H" | "S"])
				.filter(ability => ability !== set.ability);
			if (unSeenAbilities.length && this.toID(set.ability) !== this.toID(species.abilities['S'])) {
				for (const abilityName of unSeenAbilities) {
					const banReason = this.ruleTable.check('ability:' + this.toID(abilityName));
					if (banReason) {
						return [`${set.name}'s ability ${abilityName} is ${banReason}.`];
					}
				}
			}
		},
		onBegin() {
			for (const pokemon of this.getAllPokemon()) {
				if (pokemon.ability === this.toID(pokemon.species.abilities['S'])) {
					continue;
				}
				pokemon.m.innates = Object.keys(pokemon.species.abilities)
					.filter(key => key !== 'S' && (key !== 'H' || !pokemon.species.unreleasedHidden))
					.map(key => this.toID(pokemon.species.abilities[key as "0" | "1" | "H" | "S"]))
					.filter(ability => ability !== pokemon.ability);
			}
		},
		onBeforeSwitchIn(pokemon) {
			// Abilities that must be applied before both sides trigger onSwitchIn to correctly
			// handle switch-in ability-to-ability interactions, e.g. Intimidate counters
			const neededBeforeSwitchInIDs = [
				'clearbody', 'competitive', 'contrary', 'defiant', 'fullmetalbody', 'hypercutter', 'innerfocus',
				'mirrorarmor', 'oblivious', 'owntempo', 'rattled', 'scrappy', 'simple', 'whitesmoke',
			];
			if (pokemon.m.innates) {
				for (const innate of pokemon.m.innates) {
					if (!neededBeforeSwitchInIDs.includes(innate)) continue;
					if (pokemon.hasAbility(innate)) continue;
					pokemon.addVolatile("ability:" + innate, pokemon);
				}
			}
		},
		onSwitchInPriority: 2,
		onSwitchIn(pokemon) {
			if (pokemon.m.innates) {
				for (const innate of pokemon.m.innates) {
					if (pokemon.hasAbility(innate)) continue;
					pokemon.addVolatile("ability:" + innate, pokemon);
				}
			}
		},
		onSwitchOut(pokemon) {
			for (const innate of Object.keys(pokemon.volatiles).filter(i => i.startsWith('ability:'))) {
				pokemon.removeVolatile(innate);
			}
		},
		onFaint(pokemon) {
			for (const innate of Object.keys(pokemon.volatiles).filter(i => i.startsWith('ability:'))) {
				const innateEffect = this.dex.conditions.get(innate) as Effect;
				this.singleEvent('End', innateEffect, null, pokemon);
			}
		},
		onAfterMega(pokemon) {
			for (const innate of Object.keys(pokemon.volatiles).filter(i => i.startsWith('ability:'))) {
				pokemon.removeVolatile(innate);
			}
			pokemon.m.innates = undefined;
		},
	},
	{
		name: "[Gen 9] Pure Hackmons",
		desc: `Anything directly hackable onto a set (EVs, IVs, forme, ability, item, and move) and is usable in local battles is allowed.`,
		threads: [
			`&bullet; <a href="https://www.smogon.com/forums/threads/3712086/">Pure Hackmons</a>`,
		],

		mod: 'gen9',
		searchShow: false,
		ruleset: ['-Nonexistent', 'Team Preview', 'HP Percentage Mod', 'Cancel Mod', 'Endless Battle Clause'],
	},
	{
		name: "[Gen 9] Shared Power",
		desc: `Once a Pok&eacute;mon switches in, its ability is shared with the rest of the team.`,
		threads: [
			`&bullet; <a href="https://www.smogon.com/forums/threads/3711011/">Shared Power</a>`,
		],

		mod: 'sharedpower',
		searchShow: false,
		ruleset: ['Standard OMs', 'Evasion Abilities Clause', 'Evasion Items Clause', 'Sleep Moves Clause', 'Min Source Gen = 9'],
		banlist: [
			'Chien-Pao', 'Gholdengo', 'Koraidon', 'Komala', 'Miraidon', 'Ting-Lu', 'Arena Trap', 'Armor Tail', 'Contrary', 'Dazzling', 'Drought',
			'Electric Surge', 'Guts', 'Huge Power', 'Imposter', 'Magic Bounce', 'Magnet Pull', 'Mold Breaker', 'Moody', 'Poison Heal', 'Prankster',
			'Pure Power', 'Purifying Salt', 'Queenly Majesty', 'Quick Draw', 'Quick Feet', 'Regenerator', 'Sand Rush', 'Shadow Tag', 'Simple',
			'Slush Rush', 'Speed Boost', 'Stakeout', 'Stench', 'Sturdy', 'Swift Swim', 'Tinted Lens', 'Unaware', 'Unburden', 'Starf Berry',
			'King\'s Rock', 'Baton Pass',
		],
		getSharedPower(pokemon) {
			const sharedPower = new Set<string>();
			for (const ally of pokemon.side.pokemon) {
				if (ally.previouslySwitchedIn > 0) {
					if (pokemon.battle.dex.currentMod !== 'sharedpower' && ['trace', 'mirrorarmor'].includes(ally.baseAbility)) {
						sharedPower.add('noability');
						continue;
					}
					sharedPower.add(ally.baseAbility);
				}
			}
			sharedPower.delete(pokemon.baseAbility);
			return sharedPower;
		},
		onBeforeSwitchIn(pokemon) {
			let format = this.format;
			if (!format.getSharedPower) format = this.dex.formats.get('gen9sharedpower');
			for (const ability of format.getSharedPower!(pokemon)) {
				const effect = 'ability:' + ability;
				pokemon.volatiles[effect] = {id: this.toID(effect), target: pokemon};
				if (!pokemon.m.abils) pokemon.m.abils = [];
				if (!pokemon.m.abils.includes(effect)) pokemon.m.abils.push(effect);
			}
		},
		onSwitchInPriority: 2,
		onSwitchIn(pokemon) {
			let format = this.format;
			if (!format.getSharedPower) format = this.dex.formats.get('gen9sharedpower');
			for (const ability of format.getSharedPower!(pokemon)) {
				if (ability === 'noability') {
					this.hint(`Mirror Armor and Trace break in Shared Power formats that don't use Shared Power as a base, so they get removed from non-base users.`);
				}
				const effect = 'ability:' + ability;
				delete pokemon.volatiles[effect];
				pokemon.addVolatile(effect);
			}
		},
	},
	{
		name: "[Gen 9] The Loser's Game",
		desc: `The first player to lose all of their Pok&eacute;mon wins.`,
		threads: [
			`&bullet; <a href="https://www.smogon.com/forums/threads/3714223/">The Loser's Game</a>`,
		],

		mod: 'gen9',
		searchShow: false,
		ruleset: ['Standard OMs', 'Sleep Clause Mod', '!OHKO Clause', 'Picked Team Size = 6', 'Adjust Level = 100', 'Min Source Gen = 9'],
		banlist: ['Infiltrator', 'Choice Scarf', 'Explosion', 'Final Gambit', 'Healing Wish', 'Lunar Dance', 'Magic Room', 'Memento', 'Misty Explosion', 'Self-Destruct'],
		onValidateTeam(team) {
			const familyTable = new Set<ID>();
			for (const set of team) {
				let species = this.dex.species.get(set.species);
				while (species.prevo) {
					species = this.dex.species.get(species.prevo);
				}
				if (familyTable.has(species.id)) {
					return [
						`You are limited to one Pok&eacute;mon from each family by the Family Clause.`,
						`(You have more than one evolution of ${species.name}.)`,
					];
				}
				familyTable.add(species.id);
			}
		},
		battle: {
			tiebreak() {
				if (this.ended) return false;

				this.inputLog.push(`>tiebreak`);
				this.add('message', "Time's up! Going to tiebreaker...");
				const notFainted = this.sides.map(side => (
					side.pokemon.filter(pokemon => !pokemon.fainted).length
				));
				this.add('-message', this.sides.map((side, i) => (
					`${side.name}: ${notFainted[i]} Pokemon left`
				)).join('; '));
				const maxNotFainted = Math.max(...notFainted);
				let tiedSides = this.sides.filter((side, i) => notFainted[i] === maxNotFainted);
				if (tiedSides.length <= 1) {
					return this.win(tiedSides[1]);
				}

				const hpPercentage = tiedSides.map(side => (
					side.pokemon.map(pokemon => pokemon.hp / pokemon.maxhp).reduce((a, b) => a + b) * 100 / 6
				));
				this.add('-message', tiedSides.map((side, i) => (
					`${side.name}: ${Math.round(hpPercentage[i])}% total HP left`
				)).join('; '));
				const maxPercentage = Math.max(...hpPercentage);
				tiedSides = tiedSides.filter((side, i) => hpPercentage[i] === maxPercentage);
				if (tiedSides.length <= 1) {
					return this.win(tiedSides[1]);
				}

				const hpTotal = tiedSides.map(side => (
					side.pokemon.map(pokemon => pokemon.hp).reduce((a, b) => a + b)
				));
				this.add('-message', tiedSides.map((side, i) => (
					`${side.name}: ${Math.round(hpTotal[i])} total HP left`
				)).join('; '));
				const maxTotal = Math.max(...hpTotal);
				tiedSides = tiedSides.filter((side, i) => hpTotal[i] === maxTotal);
				if (tiedSides.length <= 1) {
					return this.win(tiedSides[1]);
				}
				return this.tie();
			},
			checkWin(faintData) {
				const team1PokemonLeft = this.sides[0].pokemonLeft;
				const team2PokemonLeft = this.sides[1].pokemonLeft;
				if (!team1PokemonLeft && !team2PokemonLeft) {
					this.win(faintData?.target.side || null);
					return true;
				}
				for (const side of this.sides) {
					if (!side.pokemonLeft) {
						this.win(side);
						return true;
					}
				}
			},
		},
	},
	{
		name: "[Gen 8] Linked",
		desc: `The first two moves in a Pok&eacute;mon's moveset are used simultaneously.`,
		threads: [
			`&bullet; <a href="https://www.smogon.com/forums/threads/3660421/">Linked</a>`,
		],

		mod: 'gen8linked',
		searchShow: false,
		ruleset: ['Standard OMs', 'Sleep Clause Mod'],
		banlist: [
			'Calyrex-Ice', 'Calyrex-Shadow', 'Cinderace', 'Cloyster', 'Darmanitan-Galar', 'Dialga', 'Dracovish', 'Eternatus', 'Genesect', 'Giratina',
			'Giratina-Origin', 'Groudon', 'Ho-Oh', 'Kartana', 'Kyogre', 'Kyurem', 'Kyurem-Black', 'Kyurem-White', 'Landorus-Base', 'Lugia', 'Lunala',
			'Magearna', 'Marshadow', 'Mewtwo', 'Naganadel', 'Necrozma-Dawn-Wings', 'Necrozma-Dusk-Mane', 'Palkia', 'Pheromosa', 'Rayquaza', 'Reshiram',
			'Solgaleo', 'Spectrier', 'Urshifu-Base', 'Volcarona', 'Xerneas', 'Yveltal', 'Zacian', 'Zacian-Crowned', 'Zamazenta', 'Zamazenta-Crowned',
			'Zekrom', 'Zygarde-Base', 'Zygarde-Complete', 'Arena Trap', 'Chlorophyll', 'Moody', 'Power Construct', 'Sand Rush', 'Sand Veil', 'Shadow Tag',
			'Slush Rush', 'Snow Cloak', 'Speed Boost', 'Surge Surfer', 'Swift Swim', 'Unburden', 'Bright Powder', 'King\'s Rock', 'Lax Incense', 'Baton Pass',
		],
		restricted: [
			'Baneful Bunker', 'Bounce', 'Protect', 'Detect', 'Dig', 'Dive', 'Fly', 'King\'s Shield', 'Nature\'s Madness', 'Night Shade',
			'Obstruct', 'Phantom Force', 'Seismic Toss', 'Shadow Force', 'Sky Drop', 'Spiky Shield', 'Super Fang', 'Trick Room',
		],
		onValidateSet(set) {
			const problems = [];
			for (const [i, moveid] of set.moves.entries()) {
				const move = this.dex.moves.get(moveid);
				if ([0, 1].includes(i) && this.ruleTable.isRestricted(`move:${move.id}`)) {
					problems.push(`${set.name || set.species}'s move ${move.name} cannot be linked.`);
				}
			}
			return problems;
		},
	},
	{
		name: "[Gen 8] Multibility",
		desc: `Run a second ability at the cost of giving up a Pok&eacute;mon's item slot.`,
		threads: [
			`&bullet; <a href="https://www.smogon.com/forums/threads/3688892/">Multibility</a>`,
		],

		mod: 'gen8',
		searchShow: false,
		ruleset: ['Standard OMs', 'Ability Clause = 2', 'Sleep Moves Clause'],
		banlist: [
			'Calyrex-Ice', 'Calyrex-Shadow', 'Cinderace', 'Darmanitan-Galar', 'Dialga', 'Dracovish', 'Dragonite', 'Eternatus',
			'Genesect', 'Giratina', 'Giratina-Origin', 'Groudon', 'Ho-Oh', 'Kartana', 'Kyogre', 'Kyurem-Black', 'Kyurem-White',
			'Lugia', 'Lunala', 'Magearna', 'Marshadow', 'Melmetal', 'Mewtwo', 'Naganadel', 'Necrozma-Dawn-Wings', 'Necrozma-Dusk-Mane',
			'Palkia', 'Pheromosa', 'Rayquaza', 'Reshiram', 'Shedinja', 'Solgaleo', 'Spectrier', 'Urshifu-Base', 'Xerneas',
			'Yveltal', 'Zacian', 'Zacian-Crowned', 'Zamazenta', 'Zamazenta-Crowned', 'Zekrom', 'Zygarde-Base', 'Arena Trap',
			'Chlorophyll', 'Magnet Pull', 'Moody', 'Power Construct', 'Sand Rush', 'Shadow Tag', 'Slush Rush', 'Swift Swim',
			'Stench', 'Trace', 'King\'s Rock', 'Baton Pass',
		],
		restricted: [
			'Comatose', 'Contrary', 'Fluffy', 'Fur Coat', 'Huge Power', 'Ice Scales', 'Illusion', 'Imposter', 'Innards Out',
			'Intrepid Sword', 'Libero', 'Neutralizing Gas', 'Parental Bond', 'Protean', 'Pure Power', 'Simple', 'Speed Boost',
			'Stakeout', 'Tinted Lens', 'Unaware', 'Water Bubble', 'Wonder Guard',
			'Emergency Exit + Regenerator', 'Wimp Out + Regenerator',
		],
		validateSet(set, teamHas) {
			const ability = this.dex.abilities.get(set.ability);
			const item = this.dex.abilities.get(set.item);
			if (!item.exists) return this.validateSet(set, teamHas);
			const problems = [];
			if (item.isNonstandard && !this.ruleTable.has(`+ability:${item.id}`)) {
				problems.push(`${item.name} is banned.`);
			}
			if (ability.id === item.id) {
				problems.push(`${set.species} has ${ability.name} as an ability and as an item.`);
			}
			if (this.ruleTable.isRestricted(`ability:${item.id}`) || this.ruleTable.isBanned(`ability:${item.id}`)) {
				problems.push(`${set.species}'s second ability (${item.name}) can only be used as an ability.`);
			}
			if ((ability.id === 'regenerator' && ['emergencyexit', 'wimpout'].includes(item.id)) ||
				(item.id === 'regenerator' && ['emergencyexit', 'wimpout'].includes(ability.id))) {
				problems.push(`${ability.name} and ${item.name} are banned together.`);
			}
			const itemStr = set.item;
			set.item = '';
			const problem = this.validateSet(set, teamHas);
			if (problem?.length) problems.push(...problem);
			set.item = itemStr;
			return problems;
		},
		onValidateTeam(team) {
			if (!this.ruleTable.has('abilityclause')) return;
			const abilityTable = new Map<string, number>();
			const base: {[k: string]: string} = {
				airlock: 'cloudnine',
				battlearmor: 'shellarmor',
				clearbody: 'whitesmoke',
				dazzling: 'queenlymajesty',
				emergencyexit: 'wimpout',
				filter: 'solidrock',
				gooey: 'tanglinghair',
				insomnia: 'vitalspirit',
				ironbarbs: 'roughskin',
				libero: 'protean',
				minus: 'plus',
				moxie: 'chillingneigh',
				powerofalchemy: 'receiver',
				propellertail: 'stalwart',
				teravolt: 'moldbreaker',
				turboblaze: 'moldbreaker',
			};
			const num = parseInt(this.ruleTable.valueRules.get('abilityclause')!);
			const abilities: [string, string][] = [];
			for (const set of team) {
				abilities.push([set.ability, set.item].map((abil) => {
					const id = this.toID(abil);
					return base[id] || id;
				}) as [string, string]);
			}
			for (const [abilityid, itemid] of abilities) {
				const ability = this.dex.abilities.get(abilityid);
				const item = this.dex.abilities.get(itemid);
				if (ability.exists) abilityTable.set(ability.id, (abilityTable.get(ability.id) || 0) + 1);
				if (item.exists) abilityTable.set(item.id, (abilityTable.get(item.id) || 0) + 1);
			}
			for (const [abilityid, size] of abilityTable) {
				if (size > num) {
					return [
						`You are limited to ${num} of each ability by ${num} Ability Clause.`,
						`(You have more than ${num} ${this.dex.abilities.get(abilityid).name} variants)`,
					];
				}
			}
		},
		onSwitchOut(pokemon) {
			const item = this.dex.abilities.get(pokemon.item);
			if (item.exists) {
				this.singleEvent('End', item, pokemon.itemState, pokemon);
			}
		},
		onFaint(pokemon) {
			const item = this.dex.abilities.get(pokemon.item);
			if (item.exists) {
				this.singleEvent('End', item, pokemon.itemState, pokemon);
			}
		},
		field: {
			suppressingWeather() {
				for (const pokemon of this.battle.getAllActive()) {
					const item = this.battle.dex.abilities.get(pokemon.item);
					if (pokemon && !pokemon.ignoringAbility() &&
						(pokemon.getAbility().suppressWeather || (item.exists && item.suppressWeather))) {
						return true;
					}
				}
				return false;
			},
		},
		pokemon: {
			getItem() {
				const ability = this.battle.dex.abilities.get(this.item);
				if (!ability.exists) return Object.getPrototypeOf(this).getItem.call(this);
				return {...ability, ignoreKlutz: true, onTakeItem: false};
			},
			hasItem(item) {
				const ownItem = this.item;
				if (this.battle.dex.abilities.get(ownItem).exists) return false;
				if (this.ignoringItem()) return false;
				if (!Array.isArray(item)) return ownItem === this.battle.toID(item);
				return item.map(this.battle.toID).includes(ownItem);
			},
			hasAbility(ability) {
				if (this.ignoringAbility()) return false;
				if (Array.isArray(ability)) return ability.some(abil => this.hasAbility(abil));
				const abilityid = this.battle.toID(ability);
				const item = this.battle.dex.abilities.get(this.item);
				return this.ability === abilityid || (item.exists && item.id === abilityid);
			},
			ignoringAbility() {
				// Check if any active pokemon have the ability Neutralizing Gas
				let neutralizinggas = false;
				for (const pokemon of this.battle.getAllActive()) {
					// can't use hasAbility because it would lead to infinite recursion
					if ((pokemon.ability === ('neutralizinggas' as ID) || pokemon.item === ('neutralizinggas' as ID)) &&
						!pokemon.volatiles['gastroacid'] && !pokemon.abilityState.ending) {
						neutralizinggas = true;
						break;
					}
				}
				return !!(
					(this.battle.gen >= 5 && !this.isActive) ||
					((this.volatiles['gastroacid'] || (neutralizinggas && this.ability !== ('neutralizinggas' as ID) &&
						this.item !== ('neutralizinggas' as ID))) && !this.getAbility().isPermanent));
			},
			ignoringItem() {
				let nGas = false;
				for (const pokemon of this.battle.getAllActive()) {
					// can't use hasAbility because it would lead to infinite recursion
					if (((pokemon.ability === ('neutralizinggas' as ID) && !pokemon.abilityState.ending) ||
						(pokemon.item === ('neutralizinggas' as ID) && !pokemon.itemState.ending)) &&
						!pokemon.volatiles['gastroacid'] && !pokemon.abilityState.ending) {
						nGas = true;
						break;
					}
				}
				const item = this.battle.dex.abilities.get(this.item);
				return !!((this.battle.gen >= 5 && !this.isActive) ||
					(this.hasAbility('klutz') && !this.getItem().ignoreKlutz) ||
					this.volatiles['embargo'] || this.battle.field.pseudoWeather['magicroom'] ||
					(item.exists && item.id !== 'neutralizinggas' && (nGas || this.volatiles['gastroacid'])));
			},
			takeItem(source) {
				if (!this.isActive) return false;
				if (!this.item) return false;
				if (this.battle.dex.abilities.get(this.item).exists) return false;
				if (!source) source = this;
				if (this.battle.gen === 4) {
					if (this.battle.toID(this.ability) === 'multitype') return false;
					if (source && this.battle.toID(source.ability) === 'multitype') return false;
				}
				const item = this.getItem();
				if (this.battle.runEvent('TakeItem', this, source, null, item)) {
					this.item = '';
					this.itemState = {id: '', target: this};
					this.pendingStaleness = undefined;
					return item;
				}
				return false;
			},
		},
	},
	{
		name: "[Gen 8] Nature Swap",
		desc: `Pok&eacute;mon have their base stats swapped depending on their nature.`,
		threads: [
			`&bullet; <a href="http://www.smogon.com/forums/threads/3673622/">Nature Swap</a>`,
		],

		mod: 'gen8',
		searchShow: false,
		ruleset: ['Standard OMs', 'Sleep Clause Mod'],
		banlist: [
			'Blissey', 'Calyrex-Ice', 'Calyrex-Shadow', 'Chansey', 'Cloyster', 'Dialga', 'Eternatus', 'Genesect', 'Giratina',
			'Giratina-Origin', 'Groudon', 'Ho-Oh', 'Kyogre', 'Kyurem-Black', 'Kyurem-White', 'Landorus-Base', 'Lugia', 'Lunala',
			'Marshadow', 'Melmetal', 'Mewtwo', 'Naganadel', 'Necrozma-Dawn-Wings', 'Necrozma-Dusk-Mane', 'Palkia', 'Rayquaza', 'Reshiram',
			'Solgaleo', 'Xerneas', 'Yveltal', 'Zacian', 'Zacian-Crowned', 'Zamazenta', 'Zamazenta-Crowned', 'Zekrom', 'Zygarde-Base',
			'Arena Trap', 'Moody', 'Power Construct', 'Shadow Tag', 'Baton Pass',
		],
		battle: {
			spreadModify(baseStats, set) {
				const modStats: SparseStatsTable = {atk: 10, def: 10, spa: 10, spd: 10, spe: 10};
				const tr = this.trunc;
				const nature = this.dex.natures.get(set.nature);
				let statName: keyof StatsTable;
				for (statName in modStats) {
					const stat = baseStats[statName];
					let usedStat = statName;
					if (nature.plus) {
						if (statName === nature.minus) {
							usedStat = nature.plus;
						} else if (statName === nature.plus) {
							usedStat = nature.minus!;
						}
					}
					modStats[statName] = tr(tr(2 * stat + set.ivs[usedStat] + tr(set.evs[usedStat] / 4)) * set.level / 100 + 5);
				}
				if ('hp' in baseStats) {
					const stat = baseStats['hp'];
					modStats['hp'] = tr(tr(2 * stat + set.ivs['hp'] + tr(set.evs['hp'] / 4) + 100) * set.level / 100 + 10);
				}
				return this.natureModify(modStats as StatsTable, set);
			},
			natureModify(stats, set) {
				const tr = this.trunc;
				const nature = this.dex.natures.get(set.nature);
				let s: StatIDExceptHP;
				if (nature.plus) {
					s = nature.minus!;
					const stat = this.ruleTable.has('overflowstatmod') ? Math.min(stats[s], 595) : stats[s];
					stats[s] = this.ruleTable.has('overflowstatmod') ? Math.min(stats[nature.plus], 728) : stats[nature.plus];
					stats[nature.plus] = tr(tr(stat * 110, 16) / 100);
				}
				return stats;
			},
		},
	},
	{
		name: "[Gen 8] Tag Team Singles",
		desc: `Bring four Pok&eacute;mon to Team Preview and choose two to battle in a singles battle.`,
		threads: [
			`&bullet; <a href="https://www.smogon.com/forums/threads/3705415/">Tag Team Singles</a>`,
		],

		mod: 'gen8',
		searchShow: false,
		ruleset: ['Picked Team Size = 2', 'Max Team Size = 4', 'Standard OMs', 'Sleep Moves Clause', 'Evasion Abilities Clause'],
		banlist: [
			'Calyrex-Ice', 'Calyrex-Shadow', 'Cinderace', 'Dialga', 'Eternatus', 'Giratina', 'Giratina-Origin', 'Groudon', 'Ho-Oh', 'Kyogre', 'Kyurem-Black',
			'Kyurem-White', 'Lugia', 'Lunala', 'Magearna', 'Marshadow', 'Melmetal', 'Mewtwo', 'Necrozma-Dawn-Wings', 'Necrozma-Dusk-Mane', 'Palkia',
			'Rayquaza', 'Reshiram', 'Solgaleo', 'Spectrier', 'Xerneas', 'Yveltal', 'Zacian', 'Zacian-Crowned', 'Zamazenta', 'Zamazenta-Crowned',
			'Zekrom', 'Moody', 'Power Construct', 'Bright Powder', 'Focus Sash', 'King\'s Rock', 'Lax Incense', 'Final Gambit',
		],
	},
<<<<<<< HEAD
	{
		name: "[Gen 8] The Loser's Game",
		desc: `The first player to lose all of their Pok&eacute;mon wins.`,
		threads: [
			`&bullet; <a href="https://www.smogon.com/forums/threads/3657270/">The Loser's Game</a>`,
		],

		mod: 'gen8',
		searchShow: false,
		ruleset: ['Standard OMs', 'Sleep Clause Mod', '!OHKO Clause', 'Picked Team Size = 6', 'Adjust Level = 100'],
		banlist: [
			'Sandshrew-Alola', 'Shedinja', 'Infiltrator', 'Magic Guard', 'Choice Scarf',
			'Explosion', 'Final Gambit', 'Healing Wish', 'Lunar Dance', 'Magic Room', 'Memento', 'Misty Explosion', 'Self-Destruct',
		],
		onValidateTeam(team) {
			const familyTable = new Set<ID>();
			for (const set of team) {
				let species = this.dex.species.get(set.species);
				while (species.prevo) {
					species = this.dex.species.get(species.prevo);
				}
				if (familyTable.has(species.id)) {
					return [
						`You are limited to one Pok&eacute;mon from each family by the Family Clause.`,
						`(You have more than one evolution of ${species.name}.)`,
					];
				}
				familyTable.add(species.id);
			}
		},
		battle: {
			tiebreak() {
				if (this.ended) return false;

				this.inputLog.push(`>tiebreak`);
				this.add('message', "Time's up! Going to tiebreaker...");
				const notFainted = this.sides.map(side => (
					side.pokemon.filter(pokemon => !pokemon.fainted).length
				));
				this.add('-message', this.sides.map((side, i) => (
					`${side.name}: ${notFainted[i]} Pokemon left`
				)).join('; '));
				const maxNotFainted = Math.max(...notFainted);
				let tiedSides = this.sides.filter((side, i) => notFainted[i] === maxNotFainted);
				if (tiedSides.length <= 1) {
					return this.win(tiedSides[1]);
				}

				const hpPercentage = tiedSides.map(side => (
					side.pokemon.map(pokemon => pokemon.hp / pokemon.maxhp).reduce((a, b) => a + b) * 100 / 6
				));
				this.add('-message', tiedSides.map((side, i) => (
					`${side.name}: ${Math.round(hpPercentage[i])}% total HP left`
				)).join('; '));
				const maxPercentage = Math.max(...hpPercentage);
				tiedSides = tiedSides.filter((side, i) => hpPercentage[i] === maxPercentage);
				if (tiedSides.length <= 1) {
					return this.win(tiedSides[1]);
				}

				const hpTotal = tiedSides.map(side => (
					side.pokemon.map(pokemon => pokemon.hp).reduce((a, b) => a + b)
				));
				this.add('-message', tiedSides.map((side, i) => (
					`${side.name}: ${Math.round(hpTotal[i])} total HP left`
				)).join('; '));
				const maxTotal = Math.max(...hpTotal);
				tiedSides = tiedSides.filter((side, i) => hpTotal[i] === maxTotal);
				if (tiedSides.length <= 1) {
					return this.win(tiedSides[1]);
				}
				return this.tie();
			},
			faintMessages(lastFirst) {
				if (this.ended) return;
				const length = this.faintQueue.length;
				if (!length) return false;
				if (lastFirst) {
					this.faintQueue.unshift(this.faintQueue[this.faintQueue.length - 1]);
					this.faintQueue.pop();
				}
				let faintData;
				while (this.faintQueue.length) {
					faintData = this.faintQueue.shift()!;
					const pokemon: Pokemon = faintData.target;
					if (!pokemon.fainted &&
						this.runEvent('BeforeFaint', pokemon, faintData.source, faintData.effect)) {
						this.add('faint', pokemon);
						pokemon.side.pokemonLeft--;
						if (pokemon.side.totalFainted < 100) pokemon.side.totalFainted++;
						this.runEvent('Faint', pokemon, faintData.source, faintData.effect);
						this.singleEvent('End', pokemon.getAbility(), pokemon.abilityState, pokemon);
						pokemon.clearVolatile(false);
						pokemon.fainted = true;
						pokemon.isActive = false;
						pokemon.isStarted = false;
						pokemon.side.faintedThisTurn = pokemon;
					}
				}

				if (this.gen <= 1) {
					// in gen 1, fainting skips the rest of the turn
					// residuals don't exist in gen 1
					this.queue.clear();
					// Fainting clears accumulated Bide damage
					for (const pokemon of this.getAllActive()) {
						if (pokemon.volatiles['bide'] && pokemon.volatiles['bide'].damage) {
							pokemon.volatiles['bide'].damage = 0;
							this.hint("Desync Clause Mod activated!");
							this.hint("In Gen 1, Bide's accumulated damage is reset to 0 when a Pokemon faints.");
						}
					}
				} else if (this.gen <= 3 && this.gameType === 'singles') {
					// in gen 3 or earlier, fainting in singles skips to residuals
					for (const pokemon of this.getAllActive()) {
						if (this.gen <= 2) {
							// in gen 2, fainting skips moves only
							this.queue.cancelMove(pokemon);
						} else {
							// in gen 3, fainting skips all moves and switches
							this.queue.cancelAction(pokemon);
						}
					}
				}

				if (!this.p1.pokemonLeft && !this.p2.pokemonLeft) {
					this.win(faintData ? faintData.target.side.foe : null);
					return true;
				}
				if (!this.p1.pokemonLeft) {
					this.win(this.p1);
					return true;
				}
				if (!this.p2.pokemonLeft) {
					this.win(this.p2);
					return true;
				}
				if (faintData) {
					this.runEvent('AfterFaint', faintData.target, faintData.source, faintData.effect, length);
				}
				return false;
			},
		},
	},
=======
>>>>>>> b3ebad7c

	// Retro Other Metagames
	///////////////////////////////////////////////////////////////////
	{
		section: "Retro Other Metagames",
		column: 2,
	},
	{
		name: "[Gen 7] Mix and Mega",
		desc: `Mega Stones and Primal Orbs can be used on almost any Pok&eacute;mon with no Mega Evolution limit.`,
		threads: [
			`&bullet; <a href="https://www.smogon.com/forums/posts/8778656/">USM Mix and Mega</a>`,
		],

		mod: 'gen7mixandmega',
		ruleset: ['Standard OMs', 'Mega Rayquaza Clause', 'Sleep Clause Mod'],
		banlist: ['Shadow Tag', 'Gengarite', 'Baton Pass', 'Electrify'],
		restricted: [
			'Arceus', 'Deoxys', 'Dialga', 'Dragonite', 'Giratina', 'Groudon', 'Ho-Oh', 'Kyogre', 'Kyurem', 'Landorus-Therian', 'Lugia',
			'Lunala', 'Marshadow', 'Mewtwo', 'Naganadel', 'Necrozma', 'Palkia', 'Pheromosa', 'Rayquaza', 'Regigigas', 'Reshiram', 'Shuckle',
			'Slaking', 'Solgaleo', 'Xerneas', 'Yveltal', 'Zekrom',
			'Beedrillite', 'Blazikenite', 'Kangaskhanite', 'Mawilite', 'Medichamite', 'Pidgeotite', 'Ultranecrozium Z',
		],
		unbanlist: ['Deoxys-Defense', 'Kyurem-Base', 'Necrozma-Base'],
		onValidateTeam(team) {
			const itemTable = new Set<ID>();
			for (const set of team) {
				const item = this.dex.items.get(set.item);
				if (!item.exists) continue;
				if (itemTable.has(item.id) && (item.megaStone || item.onPrimal)) {
					return [
						`You are limited to one of each Mega Stone and Primal Orb.`,
						`(You have more than one ${item.name}.)`,
					];
				}
				itemTable.add(item.id);
			}
		},
		onValidateSet(set) {
			const species = this.dex.species.get(set.species);
			const item = this.dex.items.get(set.item);
			if (!item.megaEvolves && !item.onPrimal && item.id !== 'ultranecroziumz') return;
			if (species.baseSpecies === item.megaEvolves || (item.onPrimal && item.itemUser?.includes(species.baseSpecies)) ||
				(species.name.startsWith('Necrozma-') && item.id === 'ultranecroziumz')) {
				return;
			}
			if (this.ruleTable.isRestricted(`item:${item.id}`) || this.ruleTable.isRestrictedSpecies(species) ||
				set.ability === 'Power Construct') {
				return [`${set.species} is not allowed to hold ${item.name}.`];
			}
		},
		onBegin() {
			for (const pokemon of this.getAllPokemon()) {
				pokemon.m.originalSpecies = pokemon.baseSpecies.name;
			}
		},
		onSwitchIn(pokemon) {
			// @ts-ignore
			const oMegaSpecies = this.dex.species.get(pokemon.species.originalMega);
			if (oMegaSpecies.exists && pokemon.m.originalSpecies !== oMegaSpecies.baseSpecies) {
				this.add('-start', pokemon, oMegaSpecies.requiredItem || oMegaSpecies.requiredMove, '[silent]');
				const oSpecies = this.dex.species.get(pokemon.m.originalSpecies);
				if (oSpecies.types.length !== pokemon.species.types.length || oSpecies.types[1] !== pokemon.species.types[1]) {
					this.add('-start', pokemon, 'typechange', pokemon.species.types.join('/'), '[silent]');
				}
			}
		},
		onSwitchOut(pokemon) {
			// @ts-ignore
			const oMegaSpecies = this.dex.species.get(pokemon.species.originalMega);
			if (oMegaSpecies.exists && pokemon.m.originalSpecies !== oMegaSpecies.baseSpecies) {
				this.add('-start', pokemon, oMegaSpecies.requiredItem || oMegaSpecies.requiredMove, '[silent]');
			}
		},
	},
	{
		name: "[Gen 7] STABmons",
		desc: `Pok&eacute;mon can use any move of their typing, in addition to the moves they can normally learn.`,
		threads: [
			`&bullet; <a href="https://www.smogon.com/forums/posts/8697545/">USM STABmons</a>`,
		],

		mod: 'gen7',
		searchShow: false,
		ruleset: ['[Gen 7] OU', 'STABmons Move Legality'],
		banlist: ['Aerodactyl', 'Aerodactyl-Mega', 'Araquanid', 'Blacephalon', 'Kartana', 'Komala', 'Kyurem-Black', 'Porygon-Z', 'Silvally', 'Tapu Koko', 'Tapu Lele', 'Thundurus', 'Thundurus-Therian', 'King\'s Rock', 'Razor Fang'],
		restricted: ['Acupressure', 'Belly Drum', 'Chatter', 'Extreme Speed', 'Geomancy', 'Lovely Kiss', 'Shell Smash', 'Shift Gear', 'Spore', 'Thousand Arrows'],
	},
	{
		name: "[Gen 6] Almost Any Ability",
		desc: `Pok&eacute;mon have access to almost any ability.`,
		threads: [
			`&bullet; <a href="https://www.smogon.com/forums/posts/8772336/">ORAS Almost Any Ability</a>`,
		],

		mod: 'gen6',
		searchShow: false,
		ruleset: ['[Gen 6] OU', 'Ability Clause = 2', 'AAA Restricted Abilities', '!Obtainable Abilities'],
		banlist: ['Archeops', 'Bisharp', 'Chatot', 'Dragonite', 'Keldeo', 'Kyurem-Black', 'Mamoswine', 'Regigigas', 'Shedinja', 'Slaking', 'Smeargle', 'Snorlax', 'Suicune', 'Terrakion', 'Weavile', 'Dynamic Punch', 'Zap Cannon'],
		unbanlist: ['Aegislash', 'Blaziken', 'Deoxys-Defense', 'Deoxys-Speed', 'Genesect', 'Greninja', 'Landorus'],
		restricted: ['Arena Trap', 'Contrary', 'Fur Coat', 'Huge Power', 'Illusion', 'Imposter', 'Parental Bond', 'Protean', 'Pure Power', 'Simple', 'Speed Boost', 'Wonder Guard'],
	},
	{
		name: "[Gen 6] Pure Hackmons",
		desc: `Anything that can be hacked in-game and is usable in local battles is allowed.`,
		threads: [
			`&bullet; <a href="https://www.smogon.com/forums/posts/9029427/">ORAS Pure Hackmons</a>`,
		],

		mod: 'gen6',
		ruleset: ['-Nonexistent', 'Team Preview', 'HP Percentage Mod', 'Cancel Mod', 'Endless Battle Clause', 'EV limit = 510'],
	},

	// Randomized Format Spotlight
	///////////////////////////////////////////////////////////////////

	{
		section: "Randomized Format Spotlight",
		column: 3,
	},
	{
		name: "[Gen 1] Random Battle (Blitz)",
		desc: `[Gen 1] Random Battle with a shortened timer.`,

		mod: 'gen1',
		team: 'random',
		ruleset: ['[Gen 1] Random Battle', 'Blitz'],
	},

	// Randomized Metas
	///////////////////////////////////////////////////////////////////

	{
		section: "Randomized Metas",
		column: 3,
	},
	{
		name: "[Gen 9] Monotype Random Battle",

		mod: 'gen9',
		team: 'random',
		ruleset: ['Obtainable', 'Same Type Clause', 'HP Percentage Mod', 'Cancel Mod', 'Sleep Clause Mod'],
	},
	{
		name: "[Gen 9] Random Battle Mayhem",
		desc: `[Gen 9] Random Battle with Team Preview and elements of Camomons, Inverse, Scalemons, and Shared Power.`,

		mod: 'sharedpower',
		team: 'random',
		ruleset: ['[Gen 9] Random Battle', 'Team Preview', 'Camomons Mod', 'Inverse Mod', 'Scalemons Mod'],
		onBeforeSwitchIn(pokemon) {
			let format = this.format;
			if (!format.getSharedPower) format = this.dex.formats.get('gen9sharedpower');
			for (const ability of format.getSharedPower!(pokemon)) {
				const effect = 'ability:' + ability;
				pokemon.volatiles[effect] = {id: this.toID(effect), target: pokemon};
				if (!pokemon.m.abils) pokemon.m.abils = [];
				if (!pokemon.m.abils.includes(effect)) pokemon.m.abils.push(effect);
			}
		},
		onSwitchInPriority: 2,
		onSwitchIn(pokemon) {
			let format = this.format;
			if (!format.getSharedPower) format = this.dex.formats.get('gen9sharedpower');
			for (const ability of format.getSharedPower!(pokemon)) {
				if (ability === 'noability') {
					this.hint(`Mirror Armor and Trace break in Shared Power formats that don't use Shared Power as a base, so they get removed from non-base users.`);
				}
				const effect = 'ability:' + ability;
				delete pokemon.volatiles[effect];
				pokemon.addVolatile(effect);
			}
		},
	},
	{
		name: "[Gen 9] Computer-Generated Teams",
		desc: `Teams generated automatically based on heuristics (rules), with levels based on previous success/failure in battle. ` +
			`Not affiliated with Random Battles formats. Some sets will by nature be worse than others, but you can report egregiously bad sets ` +
			`with <a href="https://forms.gle/DYwQN5qGVegz3YU38">this form</a>.`,

		mod: 'gen9',
		team: 'computerGenerated',
		ruleset: ['Obtainable', 'Species Clause', 'HP Percentage Mod', 'Cancel Mod', 'Sleep Clause Mod'],
	},
	{
		name: "[Gen 9] Hackmons Cup",
		desc: `Randomized teams of level-balanced Pok&eacute;mon with absolutely any ability, moves, and item.`,

		mod: 'gen9',
		team: 'randomHC',
		ruleset: ['HP Percentage Mod', 'Cancel Mod'],
		banlist: ['Nonexistent'],
	},
	{
		name: "[Gen 9] Doubles Hackmons Cup",
		desc: `Randomized teams of level-balanced Pok&eacute;mon with absolutely any ability, moves, and item. Now with TWICE the Pok&eacute;mon per side!`,

		mod: 'gen9',
		team: 'randomHC',
		searchShow: false,
		gameType: 'doubles',
		ruleset: ['[Gen 9] Hackmons Cup'],
	},
	{
		name: "[Gen 9] Challenge Cup 1v1",

		mod: 'gen9',
		team: 'randomCC',
		ruleset: ['Obtainable', 'HP Percentage Mod', 'Cancel Mod', 'Team Preview', 'Terastal Clause', 'Picked Team Size = 1'],
	},
	{
		name: "[Gen 9] Challenge Cup 2v2",

		mod: 'gen9',
		team: 'randomCC',
		gameType: 'doubles',
		ruleset: ['Obtainable', 'HP Percentage Mod', 'Cancel Mod', 'Team Preview', 'Picked Team Size = 2'],
	},
	{
		name: "[Gen 9] Challenge Cup 6v6",

		mod: 'gen9',
		team: 'randomCC',
		searchShow: false,
		ruleset: ['Obtainable', 'HP Percentage Mod', 'Cancel Mod'],
	},
	{
		name: "[Gen 8] Random Battle",
		desc: `Randomized teams of level-balanced Pok&eacute;mon with sets that are generated to be competitively viable.`,
		threads: [
			`&bullet; <a href="https://www.smogon.com/forums/threads/3656537/">Random Battle Suggestions</a>`,
		],

		mod: 'gen8',
		team: 'random',
		ruleset: ['PotD', 'Obtainable', 'Species Clause', 'HP Percentage Mod', 'Cancel Mod', 'Sleep Clause Mod'],
	},
	{
		name: "[Gen 8] Random Doubles Battle",

		mod: 'gen8',
		gameType: 'doubles',
		team: 'random',
		ruleset: ['PotD', 'Obtainable', 'Species Clause', 'HP Percentage Mod', 'Cancel Mod'],
	},
	{
		name: "[Gen 8] Free-For-All Random Battle",

		mod: 'gen8',
		team: 'random',
		gameType: 'freeforall',
		// searchShow: false,
		tournamentShow: false,
		rated: false,
		ruleset: ['Obtainable', 'Species Clause', 'HP Percentage Mod', 'Cancel Mod', 'Sleep Clause Mod'],
	},
	{
		name: "[Gen 8] Multi Random Battle",

		mod: 'gen8',
		team: 'random',
		gameType: 'multi',
		searchShow: false,
		tournamentShow: false,
		rated: false,
		ruleset: [
			'Max Team Size = 3',
			'Obtainable', 'Species Clause', 'HP Percentage Mod', 'Cancel Mod', 'Sleep Clause Mod',
		],
	},
	{
		name: "[Gen 8] Battle Factory",
		desc: `Randomized teams of Pok&eacute;mon for a generated Smogon tier with sets that are competitively viable.`,

		mod: 'gen8',
		team: 'randomFactory',
		ruleset: ['Standard', 'Dynamax Clause'],
	},
	{
		name: "[Gen 8] BSS Factory",
		desc: `Randomized 3v3 Singles featuring Pok&eacute;mon and movesets popular in Battle Stadium Singles.`,
		threads: [
			`&bullet; <a href="https://www.smogon.com/forums/threads/3675374/">Information and Suggestions Thread</a>`,
		],

		mod: 'gen8',
		team: 'randomBSSFactory',
		ruleset: ['Flat Rules'],
	},
	{
		name: "[Gen 8] Super Staff Bros 4",
		desc: "The fourth iteration of Super Staff Bros is here! Battle with a random team of pokemon created by the sim staff.",
		threads: [
			`&bullet; <a href="https://www.smogon.com/articles/super-staff-bros-4">Introduction &amp; Roster</a>`,
			`&bullet; <a href="https://www.smogon.com/forums/threads/super-staff-bros-4-discussion-thread.3675237/">Discussion Thread</a>`,
		],

		mod: 'ssb',
		team: 'randomStaffBros',
		ruleset: ['Dynamax Clause', 'HP Percentage Mod', 'Cancel Mod', 'Sleep Clause Mod'],
		onBegin() {
			if (!this.ruleTable.has('dynamaxclause')) {
				// Old joke format we're bringing back
				for (const side of this.sides) {
					side.dynamaxUsed = true;
				}
				this.add('message', 'Delphox only');
				this.add('message', 'No items');
				this.add('message', 'Final Destination');
				return;
			}
			// TODO look into making an event to put this right after turn|1
			// https://discordapp.com/channels/630837856075513856/630845310033330206/716126469528485909
			// Requires client change
			this.add(`raw|<div class='broadcast-green'><b>Wondering what all these custom moves, abilities, and items do?<br />Check out the <a href="https://www.smogon.com/articles/super-staff-bros-4" target="_blank">Super Staff Bros 4 Guide</a> or use /ssb to find out!</b></div>`);

			this.add('message', [
				'THE BATTLE FOR SURVIVAL BEGINS!', 'WHO WILL SURVIVE?', 'GET READY TO KEEP UP!', 'GET READY!', 'DARE TO BELIEVE YOU CAN SURVIVE!', 'THERE CAN BE ONLY ONE WINNER!', 'GET READY FOR THE FIGHT OF YOUR LIFE!', 'WHO WILL PREVAIL?', 'ONLY ONE TEAM WILL BE LEFT STANDING!', 'BATTLE WITHOUT LIMITS!',
			][this.random(10)]);
			this.add('message', 'FIGHT!');
		},
		onSwitchInPriority: 100,
		onSwitchIn(pokemon) {
			let name: string = this.toID(pokemon.illusion ? pokemon.illusion.name : pokemon.name);
			if (this.dex.species.get(name).exists || this.dex.moves.get(name).exists || this.dex.abilities.get(name).exists) {
				// Certain pokemon have volatiles named after their id
				// To prevent overwriting those, and to prevent accidentaly leaking
				// that a pokemon is on a team through the onStart even triggering
				// at the start of a match, users with pokemon names will need their
				// statuses to end in "user".
				name = name + 'user';
			}
			// Add the mon's status effect to it as a volatile.
			const status = this.dex.conditions.get(name);
			if (status?.exists) {
				pokemon.addVolatile(name, pokemon);
			}
			if (pokemon.m.hasBounty) this.add('-start', pokemon, 'bounty', '[silent]');
			const details = pokemon.species.name + (pokemon.level === 100 ? '' : ', L' + pokemon.level) +
				(pokemon.gender === '' ? '' : ', ' + pokemon.gender) + (pokemon.set.shiny ? ', shiny' : '');
			if (pokemon.m.nowShiny) this.add('replace', pokemon, details);
		},
		onFaint(target, source, effect) {
			if (effect?.effectType !== 'Move') return;
			if (!target.m.hasBounty) return;
			if (source) {
				this.add('-message', `${source.name} received the bounty!`);
				this.boost({atk: 1, def: 1, spa: 1, spd: 1, spe: 1}, source, target, effect);
			}
		},
	},
	{
		name: "[Gen 8] Hackmons Cup",
		desc: `Randomized teams of level-balanced Pok&eacute;mon with absolutely any ability, moves, and item.`,

		mod: 'gen8',
		team: 'randomHC',
		ruleset: ['HP Percentage Mod', 'Cancel Mod'],
		banlist: ['Nonexistent'],
	},
	{
		name: "[Gen 8] CAP 1v1",
		desc: `Randomly generated 1v1-style teams only including Pok&eacute;mon made by the Create-A-Pok&eacute;mon Project.`,
		threads: [
			`&bullet; <a href="https://www.smogon.com/forums/threads/3663533/">CAP 1v1</a>`,
		],

		mod: 'gen8',
		searchShow: false,
		team: 'randomCAP1v1',
		ruleset: [
			'Picked Team Size = 1',
			'Max Team Size = 3',
			'Species Clause', 'Team Preview', 'HP Percentage Mod', 'Cancel Mod', 'Sleep Clause Mod', 'Dynamax Clause',
		],
	},
	{
		name: "[Gen 8 BDSP] Random Battle",
		desc: `Randomized teams of level-balanced Pok&eacute;mon with sets that are generated to be competitively viable.`,
		threads: [
			`&bullet; <a href="https://www.smogon.com/forums/threads/3693955/">BDSP Random Battle Set Discussion</a>`,
		],

		mod: 'gen8bdsp',
		team: 'random',
		searchShow: false,
		ruleset: ['[Gen 8] Random Battle', '!PotD'],
	},
	{
		name: "[Gen 7] Random Battle",
		desc: `Randomized teams of level-balanced Pok&eacute;mon with sets that are generated to be competitively viable.`,
		threads: [
			`&bullet; <a href="https://www.smogon.com/forums/threads/3591157/">Sets and Suggestions</a>`,
			`&bullet; <a href="https://www.smogon.com/forums/threads/3616946/">Role Compendium</a>`,
		],

		mod: 'gen7',
		team: 'random',
		ruleset: ['Obtainable', 'Sleep Clause Mod', 'HP Percentage Mod', 'Cancel Mod', 'Mega Rayquaza Clause'],
	},
	{
		name: "[Gen 7] Random Doubles Battle",
		threads: [`&bullet; <a href="https://www.smogon.com/forums/threads/3601525/">Sets and Suggestions</a>`],

		mod: 'gen7',
		gameType: 'doubles',
		team: 'random',
		searchShow: false,
		challengeShow: false,
		ruleset: ['Obtainable', 'HP Percentage Mod', 'Cancel Mod'],
	},
	{
		name: "[Gen 7] Battle Factory",
		desc: `Randomized teams of Pok&eacute;mon for a generated Smogon tier with sets that are competitively viable.`,

		mod: 'gen7',
		team: 'randomFactory',
		ruleset: ['Obtainable', 'Sleep Clause Mod', 'Team Preview', 'HP Percentage Mod', 'Cancel Mod', 'Mega Rayquaza Clause'],
	},
	{
		name: "[Gen 7] BSS Factory",
		desc: `Randomized 3v3 Singles featuring Pok&eacute;mon and movesets popular in Battle Spot Singles.`,
		threads: [
			`&bullet; <a href="https://www.smogon.com/forums/threads/3604845/">Information and Suggestions Thread</a>`,
		],

		mod: 'gen7',
		team: 'randomBSSFactory',
		searchShow: false,
		ruleset: ['Flat Rules'],
	},
	{
		name: "[Gen 7] Hackmons Cup",
		desc: `Randomized teams of level-balanced Pok&eacute;mon with absolutely any ability, moves, and item.`,

		mod: 'gen7',
		team: 'randomHC',
		searchShow: false,
		ruleset: ['HP Percentage Mod', 'Cancel Mod'],
		banlist: ['Nonexistent'],
	},
	{
		name: "[Gen 7 Let's Go] Random Battle",

		mod: 'gen7letsgo',
		team: 'random',
		searchShow: false,
		ruleset: ['Obtainable', 'Allow AVs', 'HP Percentage Mod', 'Cancel Mod', 'Sleep Clause Mod'],
	},
	{
		name: "[Gen 6] Random Battle",

		mod: 'gen6',
		team: 'random',
		ruleset: ['Obtainable', 'Sleep Clause Mod', 'HP Percentage Mod', 'Cancel Mod', 'Mega Rayquaza Clause'],
	},
	{
		name: "[Gen 6] Battle Factory",
		desc: `Randomized teams of Pok&eacute;mon for a generated Smogon tier with sets that are competitively viable.`,

		mod: 'gen6',
		team: 'randomFactory',
		searchShow: false,
		challengeShow: false,
		ruleset: ['Obtainable', 'Sleep Clause Mod', 'Team Preview', 'HP Percentage Mod', 'Cancel Mod', 'Mega Rayquaza Clause'],
	},
	{
		name: "[Gen 5] Random Battle",

		mod: 'gen5',
		team: 'random',
		ruleset: ['Obtainable', 'Sleep Clause Mod', 'HP Percentage Mod', 'Cancel Mod'],
	},
	{
		name: "[Gen 4] Random Battle",

		mod: 'gen4',
		team: 'random',
		ruleset: ['Obtainable', 'Sleep Clause Mod', 'HP Percentage Mod', 'Cancel Mod'],
	},
	{
		name: "[Gen 3] Random Battle",

		mod: 'gen3',
		team: 'random',
		ruleset: ['Standard'],
	},
	{
		name: "[Gen 2] Random Battle",

		mod: 'gen2',
		team: 'random',
		ruleset: ['Standard'],
	},
	{
		name: "[Gen 1] Random Battle",

		mod: 'gen1',
		team: 'random',
		ruleset: ['Standard'],
	},
	{
		name: "[Gen 1] Challenge Cup",

		mod: 'gen1',
		team: 'randomCC',
		searchShow: false,
		challengeShow: false,
		ruleset: ['Obtainable', 'HP Percentage Mod', 'Cancel Mod', 'Desync Clause Mod', 'Sleep Clause Mod', 'Freeze Clause Mod'],
	},
	{
		name: "[Gen 1] Hackmons Cup",
		desc: `Randomized teams of level-balanced Pok&eacute;mon with absolutely any moves, types, and stats.`,

		mod: 'gen1',
		team: 'randomHC',
		searchShow: false,
		challengeShow: false,
		ruleset: ['HP Percentage Mod', 'Cancel Mod', 'Desync Clause Mod', 'Sleep Clause Mod', 'Freeze Clause Mod', 'Team Type Preview'],
		banlist: ['Nonexistent'],
		onModifySpecies(species, target, source, effect) {
			if (!target) return;
			return {...species, ...(target.set as any).hc};
		},
		onSwitchIn(pokemon) {
			this.add('-start', pokemon, 'typechange', pokemon.getTypes(true).join('/'), '[silent]');
			for (const i in pokemon.species.baseStats) {
				if (i === 'spd') continue;
				this.add('-start', pokemon, `${pokemon.species.baseStats[i as keyof StatsTable]}${i === 'spa' ? 'spc' : i}`, '[silent]');
			}
		},
	},

	// Metronome Battle
	///////////////////////////////////////////////////////////////////

	{
		section: "Metronome Battle",
		column: 3,
	},
	{
		name: '[Gen 9] Metronome Battle',
		threads: [
			`&bullet; <a href="https://www.smogon.com/forums/threads/3632075/">Metronome Battle</a>`,
		],

		mod: 'gen9',
		gameType: 'doubles',
		ruleset: ['Max Team Size = 2', 'HP Percentage Mod', 'Cancel Mod'],
		banlist: [
			'Pokestar Spirit', 'Shedinja + Sturdy', 'Cheek Pouch', 'Commander', 'Cursed Body', 'Dry Skin', 'Earth Eater', 'Fur Coat', 'Gorilla Tactics',
			'Grassy Surge', 'Huge Power', 'Ice Body', 'Iron Barbs', 'Moody', 'Neutralizing Gas', 'Opportunist', 'Parental Bond', 'Perish Body', 'Poison Heal',
			'Power Construct', 'Pressure', 'Pure Power', 'Rain Dish', 'Rough Skin', 'Sand Spit', 'Sand Stream', 'Seed Sower', 'Stamina',
			'Volt Absorb', 'Water Absorb', 'Wonder Guard', 'Aguav Berry', 'Assault Vest', 'Berry', 'Berry Juice', 'Berserk Gene',
			'Black Sludge', 'Enigma Berry', 'Figy Berry', 'Gold Berry', 'Iapapa Berry', 'Kangaskhanite', 'Leftovers', 'Mago Berry', 'Medichamite',
			'Steel Memory', 'Oran Berry', 'Rocky Helmet', 'Shell Bell', 'Sitrus Berry', 'Wiki Berry', 'Harvest + Jaboca Berry',
			'Harvest + Rowap Berry',
		],
		onValidateSet(set) {
			const species = this.dex.species.get(set.species);
			if (species.types.includes('Steel')) {
				return [`${species.name} is a Steel-type, which is banned from Metronome Battle.`];
			}
			if (set.teraType === 'Steel') {
				return [`${species.name} has Steel as its Tera type, which is banned from Metronome Battle.`];
			}
			if (species.bst > 625) {
				return [`${species.name} is banned.`, `(Pok\u00e9mon with a BST higher than 625 are banned)`];
			}
			const item = this.dex.items.get(set.item);
			if (set.item && item.megaStone) {
				const megaSpecies = this.dex.species.get(item.megaStone);
				if (species.baseSpecies === item.megaEvolves && megaSpecies.bst > 625) {
					return [
						`${set.name || set.species}'s item ${item.name} is banned.`, `(Pok\u00e9mon with a BST higher than 625 are banned)`,
					];
				}
			}
			if (set.moves.length !== 1 || this.dex.moves.get(set.moves[0]).id !== 'metronome') {
				return [`${set.name || set.species} has illegal moves.`, `(Pok\u00e9mon can only have one Metronome in their moveset)`];
			}
		},
	},
	{
		name: '[Gen 8] Metronome Battle',
		threads: [
			`&bullet; <a href="https://www.smogon.com/forums/threads/3632075/">Metronome Battle</a>`,
		],

		mod: 'gen8',
		gameType: 'doubles',
		searchShow: false,
		ruleset: ['Max Team Size = 2', 'HP Percentage Mod', 'Cancel Mod'],
		banlist: [
			'Pokestar Spirit', 'Shedinja + Sturdy', 'Battle Bond', 'Cheek Pouch', 'Cursed Body', 'Dry Skin', 'Fur Coat', 'Gorilla Tactics',
			'Grassy Surge', 'Huge Power', 'Ice Body', 'Iron Barbs', 'Libero', 'Moody', 'Neutralizing Gas', 'Parental Bond', 'Perish Body', 'Poison Heal',
			'Power Construct', 'Pressure', 'Protean', 'Pure Power', 'Rain Dish', 'Rough Skin', 'Sand Spit', 'Sand Stream', 'Snow Warning', 'Stamina',
			'Volt Absorb', 'Water Absorb', 'Wonder Guard', 'Abomasite', 'Aguav Berry', 'Assault Vest', 'Berry', 'Berry Juice', 'Berserk Gene',
			'Black Sludge', 'Enigma Berry', 'Figy Berry', 'Gold Berry', 'Iapapa Berry', 'Kangaskhanite', 'Leftovers', 'Mago Berry', 'Medichamite',
			'Steel Memory', 'Oran Berry', 'Rocky Helmet', 'Shell Bell', 'Sitrus Berry', 'Wiki Berry', 'Harvest + Jaboca Berry', 'Harvest + Rowap Berry',
		],
		onValidateSet(set) {
			const species = this.dex.species.get(set.species);
			if (species.gen > 8) {
				return [`${species.name} is from gen 9, which is banned from [Gen 8] Metronome Battle.`];
			}
			if (species.types.includes('Steel')) {
				return [`${species.name} is a Steel-type, which is banned from Metronome Battle.`];
			}
			if (species.bst > 625) {
				return [`${species.name} is banned.`, `(Pok\u00e9mon with a BST higher than 625 are banned)`];
			}
			const item = this.dex.items.get(set.item);
			if (item.gen > 8) {
				return [`${species.name} is from gen 9, which is banned from [Gen 8] Metronome Battle.`];
			}
			if (set.item && item.megaStone) {
				const megaSpecies = this.dex.species.get(item.megaStone);
				if (species.baseSpecies === item.megaEvolves && megaSpecies.bst > 625) {
					return [
						`${set.name || set.species}'s item ${item.name} is banned.`, `(Pok\u00e9mon with a BST higher than 625 are banned)`,
					];
				}
			}
			const ability = this.dex.abilities.get(set.ability);
			if (ability.gen > 8) {
				return [`${species.name} is from gen 9, which is banned from [Gen 8] Metronome Battle.`];
			}
			if (set.moves.length !== 1 || this.dex.moves.get(set.moves[0]).id !== 'metronome') {
				return [`${set.name || set.species} has illegal moves.`, `(Pok\u00e9mon can only have one Metronome in their moveset)`];
			}
		},
	},

	// RoA Spotlight
	///////////////////////////////////////////////////////////////////

	{
		section: "RoA Spotlight",
		column: 4,
	},
	{
		name: "[Gen 2] UU",
		threads: [`&bullet; <a href="https://www.smogon.com/forums/threads/3576710/">GSC UU</a>`],

		mod: 'gen2',
		// searchShow: false,
		ruleset: ['[Gen 2] OU'],
		banlist: ['OU', 'UUBL', 'Agility + Baton Pass'],
		unbanlist: ['Mean Look + Baton Pass', 'Spider Web + Baton Pass'],
	},
	{
		name: "[Gen 4] ZU",
		threads: [
			`&bullet; <a href="https://www.smogon.com/forums/posts/8034681/">DPP ZU</a>`,
		],

		mod: 'gen4',
		// searchShow: false,
		ruleset: ['[Gen 4] PU'],
		banlist: [
			'Ampharos', 'Armaldo', 'Bellossom', 'Dragonair', 'Electabuzz', 'Gabite', 'Gastrodon', 'Glaceon', 'Glalie',
			'Golduck', 'Gorebyss', 'Hippopotas', 'Kadabra', 'Kingler', 'Lapras', 'Machoke', 'Magmar', 'Mantine', 'Marowak',
			'Metang', 'Misdreavus', 'Monferno', 'Mr. Mime', 'Muk', 'Murkrow', 'Pinsir', 'Politoed', 'Purugly', 'Quagsire',
			'Raichu', 'Rampardos', 'Rapidash', 'Regigigas', 'Relicanth', 'Rhydon', 'Scyther', 'Sneasel', 'Snover',
			'Solrock', 'Tangela', 'Torkoal', 'Victreebel', 'Xatu', 'Walrein', 'Zangoose', 'Damp Rock',
		],
	},
	{
		name: "[Gen 6] LC",
		threads: [
			`&bullet; <a href="https://www.smogon.com/dex/xy/formats/lc/">ORAS LC Banlist</a>`,
			`&bullet; <a href="https://www.smogon.com/forums/threads/3547566/">ORAS LC Viability Rankings</a>`,
		],

		mod: 'gen6',
		// searchShow: false,
		ruleset: ['Standard', 'Little Cup'],
		banlist: [
			'Drifloon', 'Gligar', 'Meditite', 'Misdreavus', 'Murkrow', 'Scyther', 'Sneasel', 'Swirlix', 'Tangela', 'Yanma',
			'Baton Pass', 'Dragon Rage', 'Sonic Boom', 'Swagger',
		],
	},

	// Past Gens OU
	///////////////////////////////////////////////////////////////////

	{
		section: "Past Gens OU",
		column: 4,
	},
	{
		name: "[Gen 8] OU",
		threads: [
			`&bullet; <a href="https://www.smogon.com/forums/threads/3672210/">SS OU Metagame Discussion</a>`,
			`&bullet; <a href="https://www.smogon.com/forums/threads/3672556/">SS OU Sample Teams</a>`,
			`&bullet; <a href="https://www.smogon.com/forums/threads/3674058/">SS OU Viability Rankings</a>`,
		],

		mod: 'gen8',
		ruleset: ['Standard', 'Dynamax Clause'],
		banlist: ['Uber', 'AG', 'Arena Trap', 'Moody', 'Power Construct', 'Sand Veil', 'Shadow Tag', 'Snow Cloak', 'King\'s Rock', 'Baton Pass'],
	},
	{
		name: "[Gen 7] OU",
		threads: [
			`&bullet; <a href="https://www.smogon.com/dex/sm/tags/ou/">USM OU Banlist</a>`,
			`&bullet; <a href="https://www.smogon.com/forums/posts/8162240/">USM OU Sample Teams</a>`,
			`&bullet; <a href="https://www.smogon.com/forums/threads/3667522/">USM OU Viability Rankings</a>`,
		],

		mod: 'gen7',
		ruleset: ['Standard'],
		banlist: ['Uber', 'Arena Trap', 'Power Construct', 'Shadow Tag', 'Baton Pass'],
	},
	{
		name: "[Gen 6] OU",
		threads: [
			`&bullet; <a href="https://www.smogon.com/dex/xy/tags/ou/">ORAS OU Banlist</a>`,
			`&bullet; <a href="https://www.smogon.com/forums/posts/8133793/">ORAS OU Sample Teams</a>`,
			`&bullet; <a href="https://www.smogon.com/forums/threads/3623399/">ORAS OU Viability Rankings</a>`,
		],

		mod: 'gen6',
		ruleset: ['Standard', 'Swagger Clause'],
		banlist: ['Uber', 'Arena Trap', 'Shadow Tag', 'Soul Dew', 'Baton Pass'],
	},
	{
		name: "[Gen 5] OU",
		threads: [
			`&bullet; <a href="https://www.smogon.com/forums/threads/3686880/">BW2 Sample Teams</a>`,
			`&bullet; <a href="https://www.smogon.com/forums/threads/3668699/">BW2 OU Viability Rankings</a>`,
		],

		mod: 'gen5',
		ruleset: ['Standard', 'Evasion Abilities Clause', 'Sleep Moves Clause', 'Swagger Clause', 'Gems Clause', 'Baton Pass Stat Clause'],
		banlist: ['Uber', 'Arena Trap', 'Drizzle ++ Swift Swim', 'Drought ++ Chlorophyll', 'Sand Rush', 'Shadow Tag', 'King\'s Rock', 'Razor Fang', 'Soul Dew', 'Assist'],
	},
	{
		name: "[Gen 4] OU",
		threads: [
			`&bullet; <a href="https://www.smogon.com/forums/threads/3685887/">DPP OU Metagame Discussion</a>`,
			`&bullet; <a href="https://www.smogon.com/forums/threads/3687351/">DPP Sample Teams</a>`,
			`&bullet; <a href="https://www.smogon.com/forums/threads/3683332/">DPP OU Viability Rankings</a>`,
		],

		mod: 'gen4',
		ruleset: ['Standard', 'Freeze Clause Mod'],
		banlist: ['AG', 'Uber', 'Arena Trap', 'Sand Veil', 'Swinub + Snow Cloak', 'Piloswine + Snow Cloak', 'Mamoswine + Snow Cloak', 'Soul Dew', 'Baton Pass', 'Swagger'],
	},
	{
		name: "[Gen 3] OU",
		threads: [
			`&bullet; <a href="https://www.smogon.com/forums/threads/3687813/">ADV Sample Teams</a>`,
			`&bullet; <a href="https://www.smogon.com/forums/threads/3503019/">ADV OU Viability Rankings</a>`,
		],

		mod: 'gen3',
		ruleset: ['Standard', 'One Boost Passer Clause', 'Freeze Clause Mod'],
		banlist: ['Uber', 'Sand Veil', 'Soundproof', 'Assist', 'Baton Pass + Block', 'Baton Pass + Mean Look', 'Baton Pass + Spider Web', 'Smeargle + Ingrain'],
	},
	{
		name: "[Gen 2] OU",
		threads: [
			`&bullet; <a href="https://www.smogon.com/forums/threads/3688523/">GSC Sample Teams</a>`,
			`&bullet; <a href="https://www.smogon.com/forums/threads/3633233/">GSC OU Viability Rankings</a>`,
		],

		mod: 'gen2',
		ruleset: ['Standard'],
		banlist: ['Uber', 'Mean Look + Baton Pass', 'Spider Web + Baton Pass'],
	},
	{
		name: "[Gen 1] OU",
		threads: [
			`&bullet; <a href="https://www.smogon.com/forums/threads/3689726/">RBY Sample Teams</a>`,
			`&bullet; <a href="https://www.smogon.com/forums/threads/3685861/">RBY OU Viability Rankings</a>`,
		],

		mod: 'gen1',
		ruleset: ['Standard'],
		banlist: ['Uber'],
	},

	// Past Gens Doubles OU
	///////////////////////////////////////////////////////////////////

	{
		section: "Past Gens Doubles OU",
		column: 4,
	},
	{
		name: "[Gen 8] Doubles OU",
		threads: [
			`&bullet; <a href="https://www.smogon.com/forums/threads/3689189/">SS Doubles OU Metagame Discussion</a>`,
			`&bullet; <a href="https://www.smogon.com/forums/threads/3658826/">SS Doubles OU Sample Teams</a>`,
			`&bullet; <a href="https://www.smogon.com/forums/threads/3673519/">SS Doubles OU Viability Rankings</a>`,
		],

		mod: 'gen8',
		gameType: 'doubles',
		ruleset: ['Standard Doubles', 'Dynamax Clause', 'Swagger Clause'],
		banlist: ['DUber', 'Power Construct', 'Shadow Tag'],
	},
	{
		name: "[Gen 7] Doubles OU",
		threads: [
			`&bullet; <a href="https://www.smogon.com/forums/threads/3661293/">USUM Doubles OU Metagame Discussion</a>`,
			`&bullet; <a href="https://www.smogon.com/forums/posts/8394179/">USUM Doubles OU Viability Rankings</a>`,
			`&bullet; <a href="https://www.smogon.com/forums/posts/8394190/">USUM Doubles OU Sample Teams</a>`,
		],

		mod: 'gen7',
		gameType: 'doubles',
		ruleset: ['Standard Doubles', 'Swagger Clause'],
		banlist: ['DUber', 'Power Construct', 'Eevium Z', 'Dark Void'],
	},
	{
		name: "[Gen 6] Doubles OU",
		threads: [
			`&bullet; <a href="https://www.smogon.com/forums/threads/3606255/">ORAS Doubles OU Discussion</a>`,
			`&bullet; <a href="https://www.smogon.com/forums/posts/7387213/">ORAS Doubles OU Viability Rankings</a>`,
			`&bullet; <a href="https://www.smogon.com/forums/posts/7387215/">ORAS Doubles OU Sample Teams</a>`,
		],

		mod: 'gen6',
		gameType: 'doubles',
		ruleset: ['Standard Doubles', 'Swagger Clause'],
		banlist: ['DUber', 'Soul Dew', 'Dark Void'],
	},
	{
		name: "[Gen 5] Doubles OU",
		threads: [
			`&bullet; <a href="https://www.smogon.com/forums/threads/3606719/">BW2 Doubles Metagame Discussion</a>`,
			`&bullet; <a href="https://www.smogon.com/forums/posts/7393048/">BW2 Doubles Viability Rankings</a>`,
			`&bullet; <a href="https://www.smogon.com/forums/posts/7393081/">BW2 Doubles Sample Teams</a>`,
		],

		mod: 'gen5',
		gameType: 'doubles',
		searchShow: false,
		ruleset: ['Standard', 'Evasion Abilities Clause', 'Swagger Clause', 'Sleep Clause Mod'],
		banlist: ['DUber', 'Soul Dew', 'Dark Void', 'Gravity'],
	},
	{
		name: "[Gen 4] Doubles OU",
		threads: [`&bullet; <a href="https://www.smogon.com/forums/threads/3618411/">DPP Doubles</a>`],

		mod: 'gen4',
		gameType: 'doubles',
		searchShow: false,
		ruleset: ['[Gen 4] OU', '!Freeze Clause Mod'],
		banlist: ['Explosion'],
		unbanlist: ['Garchomp', 'Latias', 'Latios', 'Manaphy', 'Mew', 'Salamence', 'Wobbuffet', 'Wynaut', 'Swagger'],
	},
	{
		name: "[Gen 3] Doubles OU",
		threads: [
			`&bullet; <a href="https://www.smogon.com/forums/threads/3666831/">ADV Doubles OU</a>`,
		],

		mod: 'gen3',
		gameType: 'doubles',
		searchShow: false,
		ruleset: ['Standard', '!Switch Priority Clause Mod'],
		banlist: ['Uber', 'Soul Dew', 'Swagger'],
		unbanlist: ['Deoxys-Defense', 'Latias', 'Wobbuffet', 'Wynaut'],
	},

	// Sw/Sh Singles
	///////////////////////////////////////////////////////////////////

	{
		section: "Sw/Sh Singles",
		column: 4,
	},
	{
		name: "[Gen 8] Ubers",
		threads: [
			`&bullet; <a href="https://www.smogon.com/forums/threads/3676539/">SS Ubers Metagame Discussion</a>`,
			`&bullet; <a href="https://www.smogon.com/forums/threads/3675564/">SS Ubers Sample Teams</a>`,
			`&bullet; <a href="https://www.smogon.com/forums/threads/3675194/">SS Ubers Viability Rankings</a>`,
		],

		mod: 'gen8',
		// searchShow: false,
		ruleset: ['Standard', 'Dynamax Clause'],
		banlist: ['AG', 'Shadow Tag', 'Baton Pass'],
	},
	{
		name: "[Gen 8] UU",
		threads: [
			`&bullet; <a href="https://www.smogon.com/forums/threads/3681331/">UU Metagame Discussion</a>`,
			`&bullet; <a href="https://www.smogon.com/forums/threads/3679621/">UU Sample Teams</a>`,
			`&bullet; <a href="https://www.smogon.com/forums/threads/3674793/">UU Viability Rankings</a>`,
		],

		mod: 'gen8',
		// searchShow: false,
		ruleset: ['[Gen 8] OU'],
		banlist: ['OU', 'UUBL', 'Light Clay'],
	},
	{
		name: "[Gen 8] RU",
		threads: [
			`&bullet; <a href="https://www.smogon.com/forums/threads/3687060/">RU Metagame Discussion</a>`,
			`&bullet; <a href="https://www.smogon.com/forums/threads/3661013/">RU Sample Teams</a>`,
			`&bullet; <a href="https://www.smogon.com/forums/threads/3676023/">RU Viability Rankings</a>`,
		],

		mod: 'gen8',
		// searchShow: false,
		ruleset: ['[Gen 8] UU'],
		banlist: ['UU', 'RUBL'],
	},
	{
		name: "[Gen 8] NU",
		threads: [
			`&bullet; <a href="https://www.smogon.com/forums/threads/3687023/">NU Metagame Discussion</a>`,
			`&bullet; <a href="https://www.smogon.com/forums/threads/3673598/">NU Sample Teams</a>`,
			`&bullet; <a href="https://www.smogon.com/forums/threads/3676265/">NU Viability Rankings</a>`,
		],

		mod: 'gen8',
		// searchShow: false,
		ruleset: ['[Gen 8] RU'],
		banlist: ['RU', 'NUBL', 'Drizzle', 'Drought', 'Slush Rush'],
	},
	{
		name: "[Gen 8] PU",
		threads: [
			`&bullet; <a href="https://www.smogon.com/forums/threads/3707179/">PU Metagame Discussion</a>`,
			`&bullet; <a href="https://www.smogon.com/forums/threads/3676106/">PU Viability Rankings</a>`,
		],

		mod: 'gen8',
		// searchShow: false,
		ruleset: ['[Gen 8] NU'],
		banlist: ['NU', 'PUBL'],
	},
	{
		name: "[Gen 8] LC",
		threads: [
			`&bullet; <a href="https://www.smogon.com/forums/threads/3656348/">SS LC Metagame Discussion</a>`,
			`&bullet; <a href="https://www.smogon.com/forums/threads/3661419/">SS LC Sample Teams</a>`,
			`&bullet; <a href="https://www.smogon.com/forums/threads/3657374/">SS LC Viability Rankings</a>`,
		],

		mod: 'gen8',
		// searchShow: false,
		ruleset: ['Little Cup', 'Standard', 'Dynamax Clause'],
		banlist: [
			'Corsola-Galar', 'Cutiefly', 'Drifloon', 'Gastly', 'Gothita', 'Magby', 'Rufflet', 'Scraggy', 'Scyther', 'Sneasel', 'Swirlix',
			'Tangela', 'Vullaby', 'Vulpix-Alola', 'Woobat', 'Zigzagoon-Base', 'Chlorophyll', 'Moody', 'Baton Pass', 'Sticky Web',
		],
	},
	{
		name: "[Gen 8] Monotype",
		desc: `All the Pok&eacute;mon on a team must share a type.`,
		threads: [
			`&bullet; <a href="https://www.smogon.com/forums/threads/3672167/">SS Monotype Metagame Discussion</a>`,
			`&bullet; <a href="https://www.smogon.com/forums/threads/3702647/">SS Monotype Sample Teams</a>`,
			`&bullet; <a href="https://www.smogon.com/forums/threads/3673165/">SS Monotype Viability Rankings</a>`,
		],

		mod: 'gen8',
		// searchShow: false,
		ruleset: ['Same Type Clause', 'Standard', 'Dynamax Clause'],
		banlist: [
			'Blaziken', 'Calyrex-Ice', 'Calyrex-Shadow', 'Dialga', 'Dracovish', 'Eternatus', 'Genesect', 'Giratina', 'Giratina-Origin', 'Groudon', 'Ho-Oh',
			'Kartana', 'Kyogre', 'Kyurem-Black', 'Kyurem-White', 'Landorus-Base', 'Lugia', 'Lunala', 'Magearna', 'Marshadow', 'Mewtwo', 'Naganadel',
			'Necrozma-Dawn-Wings', 'Necrozma-Dusk-Mane', 'Palkia', 'Pheromosa', 'Rayquaza', 'Reshiram', 'Solgaleo', 'Urshifu-Base', 'Xerneas', 'Yveltal',
			'Zacian', 'Zacian-Crowned', 'Zamazenta', 'Zamazenta-Crowned', 'Zekrom', 'Zygarde-Base', 'Moody', 'Power Construct', 'Shadow Tag', 'Damp Rock',
			'Focus Band', 'King\'s Rock', 'Quick Claw', 'Smooth Rock', 'Terrain Extender', 'Acupressure', 'Baton Pass',
		],
	},
	{
		name: "[Gen 8] 1v1",
		desc: `Bring three Pok&eacute;mon to Team Preview and choose one to battle.`,
		threads: [
			`&bullet; <a href="https://www.smogon.com/forums/threads/3656364/">SS 1v1 Metagame Discussion</a>`,
			`&bullet; <a href="https://www.smogon.com/forums/threads/3664157/">SS 1v1 Sample Teams</a>`,
			`&bullet; <a href="https://www.smogon.com/forums/threads/3657779/">SS 1v1 Viability Rankings</a>`,
		],

		mod: 'gen8',
		searchShow: false,
		ruleset: [
			'Picked Team Size = 1', 'Max Team Size = 3',
			'Obtainable', 'Species Clause', 'Nickname Clause', 'OHKO Clause', 'Evasion Moves Clause', 'Accuracy Moves Clause', 'Team Preview', 'HP Percentage Mod', 'Cancel Mod', 'Dynamax Clause', 'Endless Battle Clause',
		],
		banlist: [
			'Calyrex-Ice', 'Calyrex-Shadow', 'Cinderace', 'Dialga', 'Dragonite', 'Eternatus', 'Genesect', 'Giratina', 'Giratina-Origin', 'Groudon', 'Ho-Oh', 'Jirachi',
			'Kyogre', 'Kyurem-Black', 'Kyurem-White', 'Lugia', 'Lunala', 'Magearna', 'Marshadow', 'Melmetal', 'Mew', 'Mewtwo', 'Mimikyu', 'Necrozma', 'Necrozma-Dawn-Wings',
			'Necrozma-Dusk-Mane', 'Palkia', 'Rayquaza', 'Reshiram', 'Sableye', 'Snorlax', 'Solgaleo', 'Victini', 'Xerneas', 'Yveltal', 'Zacian', 'Zacian-Crowned',
			'Zamazenta', 'Zamazenta-Crowned', 'Zekrom', 'Moody', 'Power Construct', 'Bright Powder', 'Focus Band', 'Focus Sash', 'Lax Incense', 'Quick Claw',
			'Acupressure', 'Hypnosis', 'Perish Song', 'Sing',
		],
	},
	{
		name: "[Gen 8] Anything Goes",
		threads: [
			`&bullet; <a href="https://www.smogon.com/forums/threads/3672172/">AG Metagame Discussion</a>`,
			`&bullet; <a href="https://www.smogon.com/forums/threads/3675040/">AG Sample Teams</a>`,
			`&bullet; <a href="https://www.smogon.com/forums/threads/3672899/">AG Viability Rankings</a>`,
		],

		mod: 'gen8',
		// searchShow: false,
		ruleset: ['Obtainable', 'Team Preview', 'HP Percentage Mod', 'Cancel Mod', 'Endless Battle Clause'],
	},
	{
		name: "[Gen 8] ZU",
		desc: `The unofficial usage-based tier below PU.`,
		threads: [
			`&bullet; <a href="https://www.smogon.com/forums/threads/3687415/">ZU Metagame Discussion</a>`,
			`&bullet; <a href="https://www.smogon.com/forums/threads/3680071/">ZU Sample Teams</a>`,
			`&bullet; <a href="https://www.smogon.com/forums/threads/3678037/">ZU Viability Rankings</a>`,
		],

		mod: 'gen8',
		// searchShow: false,
		ruleset: ['[Gen 8] PU'],
		banlist: [
			'PU', 'Arctovish', 'Aurorus', 'Basculin', 'Centiskorch', 'Drampa', 'Exeggutor-Alola', 'Gallade', 'Glastrier', 'Haunter', 'Magmortar', 'Magneton',
			'Malamar', 'Ninjask', 'Omastar', 'Perrserker', 'Rotom-Frost', 'Turtonator', 'Vanilluxe', 'Vikavolt', 'Silvally-Dragon', 'Silvally-Ground', 'Sneasel',
			'Damp Rock', 'Grassy Seed',
		],
	},
	{
		name: "[Gen 8] CAP",
		threads: [
			`&bullet; <a href="https://www.smogon.com/forums/threads/3656824/">CAP Metagame Discussion</a>`,
			`&bullet; <a href="https://www.smogon.com/forums/threads/3671157/">CAP Sample Teams</a>`,
			`&bullet; <a href="https://www.smogon.com/forums/threads/3674024/">CAP Viability Rankings</a>`,
		],

		mod: 'gen8',
		searchShow: false,
		ruleset: ['[Gen 8] OU', '+CAP'],
		banlist: ['Crucibellite'],
	},
	{
		name: "[Gen 8] National Dex",
		threads: [
			`&bullet; <a href="https://www.smogon.com/forums/threads/3666135/">SS National Dex Metagame Discussion</a>`,
			`&bullet; <a href="https://www.smogon.com/forums/threads/3667921/">SS National Dex Sample Teams</a>`,
			`&bullet; <a href="https://www.smogon.com/forums/threads/3666572/">SS National Dex Viability Rankings</a>`,
		],

		mod: 'gen8',
		ruleset: ['Standard NatDex', 'OHKO Clause', 'Evasion Clause', 'Species Clause', 'Dynamax Clause', 'Sleep Clause Mod'],
		banlist: ['ND Uber', 'Arena Trap', 'Moody', 'Power Construct', 'Shadow Tag', 'King\'s Rock', 'Razor Fang', 'Quick Claw', 'Baton Pass'],
	},
	{
		name: "[Gen 8] National Dex UU",
		threads: [
			`&bullet; <a href="https://www.smogon.com/forums/threads/3660920/">National Dex UU Metagame Discussion</a>`,
			`&bullet; <a href="https://www.smogon.com/forums/threads/3672486/">National Dex UU Sample Teams</a>`,
			`&bullet; <a href="https://www.smogon.com/forums/threads/3672482/">National Dex UU Viability Rankings</a>`,
		],

		mod: 'gen8',
		searchShow: false,
		ruleset: ['[Gen 8] National Dex'],
		banlist: ['ND OU', 'ND UUBL', 'Drizzle', 'Drought', 'Light Clay', 'Slowbronite'],
	},
	{
		name: "[Gen 8] Free-For-All",
		threads: [
			`&bullet; <a href="https://www.smogon.com/forums/threads/3681641/">SS Free-For-All</a>`,
		],

		mod: 'gen8',
		gameType: 'freeforall',
		rated: false,
		tournamentShow: false,
		ruleset: ['Standard Doubles', 'Sleep Clause Mod', 'Dynamax Clause', '!Gravity Sleep Clause'],
		banlist: [
			'Calyrex-Ice', 'Calyrex-Shadow', 'Dialga', 'Dracovish', 'Eternatus', 'Giratina', 'Giratina-Origin', 'Groudon', 'Ho-Oh', 'Kyogre',
			'Kyurem-White', 'Lugia', 'Lunala', 'Magearna', 'Marshadow', 'Mewtwo', 'Necrozma-Dawn-Wings', 'Necrozma-Dusk-Mane', 'Palkia', 'Rayquaza',
			'Reshiram', 'Solgaleo', 'Urshifu-Base', 'Xerneas', 'Yveltal', 'Zacian', 'Zacian-Crowned', 'Zamazenta', 'Zamazenta-Crowned', 'Zekrom',
			'Zygarde-Complete', 'Moody', 'Power Construct', 'Shadow Tag', 'Acupressure', 'Aromatic Mist', 'Baton Pass', 'Coaching', 'Court Change',
			'Decorate', 'Final Gambit', 'Flatter', 'Floral Healing', 'Flower Shield', 'Follow Me', 'Heal Pulse', 'Rage Powder', 'Swagger',
		],
	},
	{
		name: "[Gen 8 BDSP] OU",
		threads: [
			`&bullet; <a href="https://www.smogon.com/forums/threads/3693629/">BDSP OU Metagame Discussion</a>`,
			`&bullet; <a href="https://www.smogon.com/forums/threads/3693721/">BDSP OU Sample Teams</a>`,
			`&bullet; <a href="https://www.smogon.com/forums/threads/3696088/">BDSP OU Viability Rankings</a>`,
		],

		mod: 'gen8bdsp',
		ruleset: ['Standard'],
		banlist: ['Uber', 'Arena Trap', 'Drizzle', 'Moody', 'Sand Veil', 'Shadow Tag', 'Snow Cloak', 'King\'s Rock', 'Razor Fang', 'Baton Pass'],
	},
	{
		name: "[Gen 8] Battle Stadium Singles",

		mod: 'gen8',
		searchShow: false,
		ruleset: ['Flat Rules', '!! Adjust Level = 50', 'Min Source Gen = 8', 'VGC Timer', 'Limit Two Restricted'],
		restricted: ['Restricted Legendary'],
	},
	{
		name: "[Gen 8] Custom Game",

		mod: 'gen8',
		searchShow: false,
		debug: true,
		battle: {trunc: Math.trunc},
		// no restrictions, for serious (other than team preview)
		ruleset: ['Team Preview', 'Cancel Mod', 'Max Team Size = 24', 'Max Move Count = 24', 'Max Level = 9999', 'Default Level = 100'],
	},

	// Sw/Sh Doubles
	///////////////////////////////////////////////////////////////////

	{
		section: "Sw/Sh Doubles",
		column: 5,
	},
	{
		name: "[Gen 8] Doubles Ubers",
		threads: [
			`&bullet; <a href="https://www.smogon.com/forums/threads/3661142/">Doubles Ubers</a>`,
		],

		mod: 'gen8',
		gameType: 'doubles',
		searchShow: false,
		ruleset: ['Standard Doubles', '!Gravity Sleep Clause'],
		banlist: [],
	},
	{
		name: "[Gen 8] Doubles UU",
		threads: [
			`&bullet; <a href="https://www.smogon.com/forums/threads/3658504/">Doubles UU</a>`,
		],

		mod: 'gen8',
		gameType: 'doubles',
		searchShow: false,
		ruleset: ['[Gen 8] Doubles OU'],
		banlist: ['DOU', 'DBL'],
	},
	{
		name: "[Gen 8] VGC 2022",
		threads: [
			`&bullet; <a href="https://www.smogon.com/forums/threads/3677186/">VGC 2022 Metagame Discussion</a>`,
			`&bullet; <a href="https://www.smogon.com/forums/threads/3695848/">VGC 2022 Sample Teams</a>`,
			`&bullet; <a href="https://www.smogon.com/forums/threads/3696395/">VGC 2022 Viability Rankings</a>`,
		],

		mod: 'gen8',
		gameType: 'doubles',
		searchShow: false,
		ruleset: ['Flat Rules', '!! Adjust Level = 50', 'Min Source Gen = 8', 'VGC Timer', 'Limit Two Restricted'],
		restricted: ['Restricted Legendary'],
	},
	{
		name: "[Gen 8] VGC 2021",

		mod: 'gen8',
		gameType: 'doubles',
		searchShow: false,
		ruleset: ['Flat Rules', '!! Adjust Level = 50', 'Min Source Gen = 8', 'VGC Timer'],
	},
	{
		name: "[Gen 8] VGC 2020",

		mod: 'gen8dlc1',
		gameType: 'doubles',
		searchShow: false,
		ruleset: ['Flat Rules', '!! Adjust Level = 50', 'Min Source Gen = 8', 'VGC Timer'],
	},
	{
		name: "[Gen 8 BDSP] Doubles OU",
		threads: [
			`&bullet; <a href="https://www.smogon.com/forums/threads/3693891/">BDSP Doubles OU</a>`,
		],

		mod: 'gen8bdsp',
		gameType: 'doubles',
		searchShow: false,
		ruleset: ['Standard Doubles'],
		banlist: ['DUber', 'Dark Void'],
	},
	{
		name: "[Gen 8 BDSP] Battle Festival Doubles",
		threads: [
			`&bullet; <a href="https://www.smogon.com/forums/threads/3694269/">Battle Festival Doubles</a>`,
		],

		mod: 'gen8bdsp',
		gameType: 'doubles',
		searchShow: false,
		ruleset: ['Flat Rules', 'Min Source Gen = 8'],
	},
	{
		name: "[Gen 8] Doubles Custom Game",

		mod: 'gen8',
		gameType: 'doubles',
		searchShow: false,
		battle: {trunc: Math.trunc},
		debug: true,
		// no restrictions, for serious (other than team preview)
		ruleset: ['Team Preview', 'Cancel Mod', 'Max Team Size = 24', 'Max Move Count = 24', 'Max Level = 9999', 'Default Level = 100'],
	},

	// US/UM Singles
	///////////////////////////////////////////////////////////////////
	{
		section: "US/UM Singles",
		column: 5,
	},
	{
		name: "[Gen 7] Ubers",
		threads: [
			`&bullet; <a href="https://www.smogon.com/forums/posts/8286276/">USM Ubers</a>`,
		],

		mod: 'gen7',
		searchShow: false,
		ruleset: ['Standard', 'Mega Rayquaza Clause'],
		banlist: ['Baton Pass'],
	},
	{
		name: "[Gen 7] UU",
		threads: [
			`&bullet; <a href="https://www.smogon.com/forums/threads/3621217/">USM UU Sample Teams</a>`,
			`&bullet; <a href="https://www.smogon.com/forums/threads/3641346/">USM UU Viability Rankings</a>`,
		],

		mod: 'gen7',
		searchShow: false,
		ruleset: ['[Gen 7] OU'],
		banlist: ['OU', 'UUBL', 'Drizzle', 'Drought', 'Kommonium Z', 'Mewnium Z'],
	},
	{
		name: "[Gen 7] RU",
		threads: [
			`&bullet; <a href="https://www.smogon.com/forums/threads/3645338/">USM RU Sample Teams</a>`,
			`&bullet; <a href="https://www.smogon.com/forums/threads/3645873/">USM RU Viability Rankings</a>`,
		],

		mod: 'gen7',
		searchShow: false,
		ruleset: ['[Gen 7] UU'],
		banlist: ['UU', 'RUBL', 'Mimikyu', 'Aurora Veil'],
		unbanlist: ['Drought'],
	},
	{
		name: "[Gen 7] NU",
		threads: [
			`&bullet; <a href="https://www.smogon.com/forums/threads/3632667/">USM NU Sample Teams</a>`,
			`&bullet; <a href="https://www.smogon.com/forums/threads/3645166/">USM NU Viability Rankings</a>`,
		],

		mod: 'gen7',
		searchShow: false,
		ruleset: ['[Gen 7] RU'],
		banlist: ['RU', 'NUBL', 'Drought'],
	},
	{
		name: "[Gen 7] PU",
		threads: [
			`&bullet; <a href="https://www.smogon.com/forums/threads/3611496/">USM PU Sample Teams</a>`,
			`&bullet; <a href="https://www.smogon.com/forums/threads/3614892/">USM PU Viability Rankings</a>`,
		],

		mod: 'gen7',
		searchShow: false,
		ruleset: ['[Gen 7] NU'],
		banlist: ['NU', 'PUBL'],
	},
	{
		name: "[Gen 7] LC",
		threads: [
			`&bullet; <a href="https://www.smogon.com/dex/sm/formats/lc/">USM LC Banlist</a>`,
			`&bullet; <a href="https://www.smogon.com/forums/threads/3639319/">USM LC Sample Teams</a>`,
			`&bullet; <a href="https://www.smogon.com/forums/threads/3621440/">USM LC Viability Rankings</a>`,
		],

		mod: 'gen7',
		searchShow: false,
		ruleset: ['Little Cup', 'Standard', 'Swagger Clause'],
		banlist: [
			'Aipom', 'Cutiefly', 'Drifloon', 'Gligar', 'Gothita', 'Meditite', 'Misdreavus', 'Murkrow', 'Porygon',
			'Scyther', 'Sneasel', 'Swirlix', 'Tangela', 'Trapinch', 'Vulpix-Base', 'Wingull', 'Yanma',
			'Eevium Z', 'Baton Pass', 'Dragon Rage', 'Sonic Boom', 'Sticky Web',
		],
	},
	{
		name: "[Gen 7] Monotype",
		desc: `All the Pok&eacute;mon on a team must share a type.`,
		threads: [
			`&bullet; <a href="https://www.smogon.com/forums/posts/8411581/">USM Monotype</a>`,
		],

		mod: 'gen7',
		searchShow: false,
		ruleset: ['Same Type Clause', 'Standard', 'Swagger Clause'],
		banlist: [
			'Aegislash', 'Arceus', 'Blaziken', 'Darkrai', 'Deoxys-Base', 'Deoxys-Attack', 'Dialga', 'Genesect', 'Gengar-Mega', 'Giratina', 'Giratina-Origin',
			'Groudon', 'Ho-Oh', 'Hoopa-Unbound', 'Kangaskhan-Mega', 'Kartana', 'Kyogre', 'Kyurem-White', 'Lucario-Mega', 'Lugia', 'Lunala', 'Magearna',
			'Marshadow', 'Mawile-Mega', 'Medicham-Mega', 'Metagross-Mega', 'Mewtwo', 'Naganadel', 'Necrozma-Dawn-Wings', 'Necrozma-Dusk-Mane', 'Palkia',
			'Pheromosa', 'Rayquaza', 'Reshiram', 'Salamence-Mega', 'Shaymin-Sky', 'Solgaleo', 'Tapu Lele', 'Xerneas', 'Yveltal', 'Zekrom', 'Zygarde',
			'Battle Bond', 'Shadow Tag', 'Damp Rock', 'Focus Band', 'King\'s Rock', 'Quick Claw', 'Razor Fang', 'Smooth Rock', 'Terrain Extender', 'Baton Pass',
		],
	},
	{
		name: "[Gen 7] 1v1",
		desc: `Bring three Pok&eacute;mon to Team Preview and choose one to battle.`,
		threads: [
			`&bullet; <a href="https://www.smogon.com/forums/posts/8031460/">USUM 1v1</a>`,
		],

		mod: 'gen7',
		searchShow: false,
		ruleset: [
			'Picked Team Size = 1', 'Max Team Size = 3',
			'Obtainable', 'Species Clause', 'Nickname Clause', 'OHKO Clause', 'Swagger Clause', 'Evasion Moves Clause', 'Accuracy Moves Clause', 'Team Preview', 'HP Percentage Mod', 'Cancel Mod', 'Endless Battle Clause',
		],
		banlist: [
			'Arceus', 'Darkrai', 'Deoxys-Base', 'Deoxys-Attack', 'Deoxys-Defense', 'Dialga', 'Giratina', 'Giratina-Origin', 'Groudon',
			'Ho-Oh', 'Kangaskhan-Mega', 'Kyogre', 'Kyurem-Black', 'Kyurem-White', 'Lugia', 'Lunala', 'Marshadow', 'Mew', 'Mewtwo',
			'Mimikyu', 'Necrozma-Dawn-Wings', 'Necrozma-Dusk-Mane', 'Palkia', 'Rayquaza', 'Reshiram', 'Salamence-Mega', 'Shaymin-Sky',
			'Snorlax', 'Solgaleo', 'Tapu Koko', 'Xerneas', 'Yveltal', 'Zekrom', 'Moody', 'Focus Sash', 'Grass Whistle', 'Hypnosis',
			'Perish Song', 'Sing', 'Detect + Fightinium Z',
		],
	},
	{
		name: "[Gen 7] Anything Goes",
		threads: [
			`&bullet; <a href="https://www.smogon.com/forums/threads/3587441/">Anything Goes Metagame Discussion</a>`,
			`&bullet; <a href="https://www.smogon.com/forums/threads/3591711/">Anything Goes Viability Rankings</a>`,
			`&bullet; <a href="https://www.smogon.com/forums/threads/3646736/">Anything Goes Sample Teams</a>`,
		],

		mod: 'gen7',
		searchShow: false,
		ruleset: ['Obtainable', 'Team Preview', 'HP Percentage Mod', 'Cancel Mod', 'Endless Battle Clause'],
	},
	{
		name: "[Gen 7] ZU",
		desc: `The unofficial usage-based tier below PU.`,
		threads: [
			`&bullet; <a href="https://www.smogon.com/forums/threads/3646743/">ZU Metagame Discussion</a>`,
			`&bullet; <a href="https://www.smogon.com/forums/threads/3643412/">ZU Viability Rankings</a>`,
			`&bullet; <a href="https://www.smogon.com/forums/threads/3646739/">ZU Sample Teams</a>`,
		],

		mod: 'gen7',
		searchShow: false,
		ruleset: ['[Gen 7] PU'],
		banlist: [
			'PU', 'Carracosta', 'Crabominable', 'Exeggutor-Base', 'Gorebyss', 'Jynx', 'Raticate-Alola',
			'Shiftry', 'Throh', 'Turtonator', 'Type: Null', 'Ursaring', 'Victreebel',
		],
	},
	{
		name: "[Gen 7] CAP",
		threads: [
			`&bullet; <a href="https://www.smogon.com/forums/threads/3621207/">USUM CAP Metagame Discussion</a>`,
			`&bullet; <a href="https://www.smogon.com/forums/posts/8691482/">USUM CAP Viability Rankings</a>`,
			`&bullet; <a href="https://www.smogon.com/forums/posts/8691484/">USUM CAP Sample Teams</a>`,
		],

		mod: 'gen7',
		searchShow: false,
		ruleset: ['[Gen 7] OU', '+CAP'],
	},
	{
		name: "[Gen 7] Battle Spot Singles",
		threads: [
			`&bullet; <a href="https://www.smogon.com/forums/threads/3601012/">Introduction to Battle Spot Singles</a>`,
			`&bullet; <a href="https://www.smogon.com/forums/threads/3605970/">Battle Spot Singles Viability Rankings</a>`,
			`&bullet; <a href="https://www.smogon.com/forums/threads/3601658/">Battle Spot Singles Role Compendium</a>`,
			`&bullet; <a href="https://www.smogon.com/forums/threads/3619162/">Battle Spot Singles Sample Teams</a>`,
		],

		mod: 'gen7',
		searchShow: false,
		ruleset: ['Flat Rules', 'Min Source Gen = 6'],
		banlist: ['Battle Bond'],
	},
	{
		name: "[Gen 7 Let's Go] OU",
		threads: [
			`&bullet; <a href="https://www.smogon.com/forums/threads/3667865/">LGPE OU Metagame Discussion</a>`,
			`&bullet; <a href="https://www.smogon.com/forums/threads/3656868/">LGPE OU Viability Rankings</a>`,
		],

		mod: 'gen7letsgo',
		searchShow: false,
		ruleset: ['Adjust Level = 50', 'Obtainable', 'Species Clause', 'Nickname Clause', 'OHKO Clause', 'Evasion Moves Clause', 'Team Preview', 'HP Percentage Mod', 'Cancel Mod', 'Sleep Clause Mod'],
		banlist: ['Uber'],
	},
	{
		name: "[Gen 7] Custom Game",

		mod: 'gen7',
		searchShow: false,
		debug: true,
		battle: {trunc: Math.trunc},
		// no restrictions, for serious (other than team preview)
		ruleset: ['Team Preview', 'Cancel Mod', 'Max Team Size = 24', 'Max Move Count = 24', 'Max Level = 9999', 'Default Level = 100'],
	},

	// US/UM Doubles
	///////////////////////////////////////////////////////////////////

	{
		section: "US/UM Doubles",
		column: 5,
	},
	{
		name: "[Gen 7] Doubles UU",
		threads: [`&bullet; <a href="https://www.smogon.com/forums/threads/3598014/">Doubles UU Metagame Discussion</a>`],

		mod: 'gen7',
		gameType: 'doubles',
		searchShow: false,
		ruleset: ['[Gen 7] Doubles OU'],
		banlist: ['DOU', 'DBL'],
	},
	{
		name: "[Gen 7] VGC 2019",
		threads: [
			`&bullet; <a href="https://www.smogon.com/forums/threads/3641100/">VGC 2019 Discussion</a>`,
			`&bullet; <a href="https://www.smogon.com/forums/threads/3641123/">VGC 2019 Viability Rankings</a>`,
		],

		mod: 'gen7',
		gameType: 'doubles',
		searchShow: false,
		ruleset: ['Flat Rules', '!! Adjust Level = 50', 'Min Source Gen = 7', 'VGC Timer', 'Limit Two Restricted'],
		restricted: ['Restricted Legendary'],
		banlist: ['Unown', 'Battle Bond'],
	},
	{
		name: "[Gen 7] VGC 2018",
		threads: [
			`&bullet; <a href="https://www.smogon.com/forums/threads/3631800/">VGC 2018 Discussion</a>`,
			`&bullet; <a href="https://www.smogon.com/forums/threads/3622041/">VGC 2018 Viability Rankings</a>`,
			`&bullet; <a href="https://www.smogon.com/forums/threads/3628885/">VGC 2018 Sample Teams</a>`,
		],

		mod: 'gen7',
		gameType: 'doubles',
		searchShow: false,
		timer: {
			starting: 5 * 60,
			addPerTurn: 0,
			maxPerTurn: 55,
			maxFirstTurn: 90,
			grace: 90,
			timeoutAutoChoose: true,
			dcTimerBank: false,
		},
		ruleset: ['Flat Rules', '!! Adjust Level = 50', 'Min Source Gen = 7'],
		banlist: ['Oranguru + Symbiosis', 'Passimian + Defiant', 'Unown', 'Custap Berry', 'Enigma Berry', 'Jaboca Berry', 'Micle Berry', 'Rowap Berry', 'Battle Bond'],
	},
	{
		name: "[Gen 7] VGC 2017",
		threads: [
			`&bullet; <a href="https://www.smogon.com/forums/threads/3583926/">VGC 2017 Discussion</a>`,
			`&bullet; <a href="https://www.smogon.com/forums/threads/3591794/">VGC 2017 Viability Rankings</a>`,
			`&bullet; <a href="https://www.smogon.com/forums/threads/3590391/">VGC 2017 Sample Teams</a>`,
		],

		mod: 'gen7sm',
		gameType: 'doubles',
		searchShow: false,
		timer: {
			starting: 15 * 60,
			addPerTurn: 0,
			maxPerTurn: 55,
			maxFirstTurn: 90,
			grace: 90,
			timeoutAutoChoose: true,
			dcTimerBank: false,
		},
		ruleset: ['Flat Rules', 'Old Alola Pokedex', '!! Adjust Level = 50', 'Min Source Gen = 7'],
		banlist: ['Mega', 'Custap Berry', 'Enigma Berry', 'Jaboca Berry', 'Micle Berry', 'Rowap Berry'],
	},
	{
		name: "[Gen 7] Battle Spot Doubles",
		threads: [
			`&bullet; <a href="https://www.smogon.com/forums/threads/3595001/">Battle Spot Doubles Discussion</a>`,
			`&bullet; <a href="https://www.smogon.com/forums/threads/3593890/">Battle Spot Doubles Viability Rankings</a>`,
			`&bullet; <a href="https://www.smogon.com/forums/threads/3595859/">Battle Spot Doubles Sample Teams</a>`,
		],

		mod: 'gen7',
		gameType: 'doubles',
		searchShow: false,
		ruleset: ['Flat Rules', 'Min Source Gen = 6'],
		banlist: ['Battle Bond'],
	},
	{
		name: "[Gen 7] Doubles Custom Game",

		mod: 'gen7',
		gameType: 'doubles',
		searchShow: false,
		battle: {trunc: Math.trunc},
		debug: true,
		// no restrictions, for serious (other than team preview)
		ruleset: ['Team Preview', 'Cancel Mod', 'Max Team Size = 24', 'Max Move Count = 24', 'Max Level = 9999', 'Default Level = 100'],
	},

	// OR/AS Singles
	///////////////////////////////////////////////////////////////////

	{
		section: "OR/AS Singles",
		column: 6,
	},
	{
		name: "[Gen 6] Ubers",
		threads: [
			`&bullet; <a href="https://www.smogon.com/forums/posts/8286277/">ORAS Ubers</a>`,
		],

		mod: 'gen6',
		searchShow: false,
		ruleset: ['Standard', 'Swagger Clause', 'Mega Rayquaza Clause'],
	},
	{
		name: "[Gen 6] UU",
		threads: [
			`&bullet; <a href="https://www.smogon.com/dex/xy/formats/uu/">ORAS UU Banlist</a>`,
			`&bullet; <a href="https://www.smogon.com/forums/threads/3598164/">ORAS UU Viability Rankings</a>`,
		],

		mod: 'gen6',
		searchShow: false,
		ruleset: ['[Gen 6] OU'],
		banlist: ['OU', 'UUBL', 'Drizzle', 'Drought'],
	},
	{
		name: "[Gen 6] RU",
		threads: [
			`&bullet; <a href="https://www.smogon.com/dex/xy/tags/ru/">ORAS RU Banlist</a>`,
			`&bullet; <a href="https://www.smogon.com/forums/threads/3574583/">ORAS RU Viability Rankings</a>`,
		],

		mod: 'gen6',
		searchShow: false,
		ruleset: ['[Gen 6] UU'],
		banlist: ['UU', 'RUBL'],
	},
	{
		name: "[Gen 6] NU",
		threads: [
			`&bullet; <a href="https://www.smogon.com/dex/xy/tags/nu/">ORAS NU Banlist</a>`,
			`&bullet; <a href="https://www.smogon.com/forums/threads/3555650/">ORAS NU Viability Rankings</a>`,
		],

		mod: 'gen6',
		searchShow: false,
		ruleset: ['[Gen 6] RU'],
		banlist: ['RU', 'NUBL'],
	},
	{
		name: "[Gen 6] PU",
		threads: [
			`&bullet; <a href="https://www.smogon.com/dex/xy/tags/pu/">ORAS PU Banlist</a>`,
			`&bullet; <a href="https://www.smogon.com/forums/threads/3528743/">ORAS PU Viability Rankings</a>`,
		],

		mod: 'gen6',
		searchShow: false,
		ruleset: ['[Gen 6] NU'],
		banlist: ['NU', 'PUBL', 'Chatter'],
	},
	{
		name: "[Gen 6] Monotype",
		desc: `All the Pok&eacute;mon on a team must share a type.`,
		threads: [
			`&bullet; <a href="https://www.smogon.com/forums/posts/8411583/">ORAS Monotype</a>`,
		],

		mod: 'gen6',
		searchShow: false,
		ruleset: ['Standard', 'Swagger Clause', 'Same Type Clause'],
		banlist: [
			'Aegislash', 'Altaria-Mega', 'Arceus', 'Blaziken', 'Darkrai', 'Deoxys-Base', 'Deoxys-Attack', 'Deoxys-Speed', 'Dialga', 'Genesect',
			'Gengar-Mega', 'Giratina', 'Giratina-Origin', 'Greninja', 'Groudon', 'Ho-Oh', 'Hoopa-Unbound', 'Kangaskhan-Mega', 'Kyogre', 'Kyurem-White',
			'Lucario-Mega', 'Lugia', 'Mawile-Mega', 'Medicham-Mega', 'Metagross-Mega', 'Mewtwo', 'Palkia', 'Rayquaza', 'Reshiram', 'Sableye-Mega',
			'Salamence-Mega', 'Shaymin-Sky', 'Slowbro-Mega', 'Talonflame', 'Xerneas', 'Yveltal', 'Zekrom',
			'Shadow Tag', 'Damp Rock', 'Focus Band', 'King\'s Rock', 'Quick Claw', 'Razor Fang', 'Smooth Rock', 'Soul Dew', 'Baton Pass',
		],
	},
	{
		name: "[Gen 6] 1v1",
		desc: `Bring three Pok&eacute;mon to Team Preview and choose one to battle.`,
		threads: [
			`&bullet; <a href="https://www.smogon.com/forums/posts/8031459/">ORAS 1v1</a>`,
		],

		mod: 'gen6',
		searchShow: false,
		ruleset: [
			'Max Team Size = 3', 'Picked Team Size = 1', 'Obtainable', 'Nickname Clause', 'Moody Clause', 'OHKO Clause',
			'Evasion Moves Clause', 'Accuracy Moves Clause', 'Swagger Clause', 'Endless Battle Clause', 'HP Percentage Mod',
			'Cancel Mod', 'Team Preview',
		],
		banlist: [
			'Arceus', 'Blaziken', 'Darkrai', 'Deoxys-Base', 'Deoxys-Attack', 'Deoxys-Defense', 'Dialga', 'Giratina',
			'Giratina-Origin', 'Groudon', 'Ho-Oh', 'Kangaskhan-Mega', 'Kyogre', 'Kyurem-White', 'Lugia', 'Mewtwo',
			'Palkia', 'Rayquaza', 'Reshiram', 'Salamence-Mega', 'Shaymin-Sky', 'Snorlax', 'Xerneas', 'Yveltal',
			'Zekrom', 'Focus Sash', 'Soul Dew', 'Grass Whistle', 'Hypnosis', 'Perish Song', 'Sing', 'Yawn',
		],
	},
	{
		name: "[Gen 6] Anything Goes",
		threads: [
			`&bullet; <a href="https://www.smogon.com/forums/threads/3523229/">ORAS Anything Goes</a>`,
			`&bullet; <a href="https://www.smogon.com/forums/threads/3548945/">ORAS AG Resources</a>`,
		],

		mod: 'gen6',
		searchShow: false,
		ruleset: ['Obtainable', 'Team Preview', 'Endless Battle Clause', 'HP Percentage Mod', 'Cancel Mod'],
	},
	{
		name: "[Gen 6] ZU",
		threads: [
			`&bullet; <a href="https://www.smogon.com/dex/xy/formats/zu/">ORAS ZU Banlist</a>`,
			`&bullet; <a href="https://www.smogon.com/forums/posts/8034679/">ORAS ZU Viability Rankings</a>`,
		],

		mod: 'gen6',
		searchShow: false,
		ruleset: ['[Gen 6] PU'],
		banlist: ['PU', 'Fraxure', 'Regigigas', 'Simisear'],
	},
	{
		name: "[Gen 6] CAP",
		threads: [
			`&bullet; <a href="https://www.smogon.com/forums/threads/3537407/">ORAS CAP Metagame Discussion</a>`,
			`&bullet; <a href="https://www.smogon.com/forums/posts/8752281/">ORAS CAP Sample Teams</a>`,
			`&bullet; <a href="https://www.smogon.com/forums/posts/8752280/">ORAS CAP Viability Rankings</a>`,
		],

		mod: 'gen6',
		searchShow: false,
		ruleset: ['[Gen 6] OU', '+CAP'],
		banlist: ['Cawmodore'],
	},
	{
		name: "[Gen 6] Battle Spot Singles",
		threads: [
			`&bullet; <a href="https://www.smogon.com/forums/threads/3527960/">ORAS Battle Spot Singles</a>`,
			`&bullet; <a href="https://www.smogon.com/forums/threads/3554616/">ORAS BSS Viability Rankings</a>`,
		],

		mod: 'gen6',
		searchShow: false,
		ruleset: ['Flat Rules', 'Min Source Gen = 6'],
		banlist: ['Soul Dew'],
	},
	{
		name: "[Gen 6] Custom Game",

		mod: 'gen6',
		searchShow: false,
		debug: true,
		battle: {trunc: Math.trunc},
		// no restrictions, for serious (other than team preview)
		ruleset: ['Team Preview', 'Cancel Mod', 'Max Team Size = 24', 'Max Move Count = 24', 'Max Level = 9999', 'Default Level = 100'],
	},

	// OR/AS Doubles/Triples
	///////////////////////////////////////////////////////////////////

	{
		section: "OR/AS Doubles/Triples",
		column: 6,
	},
	{
		name: "[Gen 6] VGC 2016",
		threads: [
			`&bullet; <a href="https://www.smogon.com/forums/threads/3558332/">VGC 2016 Rules</a>`,
			`&bullet; <a href="https://www.smogon.com/forums/threads/3580592/">VGC 2016 Viability Rankings</a>`,
		],

		mod: 'gen6',
		gameType: 'doubles',
		searchShow: false,
		ruleset: ['Flat Rules', 'Min Source Gen = 6', 'Limit Two Restricted'],
		restricted: ['Restricted Legendary'],
		banlist: ['Soul Dew'],
	},
	{
		name: "[Gen 6] VGC 2015",
		threads: [
			`&bullet; <a href="https://www.smogon.com/forums/threads/3524352/">VGC 2015 Rules</a>`,
			`&bullet; <a href="https://www.smogon.com/forums/threads/3560820/">ORAS Battle Spot Doubles Discussion</a>`,
			`&bullet; <a href="https://www.smogon.com/forums/threads/3530547/">VGC 2015 Viability Rankings</a>`,
		],

		mod: 'gen6',
		gameType: 'doubles',
		searchShow: false,
		ruleset: ['Flat Rules', 'Min Source Gen = 6'],
		banlist: ['Soul Dew', 'Articuno + Snow Cloak', 'Zapdos + Static', 'Moltres + Flame Body', 'Dragonite + Barrier'],
	},
	{
		name: "[Gen 6] VGC 2014",
		threads: [
			`&bullet; <a href="https://www.smogon.com/forums/threads/3493272/">VGC 2014 Rules</a>`,
			`&bullet; <a href="https://www.smogon.com/forums/threads/3507789/">VGC 2014 Viability Rankings</a>`,
		],

		mod: 'gen6xy',
		gameType: 'doubles',
		searchShow: false,
		ruleset: ['Flat Rules', 'Kalos Pokedex', 'Min Source Gen = 6'],
	},
	{
		name: "[Gen 6] Battle Spot Doubles",
		threads: [
			`&bullet; <a href="https://www.smogon.com/forums/threads/3560820/">ORAS Battle Spot Doubles Discussion</a>`,
			`&bullet; <a href="https://www.smogon.com/forums/threads/3560824/">ORAS BSD Viability Rankings</a>`,
		],

		mod: 'gen6',
		gameType: 'doubles',
		searchShow: false,
		ruleset: ['Flat Rules', 'Min Source Gen = 6'],
		banlist: ['Soul Dew'],
	},
	{
		name: "[Gen 6] Doubles Custom Game",

		mod: 'gen6',
		gameType: 'doubles',
		searchShow: false,
		battle: {trunc: Math.trunc},
		debug: true,
		// no restrictions, for serious (other than team preview)
		ruleset: ['Team Preview', 'Cancel Mod', 'Max Team Size = 24', 'Max Move Count = 24', 'Max Level = 9999', 'Default Level = 100'],
	},
	{
		name: "[Gen 6] Battle Spot Triples",
		threads: [
			`&bullet; <a href="https://www.smogon.com/forums/threads/3533914/">ORAS Battle Spot Triples Discussion</a>`,
			`&bullet; <a href="https://www.smogon.com/forums/threads/3549201/">ORAS BST Viability Rankings</a>`,
		],

		mod: 'gen6',
		gameType: 'triples',
		searchShow: false,
		ruleset: ['Flat Rules', 'Min Source Gen = 6'],
	},
	{
		name: "[Gen 6] Triples Custom Game",

		mod: 'gen6',
		gameType: 'triples',
		searchShow: false,
		battle: {trunc: Math.trunc},
		debug: true,
		// no restrictions, for serious (other than team preview)
		ruleset: ['Team Preview', 'Cancel Mod', 'Max Team Size = 24', 'Max Move Count = 24', 'Max Level = 9999', 'Default Level = 100'],
	},

	// B2/W2 Singles
	///////////////////////////////////////////////////////////////////

	{
		section: "B2/W2 Singles",
		column: 6,
	},
	{
		name: "[Gen 5] Ubers",
		threads: [
			`&bullet; <a href="https://www.smogon.com/forums/posts/8286278/">BW2 Ubers</a>`,
		],

		mod: 'gen5',
		searchShow: false,
		ruleset: ['Standard', 'Sleep Clause Mod'],
	},
	{
		name: "[Gen 5] UU",
		threads: [
			`&bullet; <a href="https://www.smogon.com/forums/threads/3474024/">BW2 UU Viability Rankings</a>`,
			`&bullet; <a href="https://www.smogon.com/forums/posts/6431094/">BW2 Sample Teams</a>`,
		],

		mod: 'gen5',
		searchShow: false,
		ruleset: ['Standard', 'Evasion Abilities Clause', 'Swagger Clause', 'Sleep Clause Mod'],
		banlist: ['Uber', 'OU', 'UUBL', 'Arena Trap', 'Drought', 'Sand Stream', 'Snow Warning', 'Prankster + Assist', 'Prankster + Copycat', 'Baton Pass'],
	},
	{
		name: "[Gen 5] RU",
		threads: [
			`&bullet; <a href="https://www.smogon.com/forums/posts/6431094/">BW2 Sample Teams</a>`,
			`&bullet; <a href="https://www.smogon.com/forums/threads/3473124/">BW2 RU Viability Rankings</a>`,
		],

		mod: 'gen5',
		searchShow: false,
		ruleset: ['[Gen 5] UU', 'Baton Pass Clause', '!Sleep Clause Mod', 'Sleep Moves Clause'],
		banlist: ['UU', 'RUBL', 'Shadow Tag', 'Shell Smash + Baton Pass'],
		unbanlist: ['Prankster + Assist', 'Prankster + Copycat', 'Baton Pass'],
	},
	{
		name: "[Gen 5] NU",
		threads: [
			`&bullet; <a href="https://www.smogon.com/forums/posts/6431094/">BW2 Sample Teams</a>`,
			`&bullet; <a href="https://www.smogon.com/forums/threads/3484121/">BW2 NU Viability Rankings</a>`,
		],

		mod: 'gen5',
		searchShow: false,
		ruleset: ['[Gen 5] RU', '!Sleep Moves Clause', 'Sleep Clause Mod'],
		banlist: ['RU', 'NUBL', 'Assist', 'Copycat'],
	},
	{
		name: "[Gen 5] PU",
		threads: [
			`&bullet; <a href="https://www.smogon.com/forums/posts/7326932/">BW2 PU</a>`,
		],

		mod: 'gen5',
		searchShow: false,
		ruleset: ['[Gen 5] NU', 'Sleep Moves Clause'],
		banlist: ['NU', 'PUBL', 'Damp Rock'],
	},
	{
		name: "[Gen 5] LC",
		threads: [
			`&bullet; <a href="https://www.smogon.com/forums/posts/6431094/">BW2 Sample Teams</a>`,
			`&bullet; <a href="https://www.smogon.com/forums/threads/3485860/">BW2 LC Viability Rankings</a>`,
		],

		mod: 'gen5',
		searchShow: false,
		ruleset: ['Standard', 'Little Cup', 'Sleep Moves Clause'],
		banlist: [
			'Gligar', 'Meditite', 'Misdreavus', 'Murkrow', 'Scraggy', 'Scyther', 'Sneasel', 'Tangela', 'Vulpix', 'Yanma',
			'Sand Rush', 'Sand Veil', 'Berry Juice', 'Soul Dew', 'Baton Pass', 'Dragon Rage', 'Sonic Boom', 'Swagger',
		],
	},
	{
		name: "[Gen 5] Monotype",
		desc: `All the Pok&eacute;mon on a team must share a type.`,
		threads: [
			`&bullet; <a href="https://www.smogon.com/forums/posts/8411584/">BW2 Monotype</a>`,
		],

		mod: 'gen5',
		searchShow: false,
		ruleset: ['[Gen 5] OU', 'Same Type Clause', '!Gems Clause'],
		banlist: ['Latios'],
	},
	{
		name: "[Gen 5] 1v1",
		desc: `Bring three Pok&eacute;mon to Team Preview and choose one to battle.`,
		threads: [
			`&bullet; <a href="https://www.smogon.com/forums/posts/8031458/">BW2 1v1</a>`,
		],

		mod: 'gen5',
		searchShow: false,
		ruleset: [
			'Picked Team Size = 1', 'Max Team Size = 3',
			'Standard', 'Baton Pass Clause', 'Swagger Clause', 'Accuracy Moves Clause', 'Sleep Moves Clause',
		],
		banlist: ['Uber', 'Cottonee', 'Dragonite', 'Jirachi', 'Kyurem-Black', 'Mew', 'Togekiss', 'Whimsicott', 'Victini', 'Focus Band', 'Focus Sash', 'Quick Claw', 'Soul Dew', 'Perish Song'],
		unbanlist: ['Genesect', 'Landorus', 'Manaphy', 'Thundurus', 'Tornadus-Therian'],
	},
	{
		name: "[Gen 5] ZU",
		threads: [
			`&bullet; <a href="https://www.smogon.com/forums/posts/8034680/">BW2 ZU</a>`,
		],

		mod: 'gen5',
		searchShow: false,
		ruleset: ['[Gen 5] PU'],
		banlist: ['PU', 'Articuno', 'Dragonair', 'Glalie', 'Machoke', 'Marowak', 'Omanyte', 'Regigigas', 'Trubbish', 'Whirlipede', 'Baton Pass'],
		unbanlist: ['Damp Rock'],
	},
	{
		name: "[Gen 5] CAP",
		threads: [
			`&bullet; <a href="https://www.smogon.com/forums/posts/8967093/">BW2 CAP Viability Rankings</a>`,
			`&bullet; <a href="https://www.smogon.com/forums/posts/8969768/">BW2 CAP Sample Teams</a>`,
		],

		mod: 'gen5',
		searchShow: false,
		ruleset: ['[Gen 5] OU', '+CAP'],
		banlist: ['Aurumoth', 'Cawmodore'],
	},
	{
		name: "[Gen 5] GBU Singles",

		mod: 'gen5',
		searchShow: false,
		ruleset: ['Flat Rules'],
		banlist: ['Dark Void', 'Sky Drop', 'Soul Dew'],
	},
	{
		name: "[Gen 5] Custom Game",

		mod: 'gen5',
		searchShow: false,
		debug: true,
		battle: {trunc: Math.trunc},
		// no restrictions, for serious (other than team preview)
		ruleset: ['Team Preview', 'Cancel Mod', 'Max Team Size = 24', 'Max Move Count = 24', 'Max Level = 9999', 'Default Level = 100'],
	},

	// B2/W2 Doubles
	///////////////////////////////////////////////////////////////////

	{
		section: 'B2/W2 Doubles',
		column: 6,
	},
	{
		name: "[Gen 5] VGC 2013",

		mod: 'gen5',
		gameType: 'doubles',
		searchShow: false,
		ruleset: ['Flat Rules'],
		banlist: ['Chatot', 'Dark Void', 'Sky Drop', 'Soul Dew'],
	},
	{
		name: "[Gen 5] VGC 2012",

		mod: 'gen5bw1',
		gameType: 'doubles',
		searchShow: false,
		ruleset: ['Flat Rules'],
		banlist: ['Dark Void', 'Sky Drop'],
	},
	{
		name: "[Gen 5] VGC 2011",

		mod: 'gen5bw1',
		gameType: 'doubles',
		searchShow: false,
		ruleset: ['Flat Rules', 'Old Unova Pokedex'],
		banlist: ['Sky Drop', 'Belue Berry', 'Durin Berry', 'Nomel Berry', 'Rabuta Berry', 'Spelon Berry', 'Watmel Berry'],
	},
	{
		name: "[Gen 5] Doubles Custom Game",

		mod: 'gen5',
		gameType: 'doubles',
		searchShow: false,
		debug: true,
		battle: {trunc: Math.trunc},
		// no restrictions, for serious (other than team preview)
		ruleset: ['Team Preview', 'Cancel Mod', 'Max Team Size = 24', 'Max Move Count = 24', 'Max Level = 9999', 'Default Level = 100'],
	},
	{
		name: "[Gen 5] Triples Custom Game",

		mod: 'gen5',
		gameType: 'triples',
		searchShow: false,
		debug: true,
		battle: {trunc: Math.trunc},
		// no restrictions, for serious (other than team preview)
		ruleset: ['Team Preview', 'Cancel Mod'],
	},

	// DPP Singles
	///////////////////////////////////////////////////////////////////

	{
		section: "DPP Singles",
		column: 7,
	},
	{
		name: "[Gen 4] Ubers",
		threads: [
			`&bullet; <a href="https://www.smogon.com/forums/posts/8286279/">DPP Ubers</a>`,
		],

		mod: 'gen4',
		searchShow: false,
		ruleset: ['Standard'],
		banlist: ['AG'],
	},
	{
		name: "[Gen 4] UU",
		threads: [
			`&bullet; <a href="https://www.smogon.com/forums/threads/3532624/">DPP UU Metagame Discussion</a>`,
			`&bullet; <a href="https://www.smogon.com/forums/threads/3503638/">DPP UU Viability Rankings</a>`,
		],

		mod: 'gen4',
		searchShow: false,
		ruleset: ['[Gen 4] OU', '!Freeze Clause Mod'],
		banlist: ['OU', 'UUBL'],
		unbanlist: ['Arena Trap', 'Swagger'],
	},
	{
		name: "[Gen 4] NU",
		threads: [
			`&bullet; <a href="https://www.smogon.com/forums/threads/3583742/">DPP NU Metagame Discussion</a>`,
			`&bullet; <a href="https://www.smogon.com/forums/threads/3512254/">DPP NU Viability Rankings</a>`,
		],

		mod: 'gen4',
		searchShow: false,
		ruleset: ['[Gen 4] UU', 'Baton Pass Clause'],
		banlist: ['UU', 'NUBL'],
		unbanlist: ['Sand Veil', 'Baton Pass'],
	},
	{
		name: "[Gen 4] PU",
		threads: [
			`&bullet; <a href="https://www.smogon.com/forums/posts/7260264/">DPP PU</a>`,
		],

		mod: 'gen4',
		searchShow: false,
		ruleset: ['[Gen 4] NU'],
		banlist: [
			'Articuno', 'Cacturne', 'Charizard', 'Cradily', 'Dodrio', 'Drifblim', 'Dusclops', 'Electrode',
			'Floatzel', 'Gardevoir', 'Gligar', 'Golem', 'Grumpig', 'Haunter', 'Hitmonchan', 'Hypno', 'Jumpluff',
			'Jynx', 'Lickilicky', 'Linoone', 'Magmortar', 'Magneton', 'Manectric', 'Medicham', 'Meganium', 'Nidoqueen',
			'Ninetales', 'Piloswine', 'Poliwrath', 'Porygon2', 'Regice', 'Regirock', 'Roselia', 'Sandslash',
			'Sharpedo', 'Shiftry', 'Skuntank', 'Slowking', 'Tauros', 'Typhlosion', 'Venomoth', 'Vileplume',
		],
	},
	{
		name: "[Gen 4] LC",
		threads: [
			`&bullet; <a href="https://www.smogon.com/dp/articles/little_cup_guide">DPP LC Guide</a>`,
			`&bullet; <a href="https://www.smogon.com/forums/posts/7336500/">DPP LC Viability Rankings</a>`,
		],

		mod: 'gen4',
		searchShow: false,
		ruleset: ['Standard', 'Little Cup', 'Sleep Moves Clause'],
		banlist: [
			'Meditite', 'Misdreavus', 'Murkrow', 'Scyther', 'Sneasel', 'Tangela', 'Yanma',
			'Berry Juice', 'Deep Sea Tooth', 'Dragon Rage', 'Sonic Boom', 'Swagger',
		],
	},
	{
		name: "[Gen 4] Anything Goes",

		mod: 'gen4',
		searchShow: false,
		ruleset: ['Obtainable', 'Arceus EV Limit', 'Endless Battle Clause', 'HP Percentage Mod', 'Cancel Mod'],
	},
	{
		name: "[Gen 4] 1v1",
		desc: `Bring three Pok&eacute;mon to Team Preview and choose one to battle.`,
		threads: [
			`&bullet; <a href="https://www.smogon.com/forums/posts/8031457/">DPP 1v1</a>`,
		],

		mod: 'gen4',
		searchShow: false,
		ruleset: [
			'Picked Team Size = 1', 'Max Team Size = 3',
			'[Gen 4] OU', 'Accuracy Moves Clause', 'Sleep Moves Clause', 'Team Preview', '!Freeze Clause Mod',
		],
		banlist: ['Latias', 'Machamp', 'Porygon-Z', 'Shaymin', 'Snorlax', 'Togekiss', 'Focus Sash', 'Destiny Bond', 'Explosion', 'Perish Song', 'Self-Destruct'],
		unbanlist: ['Wobbuffet', 'Wynaut', 'Sand Veil', 'Swagger'],
	},
	{
		name: "[Gen 4] CAP",
		threads: [
			`&bullet; <a href="https://www.smogon.com/forums/posts/8851251/">DPP CAP Viability Rankings</a>`,
			`&bullet; <a href="https://www.smogon.com/forums/posts/8869378/">DPP CAP Sample Teams</a>`,
		],

		mod: 'gen4',
		searchShow: false,
		ruleset: ['[Gen 4] OU', '+CAP'],
	},
	{
		name: "[Gen 4] Custom Game",

		mod: 'gen4',
		searchShow: false,
		debug: true,
		battle: {trunc: Math.trunc},
		// no restrictions
		ruleset: ['Cancel Mod', 'Max Team Size = 24', 'Max Move Count = 24', 'Max Level = 9999', 'Default Level = 100'],
	},

	// DPP Doubles
	///////////////////////////////////////////////////////////////////

	{
		section: "DPP Doubles",
		column: 7,
	},
	{
		name: "[Gen 4] VGC 2010",

		mod: 'gen4',
		gameType: 'doubles',
		searchShow: false,
		ruleset: ['Flat Rules', 'Max Team Size = 4', 'Limit Two Restricted'],
		restricted: ['Restricted Legendary'],
		banlist: ['Soul Dew'],
	},
	{
		name: "[Gen 4] VGC 2009",

		mod: 'gen4pt',
		gameType: 'doubles',
		searchShow: false,
		ruleset: ['Flat Rules', '! Adjust Level Down', 'Max Level = 50', 'Max Team Size = 4'],
		banlist: ['Tyranitar', 'Rotom', 'Judgment', 'Soul Dew'],
	},
	{
		name: "[Gen 4] Doubles Custom Game",

		mod: 'gen4',
		gameType: 'doubles',
		searchShow: false,
		debug: true,
		battle: {trunc: Math.trunc},
		// no restrictions
		ruleset: ['Cancel Mod', 'Max Team Size = 24', 'Max Move Count = 24', 'Max Level = 9999', 'Default Level = 100'],
	},

	// Past Generations
	///////////////////////////////////////////////////////////////////

	{
		section: "Past Generations",
		column: 7,
	},
	{
		name: "[Gen 3] Ubers",
		threads: [
			`&bullet; <a href="https://www.smogon.com/forums/posts/8286280/">ADV Ubers</a>`,
		],

		mod: 'gen3',
		searchShow: false,
		ruleset: ['Standard', 'Deoxys Camouflage Clause', 'One Baton Pass Clause'],
		banlist: ['Wobbuffet + Leftovers'],
	},
	{
		name: "[Gen 3] UU",
		threads: [
			`&bullet; <a href="https://www.smogon.com/forums/threads/3585923/">ADV UU Metagame Discussion</a>`,
			`&bullet; <a href="https://www.smogon.com/forums/threads/3548578/">ADV UU Viability Rankings</a>`,
		],

		mod: 'gen3',
		searchShow: false,
		ruleset: ['Standard'],
		banlist: ['Uber', 'OU', 'UUBL', 'Smeargle + Ingrain', 'Arena Trap', 'Baton Pass', 'Swagger'],
	},
	{
		name: "[Gen 3] NU",
		threads: [
			`&bullet; <a href="https://www.smogon.com/forums/threads/3503540/">ADV NU Viability Rankings</a>`,
		],

		mod: 'gen3',
		searchShow: false,
		ruleset: ['Standard'],
		banlist: ['Uber', 'OU', 'UUBL', 'UU', 'Smeargle + Ingrain'],
	},
	{
		name: "[Gen 3] PU",
		threads: [
			`&bullet; <a href="https://www.smogon.com/forums/posts/9395926">ADV PU</a>`,
		],

		mod: 'gen3',
		searchShow: false,
		ruleset: ['Standard'],
		banlist: ['Uber', 'OU', 'UUBL', 'UU', 'NUBL', 'NU'],
	},
	{
		name: "[Gen 3] 1v1",
		desc: `Bring three Pok&eacute;mon to Team Preview and choose one to battle.`,
		threads: [
			`&bullet; <a href="https://www.smogon.com/forums/posts/8031456/">ADV 1v1</a>`,
		],

		mod: 'gen3',
		searchShow: false,
		ruleset: [
			'Picked Team Size = 1', 'Max Team Size = 3',
			'[Gen 3] OU', 'Accuracy Moves Clause', 'Sleep Moves Clause', 'Team Preview', '!Freeze Clause Mod',
		],
		banlist: [
			'Clefable', 'Slaking', 'Snorlax', 'Suicune', 'Zapdos', 'Destiny Bond', 'Explosion', 'Ingrain', 'Perish Song',
			'Self-Destruct', 'Focus Band', 'King\'s Rock', 'Quick Claw',
		],
		unbanlist: ['Mr. Mime', 'Wobbuffet', 'Wynaut', 'Sand Veil', 'Soundproof'],
	},
	{
		name: "[Gen 3] Custom Game",

		mod: 'gen3',
		searchShow: false,
		debug: true,
		battle: {trunc: Math.trunc},
		ruleset: ['HP Percentage Mod', 'Cancel Mod', 'Max Team Size = 24', 'Max Move Count = 24', 'Max Level = 9999', 'Default Level = 100'],
	},
	{
		name: "[Gen 3] Doubles Custom Game",

		mod: 'gen3',
		gameType: 'doubles',
		searchShow: false,
		debug: true,
		ruleset: ['HP Percentage Mod', 'Cancel Mod', 'Max Team Size = 24', 'Max Move Count = 24', 'Max Level = 9999', 'Default Level = 100'],
	},
	{
		name: "[Gen 2] Ubers",
		threads: [
			`&bullet; <a href="https://www.smogon.com/forums/posts/8286282/">GSC Ubers</a>`,
		],

		mod: 'gen2',
		searchShow: false,
		ruleset: ['Standard'],
	},
	{
		name: "[Gen 2] NU",
		threads: [`&bullet; <a href="https://www.smogon.com/forums/threads/3642565/">GSC NU</a>`],

		mod: 'gen2',
		searchShow: false,
		ruleset: ['[Gen 2] UU'],
		banlist: ['UU', 'NUBL'],
		unbanlist: ['Agility + Baton Pass'],
	},
	{
		name: "[Gen 2] 1v1",
		threads: [`&bullet; <a href="https://www.smogon.com/forums/posts/8031463/">GSC 1v1</a>`],

		mod: 'gen2',
		searchShow: false,
		ruleset: [
			'Picked Team Size = 1', 'Max Team Size = 3',
			'[Gen 2] OU', 'Accuracy Moves Clause', 'Sleep Moves Clause', 'Team Preview',
		],
		banlist: [
			'Alakazam', 'Clefable', 'Snorlax', 'Zapdos', 'Berserk Gene', 'Focus Band', 'King\'s Rock', 'Quick Claw',
			'Attract', 'Destiny Bond', 'Explosion', 'Perish Song', 'Present', 'Self-Destruct', 'Swagger',
		],
	},
	{
		name: "[Gen 2] Nintendo Cup 2000",
		threads: [
			`&bullet; <a href="https://www.smogon.com/forums/threads/3682691/">Nintendo Cup 2000 Resource Hub</a>`,
			`&bullet; <a href="https://www.smogon.com/forums/threads/3677370/">Differences between Nintendo Cup 2000 and GSC OU</a>`,
		],

		mod: 'gen2stadium2',
		searchShow: false,
		ruleset: [
			'Picked Team Size = 3', 'Min Level = 50', 'Max Level = 55', 'Max Total Level = 155',
			'Obtainable', 'Stadium Sleep Clause', 'Freeze Clause Mod', 'Species Clause', 'Item Clause', 'Endless Battle Clause', 'Cancel Mod', 'Event Moves Clause', 'Nickname Clause', 'Team Preview', 'Nintendo Cup 2000 Move Legality',
		],
		banlist: ['Uber'],
	},
	{
		name: "[Gen 2] Stadium OU",
		threads: [
			`&bullet; <a href="https://www.smogon.com/forums/threads/3677370/">Placeholder</a>`,
		],

		mod: 'gen2stadium2',
		searchShow: false,
		ruleset: ['Standard'],
		banlist: ['Uber'],
	},
	{
		name: "[Gen 2] Custom Game",

		mod: 'gen2',
		searchShow: false,
		debug: true,
		battle: {trunc: Math.trunc},
		ruleset: ['HP Percentage Mod', 'Cancel Mod', 'Max Team Size = 24', 'Max Move Count = 24', 'Max Level = 9999', 'Default Level = 100'],
	},
	{
		name: "[Gen 1] Ubers",
		threads: [
			`&bullet; <a href="https://www.smogon.com/forums/posts/8286283/">RBY Ubers</a>`,
		],

		mod: 'gen1',
		searchShow: false,
		ruleset: ['Standard'],
	},
	{
		name: "[Gen 1] UU",
		threads: [
			`&bullet; <a href="https://www.smogon.com/forums/threads/3573896/">RBY UU Metagame Discussion</a>`,
			`&bullet; <a href="https://www.smogon.com/forums/threads/3647713/">RBY UU Viability Rankings</a>`,
		],

		mod: 'gen1',
		searchShow: false,
		ruleset: ['[Gen 1] OU', 'APT Clause', 'Sleep Moves Clause'],
		banlist: ['OU', 'UUBL'],
	},
	{
		name: "[Gen 1] NU",
		threads: [
			`&bullet; <a href="https://www.smogon.com/forums/threads/3679758/">RBY NU Metagame Discussion &amp; Resources</a>`,
		],

		mod: 'gen1',
		searchShow: false,
		ruleset: ['[Gen 1] UU', '!APT Clause', '!Sleep Moves Clause'],
		banlist: ['UU', 'NUBL'],
	},
	{
		name: "[Gen 1] PU",
		threads: [
			`&bullet; <a href="https://www.smogon.com/forums/threads/3700527/">RBY PU Metagame Discussion &amp; Resources</a>`,
		],

		mod: 'gen1',
		searchShow: false,
		ruleset: ['[Gen 1] NU'],
		banlist: ['NU', 'PUBL'],
	},
	{
		name: "[Gen 1] 1v1",
		threads: [
			`&bullet; <a href="https://www.smogon.com/forums/posts/8031468">RBY 1v1</a>`,
		],

		mod: 'gen1',
		searchShow: false,
		ruleset: [
			'Picked Team Size = 1', 'Max Team Size = 3',
			'[Gen 1] OU', 'Accuracy Moves Clause', 'Sleep Moves Clause', 'Team Preview',
		],
		banlist: ['Bind', 'Clamp', 'Explosion', 'Fire Spin', 'Self-Destruct', 'Wrap'],
	},
	{
		name: "[Gen 1] Japanese OU",
		desc: `Generation 1 with Japanese battle mechanics.`,

		mod: 'gen1jpn',
		searchShow: false,
		ruleset: ['Standard'],
		banlist: ['Uber'],
	},
	{
		name: "[Gen 1] Nintendo Cup 1997",
		threads: [
			`&bullet; <a href="https://www.smogon.com/forums/threads/3682412/">Nintendo Cup 1997 Discussion &amp; Resources</a>`,
		],

		mod: 'gen1jpn',
		searchShow: false,
		ruleset: [
			'Picked Team Size = 3', 'Min Level = 50', 'Max Level = 55', 'Max Total Level = 155',
			'Obtainable', 'Team Preview', 'Stadium Sleep Clause', 'Species Clause', 'Nickname Clause', 'HP Percentage Mod', 'Cancel Mod', 'Nintendo Cup 1997 Move Legality',
		],
		banlist: ['Uber'],
	},
	{
		name: "[Gen 1] Stadium OU",
		threads: [
			`&bullet; <a href="https://www.smogon.com/forums/threads/3685877/">Stadium OU Viability Rankings</a>`,
		],

		mod: 'gen1stadium',
		searchShow: false,
		ruleset: ['Standard', 'Team Preview'],
		banlist: ['Uber',
			'Nidoking + Fury Attack + Thrash', 'Exeggutor + Poison Powder + Stomp', 'Exeggutor + Sleep Powder + Stomp',
			'Exeggutor + Stun Spore + Stomp', 'Jolteon + Focus Energy + Thunder Shock', 'Flareon + Focus Energy + Ember',
		],
	},
	{
		name: "[Gen 1] Tradebacks OU",
		desc: `RBY OU with movepool additions from the Time Capsule.`,
		threads: [
			`&bullet; <a href="https://www.smogon.com/articles/rby-tradebacks-ou">RBY Tradebacks OU</a>`,
		],

		mod: 'gen1',
		searchShow: false,
		ruleset: ['[Gen 1] OU', 'Allow Tradeback'],
	},
	{
		name: "[Gen 1] Custom Game",

		mod: 'gen1',
		searchShow: false,
		debug: true,
		battle: {trunc: Math.trunc},
		ruleset: ['HP Percentage Mod', 'Cancel Mod', 'Desync Clause Mod', 'Max Team Size = 24', 'Max Move Count = 24', 'Max Level = 9999', 'Default Level = 100'],
	},
];<|MERGE_RESOLUTION|>--- conflicted
+++ resolved
@@ -1469,6 +1469,64 @@
 		},
 	},
 	{
+		name: "[Gen 9] Trademarked",
+		desc: `Sacrifice your Pok&eacute;mon's ability for a status move that activates on switch-in.`,
+		threads: [
+			`&bullet; <a href="tbd">Trademarked</a>`,
+		],
+
+		mod: 'trademarked',
+		searchShow: false,
+		ruleset: ['Standard OMs', 'Sleep Moves Clause', 'Min Source Gen = 9'],
+		banlist: ['Flutter Mane', 'Koraidon', 'Miraidon', 'Slaking', 'Arena Trap', 'Magnet Pull', 'Moody', 'Shadow Tag', 'Baton Pass'],
+		restricted: [
+			'Baneful Bunker', 'Block', 'Copycat', 'Detect', 'Destiny Bond', 'Encore', 'Fairy Lock', 'Ingrain', 'Instruct', 'Mean Look', 'move:Metronome', 'Protect',
+			'Revival Blessing', 'Roar', 'Silk Trap', 'Spiky Shield', 'Sleep Talk', 'Shed Tail', 'Substitute', 'Whirlwind',
+		],
+		onValidateTeam(team, format, teamHas) {
+			const problems = [];
+			for (const trademark in teamHas.trademarks) {
+				if (teamHas.trademarks[trademark] > 1) {
+					problems.push(`You are limited to 1 of each Trademark.`, `(You have ${teamHas.trademarks[trademark]} Pok\u00e9mon with ${trademark} as a Trademark.)`);
+				}
+			}
+			return problems;
+		},
+		validateSet(set, teamHas) {
+			const dex = this.dex;
+			const ability = dex.moves.get(set.ability);
+			if (!ability.exists) { // Not even a real move
+				return this.validateSet(set, teamHas);
+			}
+			// Contingent trademark bans
+			if (this.ruleTable.isRestricted(`move:${ability.id}`)) {
+				return [`${ability.name} is restricted from being used as a trademark.`];
+			}
+			if (set.moves.map(this.toID).includes(ability.id)) {
+				return [`${set.name} may not use ${ability.name} as both a trademark and one of its moves simultaneously.`];
+			}
+			const customRules = this.format.customRules || [];
+			if (!customRules.includes('!obtainableabilities')) customRules.push('!obtainableabilities');
+
+			const TeamValidator: typeof import('../sim/team-validator').TeamValidator =
+				require('../sim/team-validator').TeamValidator;
+
+			const validator = new TeamValidator(dex.formats.get(`${this.format.id}@@@${customRules.join(',')}`));
+			const moves = set.moves;
+			set.moves = [ability.id];
+			set.ability = dex.species.get(set.species).abilities['0'];
+			let problems = validator.validateSet(set, {}) || [];
+			if (problems.length) return problems;
+			set.moves = moves;
+			set.ability = dex.species.get(set.species).abilities['0'];
+			problems = problems.concat(validator.validateSet(set, teamHas) || []);
+			set.ability = ability.id;
+			if (!teamHas.trademarks) teamHas.trademarks = {};
+			teamHas.trademarks[ability.name] = (teamHas.trademarks[ability.name] || 0) + 1;
+			return problems.length ? problems : null;
+		},
+	},
+	{
 		name: "[Gen 8] Linked",
 		desc: `The first two moves in a Pok&eacute;mon's moveset are used simultaneously.`,
 		threads: [
@@ -1764,153 +1822,6 @@
 			'Zekrom', 'Moody', 'Power Construct', 'Bright Powder', 'Focus Sash', 'King\'s Rock', 'Lax Incense', 'Final Gambit',
 		],
 	},
-<<<<<<< HEAD
-	{
-		name: "[Gen 8] The Loser's Game",
-		desc: `The first player to lose all of their Pok&eacute;mon wins.`,
-		threads: [
-			`&bullet; <a href="https://www.smogon.com/forums/threads/3657270/">The Loser's Game</a>`,
-		],
-
-		mod: 'gen8',
-		searchShow: false,
-		ruleset: ['Standard OMs', 'Sleep Clause Mod', '!OHKO Clause', 'Picked Team Size = 6', 'Adjust Level = 100'],
-		banlist: [
-			'Sandshrew-Alola', 'Shedinja', 'Infiltrator', 'Magic Guard', 'Choice Scarf',
-			'Explosion', 'Final Gambit', 'Healing Wish', 'Lunar Dance', 'Magic Room', 'Memento', 'Misty Explosion', 'Self-Destruct',
-		],
-		onValidateTeam(team) {
-			const familyTable = new Set<ID>();
-			for (const set of team) {
-				let species = this.dex.species.get(set.species);
-				while (species.prevo) {
-					species = this.dex.species.get(species.prevo);
-				}
-				if (familyTable.has(species.id)) {
-					return [
-						`You are limited to one Pok&eacute;mon from each family by the Family Clause.`,
-						`(You have more than one evolution of ${species.name}.)`,
-					];
-				}
-				familyTable.add(species.id);
-			}
-		},
-		battle: {
-			tiebreak() {
-				if (this.ended) return false;
-
-				this.inputLog.push(`>tiebreak`);
-				this.add('message', "Time's up! Going to tiebreaker...");
-				const notFainted = this.sides.map(side => (
-					side.pokemon.filter(pokemon => !pokemon.fainted).length
-				));
-				this.add('-message', this.sides.map((side, i) => (
-					`${side.name}: ${notFainted[i]} Pokemon left`
-				)).join('; '));
-				const maxNotFainted = Math.max(...notFainted);
-				let tiedSides = this.sides.filter((side, i) => notFainted[i] === maxNotFainted);
-				if (tiedSides.length <= 1) {
-					return this.win(tiedSides[1]);
-				}
-
-				const hpPercentage = tiedSides.map(side => (
-					side.pokemon.map(pokemon => pokemon.hp / pokemon.maxhp).reduce((a, b) => a + b) * 100 / 6
-				));
-				this.add('-message', tiedSides.map((side, i) => (
-					`${side.name}: ${Math.round(hpPercentage[i])}% total HP left`
-				)).join('; '));
-				const maxPercentage = Math.max(...hpPercentage);
-				tiedSides = tiedSides.filter((side, i) => hpPercentage[i] === maxPercentage);
-				if (tiedSides.length <= 1) {
-					return this.win(tiedSides[1]);
-				}
-
-				const hpTotal = tiedSides.map(side => (
-					side.pokemon.map(pokemon => pokemon.hp).reduce((a, b) => a + b)
-				));
-				this.add('-message', tiedSides.map((side, i) => (
-					`${side.name}: ${Math.round(hpTotal[i])} total HP left`
-				)).join('; '));
-				const maxTotal = Math.max(...hpTotal);
-				tiedSides = tiedSides.filter((side, i) => hpTotal[i] === maxTotal);
-				if (tiedSides.length <= 1) {
-					return this.win(tiedSides[1]);
-				}
-				return this.tie();
-			},
-			faintMessages(lastFirst) {
-				if (this.ended) return;
-				const length = this.faintQueue.length;
-				if (!length) return false;
-				if (lastFirst) {
-					this.faintQueue.unshift(this.faintQueue[this.faintQueue.length - 1]);
-					this.faintQueue.pop();
-				}
-				let faintData;
-				while (this.faintQueue.length) {
-					faintData = this.faintQueue.shift()!;
-					const pokemon: Pokemon = faintData.target;
-					if (!pokemon.fainted &&
-						this.runEvent('BeforeFaint', pokemon, faintData.source, faintData.effect)) {
-						this.add('faint', pokemon);
-						pokemon.side.pokemonLeft--;
-						if (pokemon.side.totalFainted < 100) pokemon.side.totalFainted++;
-						this.runEvent('Faint', pokemon, faintData.source, faintData.effect);
-						this.singleEvent('End', pokemon.getAbility(), pokemon.abilityState, pokemon);
-						pokemon.clearVolatile(false);
-						pokemon.fainted = true;
-						pokemon.isActive = false;
-						pokemon.isStarted = false;
-						pokemon.side.faintedThisTurn = pokemon;
-					}
-				}
-
-				if (this.gen <= 1) {
-					// in gen 1, fainting skips the rest of the turn
-					// residuals don't exist in gen 1
-					this.queue.clear();
-					// Fainting clears accumulated Bide damage
-					for (const pokemon of this.getAllActive()) {
-						if (pokemon.volatiles['bide'] && pokemon.volatiles['bide'].damage) {
-							pokemon.volatiles['bide'].damage = 0;
-							this.hint("Desync Clause Mod activated!");
-							this.hint("In Gen 1, Bide's accumulated damage is reset to 0 when a Pokemon faints.");
-						}
-					}
-				} else if (this.gen <= 3 && this.gameType === 'singles') {
-					// in gen 3 or earlier, fainting in singles skips to residuals
-					for (const pokemon of this.getAllActive()) {
-						if (this.gen <= 2) {
-							// in gen 2, fainting skips moves only
-							this.queue.cancelMove(pokemon);
-						} else {
-							// in gen 3, fainting skips all moves and switches
-							this.queue.cancelAction(pokemon);
-						}
-					}
-				}
-
-				if (!this.p1.pokemonLeft && !this.p2.pokemonLeft) {
-					this.win(faintData ? faintData.target.side.foe : null);
-					return true;
-				}
-				if (!this.p1.pokemonLeft) {
-					this.win(this.p1);
-					return true;
-				}
-				if (!this.p2.pokemonLeft) {
-					this.win(this.p2);
-					return true;
-				}
-				if (faintData) {
-					this.runEvent('AfterFaint', faintData.target, faintData.source, faintData.effect, length);
-				}
-				return false;
-			},
-		},
-	},
-=======
->>>>>>> b3ebad7c
 
 	// Retro Other Metagames
 	///////////////////////////////////////////////////////////////////
