// Note: This is the list of formats
// The rules that formats use are stored in data/rulesets.ts
/*
If you want to add custom formats, create a file in this folder named: "custom-formats.ts"

Paste the following code into the file and add your desired formats and their sections between the brackets:
--------------------------------------------------------------------------------
// Note: This is the list of formats
// The rules that formats use are stored in data/rulesets.ts

export const Formats: FormatList = [
];
--------------------------------------------------------------------------------

If you specify a section that already exists, your format will be added to the bottom of that section.
New sections will be added to the bottom of the specified column.
The column value will be ignored for repeat sections.
*/

export const Formats: FormatList = [
	// SV Pseudos Metas
	///////////////////////////////////////////////////////////////////
	{
		section: "SV Pseudos Metas",
	},

	{
		name: "[Gen 9] OUD",

		mod: 'gen9deluxe',
		ruleset: ['Standard', 'Evasion Clause', 'Terastal Clause', 'Z-Move Clause', 'OUD Clause'],
		banlist: ['Uber', 'AG', 'Arena Trap', 'Moody', 'Baton Pass', 'Shadow Tag', 'Quick Claw', 'King\'s Rock', 'Assist', 'Last Respects'],
	},

	{
		name: "[Gen 9] UUD",

		mod: 'gen9regionaldeluxe',
		ruleset: ['Standard', 'Evasion Clause', 'Terastal Clause', 'Z-Move Clause', 'UUD Clause'],
		banlist: ['Uber', 'AG', 'OU', 'OUD', 'UUBL', 'Arena Trap', 'Moody', 'Baton Pass', 'Shadow Tag',
		'Quick Claw', 'Light Clay', 'King\'s Rock', 'Revival Blessing']
	},

	{
		name: "[Gen 9] Do Not Use",

		mod: 'gen9deluxe',
		ruleset: ['DNU Clause', 'Standard', 'Evasion Clause', 'Z-Move Clause', 'Terastal Clause'],
		banlist: ["AG", "Uber", "OUD", "OU", "UUBL", "UU", "RUBL", "RU", "NUBL", "NU",
		"PUBL", "PU", "NFE", "LC", "Moody", "Huge Power", "Baton Pass"]
	},

	// {
	// 	name: "[Gen 9] Do Not Use Suspect",

	// 	mod: 'gen9deluxe',
	// 	ruleset: ['Standard', 'Evasion Clause', 'Z-Move Clause', 'Terastal Clause'],
	// 	banlist: ["AG", "Uber", "OUD", "OU", "UUBL", "UU", "RUBL", "RU", "NUBL", "NU",
	// 	"PUBL", "PU", "NFE", "LC", "Moody", "Huge Power", "Baton Pass"]
	// },

	// {
	// 	name: "[Gen 9] DNU Draft League",

	// 	mod: 'gen9deluxe',
	// 	ruleset: ['DNU Clause', 'Standard', 'Evasion Clause', 'Z-Move Clause'],
	// 	banlist: ["AG", "Uber", "OUD", "OU", "UUBL", "UU", "RUBL", "RU", "NUBL", "NU",
	// 	"PUBL", "PU", "NFE", "LC", "Moody", "Huge Power", "Baton Pass"]
	// },



	// DNU OMS
	{
		section: "SV Pseudos OMs"
	},

	{
		name: "[Gen 9] DNUseless Moves Only",

		mod: 'gen9deluxe',
		ruleset: ['DNU Clause', 'Standard', 'Evasion Clause', 'Z-Move Clause', 'Terastal Clause', 'Useless Moves Mod'],
		banlist: ["AG", "Uber", "OUD", "OU", "UUBL", "UU", "RUBL", "RU", "NUBL", "NU",
		"PUBL", "PU", "NFE", "LC", "Moody", "Huge Power", "Baton Pass"]
	},

	{
		name: "[Gen 9] DNU CAP",

		mod: "gen9dnucap",
		ruleset: ['DNU Clause', 'Standard', 'Evasion Clause', 'Z-Move Clause', 'Terastal Clause'],
		banlist: ["AG", "Uber", "OUD", "OU", "UUBL", "UU", "RUBL", "RU", "NUBL", "NU",
		"PUBL", "PU", "NFE", "LC", "Moody", "Huge Power", "Baton Pass"]
	},

	{
		name: "[Gen 9] DNUU",

		mod: 'gen9deluxe',
		ruleset: ['[Gen 9] Do Not Use'],
		banlist: ["Cleffa", "Zubat", "Happiny", "Togepi", "Wooper", "Wooper-Paldea", "Unown", "Swinub", "Zigzagoon-Galar", "Lotad",
			"Makuhita", "Gulpin", "Luvdisc", "Starly", "Shinx", "Noibat", "Wimpod", "Nickit", "Rolycoly", "Dreepy", "Tarountula", "Nymble", "Charcadet"]
	},

	{
		name: "[Gen 9] Do Not Use Doubles",
		gameType: 'doubles',
		mod: 'gen9deluxe',
		ruleset: ['DNU Clause', 'Standard', 'Evasion Clause', 'Z-Move Clause', 'Terastal Clause'],
		banlist: ["AG", "Uber", "OUD", "OU", "UUBL", "UU", "RUBL", "RU", "NUBL", "NU",
		"PUBL", "PU", "NFE", "LC", "Moody", "Huge Power", "Baton Pass"]
	},

	{
		name: "[Gen 9] DNU Random Battle",
		desc: `Randomized teams of Pok&eacute;mon with sets that are generated to be competitively viable.`,
		threads: [
			`&bullet; <a href="https://www.smogon.com/forums/threads/3712619/">Random Battle Suggestions</a>`,
		],

		mod: 'gen9deluxe',
		team: 'random',
		ruleset: ['DNU Randbats', 'Obtainable', 'Species Clause', 'HP Percentage Mod', 'Cancel Mod', 'Sleep Clause Mod'],
	},

	// SV OU Rebalanced
	///////////////////////////////////////////////////////////////////
	
	{
		section: "SV Rebalanced",
	},

	{
			name: "[Gen 9] Rebalanced OU",

			mod: 'gen9rebalanced',
			ruleset: ['Standard', 'Terastal Clause'],
			banlist: ['Uber', 'AG', 'Arena Trap', 'Moody', 'Sand Veil', 'Shadow Tag', 'Snow Cloak', 'King\'s Rock', 'Baton Pass',
					'Quick Draw', 'Quick Claw', 'Focus Band'],
	},
	{
			name: "[Gen 9] Rebalanced Ubers",
			threads: [
					`&bullet; <a href="https://www.smogon.com/forums/threads/3710870/">Ubers Metagame Discussion</a>`,
			],

			mod: 'gen9rebalanced',
			ruleset: ['Standard', 'Terastal Clause'],
			banlist: ['AG', 'King\'s Rock', 'Baton Pass'],
	},

	{
		name: "[Gen 9] Rebalanced UU",
		threads: [
			`&bullet; <a href="https://www.smogon.com/forums/threads/3713709/">UU Metagame Discussion</a>`,
		],

		mod: 'gen9rebalanced',
		ruleset: ['[Gen 9] Rebalanced OU'],
		banlist: ['OU', 'UUBL', 'Light Clay'],
	},

	{
		name: "[Gen 9] Rebalanced RU",
		threads: [
			`&bullet; <a href="https://www.smogon.com/forums/threads/3713711/">RU Metagame Discussion</a>`,
		],

		mod: 'gen9rebalanced',
		ruleset: ['[Gen 9] Rebalanced UU'],
		banlist: ['UU', 'RUBL'],
	},

	{
		name: "[Gen 9] Rebalanced NU",
		threads: [
			`&bullet; <a href="https://www.smogon.com/forums/threads/3715408/">NU Metagame Discussion</a>`,
		],

		mod: 'gen9rebalanced',
		ruleset: ['[Gen 9] Rebalanced RU'],
		banlist: ['RU', 'NUBL', 'Drought'],
	},


	{
		name: "[Gen 9] Rebalanced PU",

		mod: 'gen9rebalanced',
		ruleset: ['[Gen 9] Rebalanced NU'],
		banlist: ['NU', 'PUBL', 'Drizzle', 'Revival Blessing'],
	},

	{
		section: "DNU RoA",
	},

	{
		name: "[Gen 1] Do Not Use",
		threads: [
			`&bullet; <a href="https://www.smogon.com/forums/threads/3689726/">RBY Sample Teams</a>`,
			`&bullet; <a href="https://www.smogon.com/forums/threads/3685861/">RBY OU Viability Rankings</a>`,
		],

		mod: 'gen1dnu',
		ruleset: ['Standard'],
		banlist: ["AG", "Uber", "OUD", "OU", "UUBL", "UU", "RUBL", "RU", "NUBL", "NU",
		"PUBL", "PU", "NFE", "LC"]
	},

	{
		name: "[Gen 2] Do Not Use",
		threads: [
			`&bullet; <a href="https://www.smogon.com/forums/threads/3688523/">GSC Sample Teams</a>`,
			`&bullet; <a href="https://www.smogon.com/forums/threads/3633233/">GSC OU Viability Rankings</a>`,
		],

		mod: 'gen2dnu',
		ruleset: ['Standard'],
		banlist: ['Uber', 'Mean Look + Baton Pass', 'Spider Web + Baton Pass', 'AG', "OUD", "OU", "UUBL", "UU", "RUBL", "RU", "NUBL", "NU",
		"PUBL", "PU", "NFE", "LC"],
	},

	{
		name: "[Gen 3] Do Not Use",
		threads: [
			`&bullet; <a href="https://www.smogon.com/forums/threads/3687813/">ADV Sample Teams</a>`,
			`&bullet; <a href="https://www.smogon.com/forums/threads/3503019/">ADV OU Viability Rankings</a>`,
		],

		mod: 'gen3dnu',
		ruleset: ['Standard', 'One Boost Passer Clause', 'Freeze Clause Mod'],
		banlist: ['Uber', 'Sand Veil', 'Assist', 'Baton Pass + Block', 'Baton Pass + Mean Look', 'Baton Pass + Spider Web', 'Smeargle + Ingrain', 'AG', 
			"UUBL", "UU", "RUBL", "RU", "NUBL", "NU", "PUBL", "PU", "NFE", "LC"],
	},

	{
		name: "[Gen 4] Do Not Use",
		threads: [
			`&bullet; <a href="https://www.smogon.com/forums/threads/3685887/">DPP OU Metagame Discussion</a>`,
			`&bullet; <a href="https://www.smogon.com/forums/threads/3687351/">DPP Sample Teams</a>`,
			`&bullet; <a href="https://www.smogon.com/forums/threads/3683332/">DPP OU Viability Rankings</a>`,
		],

		mod: 'gen4dnu',
		ruleset: ['Standard', 'Freeze Clause Mod'],
		banlist: ['AG', 'Uber', 'Arena Trap', 'Sand Veil', 'Swinub + Snow Cloak', 'Piloswine + Snow Cloak', 'Mamoswine + Snow Cloak', 'Soul Dew', 'Baton Pass', 'Swagger',
			"UUBL", "UU", "RUBL", "RU", "NUBL", "NU", "PUBL", "PU", "NFE", "LC"],
	},

	{
		name: "[Gen 5] Do Not Use",
		threads: [
			`&bullet; <a href="https://www.smogon.com/forums/threads/3686880/">BW2 Sample Teams</a>`,
			`&bullet; <a href="https://www.smogon.com/forums/threads/3668699/">BW2 OU Viability Rankings</a>`,
		],

		mod: 'gen5dnu',
		ruleset: ['Standard', 'Evasion Abilities Clause', 'Sleep Moves Clause', 'Swagger Clause', 'Gems Clause', 'Baton Pass Stat Clause'],
		banlist: ['Uber', 'Arena Trap', 'Shadow Tag', 'King\'s Rock', 'Razor Fang', 'Soul Dew', 
		'Assist', 'Baton Pass + Block', 'Baton Pass + Mean Look', 'Baton Pass + Spider Web', 'Smeargle + Ingrain', 'AG',],
	},

	{
		name: "[Gen 6] Do Not Use",
		threads: [
			`&bullet; <a href="https://www.smogon.com/dex/xy/tags/ou/">ORAS OU Banlist</a>`,
			`&bullet; <a href="https://www.smogon.com/forums/posts/8133793/">ORAS OU Sample Teams</a>`,
			`&bullet; <a href="https://www.smogon.com/forums/threads/3623399/">ORAS OU Viability Rankings</a>`,
		],

		mod: 'gen6dnu',
		ruleset: ['Standard', 'Swagger Clause'],
		banlist: ['Uber', 'Arena Trap', 'Shadow Tag', 'Soul Dew', 'Baton Pass', 'AG',
			"UUBL", "UU", "RUBL", "RU", "NUBL", "NU", "PUBL", "PU", "NFE", "LC"],
	},

	{
		name: "[Gen 7] Do Not Use",
		threads: [
			`&bullet; <a href="https://www.smogon.com/dex/sm/tags/ou/">USM OU Banlist</a>`,
			`&bullet; <a href="https://www.smogon.com/forums/posts/8162240/">USM OU Sample Teams</a>`,
			`&bullet; <a href="https://www.smogon.com/forums/threads/3667522/">USM OU Viability Rankings</a>`,
		],

		mod: 'gen7dnu',
		ruleset: ['Standard'],
		banlist: ['Uber', 'Arena Trap', 'Power Construct', 'Shadow Tag', 'Baton Pass',
			"UUBL", "UU", "RUBL", "RU", "NUBL", "NU", "PUBL", "PU", "NFE", "LC", 'AG'],
	},

	{
		name: "[Gen 7 Let's Go] Do Not Use",
		threads: [
			`&bullet; <a href="https://www.smogon.com/forums/threads/3667865/">LGPE OU Metagame Discussion</a>`,
			`&bullet; <a href="https://www.smogon.com/forums/threads/3656868/">LGPE OU Viability Rankings</a>`,
		],

		mod: 'gen7letsgodnu',
		ruleset: ['Adjust Level = 50', 'Obtainable', 'Species Clause', 'Nickname Clause', 'OHKO Clause', 'Evasion Moves Clause', 'Team Preview', 'HP Percentage Mod', 'Cancel Mod', 'Sleep Clause Mod'],
		banlist: ['Uber', 'AG', 
			"UUBL", "UU", "RUBL", "RU", "NUBL", "NU", "PUBL", "PU", "NFE", "LC"],
	},

	{
		name: "[Gen 8] Do Not Use",
		threads: [
			`&bullet; <a href="https://www.smogon.com/forums/threads/3672210/">SS OU Metagame Discussion</a>`,
			`&bullet; <a href="https://www.smogon.com/forums/threads/3672556/">SS OU Sample Teams</a>`,
			`&bullet; <a href="https://www.smogon.com/forums/threads/3674058/">SS OU Viability Rankings</a>`,
		],

		mod: 'gen8dnu',
		ruleset: ['Standard', 'Dynamax Clause'],
		banlist: ['Uber', 'AG', 'Arena Trap', 'Moody', 'Power Construct', 'Sand Veil', 'Shadow Tag', 'Snow Cloak', 'King\'s Rock', 'Baton Pass',
			"UUBL", "UU", "RUBL", "RU", "NUBL", "NU", "PUBL", "PU", "NFE", "LC"],
	},


	// SS Pseudos Metas
	///////////////////////////////////////////////////////////////////
	{
		section: "SS Pseudos Metas",
	},

	{
		name: "[Gen 8] Pseudos",
		threads: [
		//      `&bullet; <a href="https://www.smogon.com/forums/threads/3676539/">Ubers Metagame Discussion</a>`,
		//      `&bullet; <a href="https://www.smogon.com/forums/threads/3675564/">Ubers Sample Teams</a>`,
		//      `&bullet; <a href="https://www.smogon.com/forums/threads/3675194/">Ubers Viability Rankings</a>`,
		],

		mod: 'gen8',
		ruleset: ['Standard', 'Dynamax Clause'],
		banlist: ['AG', 'Shadow Tag', 'Baton Pass', 'Uber',/* 'Suspect','Pseubers', 'Rusted Shield',*/ 'Zygarde-Base + Power Construct', 'Moody', 'Arena Trap']
	},

	{
		name: "[Gen 8] UUD",
		threads: [
			`&bullet; <a href="https://www.smogon.com/forums/threads/3666135/">SS National Dex Metagame Discussion</a>`,
			`&bullet; <a href="https://www.smogon.com/forums/threads/3667921/">SS National Dex Sample Teams</a>`,
			`&bullet; <a href="https://www.smogon.com/forums/threads/3666572/">SS National Dex Viability Rankings</a>`,
		],

		mod: 'gen8',
		ruleset: ['Standard NatDex', 'OHKO Clause', 'Evasion Clause', 'Species Clause', 'Dynamax Clause', 'Sleep Clause Mod', 'Mega Stone Clause', 'Z-Move Clause'],
		banlist: ['ND Uber', 'Arena Trap', 'Moody', 'Power Construct', 'Shadow Tag', 'King\'s Rock', 'Razor Fang', 'Quick Claw', 'Baton Pass',
		'Clefable', 'Corviknight', 'Ferrothorn', 'Garchomp', 'Greninja', 'Heatran', 'Kartana', 'Kyurem', 'Landorus-Therian', 'Serperior', 
		'Tapu Fini', 'Tapu Koko', 'Tapu Lele', 'Toxapex', 'Victini', 'Volcarona', 'Weavile', 'Zapdos', ' Blacephalon', 'Blaziken', 
		'Hawlucha', 'Hoopa-Unbound', 'Latios', 'Manaphy', 'Melmetal', 'Xurkitree', 'Zapdos-Galar', 'Dragonite', 'Urshifu-Rapid-Strike', 'Barraskewda', 'Light Clay',
	],
	},


	// {
	// 	name: "[Gen 8] Pseubers",
	// 	threads: [
	// 	//      `&bullet; <a href="https://www.smogon.com/forums/threads/3676539/">Ubers Metagame Discussion</a>`,
	// 	//      `&bullet; <a href="https://www.smogon.com/forums/threads/3675564/">Ubers Sample Teams</a>`,
	// 	//      `&bullet; <a href="https://www.smogon.com/forums/threads/3675194/">Ubers Viability Rankings</a>`,
	// 	],

	// 	mod: 'gen8',
	// 	ruleset: ['Standard', 'Dynamax Clause', 'Evasion Items Clause'],
	// 	banlist: ['AG', 'Shadow Tag', 'Baton Pass', 'Uber', 'Suspect', 'Zygarde-Base + Power Construct', 'Moody',]
	// },
	// {
	// 	name: "[Gen 8] Pseudos AAA",
	// 	desc: `Pok&eacute;mon have access to almost any ability.`,
	// 	threads: [
	// 		`&bullet; <a href="https://www.smogon.com/forums/threads/3656414/">Almost Any Ability</a>`,
	// 		`&bullet; <a href="https://www.smogon.com/forums/threads/3682690/">AAA Resources</a>`,
	// 	],

	// 	mod: 'gen8',
	// 	ruleset: ['Standard OMs', '!Obtainable Abilities', '2 Ability Clause', 'Sleep Moves Clause'],
	// 	banlist: [
	// 		/*'Archeops', 'Blacephalon', 'Buzzwole', */'Calyrex-Ice', 'Calyrex-Shadow',/* 'Dialga', */'Dracovish', /*'Dragapult', 'Dragonite', */'Eternatus', /*'Genesect',
	// 		'Gengar', */'Giratina', 'Giratina-Origin', 'Groudon', 'Ho-Oh',/* 'Kartana', 'Keldeo', */'Kyogre',/* 'Kyurem', 'Kyurem-Black', 'Kyurem-White', 'Lugia',*/
	// 		'Lunala', /*'Magearna', */'Marshadow',/* 'Melmetal', */'Mewtwo',/* 'Naganadel', 'Necrozma-Dawn-Wings', */'Necrozma-Dusk-Mane', 'Noivern',/* 'Palkia', 'Pheromosa',
	// 		*/'Rayquaza',/* 'Regigigas', 'Reshiram', 'Shedinja', 'Solgaleo', 'Spectrier',*/ 'Urshifu',/* 'Urshifu-Rapid-Strike', 'Victini', 'Weavile', */'Xerneas',
	// 		'Yveltal', 'Zacian', 'Zacian-Crowned', 'Zamazenta-Base', 'Zekrom',/* 'Zeraora', 'Zygarde-Base', */'Arena Trap', 'Comatose', 'Contrary', 'Fluffy',
	// 		'Fur Coat', 'Gorilla Tactics', 'Huge Power', 'Ice Scales', 'Illusion', 'Imposter', 'Innards Out', 'Intrepid Sword', 'Libero', 'Magic Bounce',
	// 		'Magnet Pull', 'Moody', 'Neutralizing Gas', 'Parental Bond', 'Poison Heal', 'Protean', 'Pure Power', 'Shadow Tag', 'Simple', 'Stakeout',
	// 		'Speed Boost', 'Unburden', 'Water Bubble', 'Wonder Guard', 'King\'s Rock', 'Baton Pass',
	// 	],
	// },
	// {
	// 	name: "[Gen 8] Pseudos AG",
	// 	threads: [
	// 	//      `&bullet; <a href="https://www.smogon.com/forums/threads/3676539/">Ubers Metagame Discussion</a>`,
	// 	//      `&bullet; <a href="https://www.smogon.com/forums/threads/3675564/">Ubers Sample Teams</a>`,
	// 	//      `&bullet; <a href="https://www.smogon.com/forums/threads/3675194/">Ubers Viability Rankings</a>`,
	// 	],

	// 	mod: 'gen8',
	// 	ruleset: ['Obtainable', 'Team Preview', 'HP Percentage Mod', 'Cancel Mod', 'Endless Battle Clause'],
	// 	banlist: ['AG','Uber', 'Suspect','Pseubers', 'Rusted Shield', 'Zygarde-Base + Power Construct',]
	// },
	// {
	// 	name: "[Gen 8] Do Not Use",
	// 	threads: [
	// 	//      `&bullet; <a href="https://www.smogon.com/forums/threads/3676539/">Ubers Metagame Discussion</a>`,
	// 	//      `&bullet; <a href="https://www.smogon.com/forums/threads/3675564/">Ubers Sample Teams</a>`,
	// 	//      `&bullet; <a href="https://www.smogon.com/forums/threads/3675194/">Ubers Viability Rankings</a>`,
	// 	],

	// 	mod: 'gen8',
	// 	ruleset: ['Standard NatDex', 'Dynamax Clause', 'Evasion Items Clause', 'Z-Move Clause'],
	// 	banlist: ['AG', 'Shadow Tag', 'Baton Pass', 'Uber', 'Suspect', 'OU', 'UU', "RU", "NU", "PU", "ZU", "Huge Power"]
	// },
	// {
	// name: "[Gen 8] UUD",
	// threads: [
	// 		//`&bullet; <a href="https://www.smogon.com/forums/threads/3666135/">National Dex Metagame Discussion</a>`,
	// 		//`&bullet; <a href="https://www.smogon.com/forums/threads/3667921/">National Dex Sample Teams</a>`,
	// 		//`&bullet; <a href="https://www.smogon.com/forums/threads/3666572/">National Dex Viability Rankings</a>`,
	// ],

	// mod: 'gen8deluxe',
	// ruleset: ['Standard NatDex', 'Mega-Stone Clause','Z-Move Clause','OHKO Clause', 'Evasion Moves Clause', 'Evasion Items Clause', 'Species Clause', 'Dynamax Clause', 'Sleep Clause Mod'],
	// banlist: [
	// 	"Uber", "AG", "OU", "Pseudo", "OUD", "Teleport", "Quick Claw", "Acupressure", "Shadow Tag", "Baton Pass", "King's Rock", "Moody", "Arena Trap",
	// ],
	// },
	// {
	// 	name: "[Gen 8] UUD Suspect",

	// 	mod: 'gen8deluxe',
	// 	ruleset: ['[Gen 8] UUD'],
	// 	unbanlist: ['Dracozolt']
	// },
	// {
	// name: "[Gen 8] OU Deluxe",
	// threads: [
	// 		//`&bullet; <a href="https://www.smogon.com/forums/threads/3666135/">National Dex Metagame Discussion</a>`,
	// 		//`&bullet; <a href="https://www.smogon.com/forums/threads/3667921/">National Dex Sample Teams</a>`,
	// 		//`&bullet; <a href="https://www.smogon.com/forums/threads/3666572/">National Dex Viability Rankings</a>`,
	// ],

	// mod: 'gen8deluxe',
	// ruleset: ['Standard NatDex', 'Z-Move Clause','OHKO Clause', 'Evasion Moves Clause', 'Evasion Items Clause', 'Species Clause', 'Dynamax Clause', 'Sleep Clause Mod'],
	// banlist: [
	// 	'Uber', 'AG', "Pseudo", 'Arena Trap', 'Moody', 'Power Construct', 'Shadow Tag', 'Baton Pass', "King's Rock",
	// ],
	// },

//	{
//              name: "[Gen 8] Pseudos Suspect",
//            threads: [
			//	`&bullet; <a href="https://www.smogon.com/forums/threads/3676539/">Ubers Metagame Discussion</a>`,
			//	`&bullet; <a href="https://www.smogon.com/forums/threads/3675564/">Ubers Sample Teams</a>`,
			//	`&bullet; <a href="https://www.smogon.com/forums/threads/3675194/">Ubers Viability Rankings</a>`,
//                ],

	//          mod: 'gen8',
	//        ruleset: ['Standard', 'Dynamax Clause'],
		//      banlist: ['AG', 'Shadow Tag', 'Baton Pass', 'Uber', 'Rusted Shield', 'Zygarde + Power Construct']
	// },


	// S/V Singles
	///////////////////////////////////////////////////////////////////

	{
		section: "S/V Singles",
		column: 6,
	},
	{
		name: "[Gen 9] Random Battle",
		desc: `Randomized teams of Pok&eacute;mon with sets that are generated to be competitively viable.`,
		threads: [
			`&bullet; <a href="https://www.smogon.com/forums/threads/3712619/">Random Battle Suggestions</a>`,
		],

		mod: 'gen9',
		team: 'random',
		ruleset: ['PotD', 'Obtainable', 'Species Clause', 'HP Percentage Mod', 'Cancel Mod', 'Sleep Clause Mod'],
	},
	{
		name: "[Gen 9] Unrated Random Battle",

		mod: 'gen9',
		team: 'random',
		challengeShow: false,
		rated: false,
		ruleset: ['Obtainable', 'Species Clause', 'HP Percentage Mod', 'Cancel Mod', 'Sleep Clause Mod'],
	},
	{
		name: "[Gen 9] Random Battle (Blitz)",

		mod: 'gen9',
		team: 'random',
		ruleset: ['[Gen 9] Random Battle', 'Blitz'],
	},
	{
		name: "[Gen 9] OU",

		mod: 'gen9',
		ruleset: ['Standard'],
		banlist: ['Uber', 'AG', 'Arena Trap', 'Moody', 'Sand Veil', 'Shadow Tag', 'Snow Cloak', 'King\'s Rock', 'Baton Pass'],
	},
	{
		name: "[Gen 9] Ubers",
		threads: [
			`&bullet; <a href="https://www.smogon.com/forums/threads/3710870/">Ubers Metagame Discussion</a>`,
		],

		mod: 'gen9',
		ruleset: ['Standard'],
		banlist: ['AG', 'King\'s Rock', 'Baton Pass'],
	},
	{
		name: "[Gen 9] UU",
		threads: [
			`&bullet; <a href="https://www.smogon.com/forums/threads/3713709/">UU Metagame Discussion</a>`,
		],

		mod: 'gen9',
		ruleset: ['[Gen 9] OU'],
		banlist: ['OU', 'UUBL'],
	},
	{
		name: "[Gen 9] RU",
		threads: [
			`&bullet; <a href="https://www.smogon.com/forums/threads/3713711/">RU Metagame Discussion</a>`,
		],

		mod: 'gen9',
		ruleset: ['[Gen 9] UU'],
		banlist: ['UU', 'RUBL', 'Light Clay'],
	},
	{
		name: "[Gen 9] NU",
		threads: [
			`&bullet; <a href="https://www.smogon.com/forums/threads/3715408/">NU Metagame Discussion</a>`,
		],

		mod: 'gen9',
		ruleset: ['[Gen 9] RU'],
		banlist: ['RU', 'NUBL'],
	},
	{
		name: "[Gen 9] PU",

		mod: 'gen9',
		ruleset: ['[Gen 9] NU'],
		banlist: ['NU', 'PUBL'],
	},
	{
		name: "[Gen 9] LC",
		threads: [
			`&bullet; <a href="https://www.smogon.com/forums/threads/3710868/">Little Cup Metagame Discussion</a>`,
		],

		mod: 'gen9',
		ruleset: ['Little Cup', 'Standard'],
		banlist: ['Dunsparce', 'Flittle', 'Gastly', 'Girafarig', 'Meditite', 'Misdreavus', 'Murkrow', 'Rufflet', 'Scyther', 'Sneasel', 'Moody', 'Baton Pass'],
	},
	{
		name: "[Gen 9] Monotype",
		threads: [
			`&bullet; <a href="https://www.smogon.com/forums/threads/3710724/">Monotype Metagame Discussion</a>`,
		],

		mod: 'gen9',
		ruleset: ['Standard', 'Evasion Abilities Clause', 'Same Type Clause', 'Terastal Clause'],
		banlist: ['Annihilape', 'Chi-Yu', 'Houndstone', 'Iron Bundle', 'Koraidon', 'Miraidon', 'Palafin', 'Moody', 'Shadow Tag', 'Booster Energy', 'Damp Rock', 'Focus Band', 'King\'s Rock', 'Quick Claw', 'Acupressure', 'Baton Pass'],
	},
	{
		name: "[Gen 9] 1v1",
		desc: `Bring three Pok&eacute;mon to Team Preview and choose one to battle.`,
		threads: [
			`&bullet; <a href="https://www.smogon.com/forums/threads/3710864/">1v1 Metagame Discussion</a>`,
		],

		mod: 'gen9',
		ruleset: [
			'Picked Team Size = 1', 'Max Team Size = 3',
			'Standard', 'Terastal Clause', 'Sleep Moves Clause', 'Accuracy Moves Clause', '!Sleep Clause Mod',
		],
		banlist: [
			'Chi-Yu', 'Cinderace', 'Dragonite', 'Flutter Mane', 'Gholdengo', 'Koraidon', 'Mimikyu', 'Miraidon', 'Scream Tail',
			'Moody', 'Focus Band', 'Focus Sash', 'King\'s Rock', 'Quick Claw', 'Acupressure', 'Perish Song',
		],
	},
	{
		name: "[Gen 9] Anything Goes",
		threads: [
			`&bullet; <a href="https://www.smogon.com/forums/threads/3710911/">AG Metagame Discussion</a>`,
		],

		mod: 'gen9',
		ruleset: ['Min Source Gen = 9', 'Obtainable', 'Team Preview', 'HP Percentage Mod', 'Cancel Mod', 'Endless Battle Clause'],
	},
	{
<<<<<<< HEAD
=======
		name: "[Gen 9] ZU",
		threads: [
			`&bullet; <a href="https://www.smogon.com/forums/threads/3719022/">ZU Metagame Discussion</a>`,
		],

		mod: 'gen9',
		ruleset: ['[Gen 9] PU'],
		banlist: ['PU', 'Beartic', 'Fraxure', 'Girafarig', 'Vigoroth'],
	},
	{
		name: "[Gen 9] LC UU",
		threads: [
			`&bullet; <a href="https://www.smogon.com/forums/threads/3711750/">LC UU Metagame Discussion</a>`,
		],

		mod: 'gen9',
		searchShow: false,
		ruleset: ['[Gen 9] LC'],
		banlist: [
			'Crabrawler', 'Cyndaquil', 'Diglett', 'Drifloon', 'Foongus', 'Fuecoco', 'Glimmet', 'Gothita', 'Greavard', 'Larvesta',
			'Magnemite', 'Mankey', 'Mareanie', 'Mudbray', 'Nymble', 'Oshawott', 'Pawniard', 'Quaxly', 'Sandile', 'Shellder',
			'Shellos', 'Shroodle', 'Surskit', 'Tinkatink', 'Toedscool', 'Voltorb', 'Wattrel', 'Wingull', 'Zorua', 'Zorua-Hisui',
		],
	},
	{
>>>>>>> 11aa08f1
		name: "[Gen 9] CAP",

		mod: 'gen9',
		ruleset: ['[Gen 9] OU', '+CAP'],
		banlist: ['Crucibellite'],
	},
	{
		name: "[Gen 9] Free-For-All",
		threads: [
			`&bullet; <a href="https://www.smogon.com/forums/threads/3711724/">Free-For-All</a>`,
		],

		mod: 'gen9',
		gameType: 'freeforall',
		rated: false,
		tournamentShow: false,
		ruleset: ['Standard', '!Evasion Items Clause'],
		banlist: [
			'Annihilape', 'Chi-Yu', 'Flutter Mane', 'Houndstone', 'Koraidon', 'Iron Bundle', 'Miraidon', 'Palafin', 'Moody', 'Shadow Tag',
			'Toxic Debris', 'Acupressure', 'Aromatic Mist', 'Baton Pass', 'Court Change', 'Final Gambit', 'Flatter', 'Follow Me', 'Heal Pulse',
			'Poison Fang', 'Rage Powder', 'Spicy Extract', 'Swagger', 'Toxic', 'Toxic Spikes',
		],
	},
	// {
	// 	name: "[Gen 9] Battle Stadium Singles Series 2",

	// 	mod: 'gen9',
	// 	ruleset: ['Flat Rules', '!! Adjust Level = 50', 'Paldea Pokedex', 'Min Source Gen = 9', 'VGC Timer'],
	// 	banlist: ['Sub-Legendary'],
	// },
	// {
	// 	name: "[Gen 9] Battle Stadium Singles Regulation C",

	// 	mod: 'gen9',
	// 	searchShow: false,
	// 	ruleset: ['Flat Rules', '!! Adjust Level = 50', 'Paldea Pokedex', 'Min Source Gen = 9', 'VGC Timer'],
	// },
	{
		name: "[Gen 9] Custom Game",

		mod: 'gen9',
		searchShow: false,
		debug: true,
		battle: {trunc: Math.trunc},
		// no restrictions, for serious (other than team preview)
		ruleset: ['Team Preview', 'Cancel Mod', 'Max Team Size = 24', 'Max Move Count = 24', 'Max Level = 9999', 'Default Level = 100'],
	},

	// S/V Doubles
	///////////////////////////////////////////////////////////////////

	{
		section: "S/V Doubles",
		column: 3,
	},
	{
		name: "[Gen 9] Doubles OU",
		threads: [
			`&bullet; <a href="https://www.smogon.com/forums/threads/3710876/">Doubles OU Sample Teams</a>`,
		],

		mod: 'gen9',
		gameType: 'doubles',
		ruleset: ['Standard Doubles'],
		banlist: ['DUber', 'Shadow Tag'],
	},
	{
		name: "[Gen 9] Doubles Ubers",
		threads: [
			`&bullet; <a href="https://www.smogon.com/forums/threads/3712864/">Doubles Ubers</a>`,
		],

		mod: 'gen9',
		gameType: 'doubles',
		ruleset: ['Standard Doubles', '!Gravity Sleep Clause'],
	},
	{
		name: "[Gen 9] Doubles UU",
		threads: [
			`&bullet; <a href="https://www.smogon.com/forums/threads/3712825/">Doubles UU</a>`,
		],

		mod: 'gen9',
		gameType: 'doubles',
		ruleset: ['[Gen 9] Doubles OU'],
		banlist: ['DOU', 'DBL'],
	},
	{
		name: "[Gen 9] Doubles LC",
		threads: [
			`&bullet; <a href="https://www.smogon.com/forums/threads/3710957/">Doubles LC</a>`,
		],

		mod: 'gen9',
		gameType: 'doubles',
		ruleset: ['Standard Doubles', 'Little Cup', 'Sleep Clause Mod'],
		banlist: ['Dunsparce', 'Murkrow', 'Scyther', 'Sneasel'],
	},
	{
		name: "[Gen 9] 2v2 Doubles",
		desc: `Double battle where you bring four Pok&eacute;mon to Team Preview and choose only two.`,
		threads: [
			`&bullet; <a href="https://www.smogon.com/forums/threads/3710849/">2v2 Doubles</a>`,
		],

		mod: 'gen9',
		gameType: 'doubles',
		ruleset: [
			'Picked Team Size = 2', 'Max Team Size = 4',
			'Standard Doubles', 'Accuracy Moves Clause', 'Terastal Clause', 'Sleep Clause Mod', 'Evasion Items Clause',
		],
		banlist: ['Koraidon', 'Miraidon', 'Commander', 'Focus Sash', 'King\'s Rock', 'Ally Switch', 'Final Gambit', 'Moody', 'Perish Song', 'Swagger'],
	},
	{
		name: "[Gen 9] VGC 2023 Series 2",

		mod: 'gen9',
		gameType: 'doubles',
		ruleset: ['Flat Rules', '!! Adjust Level = 50', 'Paldea Pokedex', 'Min Source Gen = 9', 'VGC Timer', 'Open Team Sheets'],
		banlist: ['Sub-Legendary'],
	},
	{
		name: "[Gen 9] VGC 2023 Regulation C",

		mod: 'gen9',
		gameType: 'doubles',
		ruleset: ['Flat Rules', '!! Adjust Level = 50', 'Paldea Pokedex', 'Min Source Gen = 9', 'VGC Timer', 'Open Team Sheets'],
	},
	{
		name: "[Gen 9] Paldea Prologue",

		mod: 'gen9',
		gameType: 'doubles',
		ruleset: ['Flat Rules', '!! Adjust Level = 50', 'Paldea Pokedex', 'Min Source Gen = 9', 'VGC Timer', 'Limit One Restricted'],
		restricted: ['Restricted Legendary'],
	},
	{
		name: "[Gen 9] Doubles Custom Game",

		mod: 'gen9',
		gameType: 'doubles',
		searchShow: false,
		battle: {trunc: Math.trunc},
		debug: true,
		// no restrictions, for serious (other than team preview)
		ruleset: ['Team Preview', 'Cancel Mod', 'Max Team Size = 24', 'Max Move Count = 24', 'Max Level = 9999', 'Default Level = 100'],
	},

	// National Dex
	///////////////////////////////////////////////////////////////////

	{
		section: "National Dex",
		column: 3,
	},
	{
		name: "[Gen 9] National Dex",
		threads: [
			`&bullet; <a href="https://www.smogon.com/forums/threads/3710848/">National Dex Metagame Discussion</a>`,
		],

		mod: 'gen9',
		ruleset: ['Standard NatDex', 'OHKO Clause', 'Evasion Clause', 'Species Clause', 'Sleep Clause Mod'],
		banlist: ['ND Uber', 'ND AG', 'Arena Trap', 'Moody', 'Power Construct', 'Shadow Tag', 'King\'s Rock', 'Quick Claw', 'Razor Fang', 'Assist', 'Baton Pass'],
	},
	{
		name: "[Gen 9] National Dex Ubers",
		threads: [
			`&bullet; <a href="https://www.smogon.com/forums/threads/3712168/">National Dex Ubers Metagame Discussion</a>`,
			`&bullet; <a href="https://www.smogon.com/forums/threads/3712170/">National Dex Ubers Sample Teams</a>`,
			`&bullet; <a href="https://www.smogon.com/forums/threads/3712169/">National Dex Ubers Viability List</a>`,
		],

		mod: 'gen9',
		ruleset: ['Standard NatDex', 'OHKO Clause', 'Evasion Moves Clause', 'Evasion Items Clause', 'Species Clause', 'Sleep Clause Mod', 'Mega Rayquaza Clause'],
		banlist: ['ND AG', 'Assist', 'Baton Pass'],
	},
	{
		name: "[Gen 9] National Dex UU",
		threads: [
			`&bullet; <a href="https://www.smogon.com/forums/threads/3711752/">National Dex UU Metagame Discussion</a>`,
		],

		mod: 'gen9',
		ruleset: ['[Gen 9] National Dex'],
		banlist: ['ND OU', 'ND UUBL'],
	},
	{
		name: "[Gen 9] National Dex RU",
		threads: [
			`&bullet; <a href="https://www.smogon.com/forums/threads/3713801/">National Dex RU Metagame Discussion</a>`,
		],

		mod: 'gen9',
		searchShow: false,
		ruleset: ['[Gen 9] National Dex UU'],
		banlist: ['ND UU', 'ND RUBL', 'Drizzle'],
	},
	{
		name: "[Gen 9] National Dex Monotype",
		threads: [
			`&bullet; <a href="https://www.smogon.com/forums/threads/3710738/">National Dex Monotype Metagame Discussion</a>`,
		],

		mod: 'gen9',
		ruleset: ['Standard NatDex', 'Same Type Clause', 'Terastal Clause', 'Species Clause', 'OHKO Clause', 'Evasion Clause', 'Sleep Clause Mod'],
		banlist: [
			'Annihilape', 'Arceus', 'Blastoise-Mega', 'Blaziken-Mega', 'Calyrex-Ice', 'Calyrex-Shadow', 'Chi-Yu', 'Chien-Pao', 'Darkrai',
			'Deoxys-Base', 'Deoxys-Attack', 'Dialga', 'Dracovish', 'Dragapult', 'Eternatus', 'Flutter Mane', 'Genesect', 'Gengar-Mega',
			'Giratina', 'Giratina-Origin', 'Groudon', 'Ho-Oh', 'Hoopa-Unbound', 'Houndstone', 'Iron Bundle', 'Kangaskhan-Mega', 'Kartana',
			'Koraidon', 'Kyogre', 'Kyurem-Black', 'Kyurem-White', 'Lucario-Mega', 'Lugia', 'Lunala', 'Magearna', 'Marshadow', 'Mawile-Mega',
			'Medicham-Mega', 'Metagross-Mega', 'Mewtwo', 'Miraidon', 'Naganadel', 'Necrozma-Dawn-Wings', 'Necrozma-Dusk-Mane', 'Palafin',
			'Palkia', 'Pheromosa', 'Rayquaza', 'Reshiram', 'Salamence-Mega', 'Shaymin-Sky', 'Solgaleo', 'Urshifu-Base', 'Xerneas', 'Yveltal',
			'Zacian', 'Zacian-Crowned', 'Zamazenta', 'Zamazenta-Crowned', 'Zekrom', 'Zygarde-Base', 'Zygarde-Complete', 'Moody', 'Shadow Tag',
			'Power Construct', 'Booster Energy', 'Damp Rock', 'Focus Band', 'Icy Rock', 'King\'s Rock', 'Leppa Berry', 'Quick Claw', 'Smooth Rock',
			'Terrain Extender', 'Acupressure', 'Baton Pass',
		],
	},
	{
		name: "[Gen 9] National Dex AG",
		threads: [
			`&bullet; <a href="https://www.smogon.com/forums/threads/3672423/">National Dex AG</a>`,
		],

		mod: 'gen9',
		searchShow: false,
		ruleset: ['Standard NatDex'],
	},
	{
		name: "[Gen 9] National Dex BH",
		desc: `Balanced Hackmons with National Dex elements mixed in.`,
		threads: [
			`&bullet; <a href="https://www.smogon.com/forums/threads/3711099/">National Dex BH</a>`,
		],
		mod: 'gen9',
		ruleset: ['-Nonexistent', 'Standard NatDex', 'Forme Clause', 'Sleep Moves Clause', 'Ability Clause = 2', 'OHKO Clause', 'Evasion Moves Clause', 'Dynamax Clause', 'CFZ Clause', '!Obtainable'],
		banlist: [
			'Eternatus-Eternamax', 'Groudon-Primal', 'Rayquaza-Mega', 'Shedinja', 'Cramorant-Gorging', 'Calyrex-Shadow', 'Darmanitan-Galar-Zen', 'Arena Trap',
			'Contrary', 'Gorilla Tactics', 'Huge Power', 'Illusion', 'Innards Out', 'Magnet Pull', 'Moody', 'Neutralizing Gas', 'Parental Bond', 'Pure Power',
			'Shadow Tag', 'Stakeout', 'Water Bubble', 'Wonder Guard', 'Gengarite', 'Belly Drum', 'Bolt Beak', 'Chatter', 'Double Iron Bash', 'Electrify',
			'Last Respects', 'Octolock', 'Rage Fist', 'Revival Blessing', 'Shed Tail', 'Shell Smash', 'Comatose + Sleep Talk', 'Imprison + Transform',
		],
		restricted: ['Arceus'],
		onValidateTeam(team, format) {
			// baseSpecies:count
			const restrictedPokemonCount = new Map<string, number>();
			for (const set of team) {
				const species = this.dex.species.get(set.species);
				if (!this.ruleTable.isRestrictedSpecies(species)) continue;
				restrictedPokemonCount.set(species.baseSpecies, (restrictedPokemonCount.get(species.baseSpecies) || 0) + 1);
			}
			for (const [baseSpecies, count] of restrictedPokemonCount) {
				if (count > 1) {
					return [
						`You are limited to one ${baseSpecies} forme.`,
						`(You have ${count} ${baseSpecies} forme${count === 1 ? '' : 's'}.)`,
					];
				}
			}
		},
	},

	// Pet Mods
	///////////////////////////////////////////////////////////////////

	{
		section: "Pet Mods",
	},
	{
		name: "[Gen 8] JolteMons Random Battle",
		desc: `Pok&eacute;mon, items, abilities, and moves are redesigned for OU, and new items, abilities, and moves are added, all without changing base stats.`,
		threads: [
			`&bullet; <a href="https://www.smogon.com/forums/threads/3694234/">JolteMons</a>`,
			`&bullet; <a href="https://docs.google.com/spreadsheets/d/149ZlQY0bJIAqfWB_233Dvbpqs3pVSHYpIoAQQkwquls/edit?usp=sharing">Spreadsheet</a>`,
		],
		mod: 'gen8joltemons',
		team: 'random',
		ruleset: ['Dynamax Clause', 'Obtainable', 'Species Clause', 'HP Percentage Mod', 'Cancel Mod', 'Sleep Clause Mod', 'Mega Data Mod', 'Z-Move Clause'],
	},
	{
		name: "[Gen 6] NEXT OU",
		threads: [
			`&bullet; <a href="https://www.smogon.com/forums/threads/3476151/">Gen-NEXT Development Thread</a>`,
		],

		mod: 'gennext',
		searchShow: false,
		challengeShow: false,
		ruleset: ['Obtainable', 'Standard NEXT', 'Team Preview'],
		banlist: ['Uber'],
	},

	// Draft League
	///////////////////////////////////////////////////////////////////

	// {
	// 	section: "Draft",
	// 	column: 1,
	// },
	// {
	// 	name: "[Gen 9] Paldea Dex Draft",

	// 	mod: 'gen9',
	// 	searchShow: false,
	// 	ruleset: ['Draft', 'Min Source Gen = 9'],
	// },
	// {
	// 	name: "[Gen 9] 6v6 Doubles Draft",

	// 	mod: 'gen9',
	// 	gameType: 'doubles',
	// 	searchShow: false,
	// 	ruleset: ['Draft', '!Sleep Clause Mod', '!Evasion Moves Clause', 'Min Source Gen = 9'],
	// },
	// {
	// 	name: "[Gen 9] 4v4 Doubles Draft",

	// 	mod: 'gen9',
	// 	gameType: 'doubles',
	// 	searchShow: false,
	// 	ruleset: ['Draft', 'Item Clause', '!Sleep Clause Mod', '!OHKO Clause', '!Evasion Moves Clause', 'Adjust Level = 50', 'Picked Team Size = 4', 'Min Source Gen = 9'],
	// },
	// {
	// 	name: "[Gen 9] NatDex Draft",

	// 	mod: 'gen9',
	// 	searchShow: false,
	// 	ruleset: ['Draft', '+Unobtainable', '+Past'],
	// },
	// {
	// 	name: "[Gen 9] NatDex 6v6 Doubles Draft",

	// 	mod: 'gen9',
	// 	gameType: 'doubles',
	// 	searchShow: false,
	// 	ruleset: ['[Gen 9] 6v6 Doubles Draft', '+Unobtainable', '+Past', '!! Min Source Gen = 3'],
	// },
	// {
	// 	name: "[Gen 9] NatDex 4v4 Doubles Draft",

	// 	mod: 'gen9',
	// 	gameType: 'doubles',
	// 	searchShow: false,
	// 	ruleset: ['[Gen 9] 4v4 Doubles Draft', '+Unobtainable', '+Past', '!! Min Source Gen = 3'],
	// },
	// {
	// 	name: "[Gen 9] NatDex LC Draft",

	// 	mod: 'gen9',
	// 	searchShow: false,
	// 	ruleset: ['[Gen 9] NatDex Draft', 'Double Item Clause', 'Little Cup'],
	// 	banlist: ['Dragon Rage', 'Sonic Boom'],
	// },
	// {
	// 	name: "[Gen 8] Galar Dex Draft",

	// 	mod: 'gen8',
	// 	searchShow: false,
	// 	ruleset: ['Draft'],
	// },
	// {
	// 	name: "[Gen 8] NatDex Draft",

	// 	mod: 'gen8',
	// 	searchShow: false,
	// 	ruleset: ['Draft', '+Past'],
	// },
	// {
	// 	name: "[Gen 8] NatDex 4v4 Doubles Draft",

	// 	mod: 'gen8',
	// 	gameType: 'doubles',
	// 	searchShow: false,
	// 	ruleset: ['Draft', 'Item Clause', '!Sleep Clause Mod', '!OHKO Clause', '!Evasion Moves Clause', 'Adjust Level = 50', 'Picked Team Size = 4', '+Past'],
	// },
	// {
	// 	name: "[Gen 7] Draft",

	// 	mod: 'gen7',
	// 	searchShow: false,
	// 	ruleset: ['Draft', '+LGPE'],
	// },
	// {
	// 	name: "[Gen 6] Draft",

	// 	mod: 'gen6',
	// 	searchShow: false,
	// 	ruleset: ['Draft', 'Moody Clause', 'Swagger Clause'],
	// 	banlist: ['Soul Dew'],
	// },

	// OM of the Month
	///////////////////////////////////////////////////////////////////

	{
		section: "OM of the Month",
		column: 2,
	},
	{
		name: "[Gen 9] Fortemons",
		desc: `Put an attacking move in the item slot to have all of a Pok&eacute;mon's attacks inherit its properties.`,
		threads: [
			`&bullet; <a href="https://www.smogon.com/forums/threads/3713983/">Fortemons</a>`,
		],

		mod: 'gen9',
		// searchShow: false,
		ruleset: ['Standard OMs', 'Sleep Clause Mod', 'Min Source Gen = 9'],
		banlist: [
			'Chi-Yu', 'Chien-Pao', 'Cloyster', 'Espathra', 'Flutter Mane', 'Houndstone', 'Iron Bundle', 'Koraidon', 'Miraidon', 'Palafin',
			'Riolu', 'Weavile', 'Arena Trap', 'Moody', 'Serene Grace', 'Shadow Tag', 'Covert Cloak', 'Baton Pass', 'Fake Out',
		],
		restricted: ['Dynamic Punch', 'Fury Cutter', 'Grass Knot', 'Inferno', 'Low Kick', 'Nuzzle', 'Power Trip', 'Spit Up', 'Stored Power', 'Zap Cannon'],
		validateSet(set, teamHas) {
			const item = set.item;
			const species = this.dex.species.get(set.species);
			const move = this.dex.moves.get(item);
			if (!move.exists || move.id === 'metronome' || move.category === 'Status') {
				return this.validateSet(set, teamHas);
			}
			set.item = '';
			const problems = this.validateSet(set, teamHas) || [];
			set.item = item;
			if (this.checkCanLearn(move, species, this.allSources(species), set)) {
				problems.push(`${species.name} can't learn ${move.name}.`);
			}
			if (set.moves.map(this.toID).includes(move.id)) {
				problems.push(`Moves in the item slot can't be in the moveslots as well.`);
			}
			const accuracyLoweringMove =
				move.secondaries?.some(secondary => secondary.boosts?.accuracy && secondary.boosts?.accuracy < 0);
			const flinchMove = move.secondaries?.some(secondary => secondary.volatileStatus === 'flinch');
			if (this.ruleTable.isRestricted(`move:${move.id}`) ||
				((accuracyLoweringMove || move.ohko || move.multihit || move.id === 'beatup' || move.flags['charge'] ||
					move.priority > 0 || move.damageCallback || flinchMove) && !this.ruleTable.has(`+move:${move.id}`))) {
				problems.push(`The move ${move.name} can't be used as an item.`);
			}
			return problems.length ? problems : null;
		},
		onBegin() {
			for (const pokemon of this.getAllPokemon()) {
				const move = this.dex.getActiveMove(pokemon.set.item);
				if (move.exists && move.category !== 'Status') {
					pokemon.m.forte = move;
					pokemon.item = 'mail' as ID;
				}
			}
		},
		onModifyMovePriority: 1,
		onModifyMove(move, pokemon, target) {
			const forte: ActiveMove = pokemon.m.forte;
			if (move.category !== 'Status' && forte) {
				move.flags = {...move.flags, ...forte.flags};
				if (forte.self) {
					if (forte.self.onHit && move.self?.onHit) {
						for (const i in forte.self) {
							if (i.startsWith('onHit')) continue;
							(move.self as any)[i] = (forte.self as any)[i];
						}
					} else {
						move.self = {...(move.self || {}), ...forte.self};
					}
				}
				if (forte.selfBoost?.boosts) {
					if (!move.selfBoost?.boosts) move.selfBoost = {boosts: {}};
					let boostid: BoostID;
					for (boostid in forte.selfBoost.boosts) {
						if (!move.selfBoost.boosts![boostid]) move.selfBoost.boosts![boostid] = 0;
						move.selfBoost.boosts![boostid]! += forte.selfBoost.boosts[boostid]!;
					}
				}
				if (forte.secondaries) {
					move.secondaries = [...(move.secondaries || []), ...forte.secondaries];
				}
				move.critRatio = (move.critRatio || 1) + (forte.critRatio || 1) - 1;
				const VALID_PROPERTIES = [
					'alwaysHit', 'basePowerCallback', 'breaksProtect', 'drain', 'forceSTAB', 'forceSwitch', 'hasCrashDamage', 'hasSheerForce',
					'ignoreAbility', 'ignoreAccuracy', 'ignoreDefensive', 'ignoreEvasion', 'ignoreImmunity', 'mindBlownRecoil', 'noDamageVariance',
					'ohko', 'overrideDefensivePokemon', 'overrideDefensiveStat', 'overrideOffensivePokemon', 'overrideOffensiveStat', 'pseudoWeather',
					'recoil', 'selfdestruct', 'selfSwitch', 'sleepUsable', 'smartTarget', 'stealsBoosts', 'thawsTarget', 'volatileStatus', 'willCrit',
				] as const;
				for (const property of VALID_PROPERTIES) {
					if (forte[property]) {
						move[property] = forte[property] as any;
					}
				}
				// Added here because onEffectiveness doesn't have an easy way to reference the source
				if (forte.onEffectiveness) {
					move.onEffectiveness = function (typeMod, t, type, m) {
						return forte.onEffectiveness!.call(this, typeMod, t, type, m);
					};
				}
				forte.onModifyMove?.call(this, move, pokemon, target);
			}
		},
		onModifyPriority(priority, source, target, move) {
			const forte = source?.m.forte;
			if (move.category !== 'Status' && forte) {
				if (source.hasAbility('Triage') && forte.flags['heal']) {
					return priority + (move.flags['heal'] ? 0 : 3);
				}
				return priority + forte.priority;
			}
		},
		onModifyTypePriority: 1,
		onModifyType(move, pokemon, target) {
			const forte = pokemon.m.forte;
			if (move.category !== 'Status' && forte) {
				this.singleEvent('ModifyType', forte, null, pokemon, target, move, move);
			}
		},
		onHitPriority: 1,
		onHit(target, source, move) {
			const forte = source.m.forte;
			if (move?.category !== 'Status' && forte) {
				this.singleEvent('Hit', forte, {}, target, source, move);
				if (forte.self) this.singleEvent('Hit', forte.self, {}, source, source, move);
				this.singleEvent('AfterHit', forte, {}, target, source, move);
			}
		},
		onAfterSubDamage(damage, target, source, move) {
			const forte = source.m.forte;
			if (move?.category !== 'Status' && forte) {
				this.singleEvent('AfterSubDamage', forte, null, target, source, move);
			}
		},
		onModifySecondaries(secondaries, target, source, move) {
			if (secondaries.some(s => !!s.self)) move.selfDropped = false;
		},
		onAfterMoveSecondaryPriority: 1,
		onAfterMoveSecondarySelf(source, target, move) {
			const forte = source.m.forte;
			if (move?.category !== 'Status' && forte) {
				this.singleEvent('AfterMoveSecondarySelf', forte, null, source, target, move);
			}
		},
		onBasePowerPriority: 1,
		onBasePower(basePower, source, target, move) {
			const forte = source.m.forte;
			if (move.category !== 'Status' && forte?.onBasePower) {
				forte.onBasePower.call(this, basePower, source, target, move);
			}
		},
		pokemon: {
			getItem() {
				const move = this.battle.dex.moves.get(this.m.forte);
				if (!move.exists) return Object.getPrototypeOf(this).getItem.call(this);
				return {
					...this.battle.dex.items.get('mail'),
					name: move.name, id: move.id, ignoreKlutz: true, onTakeItem: false,
				};
			},
		},
	},
	{
		name: "[Gen 9] Tera Donation",
		desc: `The first Pok&eacute;mon sent out immediately terastallizes. The other Pok&eacute;mon in the party inherit that Tera Type as an additional type.`,
		threads: [
			`&bullet; <a href="https://www.smogon.com/forums/threads/3715801/">Tera Donation</a>`,
		],

		mod: 'gen9',
		// searchShow: false,
		ruleset: ['Standard OMs', 'Sleep Moves CLause', 'Tera Type Preview', 'Min Source Gen = 9'],
		banlist: [
			'Annihilape', 'Chi-Yu', 'Chien-Pao', 'Espathra', 'Flutter Mane', 'Houndstone', 'Iron Bundle', 'Koraidon',
			'Miraidon', 'Palafin', 'Arena Trap', 'Moody', 'Shadow Tag', 'Booster Energy', 'King\'s Rock', 'Baton Pass',
		],
		onSwitchIn(pokemon) {
			if (this.turn === 0) {
				this.actions.terastallize(pokemon);
				const teraType = pokemon.teraType;
				for (const poke of pokemon.side.pokemon) {
					poke.m.thirdType = teraType;
				}
			}
			if (!pokemon.terastallized) {
				this.add('-start', pokemon, 'typechange', (pokemon.illusion || pokemon).getTypes(true).join('/'), '[silent]');
			}
		},
		onModifyMove(move, pokemon, target) {
			if (move.id === 'terablast') {
				const teraType = pokemon.m.thirdType;
				if (teraType && pokemon.getStat('atk', false, true) > pokemon.getStat('spa', false, true)) {
					move.category = 'Physical';
				}
			}
		},
		onModifyType(move, pokemon, target) {
			if (move.id === 'terablast') {
				const teraType = pokemon.m.thirdType;
				if (teraType) {
					move.type = teraType;
				}
			}
		},
		pokemon: {
			getTypes(excludeAdded, preterastallized) {
				if (!preterastallized && this.terastallized) return [this.terastallized];
				const types = this.battle.runEvent('Type', this, null, null, this.types);
				if (!excludeAdded && this.addedType) return types.concat(this.addedType);
				const addTeraType = this.m.thirdType;
				if (types.length) {
					if (addTeraType) return Array.from(new Set([...types, addTeraType]));
					return types;
				}
				return [this.battle.gen >= 5 ? 'Normal' : '???'];
			},
		},
	},

	// Other Metagames
	///////////////////////////////////////////////////////////////////

	{
		section: "Other Metagames",
		column: 2,
	},
	{
		name: "[Gen 9] Almost Any Ability",
		desc: `Pok&eacute;mon have access to almost any ability.`,
		threads: [
			`&bullet; <a href="https://www.smogon.com/forums/threads/3710568/">Almost Any Ability</a>`,
		],

		mod: 'gen9',
		ruleset: ['Standard OMs', '!Obtainable Abilities', 'Ability Clause = 1', 'Sleep Moves Clause', 'Terastal Clause', 'Min Source Gen = 9'],
		banlist: [
			'Annihilape', 'Dragapult', 'Flutter Mane', 'Iron Bundle', 'Iron Hands', 'Iron Valiant', 'Koraidon', 'Miraidon', 'Noivern',
			'Slaking', 'Walking Wake', 'Arena Trap', 'Comatose', 'Contrary', 'Fur Coat', 'Gorilla Tactics', 'Huge Power', 'Ice Scales',
			'Illusion', 'Imposter', 'Innards Out', 'Magic Bounce', 'Magnet Pull', 'Moody', 'Neutralizing Gas', 'Orichalcum Pulse',
			'Parental Bond', 'Poison Heal', 'Pure Power', 'Shadow Tag', 'Simple', 'Speed Boost', 'Stakeout', 'Unburden', 'Water Bubble',
			'Wonder Guard', 'King\'s Rock', 'Baton Pass', 'Revival Blessing',
		],
	},
	{
		name: "[Gen 9] Balanced Hackmons",
		desc: `Anything directly hackable onto a set (EVs, IVs, forme, ability, item, and move) and is usable in local battles is allowed.`,
		threads: [
			`&bullet; <a href="https://www.smogon.com/forums/threads/3710859/">Balanced Hackmons</a>`,
		],

		mod: 'gen9',
		ruleset: ['-Nonexistent', 'OHKO Clause', 'Evasion Clause', 'Species Clause', 'Team Preview', 'HP Percentage Mod', 'Cancel Mod', 'Sleep Moves Clause', 'Endless Battle Clause'],
		banlist: [
			'Calyrex-Shadow', 'Arena Trap', 'Contrary', 'Huge Power', 'Illusion', 'Innards Out', 'Magnet Pull', 'Moody', 'Neutralizing Gas',
			'Parental Bond', 'Poison Heal', 'Pure Power', 'Shadow Tag', 'Stakeout', 'Water Bubble', 'Wonder Guard', 'Comatose + Sleep Talk',
			'Belly Drum', 'Last Respects', 'Revival Blessing', 'Shed Tail', 'Shell Smash', 'Rage Fist',
		],
	},
	{
		name: "[Gen 9] Mix and Mega",
		desc: `Mega evolve any Pok&eacute;mon with any mega stone and no limit. Boosts based on mega evolution from gen 7.`,
		threads: [
			`&bullet; <a href="https://www.smogon.com/forums/threads/3710921/">Mix and Mega</a>`,
		],

		mod: 'mixandmega',
		ruleset: ['Standard OMs', 'Evasion Items Clause', 'Evasion Abilities Clause', 'Sleep Moves Clause', 'Min Source Gen = 9'],
		banlist: ['Koraidon', 'Miraidon', 'Beedrillite', 'Blazikenite', 'Gengarite', 'Kangaskhanite', 'Mawilite', 'Medichamite', 'Moody', 'Shadow Tag', 'Baton Pass', 'Shed Tail'],
		restricted: ['Flutter Mane', 'Gengar', 'Iron Bundle', 'Kilowattrel', 'Slaking'],
		onValidateTeam(team) {
			const itemTable = new Set<ID>();
			for (const set of team) {
				const item = this.dex.items.get(set.item);
				if (!item.megaStone) continue;
				const natdex = this.ruleTable.has('standardnatdex');
				if (natdex && item.id !== 'ultranecroziumz') continue;
				const species = this.dex.species.get(set.species);
				if (species.isNonstandard && !this.ruleTable.has(`+${this.toID(species.isNonstandard)}`)) {
					return [`${species.baseSpecies} does not exist in gen 9.`];
				}
				if (natdex && species.name.startsWith('Necrozma-') && item.id === 'ultranecroziumz') {
					continue;
				}
				if (this.ruleTable.isRestrictedSpecies(species) || this.toID(set.ability) === 'powerconstruct') {
					return [`${species.name} is not allowed to hold ${item.name}.`];
				}
				if (itemTable.has(item.id)) {
					return [`You are limited to one of each mega stone.`, `(You have more than one ${item.name})`];
				}
				itemTable.add(item.id);
			}
		},
		onBegin() {
			for (const pokemon of this.getAllPokemon()) {
				pokemon.m.originalSpecies = pokemon.baseSpecies.name;
			}
		},
		onSwitchIn(pokemon) {
			// @ts-ignore
			const oMegaSpecies = this.dex.species.get(pokemon.species.originalMega);
			if (oMegaSpecies.exists && pokemon.m.originalSpecies !== oMegaSpecies.baseSpecies) {
				// Place volatiles on the Pokémon to show its mega-evolved condition and details
				this.add('-start', pokemon, oMegaSpecies.requiredItem || oMegaSpecies.requiredMove, '[silent]');
				const oSpecies = this.dex.species.get(pokemon.m.originalSpecies);
				if (oSpecies.types.length !== pokemon.species.types.length || oSpecies.types[1] !== pokemon.species.types[1]) {
					this.add('-start', pokemon, 'typechange', pokemon.species.types.join('/'), '[silent]');
				}
			}
		},
		onSwitchOut(pokemon) {
			// @ts-ignore
			const oMegaSpecies = this.dex.species.get(pokemon.species.originalMega);
			if (oMegaSpecies.exists && pokemon.m.originalSpecies !== oMegaSpecies.baseSpecies) {
				this.add('-end', pokemon, oMegaSpecies.requiredItem || oMegaSpecies.requiredMove, '[silent]');
			}
		},
	},
	{
		name: "[Gen 9] Godly Gift",
		desc: `Each Pok&eacute;mon receives one base stat from a God (AG/Uber Pok&eacute;mon) depending on its position in the team. If there is no Uber Pok&eacute;mon, it uses the Pok&eacute;mon in the first slot.`,
		threads: [
			`&bullet; <a href="https://www.smogon.com/forums/threads/3710734/">Godly Gift</a>`,
		],

		mod: 'gen9',
		ruleset: ['Standard OMs', 'Sleep Moves Clause', 'Godly Gift Mod', 'Min Source Gen = 9'],
		banlist: [
			'Blissey', 'Chansey', 'Great Tusk', 'Iron Hands', 'Iron Valiant', 'Arena Trap', 'Huge Power',
			'Moody', 'Pure Power', 'Shadow Tag', 'Swift Swim', 'Booster Energy', 'Baton Pass',
		],
	},
	{
		name: "[Gen 9] STABmons",
		desc: `Pok&eacute;mon can use any move of their typing, in addition to the moves they can normally learn.`,
		threads: [
			`&bullet; <a href="https://www.smogon.com/forums/threads/3710577/">STABmons</a>`,
		],

		mod: 'gen9',
		ruleset: ['Standard OMs', 'STABmons Move Legality', 'Sleep Moves Clause', 'Min Source Gen = 9'],
		banlist: [
<<<<<<< HEAD
			'Chi-Yu', 'Chien-Pao', 'Cloyster', 'Dragapult', 'Dragonite', 'Flutter Mane', 'Garchomp', 'Iron Bundle', 'Komala',
			'Koraidon', 'Miraidon', 'Arena Trap', 'Moody', 'Shadow Tag', 'Booster Energy', 'King\'s Rock', 'Baton Pass',
=======
			'Chi-Yu', 'Chien-Pao', 'Cloyster', 'Dragapult', 'Dragonite', 'Flutter Mane', 'Garchomp', 'Iron Bundle', 'Komala', 'Koraidon', 'Miraidon',
			'Walking Wake', 'Zoroark-Hisui', 'Arena Trap', 'Moody', 'Shadow Tag', 'Booster Energy', 'King\'s Rock', 'Baton Pass', 'Shed Tail',
>>>>>>> 11aa08f1
		],
		restricted: [
			'Acupressure', 'Astral Barrage', 'Belly Drum', 'Dire Claw', 'Extreme Speed', 'Fillet Away', 'Gigaton Hammer',
			'Last Respects', 'No Retreat', 'Revival Blessing', 'Shell Smash', 'Shift Gear', 'V-create', 'Victory Dance', 'Wicked Blow',
		],
	},
	{
		name: "[Gen 9] NFE",
		desc: `Only Pok&eacute;mon that can evolve are allowed.`,
		threads: [
			`&bullet; <a href="https://www.smogon.com/forums/threads/3710638/">NFE</a>`,
		],

		mod: 'gen9',
		ruleset: ['Standard OMs', 'Not Fully Evolved', 'Sleep Moves Clause', 'Terastal Clause', 'Min Source Gen = 9'],
		banlist: [
			'Bisharp', 'Chansey', 'Haunter', 'Magneton', 'Primeape', 'Scyther', 'Arena Trap', 'Shadow Tag', 'Baton Pass',
			// Shouldn't be legal
			'Stantler', 'Ursaring',
		],
	},

	// Challengeable OMs
	///////////////////////////////////////////////////////////////////

	{
		section: "Challengeable OMs",
		column: 2,
	},
	{
<<<<<<< HEAD
		name: "[Gen 9] Cross Evolution",
		desc: `Give a Pok&eacute;mon a Pok&eacute;mon name of the next evolution stage as a nickname to inherit stat changes, typing, abilities, and up to 2 moves from the next stage Pok&eacute;mon.`,
=======
		name: "[Gen 9] Camomons",
		desc: `Pok&eacute;mon have their types set to match their first two moves.`,
		threads: [
			`&bullet; <a href="https://www.smogon.com/forums/threads/3711340/">Camomons</a>`,
		],

		mod: 'gen9',
		searchShow: false,
		ruleset: ['Standard OMs', 'Sleep Clause Mod', 'Evasion Items Clause', 'Evasion Abilities Clause', 'Terastal Clause', 'Camomons Mod', 'Min Source Gen = 9'],
		banlist: [
			'Baxcalibur', 'Chi-Yu', 'Chien-Pao', 'Cyclizar', 'Dragonite', 'Drednaw', 'Espathra', 'Flutter Mane', 'Houndstone', 'Iron Bundle', 'Koraidon',
			'Miraidon', 'Palafin', 'Roaring Moon', 'Volcarona', 'Arena Trap', 'Moody', 'Shadow Tag', 'Booster Energy', 'King\'s Rock', 'Baton Pass',
		],
	},
	{
		name: "[Gen 9] Convergence",
		desc: `Allows all Pok&eacute;mon that have identical types to share moves and abilities.`,
		threads: [
			`&bullet; <a href="https://www.smogon.com/forums/threads/3714048/">Convergence</a>`,
		],

		mod: 'gen9',
		searchShow: false,
		ruleset: ['Standard OMs', 'Sleep Clause Mod', 'Convergence Legality', '!Obtainable Abilities', 'Min Source Gen = 9'],
		banlist: [
			'Cyclizar', 'Chi-Yu', 'Dondozo', 'Flutter Mane', 'Iron Bundle', 'Iron Hands', 'Koraidon', 'Miraidon', 'Palafin', 'Slaking', 'Arena Trap',
			'Comatose', 'Imposter', 'Moody', 'Pure Power', 'Shadow Tag', 'Speed Boost', 'Damp Rock', 'King\'s Rock', 'Baton Pass', 'Extreme Speed',
			'Last Respects', 'Rage Fist', 'Revival Blessing', 'Shell Smash', 'Spore', 'Transform',
		],
	},
	{
		name: "[Gen 9] Fortemons",
		desc: `Put an attacking move in the item slot to have all of a Pok&eacute;mon's attacks inherit its properties.`,
>>>>>>> 11aa08f1
		threads: [
			`&bullet; <a href="https://www.smogon.com/forums/threads/3710953/">Cross Evolution</a>`,
		],

		mod: 'gen9',
		searchShow: false,
		ruleset: ['Standard OMs', 'Ability Clause = 2', 'Sleep Moves Clause', 'Min Source Gen = 9'],
		banlist: ['Arena Trap', 'Huge Power', 'Pure Power', 'Shadow Tag', 'Moody', 'King\'s Rock', 'Baton Pass'],
		onValidateTeam(team) {
			const names = new Set<ID>();
			for (const set of team) {
				const name = set.name;
				if (names.has(this.dex.toID(name))) {
					return [
						`Your Pok\u00e9mon must have different nicknames.`,
						`(You have more than one Pok\u00e9mon named '${name}')`,
					];
				}
				names.add(this.dex.toID(name));
			}
			if (!names.size) {
				return [
					`${this.format.name} works using nicknames; your team has 0 nicknamed Pok\u00e9mon.`,
					`(If this was intentional, add a nickname to one Pok\u00e9mon that isn't the name of a Pok\u00e9mon species.)`,
				];
			}
		},
		checkCanLearn(move, species, lsetData, set) {
			// @ts-ignore
			if (!set.sp?.exists || !set.crossSpecies?.exists) {
				return this.checkCanLearn(move, species, lsetData, set);
			}
			// @ts-ignore
			const problem = this.checkCanLearn(move, set.sp);
			if (!problem) return null;
			// @ts-ignore
			if (this.checkCanLearn(move, set.crossSpecies)) return problem;
			return null;
		},
		validateSet(set, teamHas) {
			const crossSpecies = this.dex.species.get(set.name);
			let problems = this.dex.formats.get('Obtainable Misc').onChangeSet?.call(this, set, this.format) || null;
			if (Array.isArray(problems) && problems.length) return problems;
			const crossNonstandard = (!this.ruleTable.has('standardnatdex') && crossSpecies.isNonstandard === 'Past') ||
				crossSpecies.isNonstandard === 'Future';
			const crossIsCap = !this.ruleTable.has('+pokemontag:cap') && crossSpecies.isNonstandard === 'CAP';
			if (!crossSpecies.exists || crossNonstandard || crossIsCap) return this.validateSet(set, teamHas);
			const species = this.dex.species.get(set.species);
			const check = this.checkSpecies(set, species, species, {});
			if (check) return [check];
			const nonstandard = !this.ruleTable.has('standardnatdex') && species.isNonstandard === 'Past';
			const isCap = !this.ruleTable.has('+pokemontag:cap') && species.isNonstandard === 'CAP';
			if (!species.exists || nonstandard || isCap || species === crossSpecies) return this.validateSet(set, teamHas);
			if (!species.nfe) return [`${species.name} cannot cross evolve because it doesn't evolve.`];
			const crossIsUnreleased = (crossSpecies.tier === "Unreleased" && crossSpecies.isNonstandard === "Unobtainable" &&
				!this.ruleTable.has('+unobtainable'));
			if (crossSpecies.battleOnly || crossIsUnreleased || !crossSpecies.prevo) {
				return [`${species.name} cannot cross evolve into ${crossSpecies.name} because it isn't an evolution.`];
			}
			if (this.ruleTable.isRestrictedSpecies(crossSpecies)) {
				return [`${species.name} cannot cross evolve into ${crossSpecies.name} because it is banned.`];
			}
			const crossPrevoSpecies = this.dex.species.get(crossSpecies.prevo);
			if (!crossPrevoSpecies.prevo !== !species.prevo) {
				return [
					`${species.name} cannot cross evolve into ${crossSpecies.name} because they are not consecutive evolution stages.`,
				];
			}
			const item = this.dex.items.get(set.item);
			if (item.itemUser?.length) {
				if (!item.itemUser.includes(crossSpecies.name) || crossSpecies.name !== species.name) {
					return [`${species.name} cannot use ${item.name} because it is cross evolved into ${crossSpecies.name}.`];
				}
			}
			const ability = this.dex.abilities.get(set.ability);
			if (!this.ruleTable.isRestricted(`ability:${ability.id}`) || Object.values(species.abilities).includes(ability.name)) {
				set.species = crossSpecies.name;
			}

			// @ts-ignore
			set.sp = species;
			// @ts-ignore
			set.crossSpecies = crossSpecies;
			problems = this.validateSet(set, teamHas);
			set.name = crossSpecies.name;
			set.species = species.name;
			return problems;
		},
		onModifySpecies(species, target, source, effect) {
			if (!target) return; // chat
			if (effect && ['imposter', 'transform'].includes(effect.id)) return;
			if (target.set.name === target.set.species) return;
			const crossSpecies = this.dex.species.get(target.set.name);
			if (!crossSpecies.exists) return;
			if (species.battleOnly || !species.nfe) return;
			const crossIsUnreleased = (crossSpecies.tier === "Unreleased" && crossSpecies.isNonstandard === "Unobtainable" &&
				!this.ruleTable.has('+unobtainable'));
			if (crossSpecies.battleOnly || crossIsUnreleased || !crossSpecies.prevo) return;
			const crossPrevoSpecies = this.dex.species.get(crossSpecies.prevo);
			if (!crossPrevoSpecies.prevo !== !species.prevo) return;

			const mixedSpecies = this.dex.deepClone(species);
			mixedSpecies.weightkg =
				Math.max(0.1, +(species.weightkg + crossSpecies.weightkg - crossPrevoSpecies.weightkg)).toFixed(1);
			mixedSpecies.nfe = false;
			mixedSpecies.evos = [];
			mixedSpecies.eggGroups = crossSpecies.eggGroups;
			mixedSpecies.abilities = crossSpecies.abilities;
			mixedSpecies.bst = 0;
			let i: StatID;
			for (i in species.baseStats) {
				const statChange = crossSpecies.baseStats[i] - crossPrevoSpecies.baseStats[i];
				mixedSpecies.baseStats[i] = this.clampIntRange(species.baseStats[i] + statChange, 1, 255);
				mixedSpecies.bst += mixedSpecies.baseStats[i];
			}
			if (crossSpecies.types[0] !== crossPrevoSpecies.types[0]) mixedSpecies.types[0] = crossSpecies.types[0];
			if (crossSpecies.types[1] !== crossPrevoSpecies.types[1]) {
				mixedSpecies.types[1] = crossSpecies.types[1] || crossSpecies.types[0];
			}
			if (mixedSpecies.types[0] === mixedSpecies.types[1]) mixedSpecies.types = [mixedSpecies.types[0]];

			return mixedSpecies;
		},
		onBegin() {
			for (const pokemon of this.getAllPokemon()) {
				pokemon.baseSpecies = pokemon.species;
			}
		},
	},
	{
		name: "[Gen 9] Full Potential",
		desc: `Pok&eacute;mon's moves hit off of their highest stat.`,
		threads: [
			`&bullet; <a href="https://www.smogon.com/forums/threads/3711127/">Full Potential</a>`,
		],

		mod: 'fullpotential',
		searchShow: false,
		ruleset: ['Standard OMs', 'Evasion Abilities Clause', 'Evasion Items Clause', 'Sleep Moves Clause', 'Terastal Clause', 'Min Source Gen = 9'],
		banlist: [
			'Chien-Pao', 'Cyclizar', 'Dragapult', 'Espathra', 'Flutter Mane', 'Iron Bundle', 'Koraidon', 'Miraidon', 'Scream Tail', 'Arena Trap',
			'Chlorophyll', 'Drought', 'Moody', 'Sand Rush', 'Shadow Tag', 'Slush Rush', 'Swift Swim', 'Unburden', 'Booster Energy', 'Choice Scarf',
			'Heat Rock', 'King\'s Rock', 'Baton Pass', 'Tailwind',
		],
	},
	{
		name: "[Gen 9] Inheritance",
		desc: `Pok&eacute;mon may use the ability and moves of another, as long as they forfeit their own learnset.`,
		threads: [
			`&bullet; <a href="https://www.smogon.com/forums/threads/3712296/">Inheritance</a>`,
		],

		mod: 'gen9',
		searchShow: false,
		ruleset: ['Standard OMs', 'Ability Clause = 2', 'Sleep Moves Clause', 'Min Source Gen = 9'],
		banlist: ['Koraidon', 'Miraidon', 'Slaking', 'Arena Trap', 'Huge Power', 'Imposter', 'Pure Power', 'Shadow Tag', 'King\'s Rock', 'Baton Pass', 'Last Respects', 'Shed Tail', 'Shell Smash'],
		getEvoFamily(speciesid) {
			let species = Dex.species.get(speciesid);
			while (species.prevo) {
				species = Dex.species.get(species.prevo);
			}
			return species.id;
		},
		validateSet(set, teamHas) {
			const unreleased = (pokemon: Species) => pokemon.tier === "Unreleased" && pokemon.isNonstandard === "Unobtainable";
			if (!teamHas.abilityMap) {
				teamHas.abilityMap = Object.create(null);
				for (const pokemon of Dex.species.all()) {
					if (pokemon.isNonstandard || (unreleased(pokemon) && !this.ruleTable.has('+unobtainable'))) continue;
					if (pokemon.requiredAbility || pokemon.requiredItem || pokemon.requiredMove) continue;
					if (this.ruleTable.isBannedSpecies(pokemon)) continue;

					for (const key of Object.values(pokemon.abilities)) {
						const abilityId = this.dex.toID(key);
						if (abilityId in teamHas.abilityMap) {
							teamHas.abilityMap[abilityId][pokemon.evos ? 'push' : 'unshift'](pokemon.id);
						} else {
							teamHas.abilityMap[abilityId] = [pokemon.id];
						}
					}
				}
			}

			const problem = this.validateForme(set);
			if (problem.length) return problem;

			const species = this.dex.species.get(set.species);
			if (!species.exists || species.num < 1) return [`The Pok\u00e9mon "${set.species}" does not exist.`];
			if (species.isNonstandard || (unreleased(species) && !this.ruleTable.has('+unobtainable'))) {
				return [`${species.name} is not obtainable in Generation ${this.dex.gen}.`];
			}

			const name = set.name;
			if (this.ruleTable.isBannedSpecies(species)) {
				return this.validateSet(set, teamHas);
			}

			const ability = this.dex.abilities.get(set.ability);
			if (!ability.exists || ability.isNonstandard) return [`${name} needs to have a valid ability.`];
			const pokemonWithAbility = teamHas.abilityMap[ability.id];
			if (!pokemonWithAbility) return [`${ability.name} is not available on a legal Pok\u00e9mon.`];

			(this.format as any).debug = true;

			if (!teamHas.abilitySources) teamHas.abilitySources = Object.create(null);
			const validSources: string[] = teamHas.abilitySources[this.dex.toID(set.species)] = []; // Evolution families

			let canonicalSource = ''; // Specific for the basic implementation of Donor Clause (see onValidateTeam).

			for (const donor of pokemonWithAbility) {
				const donorSpecies = this.dex.species.get(donor);
				let format = this.format;
				if (!format.getEvoFamily) format = this.dex.formats.get('gen9inheritance');
				const evoFamily = format.getEvoFamily!(donorSpecies.id);
				if (validSources.includes(evoFamily)) continue;

				set.species = donorSpecies.name;
				set.name = donorSpecies.baseSpecies;
				const problems = this.validateSet(set, teamHas) || [];
				if (!problems.length) {
					validSources.push(evoFamily);
					canonicalSource = donorSpecies.name;
				}
				// Specific for the basic implementation of Donor Clause (see onValidateTeam).
				if (validSources.length > 1) break;
			}
			(this.format as any).debug = false;

			set.name = name;
			set.species = species.name;
			if (!validSources.length) {
				if (pokemonWithAbility.length > 1) return [`${name}'s set is illegal.`];
				return [`${name} has an illegal set with an ability from ${this.dex.species.get(pokemonWithAbility[0]).name}.`];
			}

			// Protocol: Include the data of the donor species in the `ability` data slot.
			// Afterwards, we are going to reset the name to what the user intended.
			set.ability = `${set.ability}0${canonicalSource}`;
			return null;
		},
		onValidateTeam(team, f, teamHas) {
			if (this.ruleTable.has('abilityclause')) {
				const abilityTable = new Map<string, number>();
				const base: {[k: string]: string} = {
					airlock: 'cloudnine',
					armortail: 'queenlymajesty',
					battlearmor: 'shellarmor',
					clearbody: 'whitesmoke',
					dazzling: 'queenlymajesty',
					emergencyexit: 'wimpout',
					filter: 'solidrock',
					gooey: 'tanglinghair',
					insomnia: 'vitalspirit',
					ironbarbs: 'roughskin',
					libero: 'protean',
					minus: 'plus',
					moxie: 'chillingneigh',
					powerofalchemy: 'receiver',
					propellertail: 'stalwart',
					teravolt: 'moldbreaker',
					turboblaze: 'moldbreaker',
				};
				const num = parseInt(this.ruleTable.valueRules.get('abilityclause')!);
				for (const set of team) {
					let ability = this.toID(set.ability.split('0')[0]);
					if (!ability) continue;
					if (ability in base) ability = base[ability] as ID;
					if ((abilityTable.get(ability) || 0) >= num) {
						return [
							`You are limited to ${num} of each ability by ${num} Ability Clause.`,
							`(You have more than ${num} ${this.dex.abilities.get(ability).name} variants)`,
						];
					}
					abilityTable.set(ability, (abilityTable.get(ability) || 0) + 1);
				}
			}

			// Donor Clause
			const evoFamilyLists = [];
			for (const set of team) {
				const abilitySources = teamHas.abilitySources?.[this.dex.toID(set.species)];
				if (!abilitySources) continue;
				let format = this.format;
				if (!format.getEvoFamily) format = this.dex.formats.get('gen9inheritance');
				evoFamilyLists.push(abilitySources.map(format.getEvoFamily!));
			}

			// Checking actual full incompatibility would require expensive algebra.
			// Instead, we only check the trivial case of multiple Pokémon only legal for exactly one family. FIXME?
			const requiredFamilies = Object.create(null);
			for (const evoFamilies of evoFamilyLists) {
				if (evoFamilies.length !== 1) continue;
				const [familyId] = evoFamilies;
				if (!(familyId in requiredFamilies)) {
					requiredFamilies[familyId] = 1;
				} else {
					requiredFamilies[familyId]++;
				}
				if (requiredFamilies[familyId] > 1) {
					return [
						`You are limited to up to one inheritance from each evolution family by the Donor Clause.`,
						`(You inherit more than once from ${this.dex.species.get(familyId).name}).`,
					];
				}
			}
		},
		onBegin() {
			for (const pokemon of this.getAllPokemon()) {
				if (pokemon.baseAbility.includes('0')) {
					const donor = pokemon.baseAbility.split('0')[1];
					pokemon.m.donor = this.toID(donor);
					pokemon.baseAbility = this.toID(pokemon.baseAbility.split('0')[0]);
					pokemon.ability = pokemon.baseAbility;
				}
			}
		},
		onSwitchIn(pokemon) {
			if (!pokemon.m.donor) return;
			const donorTemplate = this.dex.species.get(pokemon.m.donor);
			if (!donorTemplate.exists) return;
			// Place volatiles on the Pokémon to show the donor details.
			this.add('-start', pokemon, donorTemplate.name, '[silent]');
		},
	},
	{
		name: "[Gen 9] Partners in Crime",
		desc: `Doubles-based metagame where both active ally Pok&eacute;mon share abilities and moves.`,
		threads: [
			`&bullet; <a href="https://www.smogon.com/forums/threads/3710997/">Partners in Crime</a>`,
		],

		mod: 'partnersincrime',
		gameType: 'doubles',
		searchShow: false,
		ruleset: ['Standard Doubles'],
		banlist: ['Flutter Mane', 'Koraidon', 'Miraidon', 'Dancer', 'Huge Power', 'Moody', 'Pure Power', 'Shadow Tag', 'Ally Switch', 'Revival Blessing', 'Swagger'],
		onBegin() {
			for (const pokemon of this.getAllPokemon()) {
				pokemon.m.trackPP = new Map<string, number>();
			}
		},
		onBeforeSwitchIn(pokemon) {
			pokemon.m.curMoves = this.dex.deepClone(pokemon.moves);
			let ngas = false;
			for (const poke of this.getAllActive()) {
				if (this.toID(poke.ability) === ('neutralizinggas' as ID)) {
					ngas = true;
					break;
				}
			}
			const BAD_ABILITIES = ['trace', 'imposter', 'neutralizinggas', 'illusion', 'wanderingspirit'];
			const ally = pokemon.side.active.find(mon => mon && mon !== pokemon && !mon.fainted);
			if (ally && ally.ability !== pokemon.ability) {
				if (!pokemon.m.innate && !BAD_ABILITIES.includes(this.toID(ally.ability))) {
					pokemon.m.innate = 'ability:' + ally.ability;
					if (!ngas || ally.getAbility().isPermanent || pokemon.hasItem('Ability Shield')) {
						pokemon.volatiles[pokemon.m.innate] = {id: pokemon.m.innate, target: pokemon};
						pokemon.m.startVolatile = true;
					}
				}
				if (!ally.m.innate && !BAD_ABILITIES.includes(this.toID(pokemon.ability))) {
					ally.m.innate = 'ability:' + pokemon.ability;
					if (!ngas || pokemon.getAbility().isPermanent || ally.hasItem('Ability Shield')) {
						ally.volatiles[ally.m.innate] = {id: ally.m.innate, target: ally};
						ally.m.startVolatile = true;
					}
				}
			}
		},
		// Starting innate abilities in scripts#actions
		onSwitchOut(pokemon) {
			if (pokemon.m.innate) {
				pokemon.removeVolatile(pokemon.m.innate);
				delete pokemon.m.innate;
			}
			const ally = pokemon.side.active.find(mon => mon && mon !== pokemon && !mon.fainted);
			if (ally && ally.m.innate) {
				ally.removeVolatile(ally.m.innate);
				delete ally.m.innate;
			}
		},
		onFaint(pokemon) {
			if (pokemon.m.innate) {
				pokemon.removeVolatile(pokemon.m.innate);
				delete pokemon.m.innate;
			}
			const ally = pokemon.side.active.find(mon => mon && mon !== pokemon && !mon.fainted);
			if (ally && ally.m.innate) {
				ally.removeVolatile(ally.m.innate);
				delete ally.m.innate;
			}
		},
	},
	{
		name: "[Gen 9] Pokebilities",
		desc: `Pok&eacute;mon have all of their released abilities simultaneously.`,
		threads: [
			`&bullet; <a href="https://www.smogon.com/forums/threads/3679692/">Pok&eacute;bilities</a>`,
		],
		mod: 'pokebilities',
		searchShow: false,
		ruleset: ['Standard OMs', 'Sleep Clause Mod'],
		banlist: ['Chi-Yu', 'Flutter Mane', 'Houndstone', 'Iron Bundle', 'Koraidon', 'Miraidon', 'Palafin', 'Arena Trap', 'Moody', 'Shadow Tag', 'King\'s Rock', 'Baton Pass'],
		onValidateSet(set) {
			const species = this.dex.species.get(set.species);
			const unSeenAbilities = Object.keys(species.abilities)
				.filter(key => key !== 'S' && (key !== 'H' || !species.unreleasedHidden))
				.map(key => species.abilities[key as "0" | "1" | "H" | "S"])
				.filter(ability => ability !== set.ability);
			if (unSeenAbilities.length && this.toID(set.ability) !== this.toID(species.abilities['S'])) {
				for (const abilityName of unSeenAbilities) {
					const banReason = this.ruleTable.check('ability:' + this.toID(abilityName));
					if (banReason) {
						return [`${set.name}'s ability ${abilityName} is ${banReason}.`];
					}
				}
			}
		},
		onBegin() {
			for (const pokemon of this.getAllPokemon()) {
				if (pokemon.ability === this.toID(pokemon.species.abilities['S'])) {
					continue;
				}
				pokemon.m.innates = Object.keys(pokemon.species.abilities)
					.filter(key => key !== 'S' && (key !== 'H' || !pokemon.species.unreleasedHidden))
					.map(key => this.toID(pokemon.species.abilities[key as "0" | "1" | "H" | "S"]))
					.filter(ability => ability !== pokemon.ability);
			}
		},
		onBeforeSwitchIn(pokemon) {
			// Abilities that must be applied before both sides trigger onSwitchIn to correctly
			// handle switch-in ability-to-ability interactions, e.g. Intimidate counters
			const neededBeforeSwitchInIDs = [
				'clearbody', 'competitive', 'contrary', 'defiant', 'fullmetalbody', 'hypercutter', 'innerfocus',
				'mirrorarmor', 'oblivious', 'owntempo', 'rattled', 'scrappy', 'simple', 'whitesmoke',
			];
			if (pokemon.m.innates) {
				for (const innate of pokemon.m.innates) {
					if (!neededBeforeSwitchInIDs.includes(innate)) continue;
					if (pokemon.hasAbility(innate)) continue;
					pokemon.addVolatile("ability:" + innate, pokemon);
				}
			}
		},
		onSwitchInPriority: 2,
		onSwitchIn(pokemon) {
			if (pokemon.m.innates) {
				for (const innate of pokemon.m.innates) {
					if (pokemon.hasAbility(innate)) continue;
					pokemon.addVolatile("ability:" + innate, pokemon);
				}
			}
		},
		onSwitchOut(pokemon) {
			for (const innate of Object.keys(pokemon.volatiles).filter(i => i.startsWith('ability:'))) {
				pokemon.removeVolatile(innate);
			}
		},
		onFaint(pokemon) {
			for (const innate of Object.keys(pokemon.volatiles).filter(i => i.startsWith('ability:'))) {
				const innateEffect = this.dex.conditions.get(innate) as Effect;
				this.singleEvent('End', innateEffect, null, pokemon);
			}
		},
		onAfterMega(pokemon) {
			for (const innate of Object.keys(pokemon.volatiles).filter(i => i.startsWith('ability:'))) {
				pokemon.removeVolatile(innate);
			}
			pokemon.m.innates = undefined;
		},
	},
	{
		name: "[Gen 9] Pure Hackmons",
		desc: `Anything directly hackable onto a set (EVs, IVs, forme, ability, item, and move) and is usable in local battles is allowed.`,
		threads: [
			`&bullet; <a href="https://www.smogon.com/forums/threads/3712086/">Pure Hackmons</a>`,
		],

		mod: 'gen9',
		searchShow: false,
		ruleset: ['-Nonexistent', 'Team Preview', 'HP Percentage Mod', 'Cancel Mod', 'Endless Battle Clause'],
	},
	{
		name: "[Gen 9] Revelationmons",
		desc: `The moves in the first slot(s) of a Pok&eacute;mon's set have their types changed to match the Pok&eacute;mon's type(s).`,
		threads: [
			`&bullet; <a href="https://www.smogon.com/forums/threads/3711644/">Revelationmons</a>`,
		],

		mod: 'gen9',
		searchShow: false,
		ruleset: ['Standard OMs', 'Sleep Moves Clause', 'Min Source Gen = 9'],
		banlist: ['Dragonite', 'Espathra', 'Flutter Mane', 'Koraidon', 'Iron Bundle', 'Miraidon', 'Noivern', 'Palafin', 'Arena Trap', 'Moody', 'Shadow Tag', 'King\'s Rock', 'Baton Pass'],
		restricted: ['U-turn', 'Volt Switch'],
	},
	{
		name: "[Gen 9] Shared Power",
		desc: `Once a Pok&eacute;mon switches in, its ability is shared with the rest of the team.`,
		threads: [
			`&bullet; <a href="https://www.smogon.com/forums/threads/3711011/">Shared Power</a>`,
		],

		mod: 'sharedpower',
		searchShow: false,
		ruleset: ['Standard OMs', 'Evasion Abilities Clause', 'Evasion Items Clause', 'Sleep Moves Clause', 'Min Source Gen = 9'],
		banlist: [
			'Chien-Pao', 'Gholdengo', 'Koraidon', 'Komala', 'Miraidon', 'Ting-Lu', 'Arena Trap', 'Armor Tail', 'Contrary', 'Dazzling', 'Drought',
			'Electric Surge', 'Guts', 'Huge Power', 'Imposter', 'Magic Bounce', 'Magnet Pull', 'Mold Breaker', 'Moody', 'Poison Heal', 'Prankster',
			'Pure Power', 'Purifying Salt', 'Queenly Majesty', 'Quick Draw', 'Quick Feet', 'Regenerator', 'Sand Rush', 'Shadow Tag', 'Simple',
			'Slush Rush', 'Speed Boost', 'Stakeout', 'Stench', 'Sturdy', 'Swift Swim', 'Tinted Lens', 'Unaware', 'Unburden', 'Starf Berry',
			'King\'s Rock', 'Baton Pass',
		],
		getSharedPower(pokemon) {
			const sharedPower = new Set<string>();
			for (const ally of pokemon.side.pokemon) {
				if (ally.previouslySwitchedIn > 0) {
					if (pokemon.battle.dex.currentMod !== 'sharedpower' && ['trace', 'mirrorarmor'].includes(ally.baseAbility)) {
						sharedPower.add('noability');
						continue;
					}
					sharedPower.add(ally.baseAbility);
				}
			}
			sharedPower.delete(pokemon.baseAbility);
			return sharedPower;
		},
		onBeforeSwitchIn(pokemon) {
			let format = this.format;
			if (!format.getSharedPower) format = this.dex.formats.get('gen9sharedpower');
			for (const ability of format.getSharedPower!(pokemon)) {
				const effect = 'ability:' + ability;
				pokemon.volatiles[effect] = {id: this.toID(effect), target: pokemon};
				if (!pokemon.m.abils) pokemon.m.abils = [];
				if (!pokemon.m.abils.includes(effect)) pokemon.m.abils.push(effect);
			}
		},
		onSwitchInPriority: 2,
		onSwitchIn(pokemon) {
			let format = this.format;
			if (!format.getSharedPower) format = this.dex.formats.get('gen9sharedpower');
			for (const ability of format.getSharedPower!(pokemon)) {
				if (ability === 'noability') {
					this.hint(`Mirror Armor and Trace break in Shared Power formats that don't use Shared Power as a base, so they get removed from non-base users.`);
				}
				const effect = 'ability:' + ability;
				delete pokemon.volatiles[effect];
				pokemon.addVolatile(effect);
			}
		},
	},
	{
		name: "[Gen 9] The Card Game",
		desc: `The type chart is simplified based off of the Pok&eacute;mon Trading Card Game.`,
		threads: [
			`&bullet; <a href="https://www.smogon.com/forums/threads/3716838/">The Card Game</a>`,
		],

		mod: 'thecardgame',
		searchShow: false,
		ruleset: ['Standard OMs', 'Sleep Moves Clause', 'Evasion Abilities Clause', 'Evasion Items Clause', 'Min Source Gen = 9'],
		banlist: ['Annihilape', 'Espathra', 'Houndstone', 'Koraidon', 'Miraidon', 'Palafin', 'Arena Trap', 'Moody', 'Shadow Tag', 'Baton Pass'],
		onBegin() {
			for (const pokemon of this.getAllPokemon()) {
				pokemon.hpType = pokemon.hpType.replace(/(Ghost|Fairy)/g, 'Psychic')
					.replace(/Bug/g, 'Grass')
					.replace(/Ice/g, 'Water')
					.replace(/(Rock|Ground)/g, 'Fighting')
					.replace(/Flying/g, 'Normal')
					.replace(/Poison/g, 'Dark');
				pokemon.teraType = pokemon.teraType.replace(/(Ghost|Fairy)/g, 'Psychic')
					.replace(/Bug/g, 'Grass')
					.replace(/Ice/g, 'Water')
					.replace(/(Rock|Ground)/g, 'Fighting')
					.replace(/Flying/g, 'Normal')
					.replace(/Poison/g, 'Dark');
			}
		},
		onSwitchIn(pokemon) {
			this.add('-start', pokemon, 'typechange', (pokemon.illusion || pokemon).getTypes(true).join('/'), '[silent]');
			pokemon.apparentType = pokemon.getTypes(true).join('/');
		},
		onAfterMega(pokemon) {
			this.add('-start', pokemon, 'typechange', (pokemon.illusion || pokemon).getTypes(true).join('/'), '[silent]');
			pokemon.apparentType = pokemon.getTypes(true).join('/');
		},
	},
	{
		name: "[Gen 9] The Loser's Game",
		desc: `The first player to lose all of their Pok&eacute;mon wins.`,
		threads: [
			`&bullet; <a href="https://www.smogon.com/forums/threads/3714223/">The Loser's Game</a>`,
		],

		mod: 'gen9',
		searchShow: false,
		ruleset: ['Standard OMs', 'Sleep Clause Mod', '!OHKO Clause', 'Picked Team Size = 6', 'Adjust Level = 100', 'Min Source Gen = 9'],
		banlist: ['Infiltrator', 'Choice Scarf', 'Explosion', 'Final Gambit', 'Healing Wish', 'Lunar Dance', 'Magic Room', 'Memento', 'Misty Explosion', 'Self-Destruct'],
		onValidateTeam(team) {
			const familyTable = new Set<ID>();
			for (const set of team) {
				let species = this.dex.species.get(set.species);
				while (species.prevo) {
					species = this.dex.species.get(species.prevo);
				}
				if (familyTable.has(species.id)) {
					return [
						`You are limited to one Pok&eacute;mon from each family by the Family Clause.`,
						`(You have more than one evolution of ${species.name}.)`,
					];
				}
				familyTable.add(species.id);
			}
		},
		battle: {
			tiebreak() {
				if (this.ended) return false;

				this.inputLog.push(`>tiebreak`);
				this.add('message', "Time's up! Going to tiebreaker...");
				const notFainted = this.sides.map(side => (
					side.pokemon.filter(pokemon => !pokemon.fainted).length
				));
				this.add('-message', this.sides.map((side, i) => (
					`${side.name}: ${notFainted[i]} Pokemon left`
				)).join('; '));
				const maxNotFainted = Math.max(...notFainted);
				let tiedSides = this.sides.filter((side, i) => notFainted[i] === maxNotFainted);
				if (tiedSides.length <= 1) {
					return this.win(tiedSides[1]);
				}

				const hpPercentage = tiedSides.map(side => (
					side.pokemon.map(pokemon => pokemon.hp / pokemon.maxhp).reduce((a, b) => a + b) * 100 / 6
				));
				this.add('-message', tiedSides.map((side, i) => (
					`${side.name}: ${Math.round(hpPercentage[i])}% total HP left`
				)).join('; '));
				const maxPercentage = Math.max(...hpPercentage);
				tiedSides = tiedSides.filter((side, i) => hpPercentage[i] === maxPercentage);
				if (tiedSides.length <= 1) {
					return this.win(tiedSides[1]);
				}

				const hpTotal = tiedSides.map(side => (
					side.pokemon.map(pokemon => pokemon.hp).reduce((a, b) => a + b)
				));
				this.add('-message', tiedSides.map((side, i) => (
					`${side.name}: ${Math.round(hpTotal[i])} total HP left`
				)).join('; '));
				const maxTotal = Math.max(...hpTotal);
				tiedSides = tiedSides.filter((side, i) => hpTotal[i] === maxTotal);
				if (tiedSides.length <= 1) {
					return this.win(tiedSides[1]);
				}
				return this.tie();
			},
			checkWin(faintData) {
				const team1PokemonLeft = this.sides[0].pokemonLeft;
				const team2PokemonLeft = this.sides[1].pokemonLeft;
				if (!team1PokemonLeft && !team2PokemonLeft) {
					this.win(faintData?.target.side || null);
					return true;
				}
				for (const side of this.sides) {
					if (!side.pokemonLeft) {
						this.win(side);
						return true;
					}
				}
			},
		},
	},
	{
		name: "[Gen 9] Trademarked",
		desc: `Sacrifice your Pok&eacute;mon's ability for a status move that activates on switch-in.`,
		threads: [
			`&bullet; <a href="https://www.smogon.com/forums/threads/3714688/">Trademarked</a>`,
		],

		mod: 'trademarked',
		searchShow: false,
		ruleset: ['Standard OMs', 'Sleep Moves Clause', 'Min Source Gen = 9'],
		banlist: ['Flutter Mane', 'Koraidon', 'Miraidon', 'Slaking', 'Arena Trap', 'Magnet Pull', 'Moody', 'Shadow Tag', 'Baton Pass'],
		restricted: [
			'Baneful Bunker', 'Block', 'Copycat', 'Detect', 'Destiny Bond', 'Encore', 'Fairy Lock', 'Ingrain', 'Instruct', 'Mean Look',
			'move:Metronome', 'Protect', 'Revival Blessing', 'Roar', 'Silk Trap', 'Spiky Shield', 'Sleep Talk', 'Shed Tail', 'Shell Smash',
			'Substitute', 'Trick Room', 'Whirlwind',
		],
		onValidateTeam(team, format, teamHas) {
			const problems = [];
			for (const trademark in teamHas.trademarks) {
				if (teamHas.trademarks[trademark] > 1) {
					problems.push(`You are limited to 1 of each Trademark.`, `(You have ${teamHas.trademarks[trademark]} Pok\u00e9mon with ${trademark} as a Trademark.)`);
				}
			}
			return problems;
		},
		validateSet(set, teamHas) {
			const dex = this.dex;
			const ability = dex.moves.get(set.ability);
			if (!ability.exists) { // Not even a real move
				return this.validateSet(set, teamHas);
			}
			// Absolute trademark bans
			if (ability.category !== 'Status') {
				return [`${ability.name} is not a status move and cannot be used as a trademark.`];
			}
			// Contingent trademark bans
			if (this.ruleTable.isRestricted(`move:${ability.id}`)) {
				return [`${ability.name} is restricted from being used as a trademark.`];
			}
			if (set.moves.map(this.toID).includes(ability.id)) {
				return [`${set.name} may not use ${ability.name} as both a trademark and one of its moves simultaneously.`];
			}
			const customRules = this.format.customRules || [];
			if (!customRules.includes('!obtainableabilities')) customRules.push('!obtainableabilities');
			if (!customRules.includes('+noability')) customRules.push('+noability');

			const TeamValidator: typeof import('../sim/team-validator').TeamValidator =
				require('../sim/team-validator').TeamValidator;

			const validator = new TeamValidator(dex.formats.get(`${this.format.id}@@@${customRules.join(',')}`));
			const moves = set.moves;
			set.moves = [ability.id];
			set.ability = 'No Ability';
			let problems = validator.validateSet(set, {}) || [];
			if (problems.length) return problems;
			set.moves = moves;
			set.ability = 'No Ability';
			problems = problems.concat(validator.validateSet(set, teamHas) || []);
			set.ability = ability.id;
			if (!teamHas.trademarks) teamHas.trademarks = {};
			teamHas.trademarks[ability.name] = (teamHas.trademarks[ability.name] || 0) + 1;
			return problems.length ? problems : null;
		},
	},

	// Retro Other Metagames
	///////////////////////////////////////////////////////////////////
	{
		section: "Retro Other Metagames",
		column: 2,
	},
	{
		name: "[Gen 7] Mix and Mega",
		desc: `Mega Stones and Primal Orbs can be used on almost any Pok&eacute;mon with no Mega Evolution limit.`,
		threads: [
			`&bullet; <a href="https://www.smogon.com/forums/posts/8778656/">USM Mix and Mega</a>`,
		],

		mod: 'gen7mixandmega',
		ruleset: ['Standard OMs', 'Mega Rayquaza Clause', 'Sleep Clause Mod'],
		banlist: ['Shadow Tag', 'Gengarite', 'Baton Pass', 'Electrify'],
		restricted: [
			'Arceus', 'Deoxys', 'Dialga', 'Dragonite', 'Giratina', 'Groudon', 'Ho-Oh', 'Kyogre', 'Kyurem', 'Landorus-Therian', 'Lugia',
			'Lunala', 'Marshadow', 'Mewtwo', 'Naganadel', 'Necrozma', 'Palkia', 'Pheromosa', 'Rayquaza', 'Regigigas', 'Reshiram', 'Shuckle',
			'Slaking', 'Solgaleo', 'Xerneas', 'Yveltal', 'Zekrom',
			'Beedrillite', 'Blazikenite', 'Kangaskhanite', 'Mawilite', 'Medichamite', 'Pidgeotite', 'Ultranecrozium Z',
		],
		unbanlist: ['Deoxys-Defense', 'Kyurem-Base', 'Necrozma-Base'],
		onValidateTeam(team) {
			const itemTable = new Set<ID>();
			for (const set of team) {
				const item = this.dex.items.get(set.item);
				if (!item.exists) continue;
				if (itemTable.has(item.id) && (item.megaStone || item.onPrimal)) {
					return [
						`You are limited to one of each Mega Stone and Primal Orb.`,
						`(You have more than one ${item.name}.)`,
					];
				}
				itemTable.add(item.id);
			}
		},
		onValidateSet(set) {
			const species = this.dex.species.get(set.species);
			const item = this.dex.items.get(set.item);
			if (!item.megaEvolves && !item.onPrimal && item.id !== 'ultranecroziumz') return;
			if (species.baseSpecies === item.megaEvolves || (item.onPrimal && item.itemUser?.includes(species.baseSpecies)) ||
				(species.name.startsWith('Necrozma-') && item.id === 'ultranecroziumz')) {
				return;
			}
			if (this.ruleTable.isRestricted(`item:${item.id}`) || this.ruleTable.isRestrictedSpecies(species) ||
				set.ability === 'Power Construct') {
				return [`${set.species} is not allowed to hold ${item.name}.`];
			}
		},
		onBegin() {
			for (const pokemon of this.getAllPokemon()) {
				pokemon.m.originalSpecies = pokemon.baseSpecies.name;
			}
		},
		onSwitchIn(pokemon) {
			// @ts-ignore
			const oMegaSpecies = this.dex.species.get(pokemon.species.originalMega);
			if (oMegaSpecies.exists && pokemon.m.originalSpecies !== oMegaSpecies.baseSpecies) {
				this.add('-start', pokemon, oMegaSpecies.requiredItem || oMegaSpecies.requiredMove, '[silent]');
				const oSpecies = this.dex.species.get(pokemon.m.originalSpecies);
				if (oSpecies.types.length !== pokemon.species.types.length || oSpecies.types[1] !== pokemon.species.types[1]) {
					this.add('-start', pokemon, 'typechange', pokemon.species.types.join('/'), '[silent]');
				}
			}
		},
		onSwitchOut(pokemon) {
			// @ts-ignore
			const oMegaSpecies = this.dex.species.get(pokemon.species.originalMega);
			if (oMegaSpecies.exists && pokemon.m.originalSpecies !== oMegaSpecies.baseSpecies) {
				this.add('-start', pokemon, oMegaSpecies.requiredItem || oMegaSpecies.requiredMove, '[silent]');
			}
		},
	},
	{
		name: "[Gen 7] STABmons",
		desc: `Pok&eacute;mon can use any move of their typing, in addition to the moves they can normally learn.`,
		threads: [
			`&bullet; <a href="https://www.smogon.com/forums/posts/8697545/">USM STABmons</a>`,
		],

		mod: 'gen7',
		searchShow: false,
		ruleset: ['[Gen 7] OU', 'STABmons Move Legality'],
		banlist: ['Aerodactyl', 'Aerodactyl-Mega', 'Araquanid', 'Blacephalon', 'Kartana', 'Komala', 'Kyurem-Black', 'Porygon-Z', 'Silvally', 'Tapu Koko', 'Tapu Lele', 'Thundurus', 'Thundurus-Therian', 'King\'s Rock', 'Razor Fang'],
		restricted: ['Acupressure', 'Belly Drum', 'Chatter', 'Extreme Speed', 'Geomancy', 'Lovely Kiss', 'Shell Smash', 'Shift Gear', 'Spore', 'Thousand Arrows'],
	},
	{
		name: "[Gen 6] Almost Any Ability",
		desc: `Pok&eacute;mon have access to almost any ability.`,
		threads: [
			`&bullet; <a href="https://www.smogon.com/forums/posts/8772336/">ORAS Almost Any Ability</a>`,
		],

		mod: 'gen6',
		searchShow: false,
		ruleset: ['[Gen 6] OU', 'Ability Clause = 2', 'AAA Restricted Abilities', '!Obtainable Abilities'],
		banlist: ['Archeops', 'Bisharp', 'Chatot', 'Dragonite', 'Keldeo', 'Kyurem-Black', 'Mamoswine', 'Regigigas', 'Shedinja', 'Slaking', 'Smeargle', 'Snorlax', 'Suicune', 'Terrakion', 'Weavile', 'Dynamic Punch', 'Zap Cannon'],
		unbanlist: ['Aegislash', 'Blaziken', 'Deoxys-Defense', 'Deoxys-Speed', 'Genesect', 'Greninja', 'Landorus'],
		restricted: ['Arena Trap', 'Contrary', 'Fur Coat', 'Huge Power', 'Illusion', 'Imposter', 'Parental Bond', 'Protean', 'Pure Power', 'Simple', 'Speed Boost', 'Wonder Guard'],
	},
	{
		name: "[Gen 6] Pure Hackmons",
		desc: `Anything that can be hacked in-game and is usable in local battles is allowed.`,
		threads: [
			`&bullet; <a href="https://www.smogon.com/forums/posts/9029427/">ORAS Pure Hackmons</a>`,
		],

		mod: 'gen6',
		ruleset: ['-Nonexistent', 'Team Preview', 'HP Percentage Mod', 'Cancel Mod', 'Endless Battle Clause', 'EV limit = 510'],
	},

	// Randomized Format Spotlight
	///////////////////////////////////////////////////////////////////

	{
		section: "Randomized Format Spotlight",
		column: 3,
	},
	{
		name: "[Gen 9] Broken Cup",
		desc: `[Gen 9] Hackmons Cup but with only the most powerful Pokemon, moves, Abilities, and items.`,

		team: 'randomHC',
		ruleset: ['[Gen 9] Hackmons Cup'],
		banlist: ['All Pokemon', 'All Abilities', 'All Items', 'All Moves'],
		unbanlist: [
			"10,000,000 Volt Thunderbolt", "Abomasnow-Mega", "Absol-Mega", "Accelerock", "Acid Spray", "Adaptability",
			"Aeroblast", "Aerodactyl-Mega", "Aggron", "Aggron-Mega", "Aguav Berry", "Air Balloon", "Air Slash", "Alakazam-Mega",
			"Altaria-Mega", "Ampharos-Mega", "Analytic", "Anchor Shot", "Anger Shell", "Annihilape", "Anticipation", "Apple Acid",
			"Aqua Step", "Arcanine", "Arcanine-Hisui", "Archeops", "Arena Trap", "Armarouge", "Armor Cannon", "Aromatherapy",
			"Articuno", "Articuno-Galar", "Assault Vest", "Astral Barrage", "Attack Order", "Audino-Mega", "Aura Sphere",
			"Axe Kick", "Azelf", "Baddy Bad", "Baneful Bunker", "Banette-Mega", "Barb Barrage", "Basculegion", "Basculegion-F",
			"Baton Pass", "Baxcalibur", "Beads of Ruin", "Beak Blast", "Beast Boost", "Behemoth Bash", "Behemoth Blade",
			"Belly Drum", "Berserk", "Bitter Blade", "Bitter Malice", "Blacephalon", "Blastoise", "Blastoise-Mega", "Blaziken",
			"Blaziken-Mega", "Blazing Torque", "Bleakwind Storm", "Blissey", "Blizzard", "Blue Flare", "Blunder Policy",
			"Body Press", "Body Slam", "Bolt Beak", "Bolt Strike", "Boomburst", "Bouncy Bubble", "Brave Bird", "Bright Powder",
			"Brute Bonnet", "Bug Buzz", "Buginium Z", "Bullet Punch", "Buzzwole", "Buzzy Buzz", "Calm Mind", "Calyrex-Ice",
			"Calyrex-Shadow", "Camerupt-Mega", "Catastropika", "Ceaseless Edge", "Celebi", "Celesteela", "Centiskorch",
			"Ceruledge", "Charizard", "Charizard-Mega-X", "Charizard-Mega-Y", "Chatter", "Chesnaught", "Chesto Berry", "Chi-Yu",
			"Chien-Pao", "Chilan Berry", "Chilly Reception", "Choice Band", "Choice Scarf", "Choice Specs", "Cinderace",
			"Circle Throw", "Clanging Scales", "Clangorous Soul", "Clangorous Soulblaze", "Clear Amulet", "Close Combat",
			"Cloyster", "Cobalion", "Coil", "Collision Course", "Comatose", "Combat Torque", "Competitive", "Compound Eyes",
			"Contrary", "Core Enforcer", "Corrosive Gas", "Cosmic Power", "Cotton Guard", "Court Change", "Covert Cloak",
			"Crabhammer", "Cresselia", "Crobat", "Custap Berry", "Dark Pulse", "Darkest Lariat", "Darkinium Z", "Darkrai",
			"Darmanitan-Galar-Zen", "Darmanitan-Zen", "Decidueye", "Decidueye-Hisui", "Defend Order", "Defiant", "Defog",
			"Delphox", "Deoxys", "Deoxys-Attack", "Deoxys-Defense", "Deoxys-Speed", "Desolate Land", "Dialga", "Dialga-Origin",
			"Diamond Storm", "Diancie", "Diancie-Mega", "Dire Claw", "Disable", "Discharge", "Dondozo", "Doom Desire",
			"Double Iron Bash", "Download", "Draco Meteor", "Draco Plate", "Dragapult", "Dragon Ascent", "Dragon Dance",
			"Dragon Darts", "Dragon Energy", "Dragon Hammer", "Dragon Pulse", "Dragon Tail", "Dragonite", "Dragonium Z",
			"Drain Punch", "Dread Plate", "Drill Peck", "Drizzle", "Drought", "Drum Beating", "Dry Skin", "Duraludon", "Dusknoir",
			"Dynamax Cannon", "Earth Eater", "Earth Plate", "Earth Power", "Earthquake", "Eerie Spell", "Effect Spore",
			"Eject Pack", "Electivire", "Electric Surge", "Electrium Z", "Electro Drift", "Emboar", "Empoleon", "Enamorus",
			"Enamorus-Therian", "Encore", "Energy Ball", "Entei", "Eruption", "Espeon", "Esper Wing", "Eternatus",
			"Eternatus-Eternamax", "Exeggutor", "Exeggutor-Alola", "Expanding Force", "Expert Belt", "Explosion",
			"Extreme Evoboost", "Extreme Speed", "Fairium Z", "Fake Out", "Feraligatr", "Fiery Wrath", "Fightinium Z",
			"Figy Berry", "Filter", "Fire Blast", "Fire Lash", "Firium Z", "First Impression", "Fishious Rend", "Fist Plate",
			"Flame Body", "Flame Charge", "Flame Plate", "Flamethrower", "Flare Blitz", "Flareon", "Flash Cannon", "Fleur Cannon",
			"Flip Turn", "Floaty Fall", "Florges", "Flower Trick", "Fluffy", "Flutter Mane", "Flyinium Z", "Focus Blast",
			"Focus Sash", "Forewarn", "Foul Play", "Freeze-Dry", "Freezing Glare", "Freezy Frost", "Frost Breath", "Fur Coat",
			"Fusion Bolt", "Fusion Flare", "Future Sight", "G-Max Cannonade", "G-Max Resonance", "G-Max Steelsurge",
			"G-Max Stonesurge", "G-Max Sweetness", "G-Max Vine Lash", "G-Max Volcalith", "G-Max Wildfire", "G-Max Wind Rage",
			"Gallade-Mega", "Garchomp", "Garchomp-Mega", "Gardevoir-Mega", "Gear Grind", "Genesect", "Genesis Supernova",
			"Gengar-Mega", "Geomancy", "Gholdengo", "Ghostium Z", "Giga Drain", "Gigaton Hammer", "Giratina", "Giratina-Origin",
			"Glaceon", "Glacial Lance", "Glaive Rush", "Glalie-Mega", "Glare", "Glastrier", "Glimmora", "Glitzy Glow", "Gogoat",
			"Golisopod", "Good as Gold", "Goodra", "Goodra-Hisui", "Gooey", "Gorilla Tactics", "Grassium Z", "Grassy Surge",
			"Grav Apple", "Great Tusk", "Greninja", "Greninja-Ash", "Groudon", "Groudon-Primal", "Groundium Z",
			"Guardian of Alola", "Gunk Shot", "Guzzlord", "Gyarados", "Gyarados-Mega", "Hadron Engine", "Hammer Arm", "Haxorus",
			"Haze", "Head Charge", "Head Smash", "Headlong Rush", "Heal Bell", "Heal Order", "Healing Wish", "Heart Swap",
			"Heat Crash", "Heat Wave", "Heatran", "Heavy-Duty Boots", "Heracross-Mega", "High Horsepower", "High Jump Kick",
			"Hippowdon", "Ho-Oh", "Hoopa", "Hoopa-Unbound", "Horn Leech", "Houndoom-Mega", "Huge Power", "Hurricane", "Hydreigon",
			"Hydro Steam", "Hyper Drill", "Iapapa Berry", "Ice Beam", "Ice Hammer", "Ice Scales", "Ice Shard", "Ice Spinner",
			"Icicle Plate", "Icium Z", "Illusion", "Imposter", "Incineroar", "Infernape", "Innards Out", "Insect Plate",
			"Inteleon", "Intimidate", "Intrepid Sword", "Iron Barbs", "Iron Bundle", "Iron Hands", "Iron Head", "Iron Jugulis",
			"Iron Leaves", "Iron Moth", "Iron Plate", "Iron Thorns", "Iron Treads", "Iron Valiant", "Jet Punch", "Jirachi",
			"Jolteon", "Judgment", "Kangaskhan-Mega", "Kartana", "Keldeo", "Keldeo-Resolute", "King's Rock", "King's Shield",
			"Kingambit", "Kingdra", "Knock Off", "Kommo-o", "Koraidon", "Kyogre", "Kyogre-Primal", "Kyurem", "Kyurem-Black",
			"Kyurem-White", "Landorus", "Landorus-Therian", "Lapras", "Last Respects", "Latias", "Latias-Mega", "Latios",
			"Latios-Mega", "Lava Plume", "Leaf Blade", "Leaf Storm", "Leafeon", "Leech Life", "Leech Seed", "Leftovers",
			"Leppa Berry", "Let's Snuggle Forever", "Levitate", "Libero", "Liechi Berry", "Life Orb", "Light Screen",
			"Light That Burns the Sky", "Light of Ruin", "Lightning Rod", "Liquidation", "Lopunny-Mega", "Lovely Kiss",
			"Low Kick", "Lucario", "Lucario-Mega", "Lugia", "Lum Berry", "Lumina Crash", "Lunala", "Lunar Blessing",
			"Lunar Dance", "Lunge", "Mach Punch", "Magearna", "Magic Bounce", "Magic Guard", "Magical Torque", "Magma Storm",
			"Magmortar", "Magnezone", "Mago Berry", "Make It Rain", "Malicious Moonsault", "Mamoswine", "Manaphy",
			"Manectric-Mega", "Marshadow", "Max Guard", "Meadow Plate", "Megahorn", "Meganium", "Melmetal", "Meloetta",
			"Meloetta-Pirouette", "Memento", "Menacing Moonraze Maelstrom", "Mental Herb", "Meowscarada", "Mesprit", "Metagross",
			"Metagross-Mega", "Meteor Beam", "Meteor Mash", "item: Metronome", "Mew", "Mewtwo", "Mewtwo-Mega-X", "Mewtwo-Mega-Y",
			"Milk Drink", "Milotic", "Mind Plate", "Minimize", "Miraidon", "Mirror Herb", "Misty Explosion", "Misty Surge",
			"Mold Breaker", "Moltres", "Moltres-Galar", "Moody", "Moonblast", "Moongeist Beam", "Moonlight", "Morning Sun",
			"Mortal Spin", "Mountain Gale", "Moxie", "Multiscale", "Muscle Band", "Mystical Fire", "Mystical Power", "Naganadel",
			"Nasty Plot", "Nature's Madness", "Necrozma", "Necrozma-Dawn-Wings", "Necrozma-Dusk-Mane", "Necrozma-Ultra",
			"Neutralizing Gas", "Night Daze", "Night Shade", "Nihilego", "No Retreat", "Noivern", "Normalium Z", "Noxious Torque",
			"Nuzzle", "Oblivion Wing", "Obstruct", "Oceanic Operetta", "Octolock", "Opportunist", "Orichalcum Pulse",
			"Origin Pulse", "Outrage", "Overdrive", "Overheat", "Palafin-Hero", "Palkia", "Palkia-Origin", "Parental Bond",
			"Parting Shot", "Perish Body", "Petaya Berry", "Pheromosa", "Photon Geyser", "Pidgeot-Mega", "Pinsir-Mega",
			"Pixie Plate", "Plasma Fists", "Play Rough", "Poison Heal", "Poisonium Z", "Pollen Puff", "Poltergeist",
			"Population Bomb", "Porygon-Z", "Power Gem", "Power Trip", "Power Whip", "Prankster", "Precipice Blades", "Primarina",
			"Primordial Sea", "Probopass", "Protean", "Protect", "Psyblade", "Psychic Fangs", "Psychic Surge", "Psychic",
			"Psychium Z", "Psycho Boost", "Psyshield Bash", "Psystrike", "Pulverizing Pancake", "Pure Power", "Purifying Salt",
			"Pursuit", "Pyro Ball", "Quaquaval", "Quick Claw", "Quiver Dance", "Rage Fist", "Raging Bull", "Raging Fury", "Raikou",
			"Rapid Spin", "Rayquaza", "Rayquaza-Mega", "Razor Claw", "Recover", "Red Card", "Reflect", "Regenerator", "Regice",
			"Regidrago", "Regieleki", "Regigigas", "Regirock", "Registeel", "Reshiram", "Rest", "Revelation Dance",
			"Revival Blessing", "Rhyperior", "Rillaboom", "Roaring Moon", "Rockium Z", "Rocky Helmet", "Roost", "Rough Skin",
			"Ruination", "Sacred Fire", "Sacred Sword", "Salac Berry", "Salamence", "Salamence-Mega", "Salt Cure", "Samurott",
			"Samurott-Hisui", "Sandsear Storm", "Sandy Shocks", "Sap Sipper", "Sappy Seed", "Scald", "Sceptile", "Sceptile-Mega",
			"Scizor-Mega", "Scope Lens", "Scream Tail", "Searing Shot", "Searing Sunraze Smash", "Secret Sword", "Seed Flare",
			"Seismic Toss", "Serene Grace", "Serperior", "Shadow Ball", "Shadow Bone", "Shadow Shield", "Shadow Sneak",
			"Shadow Strike", "Shadow Tag", "Sharpedo-Mega", "Shaymin", "Shaymin-Sky", "Shed Tail", "Sheer Force", "Shell Side Arm",
			"Shell Smash", "Shield Dust", "Shift Gear", "Silk Scarf", "Silk Trap", "Silvally", "Simple", "Sinister Arrow Raid",
			"Sitrus Berry", "Sizzly Slide", "Skeledirge", "Sky Plate", "Slack Off", "Slaking", "Sleep Powder", "Slither Wing",
			"Slowbro-Mega", "Sludge Bomb", "Sludge Wave", "Snarl", "Snipe Shot", "Snorlax", "Soft-Boiled", "Solgaleo",
			"Solid Rock", "Soul-Heart", "Soul-Stealing 7-Star Strike", "Spacial Rend", "Sparkly Swirl", "Spectral Thief",
			"Spectrier", "Speed Boost", "Spikes", "Spiky Shield", "Spin Out", "Spirit Break", "Spirit Shackle", "Splash Plate",
			"Splintered Stormshards", "Splishy Splash", "Spooky Plate", "Spore", "Springtide Storm", "Stakataka", "Stakeout",
			"Stamina", "Stealth Rock", "Steam Eruption", "Steelium Z", "Steelix-Mega", "Sticky Web", "Stoked Sparksurfer",
			"Stone Axe", "Stone Edge", "Stone Plate", "Stored Power", "Storm Drain", "Storm Throw", "Strange Steam",
			"Strength Sap", "Sucker Punch", "Suicune", "Sunsteel Strike", "Super Fang", "Superpower", "Supreme Overlord", "Surf",
			"Surging Strikes", "Swampert", "Swampert-Mega", "Sword of Ruin", "Swords Dance", "Sylveon", "Synthesis",
			"Tablets of Ruin", "Tail Glow", "Tangrowth", "Tapu Bulu", "Tapu Fini", "Tapu Koko", "Tapu Lele", "Taunt",
			"Techno Blast", "Teleport", "Tera Blast", "Teravolt", "Terrakion", "Thick Fat", "Thousand Arrows", "Thousand Waves",
			"Throat Spray", "Thunder Cage", "Thunder Wave", "Thunder", "Thunderbolt", "Thunderous Kick", "Thundurus",
			"Thundurus-Therian", "Tidy Up", "Ting-Lu", "Tinted Lens", "Togekiss", "Torch Song", "Tornadus", "Tornadus-Therian",
			"Torterra", "Tough Claws", "Toxic Plate", "Toxic Spikes", "Toxic", "Tri Attack", "Triage", "Triple Arrows",
			"Triple Axel", "Turboblaze", "Type: Null", "Typhlosion", "Typhlosion-Hisui", "Tyranitar", "Tyranitar-Mega", "U-turn",
			"Umbreon", "Unaware", "Unburden", "Ursaluna", "Urshifu", "Urshifu-Rapid-Strike", "Uxie", "V-create", "Vanilluxe",
			"Vaporeon", "Venusaur", "Venusaur-Mega", "Vessel of Ruin", "Victini", "Victory Dance", "Virizion", "Volcanion",
			"Volcarona", "Volt Absorb", "Volt Switch", "Volt Tackle", "Walking Wake", "Walrein", "Water Absorb", "Water Bubble",
			"Water Shuriken", "Water Spout", "Waterfall", "Waterium Z", "Wave Crash", "Weakness Policy", "Well-Baked Body",
			"White Herb", "Wicked Blow", "Wicked Torque", "Wide Lens", "Wiki Berry", "Wild Charge", "Wildbolt Storm",
			"Will-O-Wisp", "Wise Glasses", "Wish", "Wishiwashi-School", "Wo-Chien", "Wonder Guard", "Wood Hammer", "Wyrdeer",
			"Xerneas", "Xurkitree", "Yawn", "Yveltal", "Zacian", "Zacian-Crowned", "Zamazenta", "Zamazenta-Crowned", "Zap Plate",
			"Zapdos", "Zapdos-Galar", "Zarude", "Zekrom", "Zeraora", "Zing Zap", "Zippy Zap", "Zygarde", "Zygarde-Complete",
		],
	},

	// Randomized Metas
	///////////////////////////////////////////////////////////////////

	{
		section: "Randomized Metas",
		column: 3,
	},
	{
		name: "[Gen 9] Monotype Random Battle",

		mod: 'gen9',
		team: 'random',
		ruleset: ['Obtainable', 'Same Type Clause', 'HP Percentage Mod', 'Cancel Mod', 'Sleep Clause Mod'],
	},
	{
		name: "[Gen 9] Random Battle Mayhem",
		desc: `[Gen 9] Random Battle with Team Preview and elements of Camomons, Inverse, Scalemons, and Shared Power.`,

		mod: 'sharedpower',
		team: 'random',
		ruleset: ['[Gen 9] Random Battle', 'Team Preview', 'Camomons Mod', 'Inverse Mod', 'Scalemons Mod'],
		onBeforeSwitchIn(pokemon) {
			let format = this.format;
			if (!format.getSharedPower) format = this.dex.formats.get('gen9sharedpower');
			for (const ability of format.getSharedPower!(pokemon)) {
				const effect = 'ability:' + ability;
				pokemon.volatiles[effect] = {id: this.toID(effect), target: pokemon};
				if (!pokemon.m.abils) pokemon.m.abils = [];
				if (!pokemon.m.abils.includes(effect)) pokemon.m.abils.push(effect);
			}
		},
		onSwitchInPriority: 2,
		onSwitchIn(pokemon) {
			let format = this.format;
			if (!format.getSharedPower) format = this.dex.formats.get('gen9sharedpower');
			for (const ability of format.getSharedPower!(pokemon)) {
				if (ability === 'noability') {
					this.hint(`Mirror Armor and Trace break in Shared Power formats that don't use Shared Power as a base, so they get removed from non-base users.`);
				}
				const effect = 'ability:' + ability;
				delete pokemon.volatiles[effect];
				pokemon.addVolatile(effect);
			}
		},
	},
	{
		name: "[Gen 9] Computer-Generated Teams",
		desc: `Teams generated automatically based on heuristics (rules), with levels based on previous success/failure in battle. ` +
			`Not affiliated with Random Battles formats. Some sets will by nature be worse than others, but you can report egregiously bad sets ` +
			`with <a href="https://forms.gle/DYwQN5qGVegz3YU38">this form</a>.`,

		mod: 'gen9',
		team: 'computerGenerated',
		ruleset: ['Obtainable', 'Species Clause', 'HP Percentage Mod', 'Cancel Mod', 'Sleep Clause Mod'],
	},
	{
		name: "[Gen 9] Hackmons Cup",
		desc: `Randomized teams of level-balanced Pok&eacute;mon with absolutely any ability, moves, and item.`,

		mod: 'gen9',
		team: 'randomHC',
		ruleset: ['HP Percentage Mod', 'Cancel Mod'],
		banlist: ['Nonexistent'],
	},
	{
		name: "[Gen 9] Doubles Hackmons Cup",
		desc: `Randomized teams of level-balanced Pok&eacute;mon with absolutely any ability, moves, and item. Now with TWICE the Pok&eacute;mon per side!`,

		mod: 'gen9',
		team: 'randomHC',
		searchShow: false,
		gameType: 'doubles',
		ruleset: ['[Gen 9] Hackmons Cup'],
	},
	{
		name: "[Gen 9] Challenge Cup 1v1",

		mod: 'gen9',
		team: 'randomCC',
		ruleset: ['Obtainable', 'HP Percentage Mod', 'Cancel Mod', 'Team Preview', 'Terastal Clause', 'Picked Team Size = 1'],
	},
	{
		name: "[Gen 9] Challenge Cup 2v2",

		mod: 'gen9',
		team: 'randomCC',
		gameType: 'doubles',
		ruleset: ['Obtainable', 'HP Percentage Mod', 'Cancel Mod', 'Team Preview', 'Picked Team Size = 2'],
	},
	{
		name: "[Gen 9] Challenge Cup 6v6",

		mod: 'gen9',
		team: 'randomCC',
		searchShow: false,
		ruleset: ['Obtainable', 'HP Percentage Mod', 'Cancel Mod'],
	},
	{
		name: "[Gen 8] Random Battle",
		desc: `Randomized teams of level-balanced Pok&eacute;mon with sets that are generated to be competitively viable.`,
		threads: [
			`&bullet; <a href="https://www.smogon.com/forums/threads/3656537/">Random Battle Suggestions</a>`,
		],

		mod: 'gen8',
		team: 'random',
		ruleset: ['PotD', 'Obtainable', 'Species Clause', 'HP Percentage Mod', 'Cancel Mod', 'Sleep Clause Mod'],
	},
	{
		name: "[Gen 8] Random Doubles Battle",

		mod: 'gen8',
		gameType: 'doubles',
		team: 'random',
		ruleset: ['PotD', 'Obtainable', 'Species Clause', 'HP Percentage Mod', 'Cancel Mod'],
	},
	{
		name: "[Gen 8] Free-For-All Random Battle",

		mod: 'gen8',
		team: 'random',
		gameType: 'freeforall',
		// searchShow: false,
		tournamentShow: false,
		rated: false,
		ruleset: ['Obtainable', 'Species Clause', 'HP Percentage Mod', 'Cancel Mod', 'Sleep Clause Mod'],
	},
	{
		name: "[Gen 8] Multi Random Battle",

		mod: 'gen8',
		team: 'random',
		gameType: 'multi',
		searchShow: false,
		tournamentShow: false,
		rated: false,
		ruleset: [
			'Max Team Size = 3',
			'Obtainable', 'Species Clause', 'HP Percentage Mod', 'Cancel Mod', 'Sleep Clause Mod',
		],
	},
	{
		name: "[Gen 8] Battle Factory",
		desc: `Randomized teams of Pok&eacute;mon for a generated Smogon tier with sets that are competitively viable.`,

		mod: 'gen8',
		team: 'randomFactory',
		ruleset: ['Standard', 'Dynamax Clause'],
	},
	{
		name: "[Gen 8] BSS Factory",
		desc: `Randomized 3v3 Singles featuring Pok&eacute;mon and movesets popular in Battle Stadium Singles.`,
		threads: [
			`&bullet; <a href="https://www.smogon.com/forums/threads/3675374/">Information and Suggestions Thread</a>`,
		],

		mod: 'gen8',
		team: 'randomBSSFactory',
		ruleset: ['Flat Rules'],
	},
	{
		name: "[Gen 8] Super Staff Bros 4",
		desc: "The fourth iteration of Super Staff Bros is here! Battle with a random team of pokemon created by the sim staff.",
		threads: [
			`&bullet; <a href="https://www.smogon.com/articles/super-staff-bros-4">Introduction &amp; Roster</a>`,
			`&bullet; <a href="https://www.smogon.com/forums/threads/super-staff-bros-4-discussion-thread.3675237/">Discussion Thread</a>`,
		],

		mod: 'ssb',
		team: 'randomStaffBros',
		ruleset: ['Dynamax Clause', 'HP Percentage Mod', 'Cancel Mod', 'Sleep Clause Mod'],
		onBegin() {
			if (!this.ruleTable.has('dynamaxclause')) {
				// Old joke format we're bringing back
				for (const side of this.sides) {
					side.dynamaxUsed = true;
				}
				this.add('message', 'Delphox only');
				this.add('message', 'No items');
				this.add('message', 'Final Destination');
				return;
			}
			// TODO look into making an event to put this right after turn|1
			// https://discordapp.com/channels/630837856075513856/630845310033330206/716126469528485909
			// Requires client change
			this.add(`raw|<div class='broadcast-green'><b>Wondering what all these custom moves, abilities, and items do?<br />Check out the <a href="https://www.smogon.com/articles/super-staff-bros-4" target="_blank">Super Staff Bros 4 Guide</a> or use /ssb to find out!</b></div>`);

			this.add('message', [
				'THE BATTLE FOR SURVIVAL BEGINS!', 'WHO WILL SURVIVE?', 'GET READY TO KEEP UP!', 'GET READY!', 'DARE TO BELIEVE YOU CAN SURVIVE!', 'THERE CAN BE ONLY ONE WINNER!', 'GET READY FOR THE FIGHT OF YOUR LIFE!', 'WHO WILL PREVAIL?', 'ONLY ONE TEAM WILL BE LEFT STANDING!', 'BATTLE WITHOUT LIMITS!',
			][this.random(10)]);
			this.add('message', 'FIGHT!');
		},
		onSwitchInPriority: 100,
		onSwitchIn(pokemon) {
			let name: string = this.toID(pokemon.illusion ? pokemon.illusion.name : pokemon.name);
			if (this.dex.species.get(name).exists || this.dex.moves.get(name).exists || this.dex.abilities.get(name).exists) {
				// Certain pokemon have volatiles named after their id
				// To prevent overwriting those, and to prevent accidentaly leaking
				// that a pokemon is on a team through the onStart even triggering
				// at the start of a match, users with pokemon names will need their
				// statuses to end in "user".
				name = name + 'user';
			}
			// Add the mon's status effect to it as a volatile.
			const status = this.dex.conditions.get(name);
			if (status?.exists) {
				pokemon.addVolatile(name, pokemon);
			}
			if (pokemon.m.hasBounty) this.add('-start', pokemon, 'bounty', '[silent]');
			const details = pokemon.species.name + (pokemon.level === 100 ? '' : ', L' + pokemon.level) +
				(pokemon.gender === '' ? '' : ', ' + pokemon.gender) + (pokemon.set.shiny ? ', shiny' : '');
			if (pokemon.m.nowShiny) this.add('replace', pokemon, details);
		},
		onFaint(target, source, effect) {
			if (effect?.effectType !== 'Move') return;
			if (!target.m.hasBounty) return;
			if (source) {
				this.add('-message', `${source.name} received the bounty!`);
				this.boost({atk: 1, def: 1, spa: 1, spd: 1, spe: 1}, source, target, effect);
			}
		},
	},
	{
		name: "[Gen 8] Hackmons Cup",
		desc: `Randomized teams of level-balanced Pok&eacute;mon with absolutely any ability, moves, and item.`,

		mod: 'gen8',
		team: 'randomHC',
		ruleset: ['HP Percentage Mod', 'Cancel Mod'],
		banlist: ['Nonexistent'],
	},
	{
		name: "[Gen 8] CAP 1v1",
		desc: `Randomly generated 1v1-style teams only including Pok&eacute;mon made by the Create-A-Pok&eacute;mon Project.`,
		threads: [
			`&bullet; <a href="https://www.smogon.com/forums/threads/3663533/">CAP 1v1</a>`,
		],

		mod: 'gen8',
		searchShow: false,
		team: 'randomCAP1v1',
		ruleset: [
			'Picked Team Size = 1',
			'Max Team Size = 3',
			'Species Clause', 'Team Preview', 'HP Percentage Mod', 'Cancel Mod', 'Sleep Clause Mod', 'Dynamax Clause',
		],
	},
	{
		name: "[Gen 8 BDSP] Random Battle",
		desc: `Randomized teams of level-balanced Pok&eacute;mon with sets that are generated to be competitively viable.`,
		threads: [
			`&bullet; <a href="https://www.smogon.com/forums/threads/3693955/">BDSP Random Battle Set Discussion</a>`,
		],

		mod: 'gen8bdsp',
		team: 'random',
		searchShow: false,
		ruleset: ['[Gen 8] Random Battle', '!PotD'],
	},
	{
		name: "[Gen 7] Random Battle",
		desc: `Randomized teams of level-balanced Pok&eacute;mon with sets that are generated to be competitively viable.`,
		threads: [
			`&bullet; <a href="https://www.smogon.com/forums/threads/3591157/">Sets and Suggestions</a>`,
			`&bullet; <a href="https://www.smogon.com/forums/threads/3616946/">Role Compendium</a>`,
		],

		mod: 'gen7',
		team: 'random',
		ruleset: ['Obtainable', 'Sleep Clause Mod', 'HP Percentage Mod', 'Cancel Mod', 'Mega Rayquaza Clause'],
	},
	{
		name: "[Gen 7] Random Doubles Battle",
		threads: [`&bullet; <a href="https://www.smogon.com/forums/threads/3601525/">Sets and Suggestions</a>`],

		mod: 'gen7',
		gameType: 'doubles',
		team: 'random',
		searchShow: false,
		challengeShow: false,
		ruleset: ['Obtainable', 'HP Percentage Mod', 'Cancel Mod'],
	},
	{
		name: "[Gen 7] Battle Factory",
		desc: `Randomized teams of Pok&eacute;mon for a generated Smogon tier with sets that are competitively viable.`,

		mod: 'gen7',
		team: 'randomFactory',
		ruleset: ['Obtainable', 'Sleep Clause Mod', 'Team Preview', 'HP Percentage Mod', 'Cancel Mod', 'Mega Rayquaza Clause'],
	},
	{
		name: "[Gen 7] BSS Factory",
		desc: `Randomized 3v3 Singles featuring Pok&eacute;mon and movesets popular in Battle Spot Singles.`,
		threads: [
			`&bullet; <a href="https://www.smogon.com/forums/threads/3604845/">Information and Suggestions Thread</a>`,
		],

		mod: 'gen7',
		team: 'randomBSSFactory',
		searchShow: false,
		ruleset: ['Flat Rules'],
	},
	{
		name: "[Gen 7] Hackmons Cup",
		desc: `Randomized teams of level-balanced Pok&eacute;mon with absolutely any ability, moves, and item.`,

		mod: 'gen7',
		team: 'randomHC',
		searchShow: false,
		ruleset: ['HP Percentage Mod', 'Cancel Mod'],
		banlist: ['Nonexistent'],
	},
	{
		name: "[Gen 7 Let's Go] Random Battle",

		mod: 'gen7letsgo',
		team: 'random',
		searchShow: false,
		ruleset: ['Obtainable', 'Allow AVs', 'HP Percentage Mod', 'Cancel Mod', 'Sleep Clause Mod'],
	},
	{
		name: "[Gen 6] Random Battle",

		mod: 'gen6',
		team: 'random',
		ruleset: ['Obtainable', 'Sleep Clause Mod', 'HP Percentage Mod', 'Cancel Mod', 'Mega Rayquaza Clause'],
	},
	{
		name: "[Gen 6] Battle Factory",
		desc: `Randomized teams of Pok&eacute;mon for a generated Smogon tier with sets that are competitively viable.`,

		mod: 'gen6',
		team: 'randomFactory',
		searchShow: false,
		challengeShow: false,
		ruleset: ['Obtainable', 'Sleep Clause Mod', 'Team Preview', 'HP Percentage Mod', 'Cancel Mod', 'Mega Rayquaza Clause'],
	},
	{
		name: "[Gen 5] Random Battle",

		mod: 'gen5',
		team: 'random',
		ruleset: ['Obtainable', 'Sleep Clause Mod', 'HP Percentage Mod', 'Cancel Mod'],
	},
	{
		name: "[Gen 4] Random Battle",

		mod: 'gen4',
		team: 'random',
		ruleset: ['Obtainable', 'Sleep Clause Mod', 'HP Percentage Mod', 'Cancel Mod'],
	},
	{
		name: "[Gen 3] Random Battle",

		mod: 'gen3',
		team: 'random',
		ruleset: ['Standard'],
	},
	{
		name: "[Gen 2] Random Battle",

		mod: 'gen2',
		team: 'random',
		ruleset: ['Standard'],
	},
	{
		name: "[Gen 1] Random Battle",

		mod: 'gen1',
		team: 'random',
		ruleset: ['Standard'],
	},
	{
		name: "[Gen 1] Challenge Cup",

		mod: 'gen1',
		team: 'randomCC',
		searchShow: false,
		challengeShow: false,
		ruleset: ['Obtainable', 'HP Percentage Mod', 'Cancel Mod', 'Desync Clause Mod', 'Sleep Clause Mod', 'Freeze Clause Mod'],
	},
	{
		name: "[Gen 1] Hackmons Cup",
		desc: `Randomized teams of level-balanced Pok&eacute;mon with absolutely any moves, types, and stats.`,

		mod: 'gen1',
		team: 'randomHC',
		searchShow: false,
		challengeShow: false,
		ruleset: ['HP Percentage Mod', 'Cancel Mod', 'Desync Clause Mod', 'Sleep Clause Mod', 'Freeze Clause Mod', 'Team Type Preview'],
		banlist: ['Nonexistent'],
		onModifySpecies(species, target, source, effect) {
			if (!target) return;
			return {...species, ...(target.set as any).hc};
		},
		onSwitchIn(pokemon) {
			this.add('-start', pokemon, 'typechange', pokemon.getTypes(true).join('/'), '[silent]');
			for (const i in pokemon.species.baseStats) {
				if (i === 'spd') continue;
				this.add('-start', pokemon, `${pokemon.species.baseStats[i as keyof StatsTable]}${i === 'spa' ? 'spc' : i}`, '[silent]');
			}
		},
	},

	// Metronome Battle
	///////////////////////////////////////////////////////////////////

	{
		section: "Metronome Battle",
		column: 3,
	},
	{
		name: '[Gen 9] Metronome Battle',
		threads: [
			`&bullet; <a href="https://www.smogon.com/forums/threads/3632075/">Metronome Battle</a>`,
		],

		mod: 'gen9',
		gameType: 'doubles',
		ruleset: ['Max Team Size = 2', 'HP Percentage Mod', 'Cancel Mod'],
		banlist: [
			'Pokestar Spirit', 'Shedinja + Sturdy', 'Cheek Pouch', 'Commander', 'Cursed Body', 'Dry Skin', 'Earth Eater', 'Fur Coat', 'Gorilla Tactics',
			'Grassy Surge', 'Huge Power', 'Ice Body', 'Iron Barbs', 'Moody', 'Neutralizing Gas', 'Opportunist', 'Parental Bond', 'Perish Body', 'Poison Heal',
			'Power Construct', 'Pressure', 'Pure Power', 'Rain Dish', 'Rough Skin', 'Sand Spit', 'Sand Stream', 'Seed Sower', 'Stamina',
			'Volt Absorb', 'Water Absorb', 'Wonder Guard', 'Aguav Berry', 'Assault Vest', 'Berry', 'Berry Juice', 'Berserk Gene',
			'Black Sludge', 'Enigma Berry', 'Figy Berry', 'Gold Berry', 'Iapapa Berry', 'Kangaskhanite', 'Leftovers', 'Mago Berry', 'Medichamite',
			'Steel Memory', 'Oran Berry', 'Rocky Helmet', 'Shell Bell', 'Sitrus Berry', 'Wiki Berry', 'Harvest + Jaboca Berry',
			'Harvest + Rowap Berry',
		],
		onValidateSet(set) {
			const species = this.dex.species.get(set.species);
			if (species.types.includes('Steel')) {
				return [`${species.name} is a Steel-type, which is banned from Metronome Battle.`];
			}
			if (set.teraType === 'Steel') {
				return [`${species.name} has Steel as its Tera type, which is banned from Metronome Battle.`];
			}
			if (species.bst > 625) {
				return [`${species.name} is banned.`, `(Pok\u00e9mon with a BST higher than 625 are banned)`];
			}
			const item = this.dex.items.get(set.item);
			if (set.item && item.megaStone) {
				const megaSpecies = this.dex.species.get(item.megaStone);
				if (species.baseSpecies === item.megaEvolves && megaSpecies.bst > 625) {
					return [
						`${set.name || set.species}'s item ${item.name} is banned.`, `(Pok\u00e9mon with a BST higher than 625 are banned)`,
					];
				}
			}
			if (set.moves.length !== 1 || this.dex.moves.get(set.moves[0]).id !== 'metronome') {
				return [`${set.name || set.species} has illegal moves.`, `(Pok\u00e9mon can only have one Metronome in their moveset)`];
			}
		},
	},
	{
		name: '[Gen 8] Metronome Battle',
		threads: [
			`&bullet; <a href="https://www.smogon.com/forums/threads/3632075/">Metronome Battle</a>`,
		],

		mod: 'gen8',
		gameType: 'doubles',
		searchShow: false,
		ruleset: ['Max Team Size = 2', 'HP Percentage Mod', 'Cancel Mod'],
		banlist: [
			'Pokestar Spirit', 'Shedinja + Sturdy', 'Battle Bond', 'Cheek Pouch', 'Cursed Body', 'Dry Skin', 'Fur Coat', 'Gorilla Tactics',
			'Grassy Surge', 'Huge Power', 'Ice Body', 'Iron Barbs', 'Libero', 'Moody', 'Neutralizing Gas', 'Parental Bond', 'Perish Body', 'Poison Heal',
			'Power Construct', 'Pressure', 'Protean', 'Pure Power', 'Rain Dish', 'Rough Skin', 'Sand Spit', 'Sand Stream', 'Snow Warning', 'Stamina',
			'Volt Absorb', 'Water Absorb', 'Wonder Guard', 'Abomasite', 'Aguav Berry', 'Assault Vest', 'Berry', 'Berry Juice', 'Berserk Gene',
			'Black Sludge', 'Enigma Berry', 'Figy Berry', 'Gold Berry', 'Iapapa Berry', 'Kangaskhanite', 'Leftovers', 'Mago Berry', 'Medichamite',
			'Steel Memory', 'Oran Berry', 'Rocky Helmet', 'Shell Bell', 'Sitrus Berry', 'Wiki Berry', 'Harvest + Jaboca Berry', 'Harvest + Rowap Berry',
		],
		onValidateSet(set) {
			const species = this.dex.species.get(set.species);
			if (species.gen > 8) {
				return [`${species.name} is from gen 9, which is banned from [Gen 8] Metronome Battle.`];
			}
			if (species.types.includes('Steel')) {
				return [`${species.name} is a Steel-type, which is banned from Metronome Battle.`];
			}
			if (species.bst > 625) {
				return [`${species.name} is banned.`, `(Pok\u00e9mon with a BST higher than 625 are banned)`];
			}
			const item = this.dex.items.get(set.item);
			if (item.gen > 8) {
				return [`${species.name} is from gen 9, which is banned from [Gen 8] Metronome Battle.`];
			}
			if (set.item && item.megaStone) {
				const megaSpecies = this.dex.species.get(item.megaStone);
				if (species.baseSpecies === item.megaEvolves && megaSpecies.bst > 625) {
					return [
						`${set.name || set.species}'s item ${item.name} is banned.`, `(Pok\u00e9mon with a BST higher than 625 are banned)`,
					];
				}
			}
			const ability = this.dex.abilities.get(set.ability);
			if (ability.gen > 8) {
				return [`${species.name} is from gen 9, which is banned from [Gen 8] Metronome Battle.`];
			}
			if (set.moves.length !== 1 || this.dex.moves.get(set.moves[0]).id !== 'metronome') {
				return [`${set.name || set.species} has illegal moves.`, `(Pok\u00e9mon can only have one Metronome in their moveset)`];
			}
		},
	},

	// RoA Spotlight
	///////////////////////////////////////////////////////////////////

	{
		section: "RoA Spotlight",
		column: 4,
	},
	{
		name: "[Gen 4] UU",
		threads: [
			`&bullet; <a href="https://www.smogon.com/forums/threads/3532624/">DPP UU Metagame Discussion</a>`,
			`&bullet; <a href="https://www.smogon.com/forums/threads/3503638/">DPP UU Viability Rankings</a>`,
		],

		mod: 'gen4',
		// searchShow: false,
		ruleset: ['[Gen 4] OU', '!Freeze Clause Mod'],
		banlist: ['OU', 'UUBL'],
		unbanlist: ['Arena Trap', 'Swagger'],
	},
	{
		name: "[Gen 3] Challenge Cup",

		mod: 'gen3',
		team: 'randomCC',
		// searchShow: false,
		ruleset: ['Obtainable', 'HP Percentage Mod', 'Cancel Mod'],
	},
	// {
	// 	name: "[Gen 5] ZU",
	// 	threads: [
	// 		`&bullet; <a href="https://www.smogon.com/forums/posts/8034680/">BW2 ZU</a>`,
	// 	],

	// 	mod: 'gen5',
	// 	// searchShow: false,
	// 	ruleset: ['[Gen 5] PU'],
	// 	banlist: ['PU', 'Articuno', 'Dragonair', 'Glalie', 'Machoke', 'Marowak', 'Omanyte', 'Regigigas', 'Trubbish', 'Whirlipede', 'Baton Pass'],
	// 	unbanlist: ['Damp Rock'],
	// },

	// Past Gens OU
	///////////////////////////////////////////////////////////////////

	{
		section: "Past Gens OU",
		column: 4,
	},
	{
		name: "[Gen 8] OU",
		threads: [
			`&bullet; <a href="https://www.smogon.com/forums/threads/3672210/">SS OU Metagame Discussion</a>`,
			`&bullet; <a href="https://www.smogon.com/forums/threads/3672556/">SS OU Sample Teams</a>`,
			`&bullet; <a href="https://www.smogon.com/forums/threads/3674058/">SS OU Viability Rankings</a>`,
		],

		mod: 'gen8',
		ruleset: ['Standard', 'Dynamax Clause'],
		banlist: ['Uber', 'AG', 'Arena Trap', 'Moody', 'Power Construct', 'Sand Veil', 'Shadow Tag', 'Snow Cloak', 'King\'s Rock', 'Baton Pass'],
	},
	{
		name: "[Gen 7] OU",
		threads: [
			`&bullet; <a href="https://www.smogon.com/dex/sm/tags/ou/">USM OU Banlist</a>`,
			`&bullet; <a href="https://www.smogon.com/forums/posts/8162240/">USM OU Sample Teams</a>`,
			`&bullet; <a href="https://www.smogon.com/forums/threads/3667522/">USM OU Viability Rankings</a>`,
		],

		mod: 'gen7',
		ruleset: ['Standard'],
		banlist: ['Uber', 'Arena Trap', 'Power Construct', 'Shadow Tag', 'Baton Pass'],
	},
	{
		name: "[Gen 6] OU",
		threads: [
			`&bullet; <a href="https://www.smogon.com/dex/xy/tags/ou/">ORAS OU Banlist</a>`,
			`&bullet; <a href="https://www.smogon.com/forums/posts/8133793/">ORAS OU Sample Teams</a>`,
			`&bullet; <a href="https://www.smogon.com/forums/threads/3623399/">ORAS OU Viability Rankings</a>`,
		],

		mod: 'gen6',
		ruleset: ['Standard', 'Swagger Clause'],
		banlist: ['Uber', 'Arena Trap', 'Shadow Tag', 'Soul Dew', 'Baton Pass'],
	},
	{
		name: "[Gen 5] OU",
		threads: [
			`&bullet; <a href="https://www.smogon.com/forums/threads/3686880/">BW2 Sample Teams</a>`,
			`&bullet; <a href="https://www.smogon.com/forums/threads/3668699/">BW2 OU Viability Rankings</a>`,
		],

		mod: 'gen5',
		ruleset: ['Standard', 'Evasion Abilities Clause', 'Sleep Moves Clause', 'Swagger Clause', 'Gems Clause', 'Baton Pass Stat Clause'],
		banlist: ['Uber', 'Arena Trap', 'Drizzle ++ Swift Swim', 'Drought ++ Chlorophyll', 'Sand Rush', 'Shadow Tag', 'King\'s Rock', 'Razor Fang', 'Soul Dew', 'Assist'],
	},
	{
		name: "[Gen 4] OU",
		threads: [
			`&bullet; <a href="https://www.smogon.com/forums/threads/3685887/">DPP OU Metagame Discussion</a>`,
			`&bullet; <a href="https://www.smogon.com/forums/threads/3687351/">DPP Sample Teams</a>`,
			`&bullet; <a href="https://www.smogon.com/forums/threads/3683332/">DPP OU Viability Rankings</a>`,
		],

		mod: 'gen4',
		ruleset: ['Standard', 'Freeze Clause Mod'],
		banlist: ['AG', 'Uber', 'Arena Trap', 'Sand Veil', 'Swinub + Snow Cloak', 'Piloswine + Snow Cloak', 'Mamoswine + Snow Cloak', 'Soul Dew', 'Baton Pass', 'Swagger'],
	},
	{
		name: "[Gen 3] OU",
		threads: [
			`&bullet; <a href="https://www.smogon.com/forums/threads/3687813/">ADV Sample Teams</a>`,
			`&bullet; <a href="https://www.smogon.com/forums/threads/3503019/">ADV OU Viability Rankings</a>`,
		],

		mod: 'gen3',
		ruleset: ['Standard', 'One Boost Passer Clause', 'Freeze Clause Mod'],
		banlist: ['Uber', 'Sand Veil', 'Soundproof', 'Assist', 'Baton Pass + Block', 'Baton Pass + Mean Look', 'Baton Pass + Spider Web', 'Smeargle + Ingrain'],
	},
	{
		name: "[Gen 2] OU",
		threads: [
			`&bullet; <a href="https://www.smogon.com/forums/threads/3688523/">GSC Sample Teams</a>`,
			`&bullet; <a href="https://www.smogon.com/forums/threads/3633233/">GSC OU Viability Rankings</a>`,
		],

		mod: 'gen2',
		ruleset: ['Standard'],
		banlist: ['Uber', 'Mean Look + Baton Pass', 'Spider Web + Baton Pass'],
	},
	{
		name: "[Gen 1] OU",
		threads: [
			`&bullet; <a href="https://www.smogon.com/forums/threads/3689726/">RBY Sample Teams</a>`,
			`&bullet; <a href="https://www.smogon.com/forums/threads/3685861/">RBY OU Viability Rankings</a>`,
		],

		mod: 'gen1',
		ruleset: ['Standard'],
		banlist: ['Uber'],
	},

	// Past Gens Doubles OU
	///////////////////////////////////////////////////////////////////

	{
		section: "Past Gens Doubles OU",
		column: 4,
	},
	{
		name: "[Gen 8] Doubles OU",
		threads: [
			`&bullet; <a href="https://www.smogon.com/forums/threads/3689189/">SS Doubles OU Metagame Discussion</a>`,
			`&bullet; <a href="https://www.smogon.com/forums/threads/3658826/">SS Doubles OU Sample Teams</a>`,
			`&bullet; <a href="https://www.smogon.com/forums/threads/3673519/">SS Doubles OU Viability Rankings</a>`,
		],

		mod: 'gen8',
		gameType: 'doubles',
		ruleset: ['Standard Doubles', 'Dynamax Clause', 'Swagger Clause'],
		banlist: ['DUber', 'Power Construct', 'Shadow Tag'],
	},
	{
		name: "[Gen 7] Doubles OU",
		threads: [
			`&bullet; <a href="https://www.smogon.com/forums/threads/3661293/">USUM Doubles OU Metagame Discussion</a>`,
			`&bullet; <a href="https://www.smogon.com/forums/posts/8394179/">USUM Doubles OU Viability Rankings</a>`,
			`&bullet; <a href="https://www.smogon.com/forums/posts/8394190/">USUM Doubles OU Sample Teams</a>`,
		],

		mod: 'gen7',
		gameType: 'doubles',
		ruleset: ['Standard Doubles', 'Swagger Clause'],
		banlist: ['DUber', 'Power Construct', 'Eevium Z', 'Dark Void'],
	},
	{
		name: "[Gen 6] Doubles OU",
		threads: [
			`&bullet; <a href="https://www.smogon.com/forums/threads/3606255/">ORAS Doubles OU Discussion</a>`,
			`&bullet; <a href="https://www.smogon.com/forums/posts/7387213/">ORAS Doubles OU Viability Rankings</a>`,
			`&bullet; <a href="https://www.smogon.com/forums/posts/7387215/">ORAS Doubles OU Sample Teams</a>`,
		],

		mod: 'gen6',
		gameType: 'doubles',
		ruleset: ['Standard Doubles', 'Swagger Clause'],
		banlist: ['DUber', 'Soul Dew', 'Dark Void'],
	},
	{
		name: "[Gen 5] Doubles OU",
		threads: [
			`&bullet; <a href="https://www.smogon.com/forums/threads/3606719/">BW2 Doubles Metagame Discussion</a>`,
			`&bullet; <a href="https://www.smogon.com/forums/posts/7393048/">BW2 Doubles Viability Rankings</a>`,
			`&bullet; <a href="https://www.smogon.com/forums/posts/7393081/">BW2 Doubles Sample Teams</a>`,
		],

		mod: 'gen5',
		gameType: 'doubles',
		searchShow: false,
		ruleset: ['Standard', 'Evasion Abilities Clause', 'Swagger Clause', 'Sleep Clause Mod'],
		banlist: ['DUber', 'Soul Dew', 'Dark Void', 'Gravity'],
	},
	{
		name: "[Gen 4] Doubles OU",
		threads: [`&bullet; <a href="https://www.smogon.com/forums/threads/3618411/">DPP Doubles</a>`],

		mod: 'gen4',
		gameType: 'doubles',
		searchShow: false,
		ruleset: ['[Gen 4] OU', '!Freeze Clause Mod'],
		banlist: ['Explosion'],
		unbanlist: ['Garchomp', 'Latias', 'Latios', 'Manaphy', 'Mew', 'Salamence', 'Wobbuffet', 'Wynaut', 'Swagger'],
	},
	{
		name: "[Gen 3] Doubles OU",
		threads: [
			`&bullet; <a href="https://www.smogon.com/forums/threads/3666831/">ADV Doubles OU</a>`,
		],

		mod: 'gen3',
		gameType: 'doubles',
		searchShow: false,
		ruleset: ['Standard', '!Switch Priority Clause Mod'],
		banlist: ['Uber', 'Soul Dew', 'Swagger'],
		unbanlist: ['Deoxys-Defense', 'Latias', 'Wobbuffet', 'Wynaut'],
	},

	// Sw/Sh Singles
	///////////////////////////////////////////////////////////////////

	{
		section: "Sw/Sh Singles",
		column: 4,
	},
	{
		name: "[Gen 8] Ubers",
		threads: [
			`&bullet; <a href="https://www.smogon.com/forums/threads/3676539/">SS Ubers Metagame Discussion</a>`,
			`&bullet; <a href="https://www.smogon.com/forums/threads/3675564/">SS Ubers Sample Teams</a>`,
			`&bullet; <a href="https://www.smogon.com/forums/threads/3675194/">SS Ubers Viability Rankings</a>`,
		],

		mod: 'gen8',
		searchShow: false,
		ruleset: ['Standard', 'Dynamax Clause'],
		banlist: ['AG', 'Shadow Tag', 'Baton Pass'],
	},
	// {
	// 	name: "[Gen 8] UU",
	// 	threads: [
	// 		`&bullet; <a href="https://www.smogon.com/forums/threads/3681331/">UU Metagame Discussion</a>`,
	// 		`&bullet; <a href="https://www.smogon.com/forums/threads/3679621/">UU Sample Teams</a>`,
	// 		`&bullet; <a href="https://www.smogon.com/forums/threads/3674793/">UU Viability Rankings</a>`,
	// 	],

	// 	mod: 'gen8',
	// 	searchShow: false,
	// 	ruleset: ['[Gen 8] OU'],
	// 	banlist: ['OU', 'UUBL', 'Light Clay'],
	// },
	// {
	// 	name: "[Gen 8] RU",
	// 	threads: [
	// 		`&bullet; <a href="https://www.smogon.com/forums/threads/3687060/">RU Metagame Discussion</a>`,
	// 		`&bullet; <a href="https://www.smogon.com/forums/threads/3661013/">RU Sample Teams</a>`,
	// 		`&bullet; <a href="https://www.smogon.com/forums/threads/3676023/">RU Viability Rankings</a>`,
	// 	],

	// 	mod: 'gen8',
	// 	searchShow: false,
	// 	ruleset: ['[Gen 8] UU'],
	// 	banlist: ['UU', 'RUBL'],
	// },
	// {
	// 	name: "[Gen 8] NU",
	// 	threads: [
	// 		`&bullet; <a href="https://www.smogon.com/forums/threads/3687023/">NU Metagame Discussion</a>`,
	// 		`&bullet; <a href="https://www.smogon.com/forums/threads/3673598/">NU Sample Teams</a>`,
	// 		`&bullet; <a href="https://www.smogon.com/forums/threads/3676265/">NU Viability Rankings</a>`,
	// 	],

	// 	mod: 'gen8',
	// 	searchShow: false,
	// 	ruleset: ['[Gen 8] RU'],
	// 	banlist: ['RU', 'NUBL', 'Drizzle', 'Drought', 'Slush Rush'],
	// },
	// {
	// 	name: "[Gen 8] PU",
	// 	threads: [
	// 		`&bullet; <a href="https://www.smogon.com/forums/threads/3707179/">PU Metagame Discussion</a>`,
	// 		`&bullet; <a href="https://www.smogon.com/forums/threads/3676106/">PU Viability Rankings</a>`,
	// 	],

	// 	mod: 'gen8',
	// 	searchShow: false,
	// 	ruleset: ['[Gen 8] NU'],
	// 	banlist: ['NU', 'PUBL'],
	// },
	// {
	// 	name: "[Gen 8] LC",
	// 	threads: [
	// 		`&bullet; <a href="https://www.smogon.com/forums/threads/3656348/">SS LC Metagame Discussion</a>`,
	// 		`&bullet; <a href="https://www.smogon.com/forums/threads/3661419/">SS LC Sample Teams</a>`,
	// 		`&bullet; <a href="https://www.smogon.com/forums/threads/3657374/">SS LC Viability Rankings</a>`,
	// 	],

	// 	mod: 'gen8',
	// 	searchShow: false,
	// 	ruleset: ['Little Cup', 'Standard', 'Dynamax Clause'],
	// 	banlist: [
	// 		'Corsola-Galar', 'Cutiefly', 'Drifloon', 'Gastly', 'Gothita', 'Magby', 'Rufflet', 'Scraggy', 'Scyther', 'Sneasel', 'Swirlix',
	// 		'Tangela', 'Vullaby', 'Vulpix-Alola', 'Woobat', 'Zigzagoon-Base', 'Chlorophyll', 'Moody', 'Baton Pass', 'Sticky Web',
	// 	],
	// },
	// {
	// 	name: "[Gen 8] Monotype",
	// 	desc: `All the Pok&eacute;mon on a team must share a type.`,
	// 	threads: [
	// 		`&bullet; <a href="https://www.smogon.com/forums/threads/3672167/">SS Monotype Metagame Discussion</a>`,
	// 		`&bullet; <a href="https://www.smogon.com/forums/threads/3702647/">SS Monotype Sample Teams</a>`,
	// 		`&bullet; <a href="https://www.smogon.com/forums/threads/3673165/">SS Monotype Viability Rankings</a>`,
	// 	],

	// 	mod: 'gen8',
	// 	searchShow: false,
	// 	ruleset: ['Same Type Clause', 'Standard', 'Dynamax Clause'],
	// 	banlist: [
	// 		'Blaziken', 'Calyrex-Ice', 'Calyrex-Shadow', 'Dialga', 'Dracovish', 'Eternatus', 'Genesect', 'Giratina', 'Giratina-Origin', 'Groudon', 'Ho-Oh',
	// 		'Kartana', 'Kyogre', 'Kyurem-Black', 'Kyurem-White', 'Landorus-Base', 'Lugia', 'Lunala', 'Magearna', 'Marshadow', 'Mewtwo', 'Naganadel',
	// 		'Necrozma-Dawn-Wings', 'Necrozma-Dusk-Mane', 'Palkia', 'Pheromosa', 'Rayquaza', 'Reshiram', 'Solgaleo', 'Urshifu-Base', 'Xerneas', 'Yveltal',
	// 		'Zacian', 'Zacian-Crowned', 'Zamazenta', 'Zamazenta-Crowned', 'Zekrom', 'Zygarde-Base', 'Moody', 'Power Construct', 'Shadow Tag', 'Damp Rock',
	// 		'Focus Band', 'King\'s Rock', 'Quick Claw', 'Smooth Rock', 'Terrain Extender', 'Acupressure', 'Baton Pass',
	// 	],
	// },
	// {
	// 	name: "[Gen 8] 1v1",
	// 	desc: `Bring three Pok&eacute;mon to Team Preview and choose one to battle.`,
	// 	threads: [
	// 		`&bullet; <a href="https://www.smogon.com/forums/threads/3656364/">SS 1v1 Metagame Discussion</a>`,
	// 		`&bullet; <a href="https://www.smogon.com/forums/threads/3664157/">SS 1v1 Sample Teams</a>`,
	// 		`&bullet; <a href="https://www.smogon.com/forums/threads/3657779/">SS 1v1 Viability Rankings</a>`,
	// 	],

	// 	mod: 'gen8',
	// 	searchShow: false,
	// 	ruleset: [
	// 		'Picked Team Size = 1', 'Max Team Size = 3',
	// 		'Obtainable', 'Species Clause', 'Nickname Clause', 'OHKO Clause', 'Evasion Moves Clause', 'Accuracy Moves Clause', 'Team Preview', 'HP Percentage Mod', 'Cancel Mod', 'Dynamax Clause', 'Endless Battle Clause',
	// 	],
	// 	banlist: [
	// 		'Calyrex-Ice', 'Calyrex-Shadow', 'Cinderace', 'Dialga', 'Dragonite', 'Eternatus', 'Genesect', 'Giratina', 'Giratina-Origin', 'Groudon', 'Ho-Oh', 'Jirachi',
	// 		'Kyogre', 'Kyurem-Black', 'Kyurem-White', 'Lugia', 'Lunala', 'Magearna', 'Marshadow', 'Melmetal', 'Mew', 'Mewtwo', 'Mimikyu', 'Necrozma', 'Necrozma-Dawn-Wings',
	// 		'Necrozma-Dusk-Mane', 'Palkia', 'Rayquaza', 'Reshiram', 'Sableye', 'Snorlax', 'Solgaleo', 'Victini', 'Xerneas', 'Yveltal', 'Zacian', 'Zacian-Crowned',
	// 		'Zamazenta', 'Zamazenta-Crowned', 'Zekrom', 'Moody', 'Power Construct', 'Bright Powder', 'Focus Band', 'Focus Sash', 'Lax Incense', 'Quick Claw',
	// 		'Acupressure', 'Hypnosis', 'Perish Song', 'Sing',
	// 	],
	// },
	{
		name: "[Gen 8] Anything Goes",
		threads: [
			`&bullet; <a href="https://www.smogon.com/forums/threads/3672172/">AG Metagame Discussion</a>`,
			`&bullet; <a href="https://www.smogon.com/forums/threads/3675040/">AG Sample Teams</a>`,
			`&bullet; <a href="https://www.smogon.com/forums/threads/3672899/">AG Viability Rankings</a>`,
		],

		mod: 'gen8',
		searchShow: false,
		ruleset: ['Obtainable', 'Team Preview', 'HP Percentage Mod', 'Cancel Mod', 'Endless Battle Clause'],
	},
	// {
	// 	name: "[Gen 8] ZU",
	// 	desc: `The unofficial usage-based tier below PU.`,
	// 	threads: [
	// 		`&bullet; <a href="https://www.smogon.com/forums/threads/3687415/">ZU Metagame Discussion</a>`,
	// 		`&bullet; <a href="https://www.smogon.com/forums/threads/3680071/">ZU Sample Teams</a>`,
	// 		`&bullet; <a href="https://www.smogon.com/forums/threads/3678037/">ZU Viability Rankings</a>`,
	// 	],

	// 	mod: 'gen8',
	// 	// searchShow: false,
	// 	ruleset: ['[Gen 8] PU'],
	// 	banlist: [
	// 		'PU', 'Arctovish', 'Aurorus', 'Basculin', 'Centiskorch', 'Drampa', 'Exeggutor-Alola', 'Gallade', 'Glastrier', 'Haunter', 'Magmortar', 'Magneton',
	// 		'Malamar', 'Ninjask', 'Omastar', 'Perrserker', 'Rotom-Frost', 'Turtonator', 'Vanilluxe', 'Vikavolt', 'Silvally-Dragon', 'Silvally-Ground', 'Sneasel',
	// 		'Damp Rock', 'Grassy Seed',
	// 	],
	// },
	// {
	// 	name: "[Gen 8] CAP",
	// 	threads: [
	// 		`&bullet; <a href="https://www.smogon.com/forums/threads/3656824/">CAP Metagame Discussion</a>`,
	// 		`&bullet; <a href="https://www.smogon.com/forums/threads/3671157/">CAP Sample Teams</a>`,
	// 		`&bullet; <a href="https://www.smogon.com/forums/threads/3674024/">CAP Viability Rankings</a>`,
	// 	],

	// 	mod: 'gen8',
	// 	searchShow: false,
	// 	ruleset: ['[Gen 8] OU', '+CAP'],
	// 	banlist: ['Crucibellite'],
	// },
	{
		name: "[Gen 8] National Dex",
		threads: [
			`&bullet; <a href="https://www.smogon.com/forums/threads/3666135/">SS National Dex Metagame Discussion</a>`,
			`&bullet; <a href="https://www.smogon.com/forums/threads/3667921/">SS National Dex Sample Teams</a>`,
			`&bullet; <a href="https://www.smogon.com/forums/threads/3666572/">SS National Dex Viability Rankings</a>`,
		],

		mod: 'gen8',
		searchShow: false,
		ruleset: ['Standard NatDex', 'OHKO Clause', 'Evasion Clause', 'Species Clause', 'Dynamax Clause', 'Sleep Clause Mod'],
		banlist: ['ND Uber', 'Arena Trap', 'Moody', 'Power Construct', 'Shadow Tag', 'King\'s Rock', 'Razor Fang', 'Quick Claw', 'Baton Pass'],
	},
	{
		name: "[Gen 8] National Dex UU",
		threads: [
			`&bullet; <a href="https://www.smogon.com/forums/threads/3660920/">National Dex UU Metagame Discussion</a>`,
			`&bullet; <a href="https://www.smogon.com/forums/threads/3672486/">National Dex UU Sample Teams</a>`,
			`&bullet; <a href="https://www.smogon.com/forums/threads/3672482/">National Dex UU Viability Rankings</a>`,
		],

		mod: 'gen8',
		searchShow: false,
		ruleset: ['[Gen 8] National Dex'],
		banlist: ['ND OU', 'ND UUBL', 'Drizzle', 'Drought', 'Light Clay', 'Slowbronite'],
	},
	{
		name: "[Gen 8 BDSP] OU",
		threads: [
			`&bullet; <a href="https://www.smogon.com/forums/threads/3693629/">BDSP OU Metagame Discussion</a>`,
			`&bullet; <a href="https://www.smogon.com/forums/threads/3693721/">BDSP OU Sample Teams</a>`,
			`&bullet; <a href="https://www.smogon.com/forums/threads/3696088/">BDSP OU Viability Rankings</a>`,
		],

		mod: 'gen8bdsp',
		searchShow: false,
		ruleset: ['Standard'],
		banlist: ['Uber', 'Arena Trap', 'Drizzle', 'Moody', 'Sand Veil', 'Shadow Tag', 'Snow Cloak', 'King\'s Rock', 'Razor Fang', 'Baton Pass'],
	},
	// {
	// 	name: "[Gen 8] Battle Stadium Singles",

	// 	mod: 'gen8',
	// 	searchShow: false,
	// 	ruleset: ['Flat Rules', '!! Adjust Level = 50', 'Min Source Gen = 8', 'VGC Timer', 'Limit Two Restricted'],
	// 	restricted: ['Restricted Legendary'],
	// },
	{
		name: "[Gen 8] Custom Game",

		mod: 'gen8',
		searchShow: false,
		debug: true,
		battle: {trunc: Math.trunc},
		// no restrictions, for serious (other than team preview)
		ruleset: ['Team Preview', 'Cancel Mod', 'Max Team Size = 24', 'Max Move Count = 24', 'Max Level = 9999', 'Default Level = 100'],
	},

	// Sw/Sh Doubles
	///////////////////////////////////////////////////////////////////

	// {
	// 	section: "Sw/Sh Doubles",
	// 	column: 5,
	// },
	// {
	// 	name: "[Gen 8] Doubles Ubers",
	// 	threads: [
	// 		`&bullet; <a href="https://www.smogon.com/forums/threads/3661142/">Doubles Ubers</a>`,
	// 	],

	// 	mod: 'gen8',
	// 	gameType: 'doubles',
	// 	searchShow: false,
	// 	ruleset: ['Standard Doubles', '!Gravity Sleep Clause'],
	// 	banlist: [],
	// },
	// {
	// 	name: "[Gen 8] Doubles UU",
	// 	threads: [
	// 		`&bullet; <a href="https://www.smogon.com/forums/threads/3658504/">Doubles UU</a>`,
	// 	],

	// 	mod: 'gen8',
	// 	gameType: 'doubles',
	// 	searchShow: false,
	// 	ruleset: ['[Gen 8] Doubles OU'],
	// 	banlist: ['DOU', 'DBL'],
	// },
	// {
	// 	name: "[Gen 8] VGC 2022",
	// 	threads: [
	// 		`&bullet; <a href="https://www.smogon.com/forums/threads/3677186/">VGC 2022 Metagame Discussion</a>`,
	// 		`&bullet; <a href="https://www.smogon.com/forums/threads/3695848/">VGC 2022 Sample Teams</a>`,
	// 		`&bullet; <a href="https://www.smogon.com/forums/threads/3696395/">VGC 2022 Viability Rankings</a>`,
	// 	],

	// 	mod: 'gen8',
	// 	gameType: 'doubles',
	// 	searchShow: false,
	// 	ruleset: ['Flat Rules', '!! Adjust Level = 50', 'Min Source Gen = 8', 'VGC Timer', 'Limit Two Restricted'],
	// 	restricted: ['Restricted Legendary'],
	// },
	// {
	// 	name: "[Gen 8] VGC 2021",

	// 	mod: 'gen8',
	// 	gameType: 'doubles',
	// 	searchShow: false,
	// 	ruleset: ['Flat Rules', '!! Adjust Level = 50', 'Min Source Gen = 8', 'VGC Timer'],
	// },
	// {
	// 	name: "[Gen 8] VGC 2020",

	// 	mod: 'gen8dlc1',
	// 	gameType: 'doubles',
	// 	searchShow: false,
	// 	ruleset: ['Flat Rules', '!! Adjust Level = 50', 'Min Source Gen = 8', 'VGC Timer'],
	// },
	// {
	// 	name: "[Gen 8 BDSP] Doubles OU",
	// 	threads: [
	// 		`&bullet; <a href="https://www.smogon.com/forums/threads/3693891/">BDSP Doubles OU</a>`,
	// 	],

	// 	mod: 'gen8bdsp',
	// 	gameType: 'doubles',
	// 	searchShow: false,
	// 	ruleset: ['Standard Doubles'],
	// 	banlist: ['DUber', 'Dark Void'],
	// },
	// {
	// 	name: "[Gen 8 BDSP] Battle Festival Doubles",
	// 	threads: [
	// 		`&bullet; <a href="https://www.smogon.com/forums/threads/3694269/">Battle Festival Doubles</a>`,
	// 	],

	// 	mod: 'gen8bdsp',
	// 	gameType: 'doubles',
	// 	searchShow: false,
	// 	ruleset: ['Flat Rules', 'Min Source Gen = 8'],
	// },
	// {
	// 	name: "[Gen 8] Doubles Custom Game",

	// 	mod: 'gen8',
	// 	gameType: 'doubles',
	// 	searchShow: false,
	// 	battle: {trunc: Math.trunc},
	// 	debug: true,
	// 	// no restrictions, for serious (other than team preview)
	// 	ruleset: ['Team Preview', 'Cancel Mod', 'Max Team Size = 24', 'Max Move Count = 24', 'Max Level = 9999', 'Default Level = 100'],
	// },

	// US/UM Singles
	///////////////////////////////////////////////////////////////////
	{
		section: "US/UM Singles",
		column: 5,
	},
	// {
	// 	name: "[Gen 7] Ubers",
	// 	threads: [
	// 		`&bullet; <a href="https://www.smogon.com/forums/posts/8286276/">USM Ubers</a>`,
	// 	],

	// 	mod: 'gen7',
	// 	searchShow: false,
	// 	ruleset: ['Standard', 'Mega Rayquaza Clause'],
	// 	banlist: ['Baton Pass'],
	// },
	// {
	// 	name: "[Gen 7] UU",
	// 	threads: [
	// 		`&bullet; <a href="https://www.smogon.com/forums/threads/3621217/">USM UU Sample Teams</a>`,
	// 		`&bullet; <a href="https://www.smogon.com/forums/threads/3641346/">USM UU Viability Rankings</a>`,
	// 	],

	// 	mod: 'gen7',
	// 	searchShow: false,
	// 	ruleset: ['[Gen 7] OU'],
	// 	banlist: ['OU', 'UUBL', 'Drizzle', 'Drought', 'Kommonium Z', 'Mewnium Z'],
	// },
	// {
	// 	name: "[Gen 7] RU",
	// 	threads: [
	// 		`&bullet; <a href="https://www.smogon.com/forums/threads/3645338/">USM RU Sample Teams</a>`,
	// 		`&bullet; <a href="https://www.smogon.com/forums/threads/3645873/">USM RU Viability Rankings</a>`,
	// 	],

	// 	mod: 'gen7',
	// 	searchShow: false,
	// 	ruleset: ['[Gen 7] UU'],
	// 	banlist: ['UU', 'RUBL', 'Mimikyu', 'Aurora Veil'],
	// 	unbanlist: ['Drought'],
	// },
	// {
	// 	name: "[Gen 7] NU",
	// 	threads: [
	// 		`&bullet; <a href="https://www.smogon.com/forums/threads/3632667/">USM NU Sample Teams</a>`,
	// 		`&bullet; <a href="https://www.smogon.com/forums/threads/3645166/">USM NU Viability Rankings</a>`,
	// 	],

	// 	mod: 'gen7',
	// 	searchShow: false,
	// 	ruleset: ['[Gen 7] RU'],
	// 	banlist: ['RU', 'NUBL', 'Drought'],
	// },
	// {
	// 	name: "[Gen 7] PU",
	// 	threads: [
	// 		`&bullet; <a href="https://www.smogon.com/forums/threads/3611496/">USM PU Sample Teams</a>`,
	// 		`&bullet; <a href="https://www.smogon.com/forums/threads/3614892/">USM PU Viability Rankings</a>`,
	// 	],

	// 	mod: 'gen7',
	// 	searchShow: false,
	// 	ruleset: ['[Gen 7] NU'],
	// 	banlist: ['NU', 'PUBL'],
	// },
	// {
	// 	name: "[Gen 7] LC",
	// 	threads: [
	// 		`&bullet; <a href="https://www.smogon.com/dex/sm/formats/lc/">USM LC Banlist</a>`,
	// 		`&bullet; <a href="https://www.smogon.com/forums/threads/3639319/">USM LC Sample Teams</a>`,
	// 		`&bullet; <a href="https://www.smogon.com/forums/threads/3621440/">USM LC Viability Rankings</a>`,
	// 	],

	// 	mod: 'gen7',
	// 	searchShow: false,
	// 	ruleset: ['Little Cup', 'Standard', 'Swagger Clause'],
	// 	banlist: [
	// 		'Aipom', 'Cutiefly', 'Drifloon', 'Gligar', 'Gothita', 'Meditite', 'Misdreavus', 'Murkrow', 'Porygon',
	// 		'Scyther', 'Sneasel', 'Swirlix', 'Tangela', 'Trapinch', 'Vulpix-Base', 'Wingull', 'Yanma',
	// 		'Eevium Z', 'Baton Pass', 'Dragon Rage', 'Sonic Boom', 'Sticky Web',
	// 	],
	// },
	// {
	// 	name: "[Gen 7] Monotype",
	// 	desc: `All the Pok&eacute;mon on a team must share a type.`,
	// 	threads: [
	// 		`&bullet; <a href="https://www.smogon.com/forums/posts/8411581/">USM Monotype</a>`,
	// 	],

	// 	mod: 'gen7',
	// 	searchShow: false,
	// 	ruleset: ['Same Type Clause', 'Standard', 'Swagger Clause'],
	// 	banlist: [
	// 		'Aegislash', 'Arceus', 'Blaziken', 'Darkrai', 'Deoxys-Base', 'Deoxys-Attack', 'Dialga', 'Genesect', 'Gengar-Mega', 'Giratina', 'Giratina-Origin',
	// 		'Groudon', 'Ho-Oh', 'Hoopa-Unbound', 'Kangaskhan-Mega', 'Kartana', 'Kyogre', 'Kyurem-White', 'Lucario-Mega', 'Lugia', 'Lunala', 'Magearna',
	// 		'Marshadow', 'Mawile-Mega', 'Medicham-Mega', 'Metagross-Mega', 'Mewtwo', 'Naganadel', 'Necrozma-Dawn-Wings', 'Necrozma-Dusk-Mane', 'Palkia',
	// 		'Pheromosa', 'Rayquaza', 'Reshiram', 'Salamence-Mega', 'Shaymin-Sky', 'Solgaleo', 'Tapu Lele', 'Xerneas', 'Yveltal', 'Zekrom', 'Zygarde',
	// 		'Battle Bond', 'Shadow Tag', 'Damp Rock', 'Focus Band', 'King\'s Rock', 'Quick Claw', 'Razor Fang', 'Smooth Rock', 'Terrain Extender', 'Baton Pass',
	// 	],
	// },
	// {
	// 	name: "[Gen 7] 1v1",
	// 	desc: `Bring three Pok&eacute;mon to Team Preview and choose one to battle.`,
	// 	threads: [
	// 		`&bullet; <a href="https://www.smogon.com/forums/posts/8031460/">USUM 1v1</a>`,
	// 	],

	// 	mod: 'gen7',
	// 	searchShow: false,
	// 	ruleset: [
	// 		'Picked Team Size = 1', 'Max Team Size = 3',
	// 		'Obtainable', 'Species Clause', 'Nickname Clause', 'OHKO Clause', 'Swagger Clause', 'Evasion Moves Clause', 'Accuracy Moves Clause', 'Team Preview', 'HP Percentage Mod', 'Cancel Mod', 'Endless Battle Clause',
	// 	],
	// 	banlist: [
	// 		'Arceus', 'Darkrai', 'Deoxys-Base', 'Deoxys-Attack', 'Deoxys-Defense', 'Dialga', 'Giratina', 'Giratina-Origin', 'Groudon',
	// 		'Ho-Oh', 'Kangaskhan-Mega', 'Kyogre', 'Kyurem-Black', 'Kyurem-White', 'Lugia', 'Lunala', 'Marshadow', 'Mew', 'Mewtwo',
	// 		'Mimikyu', 'Necrozma-Dawn-Wings', 'Necrozma-Dusk-Mane', 'Palkia', 'Rayquaza', 'Reshiram', 'Salamence-Mega', 'Shaymin-Sky',
	// 		'Snorlax', 'Solgaleo', 'Tapu Koko', 'Xerneas', 'Yveltal', 'Zekrom', 'Moody', 'Focus Sash', 'Grass Whistle', 'Hypnosis',
	// 		'Perish Song', 'Sing', 'Detect + Fightinium Z',
	// 	],
	// },
	// {
	// 	name: "[Gen 7] Anything Goes",
	// 	threads: [
	// 		`&bullet; <a href="https://www.smogon.com/forums/threads/3587441/">Anything Goes Metagame Discussion</a>`,
	// 		`&bullet; <a href="https://www.smogon.com/forums/threads/3591711/">Anything Goes Viability Rankings</a>`,
	// 		`&bullet; <a href="https://www.smogon.com/forums/threads/3646736/">Anything Goes Sample Teams</a>`,
	// 	],

	// 	mod: 'gen7',
	// 	searchShow: false,
	// 	ruleset: ['Obtainable', 'Team Preview', 'HP Percentage Mod', 'Cancel Mod', 'Endless Battle Clause'],
	// },
	// {
	// 	name: "[Gen 7] ZU",
	// 	desc: `The unofficial usage-based tier below PU.`,
	// 	threads: [
	// 		`&bullet; <a href="https://www.smogon.com/forums/threads/3646743/">ZU Metagame Discussion</a>`,
	// 		`&bullet; <a href="https://www.smogon.com/forums/threads/3643412/">ZU Viability Rankings</a>`,
	// 		`&bullet; <a href="https://www.smogon.com/forums/threads/3646739/">ZU Sample Teams</a>`,
	// 	],

	// 	mod: 'gen7',
	// 	searchShow: false,
	// 	ruleset: ['[Gen 7] PU'],
	// 	banlist: [
	// 		'PU', 'Carracosta', 'Crabominable', 'Exeggutor-Base', 'Gorebyss', 'Jynx', 'Raticate-Alola',
	// 		'Shiftry', 'Throh', 'Turtonator', 'Type: Null', 'Ursaring', 'Victreebel',
	// 	],
	// },
	// {
	// 	name: "[Gen 7] CAP",
	// 	threads: [
	// 		`&bullet; <a href="https://www.smogon.com/forums/threads/3621207/">USUM CAP Metagame Discussion</a>`,
	// 		`&bullet; <a href="https://www.smogon.com/forums/posts/8691482/">USUM CAP Viability Rankings</a>`,
	// 		`&bullet; <a href="https://www.smogon.com/forums/posts/8691484/">USUM CAP Sample Teams</a>`,
	// 	],

	// 	mod: 'gen7',
	// 	searchShow: false,
	// 	ruleset: ['[Gen 7] OU', '+CAP'],
	// },
	// {
	// 	name: "[Gen 7] Battle Spot Singles",
	// 	threads: [
	// 		`&bullet; <a href="https://www.smogon.com/forums/threads/3601012/">Introduction to Battle Spot Singles</a>`,
	// 		`&bullet; <a href="https://www.smogon.com/forums/threads/3605970/">Battle Spot Singles Viability Rankings</a>`,
	// 		`&bullet; <a href="https://www.smogon.com/forums/threads/3601658/">Battle Spot Singles Role Compendium</a>`,
	// 		`&bullet; <a href="https://www.smogon.com/forums/threads/3619162/">Battle Spot Singles Sample Teams</a>`,
	// 	],

	// 	mod: 'gen7',
	// 	searchShow: false,
	// 	ruleset: ['Flat Rules', 'Min Source Gen = 6'],
	// 	banlist: ['Battle Bond'],
	// },
	// {
	// 	name: "[Gen 7 Let's Go] OU",
	// 	threads: [
	// 		`&bullet; <a href="https://www.smogon.com/forums/threads/3667865/">LGPE OU Metagame Discussion</a>`,
	// 		`&bullet; <a href="https://www.smogon.com/forums/threads/3656868/">LGPE OU Viability Rankings</a>`,
	// 	],

	// 	mod: 'gen7letsgo',
	// 	searchShow: false,
	// 	ruleset: ['Adjust Level = 50', 'Obtainable', 'Species Clause', 'Nickname Clause', 'OHKO Clause', 'Evasion Moves Clause', 'Team Preview', 'HP Percentage Mod', 'Cancel Mod', 'Sleep Clause Mod'],
	// 	banlist: ['Uber'],
	// },
	{
		name: "[Gen 7] Custom Game",

		mod: 'gen7',
		searchShow: false,
		debug: true,
		battle: {trunc: Math.trunc},
		// no restrictions, for serious (other than team preview)
		ruleset: ['Team Preview', 'Cancel Mod', 'Max Team Size = 24', 'Max Move Count = 24', 'Max Level = 9999', 'Default Level = 100'],
	},

	// US/UM Doubles
	///////////////////////////////////////////////////////////////////

	{
		section: "US/UM Doubles",
		column: 5,
	},
	// {
	// 	name: "[Gen 7] Doubles UU",
	// 	threads: [`&bullet; <a href="https://www.smogon.com/forums/threads/3598014/">Doubles UU Metagame Discussion</a>`],

	// 	mod: 'gen7',
	// 	gameType: 'doubles',
	// 	searchShow: false,
	// 	ruleset: ['[Gen 7] Doubles OU'],
	// 	banlist: ['DOU', 'DBL'],
	// },
	// {
	// 	name: "[Gen 7] VGC 2019",
	// 	threads: [
	// 		`&bullet; <a href="https://www.smogon.com/forums/threads/3641100/">VGC 2019 Discussion</a>`,
	// 		`&bullet; <a href="https://www.smogon.com/forums/threads/3641123/">VGC 2019 Viability Rankings</a>`,
	// 	],

	// 	mod: 'gen7',
	// 	gameType: 'doubles',
	// 	searchShow: false,
	// 	ruleset: ['Flat Rules', '!! Adjust Level = 50', 'Min Source Gen = 7', 'VGC Timer', 'Limit Two Restricted'],
	// 	restricted: ['Restricted Legendary'],
	// 	banlist: ['Unown', 'Battle Bond'],
	// },
	// {
	// 	name: "[Gen 7] VGC 2018",
	// 	threads: [
	// 		`&bullet; <a href="https://www.smogon.com/forums/threads/3631800/">VGC 2018 Discussion</a>`,
	// 		`&bullet; <a href="https://www.smogon.com/forums/threads/3622041/">VGC 2018 Viability Rankings</a>`,
	// 		`&bullet; <a href="https://www.smogon.com/forums/threads/3628885/">VGC 2018 Sample Teams</a>`,
	// 	],

	// 	mod: 'gen7',
	// 	gameType: 'doubles',
	// 	searchShow: false,
	// 	timer: {
	// 		starting: 5 * 60,
	// 		addPerTurn: 0,
	// 		maxPerTurn: 55,
	// 		maxFirstTurn: 90,
	// 		grace: 90,
	// 		timeoutAutoChoose: true,
	// 		dcTimerBank: false,
	// 	},
	// 	ruleset: ['Flat Rules', '!! Adjust Level = 50', 'Min Source Gen = 7'],
	// 	banlist: ['Oranguru + Symbiosis', 'Passimian + Defiant', 'Unown', 'Custap Berry', 'Enigma Berry', 'Jaboca Berry', 'Micle Berry', 'Rowap Berry', 'Battle Bond'],
	// },
	// {
	// 	name: "[Gen 7] VGC 2017",
	// 	threads: [
	// 		`&bullet; <a href="https://www.smogon.com/forums/threads/3583926/">VGC 2017 Discussion</a>`,
	// 		`&bullet; <a href="https://www.smogon.com/forums/threads/3591794/">VGC 2017 Viability Rankings</a>`,
	// 		`&bullet; <a href="https://www.smogon.com/forums/threads/3590391/">VGC 2017 Sample Teams</a>`,
	// 	],

	// 	mod: 'gen7sm',
	// 	gameType: 'doubles',
	// 	searchShow: false,
	// 	timer: {
	// 		starting: 15 * 60,
	// 		addPerTurn: 0,
	// 		maxPerTurn: 55,
	// 		maxFirstTurn: 90,
	// 		grace: 90,
	// 		timeoutAutoChoose: true,
	// 		dcTimerBank: false,
	// 	},
	// 	ruleset: ['Flat Rules', 'Old Alola Pokedex', '!! Adjust Level = 50', 'Min Source Gen = 7'],
	// 	banlist: ['Mega', 'Custap Berry', 'Enigma Berry', 'Jaboca Berry', 'Micle Berry', 'Rowap Berry'],
	// },
	// {
	// 	name: "[Gen 7] Battle Spot Doubles",
	// 	threads: [
	// 		`&bullet; <a href="https://www.smogon.com/forums/threads/3595001/">Battle Spot Doubles Discussion</a>`,
	// 		`&bullet; <a href="https://www.smogon.com/forums/threads/3593890/">Battle Spot Doubles Viability Rankings</a>`,
	// 		`&bullet; <a href="https://www.smogon.com/forums/threads/3595859/">Battle Spot Doubles Sample Teams</a>`,
	// 	],

	// 	mod: 'gen7',
	// 	gameType: 'doubles',
	// 	searchShow: false,
	// 	ruleset: ['Flat Rules', 'Min Source Gen = 6'],
	// 	banlist: ['Battle Bond'],
	// },
	{
		name: "[Gen 7 Let's Go] Doubles OU",
		threads: [
			`&bullet; <a href="https://www.smogon.com/forums/threads/3671748/#post-8685222">LGPE Doubles OU</a>`,
		],

		mod: 'gen7letsgo',
		gameType: 'doubles',
		searchShow: false,
		ruleset: ['Standard Doubles', 'Sleep Clause Mod'],
		banlist: ['Mewtwo'],
	},
	{
		name: "[Gen 7] Doubles Custom Game",

		mod: 'gen7',
		gameType: 'doubles',
		searchShow: false,
		battle: {trunc: Math.trunc},
		debug: true,
		// no restrictions, for serious (other than team preview)
		ruleset: ['Team Preview', 'Cancel Mod', 'Max Team Size = 24', 'Max Move Count = 24', 'Max Level = 9999', 'Default Level = 100'],
	},

	// OR/AS Singles
	///////////////////////////////////////////////////////////////////

	{
		section: "OR/AS Singles",
		column: 6,
	},
	// {
	// 	name: "[Gen 6] Ubers",
	// 	threads: [
	// 		`&bullet; <a href="https://www.smogon.com/forums/posts/8286277/">ORAS Ubers</a>`,
	// 	],

	// 	mod: 'gen6',
	// 	searchShow: false,
	// 	ruleset: ['Standard', 'Swagger Clause', 'Mega Rayquaza Clause'],
	// },
	// {
	// 	name: "[Gen 6] UU",
	// 	threads: [
	// 		`&bullet; <a href="https://www.smogon.com/dex/xy/formats/uu/">ORAS UU Banlist</a>`,
	// 		`&bullet; <a href="https://www.smogon.com/forums/threads/3598164/">ORAS UU Viability Rankings</a>`,
	// 	],

	// 	mod: 'gen6',
	// 	searchShow: false,
	// 	ruleset: ['[Gen 6] OU'],
	// 	banlist: ['OU', 'UUBL', 'Drizzle', 'Drought'],
	// },
	// {
	// 	name: "[Gen 6] RU",
	// 	threads: [
	// 		`&bullet; <a href="https://www.smogon.com/dex/xy/tags/ru/">ORAS RU Banlist</a>`,
	// 		`&bullet; <a href="https://www.smogon.com/forums/threads/3574583/">ORAS RU Viability Rankings</a>`,
	// 	],

	// 	mod: 'gen6',
	// 	searchShow: false,
	// 	ruleset: ['[Gen 6] UU'],
	// 	banlist: ['UU', 'RUBL'],
	// },
	// {
	// 	name: "[Gen 6] NU",
	// 	threads: [
	// 		`&bullet; <a href="https://www.smogon.com/dex/xy/tags/nu/">ORAS NU Banlist</a>`,
	// 		`&bullet; <a href="https://www.smogon.com/forums/threads/3555650/">ORAS NU Viability Rankings</a>`,
	// 	],

	// 	mod: 'gen6',
	// 	searchShow: false,
	// 	ruleset: ['[Gen 6] RU'],
	// 	banlist: ['RU', 'NUBL'],
	// },
	// {
	// 	name: "[Gen 6] PU",
	// 	threads: [
	// 		`&bullet; <a href="https://www.smogon.com/dex/xy/tags/pu/">ORAS PU Banlist</a>`,
	// 		`&bullet; <a href="https://www.smogon.com/forums/threads/3528743/">ORAS PU Viability Rankings</a>`,
	// 	],

	// 	mod: 'gen6',
	// 	searchShow: false,
	// 	ruleset: ['[Gen 6] NU'],
	// 	banlist: ['NU', 'PUBL', 'Chatter'],
	// },
	// {
	// 	name: "[Gen 6] LC",
	// 	threads: [
	// 		`&bullet; <a href="https://www.smogon.com/dex/xy/formats/lc/">ORAS LC Banlist</a>`,
	// 		`&bullet; <a href="https://www.smogon.com/forums/threads/3547566/">ORAS LC Viability Rankings</a>`,
	// 	],

	// 	mod: 'gen6',
	// 	searchShow: false,
	// 	ruleset: ['Standard', 'Little Cup'],
	// 	banlist: [
	// 		'Drifloon', 'Gligar', 'Meditite', 'Misdreavus', 'Murkrow', 'Scyther', 'Sneasel', 'Swirlix', 'Tangela', 'Yanma',
	// 		'Baton Pass', 'Dragon Rage', 'Sonic Boom', 'Swagger',
	// 	],
	// },
	// {
	// 	name: "[Gen 6] Monotype",
	// 	desc: `All the Pok&eacute;mon on a team must share a type.`,
	// 	threads: [
	// 		`&bullet; <a href="https://www.smogon.com/forums/posts/8411583/">ORAS Monotype</a>`,
	// 	],

	// 	mod: 'gen6',
	// 	searchShow: false,
	// 	ruleset: ['Standard', 'Swagger Clause', 'Same Type Clause'],
	// 	banlist: [
	// 		'Aegislash', 'Altaria-Mega', 'Arceus', 'Blaziken', 'Darkrai', 'Deoxys-Base', 'Deoxys-Attack', 'Deoxys-Speed', 'Dialga', 'Genesect',
	// 		'Gengar-Mega', 'Giratina', 'Giratina-Origin', 'Greninja', 'Groudon', 'Ho-Oh', 'Hoopa-Unbound', 'Kangaskhan-Mega', 'Kyogre', 'Kyurem-White',
	// 		'Lucario-Mega', 'Lugia', 'Mawile-Mega', 'Medicham-Mega', 'Metagross-Mega', 'Mewtwo', 'Palkia', 'Rayquaza', 'Reshiram', 'Sableye-Mega',
	// 		'Salamence-Mega', 'Shaymin-Sky', 'Slowbro-Mega', 'Talonflame', 'Xerneas', 'Yveltal', 'Zekrom',
	// 		'Shadow Tag', 'Damp Rock', 'Focus Band', 'King\'s Rock', 'Quick Claw', 'Razor Fang', 'Smooth Rock', 'Soul Dew', 'Baton Pass',
	// 	],
	// },
	// {
	// 	name: "[Gen 6] 1v1",
	// 	desc: `Bring three Pok&eacute;mon to Team Preview and choose one to battle.`,
	// 	threads: [
	// 		`&bullet; <a href="https://www.smogon.com/forums/posts/8031459/">ORAS 1v1</a>`,
	// 	],

	// 	mod: 'gen6',
	// 	searchShow: false,
	// 	ruleset: [
	// 		'Max Team Size = 3', 'Picked Team Size = 1', 'Obtainable', 'Nickname Clause', 'Moody Clause', 'OHKO Clause',
	// 		'Evasion Moves Clause', 'Accuracy Moves Clause', 'Swagger Clause', 'Endless Battle Clause', 'HP Percentage Mod',
	// 		'Cancel Mod', 'Team Preview',
	// 	],
	// 	banlist: [
	// 		'Arceus', 'Blaziken', 'Charizard-Mega-Y', 'Darkrai', 'Deoxys-Base', 'Deoxys-Attack', 'Deoxys-Defense', 'Dialga',
	// 		'Giratina', 'Giratina-Origin', 'Groudon', 'Ho-Oh', 'Kangaskhan-Mega', 'Kyogre', 'Kyurem-White', 'Lugia', 'Mewtwo',
	// 		'Palkia', 'Rayquaza', 'Reshiram', 'Salamence-Mega', 'Shaymin-Sky', 'Snorlax', 'Xerneas', 'Yveltal', 'Zekrom',
	// 		'Focus Sash', 'Soul Dew', 'Grass Whistle', 'Hypnosis', 'Perish Song', 'Sing', 'Yawn',
	// 	],
	// },
	{
		name: "[Gen 6] Anything Goes",
		threads: [
			`&bullet; <a href="https://www.smogon.com/forums/threads/3523229/">ORAS Anything Goes</a>`,
			`&bullet; <a href="https://www.smogon.com/forums/threads/3548945/">ORAS AG Resources</a>`,
		],

		mod: 'gen6',
		searchShow: false,
		ruleset: ['Obtainable', 'Team Preview', 'Endless Battle Clause', 'HP Percentage Mod', 'Cancel Mod'],
	},
	// {
	// 	name: "[Gen 6] ZU",
	// 	threads: [
	// 		`&bullet; <a href="https://www.smogon.com/dex/xy/formats/zu/">ORAS ZU Banlist</a>`,
	// 		`&bullet; <a href="https://www.smogon.com/forums/posts/8034679/">ORAS ZU Viability Rankings</a>`,
	// 	],

	// 	mod: 'gen6',
	// 	searchShow: false,
	// 	ruleset: ['[Gen 6] PU'],
	// 	banlist: ['PU', 'Fraxure', 'Regigigas', 'Simisear'],
	// },
	// {
	// 	name: "[Gen 6] CAP",
	// 	threads: [
	// 		`&bullet; <a href="https://www.smogon.com/forums/threads/3537407/">ORAS CAP Metagame Discussion</a>`,
	// 		`&bullet; <a href="https://www.smogon.com/forums/posts/8752281/">ORAS CAP Sample Teams</a>`,
	// 		`&bullet; <a href="https://www.smogon.com/forums/posts/8752280/">ORAS CAP Viability Rankings</a>`,
	// 	],

	// 	mod: 'gen6',
	// 	searchShow: false,
	// 	ruleset: ['[Gen 6] OU', '+CAP'],
	// 	banlist: ['Cawmodore'],
	// },
	// {
	// 	name: "[Gen 6] Battle Spot Singles",
	// 	threads: [
	// 		`&bullet; <a href="https://www.smogon.com/forums/threads/3527960/">ORAS Battle Spot Singles</a>`,
	// 		`&bullet; <a href="https://www.smogon.com/forums/threads/3554616/">ORAS BSS Viability Rankings</a>`,
	// 	],

	// 	mod: 'gen6',
	// 	searchShow: false,
	// 	ruleset: ['Flat Rules', 'Min Source Gen = 6'],
	// 	banlist: ['Soul Dew'],
	// },
	{
		name: "[Gen 6] Custom Game",

		mod: 'gen6',
		searchShow: false,
		debug: true,
		battle: {trunc: Math.trunc},
		// no restrictions, for serious (other than team preview)
		ruleset: ['Team Preview', 'Cancel Mod', 'Max Team Size = 24', 'Max Move Count = 24', 'Max Level = 9999', 'Default Level = 100'],
	},

	// OR/AS Doubles/Triples
	///////////////////////////////////////////////////////////////////

	// {
	// 	section: "OR/AS Doubles/Triples",
	// 	column: 6,
	// },
	// {
	// 	name: "[Gen 6] VGC 2016",
	// 	threads: [
	// 		`&bullet; <a href="https://www.smogon.com/forums/threads/3558332/">VGC 2016 Rules</a>`,
	// 		`&bullet; <a href="https://www.smogon.com/forums/threads/3580592/">VGC 2016 Viability Rankings</a>`,
	// 	],

	// 	mod: 'gen6',
	// 	gameType: 'doubles',
	// 	searchShow: false,
	// 	ruleset: ['Flat Rules', 'Min Source Gen = 6', 'Limit Two Restricted'],
	// 	restricted: ['Restricted Legendary'],
	// 	banlist: ['Soul Dew'],
	// },
	// {
	// 	name: "[Gen 6] VGC 2015",
	// 	threads: [
	// 		`&bullet; <a href="https://www.smogon.com/forums/threads/3524352/">VGC 2015 Rules</a>`,
	// 		`&bullet; <a href="https://www.smogon.com/forums/threads/3560820/">ORAS Battle Spot Doubles Discussion</a>`,
	// 		`&bullet; <a href="https://www.smogon.com/forums/threads/3530547/">VGC 2015 Viability Rankings</a>`,
	// 	],

	// 	mod: 'gen6',
	// 	gameType: 'doubles',
	// 	searchShow: false,
	// 	ruleset: ['Flat Rules', 'Min Source Gen = 6'],
	// 	banlist: ['Soul Dew', 'Articuno + Snow Cloak', 'Zapdos + Static', 'Moltres + Flame Body', 'Dragonite + Barrier'],
	// },
	// {
	// 	name: "[Gen 6] VGC 2014",
	// 	threads: [
	// 		`&bullet; <a href="https://www.smogon.com/forums/threads/3493272/">VGC 2014 Rules</a>`,
	// 		`&bullet; <a href="https://www.smogon.com/forums/threads/3507789/">VGC 2014 Viability Rankings</a>`,
	// 	],

	// 	mod: 'gen6xy',
	// 	gameType: 'doubles',
	// 	searchShow: false,
	// 	ruleset: ['Flat Rules', 'Kalos Pokedex', 'Min Source Gen = 6'],
	// },
	// {
	// 	name: "[Gen 6] Battle Spot Doubles",
	// 	threads: [
	// 		`&bullet; <a href="https://www.smogon.com/forums/threads/3560820/">ORAS Battle Spot Doubles Discussion</a>`,
	// 		`&bullet; <a href="https://www.smogon.com/forums/threads/3560824/">ORAS BSD Viability Rankings</a>`,
	// 	],

	// 	mod: 'gen6',
	// 	gameType: 'doubles',
	// 	searchShow: false,
	// 	ruleset: ['Flat Rules', 'Min Source Gen = 6'],
	// 	banlist: ['Soul Dew'],
	// },
	// {
	// 	name: "[Gen 6] Doubles Custom Game",

	// 	mod: 'gen6',
	// 	gameType: 'doubles',
	// 	searchShow: false,
	// 	battle: {trunc: Math.trunc},
	// 	debug: true,
	// 	// no restrictions, for serious (other than team preview)
	// 	ruleset: ['Team Preview', 'Cancel Mod', 'Max Team Size = 24', 'Max Move Count = 24', 'Max Level = 9999', 'Default Level = 100'],
	// },
	// {
	// 	name: "[Gen 6] Battle Spot Triples",
	// 	threads: [
	// 		`&bullet; <a href="https://www.smogon.com/forums/threads/3533914/">ORAS Battle Spot Triples Discussion</a>`,
	// 		`&bullet; <a href="https://www.smogon.com/forums/threads/3549201/">ORAS BST Viability Rankings</a>`,
	// 	],

	// 	mod: 'gen6',
	// 	gameType: 'triples',
	// 	searchShow: false,
	// 	ruleset: ['Flat Rules', 'Min Source Gen = 6'],
	// },
	// {
	// 	name: "[Gen 6] Triples Custom Game",

	// 	mod: 'gen6',
	// 	gameType: 'triples',
	// 	searchShow: false,
	// 	battle: {trunc: Math.trunc},
	// 	debug: true,
	// 	// no restrictions, for serious (other than team preview)
	// 	ruleset: ['Team Preview', 'Cancel Mod', 'Max Team Size = 24', 'Max Move Count = 24', 'Max Level = 9999', 'Default Level = 100'],
	// },

	// B2/W2 Singles
	///////////////////////////////////////////////////////////////////

	{
		section: "B2/W2 Singles",
		column: 6,
	},
	{
		name: "[Gen 5] Ubers",
		threads: [
			`&bullet; <a href="https://www.smogon.com/forums/posts/8286278/">BW2 Ubers</a>`,
		],

		mod: 'gen5',
		searchShow: false,
		ruleset: ['Standard', 'Sleep Clause Mod'],
	},
	// {
	// 	name: "[Gen 5] UU",
	// 	threads: [
	// 		`&bullet; <a href="https://www.smogon.com/forums/threads/3474024/">BW2 UU Viability Rankings</a>`,
	// 		`&bullet; <a href="https://www.smogon.com/forums/posts/6431094/">BW2 Sample Teams</a>`,
	// 	],

	// 	mod: 'gen5',
	// 	searchShow: false,
	// 	ruleset: ['Standard', 'Evasion Abilities Clause', 'Swagger Clause', 'Sleep Clause Mod'],
	// 	banlist: ['Uber', 'OU', 'UUBL', 'Arena Trap', 'Drought', 'Sand Stream', 'Snow Warning', 'Prankster + Assist', 'Prankster + Copycat', 'Baton Pass'],
	// },
	// {
	// 	name: "[Gen 5] RU",
	// 	threads: [
	// 		`&bullet; <a href="https://www.smogon.com/forums/posts/6431094/">BW2 Sample Teams</a>`,
	// 		`&bullet; <a href="https://www.smogon.com/forums/threads/3473124/">BW2 RU Viability Rankings</a>`,
	// 	],

	// 	mod: 'gen5',
	// 	searchShow: false,
	// 	ruleset: ['[Gen 5] UU', 'Baton Pass Clause', '!Sleep Clause Mod', 'Sleep Moves Clause'],
	// 	banlist: ['UU', 'RUBL', 'Shadow Tag', 'Shell Smash + Baton Pass'],
	// 	unbanlist: ['Prankster + Assist', 'Prankster + Copycat', 'Baton Pass'],
	// },
	// {
	// 	name: "[Gen 5] NU",
	// 	threads: [
	// 		`&bullet; <a href="https://www.smogon.com/forums/posts/6431094/">BW2 Sample Teams</a>`,
	// 		`&bullet; <a href="https://www.smogon.com/forums/threads/3484121/">BW2 NU Viability Rankings</a>`,
	// 	],

	// 	mod: 'gen5',
	// 	searchShow: false,
	// 	ruleset: ['[Gen 5] RU', '!Sleep Moves Clause', 'Sleep Clause Mod'],
	// 	banlist: ['RU', 'NUBL', 'Assist', 'Copycat'],
	// },
	// {
	// 	name: "[Gen 5] PU",
	// 	threads: [
	// 		`&bullet; <a href="https://www.smogon.com/forums/posts/7326932/">BW2 PU</a>`,
	// 	],

	// 	mod: 'gen5',
	// 	searchShow: false,
	// 	ruleset: ['[Gen 5] NU', 'Sleep Moves Clause'],
	// 	banlist: ['NU', 'PUBL', 'Damp Rock'],
	// },
	// {
	// 	name: "[Gen 5] LC",
	// 	threads: [
	// 		`&bullet; <a href="https://www.smogon.com/forums/posts/6431094/">BW2 Sample Teams</a>`,
	// 		`&bullet; <a href="https://www.smogon.com/forums/threads/3485860/">BW2 LC Viability Rankings</a>`,
	// 	],

	// 	mod: 'gen5',
	// 	searchShow: false,
	// 	ruleset: ['Standard', 'Little Cup', 'Sleep Moves Clause'],
	// 	banlist: [
	// 		'Gligar', 'Meditite', 'Misdreavus', 'Murkrow', 'Scraggy', 'Scyther', 'Sneasel', 'Tangela', 'Vulpix', 'Yanma',
	// 		'Sand Rush', 'Sand Veil', 'Berry Juice', 'Soul Dew', 'Baton Pass', 'Dragon Rage', 'Sonic Boom', 'Swagger',
	// 	],
	// },
	// {
	// 	name: "[Gen 5] Monotype",
	// 	desc: `All the Pok&eacute;mon on a team must share a type.`,
	// 	threads: [
	// 		`&bullet; <a href="https://www.smogon.com/forums/posts/8411584/">BW2 Monotype</a>`,
	// 	],

	// 	mod: 'gen5',
	// 	searchShow: false,
	// 	ruleset: ['[Gen 5] OU', 'Same Type Clause', '!Gems Clause'],
	// 	banlist: ['Latios'],
	// },
	// {
	// 	name: "[Gen 5] 1v1",
	// 	desc: `Bring three Pok&eacute;mon to Team Preview and choose one to battle.`,
	// 	threads: [
	// 		`&bullet; <a href="https://www.smogon.com/forums/posts/8031458/">BW2 1v1</a>`,
	// 	],

	// 	mod: 'gen5',
	// 	searchShow: false,
	// 	ruleset: [
	// 		'Picked Team Size = 1', 'Max Team Size = 3',
	// 		'Standard', 'Baton Pass Clause', 'Swagger Clause', 'Accuracy Moves Clause', 'Sleep Moves Clause',
	// 	],
	// 	banlist: ['Uber', 'Cottonee', 'Dragonite', 'Jirachi', 'Kyurem-Black', 'Mew', 'Togekiss', 'Whimsicott', 'Victini', 'Focus Band', 'Focus Sash', 'Quick Claw', 'Soul Dew', 'Perish Song'],
	// 	unbanlist: ['Genesect', 'Landorus', 'Manaphy', 'Thundurus', 'Tornadus-Therian'],
	// },
	// {
	// 	name: "[Gen 5] CAP",
	// 	threads: [
	// 		`&bullet; <a href="https://www.smogon.com/forums/posts/8967093/">BW2 CAP Viability Rankings</a>`,
	// 		`&bullet; <a href="https://www.smogon.com/forums/posts/8969768/">BW2 CAP Sample Teams</a>`,
	// 	],

	// 	mod: 'gen5',
	// 	searchShow: false,
	// 	ruleset: ['[Gen 5] OU', '+CAP'],
	// 	banlist: ['Aurumoth', 'Cawmodore'],
	// },
	// {
	// 	name: "[Gen 5] GBU Singles",

	// 	mod: 'gen5',
	// 	searchShow: false,
	// 	ruleset: ['Flat Rules'],
	// 	banlist: ['Dark Void', 'Sky Drop', 'Soul Dew'],
	// },
	{
		name: "[Gen 5] Custom Game",

		mod: 'gen5',
		searchShow: false,
		debug: true,
		battle: {trunc: Math.trunc},
		// no restrictions, for serious (other than team preview)
		ruleset: ['Team Preview', 'Cancel Mod', 'Max Team Size = 24', 'Max Move Count = 24', 'Max Level = 9999', 'Default Level = 100'],
	},

	// // B2/W2 Doubles
	// ///////////////////////////////////////////////////////////////////

	// {
	// 	section: 'B2/W2 Doubles',
	// 	column: 6,
	// },
	// {
	// 	name: "[Gen 5] VGC 2013",

	// 	mod: 'gen5',
	// 	gameType: 'doubles',
	// 	searchShow: false,
	// 	ruleset: ['Flat Rules'],
	// 	banlist: ['Chatot', 'Dark Void', 'Sky Drop', 'Soul Dew'],
	// },
	// {
	// 	name: "[Gen 5] VGC 2012",

	// 	mod: 'gen5bw1',
	// 	gameType: 'doubles',
	// 	searchShow: false,
	// 	ruleset: ['Flat Rules'],
	// 	banlist: ['Dark Void', 'Sky Drop'],
	// },
	// {
	// 	name: "[Gen 5] VGC 2011",

	// 	mod: 'gen5bw1',
	// 	gameType: 'doubles',
	// 	searchShow: false,
	// 	ruleset: ['Flat Rules', 'Old Unova Pokedex'],
	// 	banlist: ['Sky Drop', 'Belue Berry', 'Durin Berry', 'Nomel Berry', 'Rabuta Berry', 'Spelon Berry', 'Watmel Berry'],
	// },
	// {
	// 	name: "[Gen 5] Doubles Custom Game",

	// 	mod: 'gen5',
	// 	gameType: 'doubles',
	// 	searchShow: false,
	// 	debug: true,
	// 	battle: {trunc: Math.trunc},
	// 	// no restrictions, for serious (other than team preview)
	// 	ruleset: ['Team Preview', 'Cancel Mod', 'Max Team Size = 24', 'Max Move Count = 24', 'Max Level = 9999', 'Default Level = 100'],
	// },
	// {
	// 	name: "[Gen 5] Triples Custom Game",

	// 	mod: 'gen5',
	// 	gameType: 'triples',
	// 	searchShow: false,
	// 	debug: true,
	// 	battle: {trunc: Math.trunc},
	// 	// no restrictions, for serious (other than team preview)
	// 	ruleset: ['Team Preview', 'Cancel Mod'],
	// },

	// DPP Singles
	///////////////////////////////////////////////////////////////////

	{
		section: "DPP Singles",
		column: 7,
	},
	{
		name: "[Gen 4] Ubers",
		threads: [
			`&bullet; <a href="https://www.smogon.com/forums/posts/8286279/">DPP Ubers</a>`,
		],

		mod: 'gen4',
		searchShow: false,
		ruleset: ['Standard'],
		banlist: ['AG'],
	},
	// {
	// 	name: "[Gen 4] NU",
	// 	threads: [
	// 		`&bullet; <a href="https://www.smogon.com/forums/threads/3583742/">DPP NU Metagame Discussion</a>`,
	// 		`&bullet; <a href="https://www.smogon.com/forums/threads/3512254/">DPP NU Viability Rankings</a>`,
	// 	],

	// 	mod: 'gen4',
	// 	searchShow: false,
	// 	ruleset: ['[Gen 4] UU', 'Baton Pass Clause'],
	// 	banlist: ['UU', 'NUBL'],
	// 	unbanlist: ['Sand Veil', 'Baton Pass'],
	// },
	// {
	// 	name: "[Gen 4] PU",
	// 	threads: [
	// 		`&bullet; <a href="https://www.smogon.com/forums/posts/7260264/">DPP PU</a>`,
	// 	],

	// 	mod: 'gen4',
	// 	searchShow: false,
	// 	ruleset: ['[Gen 4] NU'],
	// 	banlist: [
	// 		'Articuno', 'Cacturne', 'Charizard', 'Cradily', 'Dodrio', 'Drifblim', 'Dusclops', 'Electrode',
	// 		'Floatzel', 'Gardevoir', 'Gligar', 'Golem', 'Grumpig', 'Haunter', 'Hitmonchan', 'Hypno', 'Jumpluff',
	// 		'Jynx', 'Lickilicky', 'Linoone', 'Magmortar', 'Magneton', 'Manectric', 'Medicham', 'Meganium', 'Nidoqueen',
	// 		'Ninetales', 'Piloswine', 'Poliwrath', 'Porygon2', 'Regice', 'Regirock', 'Roselia', 'Sandslash',
	// 		'Sharpedo', 'Shiftry', 'Skuntank', 'Slowking', 'Tauros', 'Typhlosion', 'Venomoth', 'Vileplume',
	// 	],
	// },
	// {
	// 	name: "[Gen 4] LC",
	// 	threads: [
	// 		`&bullet; <a href="https://www.smogon.com/dp/articles/little_cup_guide">DPP LC Guide</a>`,
	// 		`&bullet; <a href="https://www.smogon.com/forums/posts/7336500/">DPP LC Viability Rankings</a>`,
	// 	],

	// 	mod: 'gen4',
	// 	searchShow: false,
	// 	ruleset: ['Standard', 'Little Cup', 'Sleep Moves Clause'],
	// 	banlist: [
	// 		'Meditite', 'Misdreavus', 'Murkrow', 'Scyther', 'Sneasel', 'Tangela', 'Yanma',
	// 		'Berry Juice', 'Deep Sea Tooth', 'Dragon Rage', 'Sonic Boom', 'Swagger',
	// 	],
	// },
	// {
	// 	name: "[Gen 4] Anything Goes",

	// 	mod: 'gen4',
	// 	searchShow: false,
	// 	ruleset: ['Obtainable', 'Arceus EV Limit', 'Endless Battle Clause', 'HP Percentage Mod', 'Cancel Mod'],
	// },
	// {
	// 	name: "[Gen 4] 1v1",
	// 	desc: `Bring three Pok&eacute;mon to Team Preview and choose one to battle.`,
	// 	threads: [
	// 		`&bullet; <a href="https://www.smogon.com/forums/posts/8031457/">DPP 1v1</a>`,
	// 	],

	// 	mod: 'gen4',
	// 	searchShow: false,
	// 	ruleset: [
	// 		'Picked Team Size = 1', 'Max Team Size = 3',
	// 		'[Gen 4] OU', 'Accuracy Moves Clause', 'Sleep Moves Clause', 'Team Preview', '!Freeze Clause Mod',
	// 	],
	// 	banlist: ['Latias', 'Machamp', 'Porygon-Z', 'Shaymin', 'Snorlax', 'Togekiss', 'Focus Sash', 'Destiny Bond', 'Explosion', 'Perish Song', 'Self-Destruct'],
	// 	unbanlist: ['Wobbuffet', 'Wynaut', 'Sand Veil', 'Swagger'],
	// },
	// {
	// 	name: "[Gen 4] ZU",
	// 	threads: [
	// 		`&bullet; <a href="https://www.smogon.com/forums/posts/8034681/">DPP ZU</a>`,
	// 	],

	// 	mod: 'gen4',
	// 	searchShow: false,
	// 	ruleset: ['[Gen 4] PU'],
	// 	banlist: [
	// 		'Ampharos', 'Armaldo', 'Bellossom', 'Dragonair', 'Electabuzz', 'Gabite', 'Gastrodon', 'Glaceon', 'Glalie',
	// 		'Golduck', 'Gorebyss', 'Hippopotas', 'Kadabra', 'Kingler', 'Lapras', 'Machoke', 'Magmar', 'Mantine', 'Marowak',
	// 		'Metang', 'Misdreavus', 'Monferno', 'Mr. Mime', 'Muk', 'Murkrow', 'Pinsir', 'Politoed', 'Purugly', 'Quagsire',
	// 		'Raichu', 'Rampardos', 'Rapidash', 'Regigigas', 'Relicanth', 'Rhydon', 'Scyther', 'Sneasel', 'Snover',
	// 		'Solrock', 'Tangela', 'Torkoal', 'Victreebel', 'Xatu', 'Walrein', 'Zangoose', 'Damp Rock',
	// 	],
	// },
	// {
	// 	name: "[Gen 4] CAP",
	// 	threads: [
	// 		`&bullet; <a href="https://www.smogon.com/forums/posts/8851251/">DPP CAP Viability Rankings</a>`,
	// 		`&bullet; <a href="https://www.smogon.com/forums/posts/8869378/">DPP CAP Sample Teams</a>`,
	// 	],

	// 	mod: 'gen4',
	// 	searchShow: false,
	// 	ruleset: ['[Gen 4] OU', '+CAP'],
	// },
	{
		name: "[Gen 4] Custom Game",

		mod: 'gen4',
		searchShow: false,
		debug: true,
		battle: {trunc: Math.trunc},
		// no restrictions
		ruleset: ['Cancel Mod', 'Max Team Size = 24', 'Max Move Count = 24', 'Max Level = 9999', 'Default Level = 100'],
	},

	// // DPP Doubles
	// ///////////////////////////////////////////////////////////////////

	// {
	// 	section: "DPP Doubles",
	// 	column: 7,
	// },
	// {
	// 	name: "[Gen 4] VGC 2010",

	// 	mod: 'gen4',
	// 	gameType: 'doubles',
	// 	searchShow: false,
	// 	ruleset: ['Flat Rules', 'Max Team Size = 4', 'Limit Two Restricted'],
	// 	restricted: ['Restricted Legendary'],
	// 	banlist: ['Soul Dew'],
	// },
	// {
	// 	name: "[Gen 4] VGC 2009",

	// 	mod: 'gen4pt',
	// 	gameType: 'doubles',
	// 	searchShow: false,
	// 	ruleset: ['Flat Rules', '! Adjust Level Down', 'Max Level = 50', 'Max Team Size = 4'],
	// 	banlist: ['Tyranitar', 'Rotom', 'Judgment', 'Soul Dew'],
	// },
	// {
	// 	name: "[Gen 4] Doubles Custom Game",

	// 	mod: 'gen4',
	// 	gameType: 'doubles',
	// 	searchShow: false,
	// 	debug: true,
	// 	battle: {trunc: Math.trunc},
	// 	// no restrictions
	// 	ruleset: ['Cancel Mod', 'Max Team Size = 24', 'Max Move Count = 24', 'Max Level = 9999', 'Default Level = 100'],
	// },

	// Past Generations
	///////////////////////////////////////////////////////////////////

	// {
	// 	section: "Past Generations",
	// 	column: 7,
	// },
	// {
	// 	name: "[Gen 3] Ubers",
	// 	threads: [
	// 		`&bullet; <a href="https://www.smogon.com/forums/posts/8286280/">ADV Ubers</a>`,
	// 	],

	// 	mod: 'gen3',
	// 	searchShow: false,
	// 	ruleset: ['Standard', 'Deoxys Camouflage Clause', 'One Baton Pass Clause'],
	// 	banlist: ['Wobbuffet + Leftovers'],
	// },
	// {
	// 	name: "[Gen 3] UU",
	// 	threads: [
	// 		`&bullet; <a href="https://www.smogon.com/forums/threads/3585923/">ADV UU Metagame Discussion</a>`,
	// 		`&bullet; <a href="https://www.smogon.com/forums/threads/3548578/">ADV UU Viability Rankings</a>`,
	// 	],

	// 	mod: 'gen3',
	// 	searchShow: false,
	// 	ruleset: ['Standard'],
	// 	banlist: ['Uber', 'OU', 'UUBL', 'Smeargle + Ingrain', 'Arena Trap', 'Baton Pass', 'Swagger'],
	// },
	// {
	// 	name: "[Gen 3] NU",
	// 	threads: [
	// 		`&bullet; <a href="https://www.smogon.com/forums/threads/3503540/">ADV NU Viability Rankings</a>`,
	// 	],

	// 	mod: 'gen3',
	// 	searchShow: false,
	// 	ruleset: ['Standard'],
	// 	banlist: ['Uber', 'OU', 'UUBL', 'UU', 'Smeargle + Ingrain'],
	// },
	// {
	// 	name: "[Gen 3] PU",
	// 	threads: [
	// 		`&bullet; <a href="https://www.smogon.com/forums/posts/9395926">ADV PU</a>`,
	// 	],

	// 	mod: 'gen3',
	// 	searchShow: false,
	// 	ruleset: ['Standard'],
	// 	banlist: ['Uber', 'OU', 'UUBL', 'UU', 'NUBL', 'NU'],
	// },
	// {
	// 	name: "[Gen 3] 1v1",
	// 	desc: `Bring three Pok&eacute;mon to Team Preview and choose one to battle.`,
	// 	threads: [
	// 		`&bullet; <a href="https://www.smogon.com/forums/posts/8031456/">ADV 1v1</a>`,
	// 	],

	// 	mod: 'gen3',
	// 	searchShow: false,
	// 	ruleset: [
	// 		'Picked Team Size = 1', 'Max Team Size = 3',
	// 		'[Gen 3] OU', 'Accuracy Moves Clause', 'Sleep Moves Clause', 'Team Preview', '!Freeze Clause Mod',
	// 	],
	// 	banlist: [
	// 		'Clefable', 'Slaking', 'Snorlax', 'Suicune', 'Zapdos', 'Destiny Bond', 'Explosion', 'Ingrain', 'Perish Song',
	// 		'Self-Destruct', 'Focus Band', 'King\'s Rock', 'Quick Claw',
	// 	],
	// 	unbanlist: ['Mr. Mime', 'Wobbuffet', 'Wynaut', 'Sand Veil', 'Soundproof'],
	// },
	// {
	// 	name: "[Gen 3] Custom Game",

	// 	mod: 'gen3',
	// 	searchShow: false,
	// 	debug: true,
	// 	battle: {trunc: Math.trunc},
	// 	ruleset: ['HP Percentage Mod', 'Cancel Mod', 'Max Team Size = 24', 'Max Move Count = 24', 'Max Level = 9999', 'Default Level = 100'],
	// },
	// {
	// 	name: "[Gen 3] Doubles Custom Game",

	// 	mod: 'gen3',
	// 	gameType: 'doubles',
	// 	searchShow: false,
	// 	debug: true,
	// 	ruleset: ['HP Percentage Mod', 'Cancel Mod', 'Max Team Size = 24', 'Max Move Count = 24', 'Max Level = 9999', 'Default Level = 100'],
	// },
	// {
	// 	name: "[Gen 2] Ubers",
	// 	threads: [
	// 		`&bullet; <a href="https://www.smogon.com/forums/posts/8286282/">GSC Ubers</a>`,
	// 	],

	// 	mod: 'gen2',
	// 	searchShow: false,
	// 	ruleset: ['Standard'],
	// },
	// {
	// 	name: "[Gen 2] UU",
	// 	threads: [`&bullet; <a href="https://www.smogon.com/forums/threads/3576710/">GSC UU</a>`],

	// 	mod: 'gen2',
	// 	searchShow: false,
	// 	ruleset: ['[Gen 2] OU'],
	// 	banlist: ['OU', 'UUBL', 'Agility + Baton Pass'],
	// 	unbanlist: ['Mean Look + Baton Pass', 'Spider Web + Baton Pass'],
	// },
	// {
	// 	name: "[Gen 2] NU",
	// 	threads: [`&bullet; <a href="https://www.smogon.com/forums/threads/3642565/">GSC NU</a>`],

	// 	mod: 'gen2',
	// 	searchShow: false,
	// 	ruleset: ['[Gen 2] UU'],
	// 	banlist: ['UU', 'NUBL'],
	// 	unbanlist: ['Agility + Baton Pass'],
	// },
	// {
	// 	name: "[Gen 2] 1v1",
	// 	threads: [`&bullet; <a href="https://www.smogon.com/forums/posts/8031463/">GSC 1v1</a>`],

	// 	mod: 'gen2',
	// 	searchShow: false,
	// 	ruleset: [
	// 		'Picked Team Size = 1', 'Max Team Size = 3',
	// 		'[Gen 2] OU', 'Accuracy Moves Clause', 'Sleep Moves Clause', 'Team Preview',
	// 	],
	// 	banlist: [
	// 		'Alakazam', 'Clefable', 'Snorlax', 'Zapdos', 'Berserk Gene', 'Focus Band', 'King\'s Rock', 'Quick Claw',
	// 		'Attract', 'Destiny Bond', 'Explosion', 'Perish Song', 'Present', 'Self-Destruct', 'Swagger',
	// 	],
	// },
	// {
	// 	name: "[Gen 2] Nintendo Cup 2000",
	// 	threads: [
	// 		`&bullet; <a href="https://www.smogon.com/forums/threads/3682691/">Nintendo Cup 2000 Resource Hub</a>`,
	// 		`&bullet; <a href="https://www.smogon.com/forums/threads/3677370/">Differences between Nintendo Cup 2000 and GSC OU</a>`,
	// 	],

	// 	mod: 'gen2stadium2',
	// 	searchShow: false,
	// 	ruleset: [
	// 		'Picked Team Size = 3', 'Min Level = 50', 'Max Level = 55', 'Max Total Level = 155',
	// 		'Obtainable', 'Stadium Sleep Clause', 'Freeze Clause Mod', 'Species Clause', 'Item Clause', 'Endless Battle Clause', 'Cancel Mod', 'Event Moves Clause', 'Nickname Clause', 'Team Preview', 'Nintendo Cup 2000 Move Legality',
	// 	],
	// 	banlist: ['Uber'],
	// },
	// {
	// 	name: "[Gen 2] Stadium OU",
	// 	threads: [
	// 		`&bullet; <a href="https://www.smogon.com/forums/threads/3677370/">Placeholder</a>`,
	// 	],

	// 	mod: 'gen2stadium2',
	// 	searchShow: false,
	// 	ruleset: ['Standard'],
	// 	banlist: ['Uber'],
	// },
	// {
	// 	name: "[Gen 2] Custom Game",

	// 	mod: 'gen2',
	// 	searchShow: false,
	// 	debug: true,
	// 	battle: {trunc: Math.trunc},
	// 	ruleset: ['HP Percentage Mod', 'Cancel Mod', 'Max Team Size = 24', 'Max Move Count = 24', 'Max Level = 9999', 'Default Level = 100'],
	// },
	// {
	// 	name: "[Gen 1] Ubers",
	// 	threads: [
	// 		`&bullet; <a href="https://www.smogon.com/forums/posts/8286283/">RBY Ubers</a>`,
	// 	],

	// 	mod: 'gen1',
	// 	searchShow: false,
	// 	ruleset: ['Standard'],
	// },
	// {
	// 	name: "[Gen 1] UU",
	// 	threads: [
	// 		`&bullet; <a href="https://www.smogon.com/forums/threads/3573896/">RBY UU Metagame Discussion</a>`,
	// 		`&bullet; <a href="https://www.smogon.com/forums/threads/3647713/">RBY UU Viability Rankings</a>`,
	// 	],

	// 	mod: 'gen1',
	// 	searchShow: false,
	// 	ruleset: ['[Gen 1] OU', 'APT Clause', 'Sleep Moves Clause'],
	// 	banlist: ['OU', 'UUBL'],
	// },
	// {
	// 	name: "[Gen 1] NU",
	// 	threads: [
	// 		`&bullet; <a href="https://www.smogon.com/forums/threads/3679758/">RBY NU Metagame Discussion &amp; Resources</a>`,
	// 	],

	// 	mod: 'gen1',
	// 	searchShow: false,
	// 	ruleset: ['[Gen 1] UU', '!APT Clause', '!Sleep Moves Clause'],
	// 	banlist: ['UU', 'NUBL'],
	// },
	// {
	// 	name: "[Gen 1] PU",
	// 	threads: [
	// 		`&bullet; <a href="https://www.smogon.com/forums/threads/3700527/">RBY PU Metagame Discussion &amp; Resources</a>`,
	// 	],

	// 	mod: 'gen1',
	// 	searchShow: false,
	// 	ruleset: ['[Gen 1] NU'],
	// 	banlist: ['NU', 'PUBL'],
	// },
	// {
	// 	name: "[Gen 1] 1v1",
	// 	threads: [
	// 		`&bullet; <a href="https://www.smogon.com/forums/posts/8031468">RBY 1v1</a>`,
	// 	],

	// 	mod: 'gen1',
	// 	searchShow: false,
	// 	ruleset: [
	// 		'Picked Team Size = 1', 'Max Team Size = 3',
	// 		'[Gen 1] OU', 'Accuracy Moves Clause', 'Sleep Moves Clause', 'Team Preview',
	// 	],
	// 	banlist: ['Bind', 'Clamp', 'Explosion', 'Fire Spin', 'Self-Destruct', 'Wrap'],
	// },
	// {
	// 	name: "[Gen 1] Japanese OU",
	// 	desc: `Generation 1 with Japanese battle mechanics.`,

	// 	mod: 'gen1jpn',
	// 	searchShow: false,
	// 	ruleset: ['Standard'],
	// 	banlist: ['Uber'],
	// },
	// {
	// 	name: "[Gen 1] Nintendo Cup 1997",
	// 	threads: [
	// 		`&bullet; <a href="https://www.smogon.com/forums/threads/3682412/">Nintendo Cup 1997 Discussion &amp; Resources</a>`,
	// 	],

	// 	mod: 'gen1jpn',
	// 	searchShow: false,
	// 	ruleset: [
	// 		'Picked Team Size = 3', 'Min Level = 50', 'Max Level = 55', 'Max Total Level = 155',
	// 		'Obtainable', 'Team Preview', 'Stadium Sleep Clause', 'Species Clause', 'Nickname Clause', 'HP Percentage Mod', 'Cancel Mod', 'Nintendo Cup 1997 Move Legality',
	// 	],
	// 	banlist: ['Uber'],
	// },
	// {
	// 	name: "[Gen 1] Stadium OU",
	// 	threads: [
	// 		`&bullet; <a href="https://www.smogon.com/forums/threads/3685877/">Stadium OU Viability Rankings</a>`,
	// 	],

	// 	mod: 'gen1stadium',
	// 	searchShow: false,
	// 	ruleset: ['Standard', 'Team Preview'],
	// 	banlist: ['Uber',
	// 		'Nidoking + Fury Attack + Thrash', 'Exeggutor + Poison Powder + Stomp', 'Exeggutor + Sleep Powder + Stomp',
	// 		'Exeggutor + Stun Spore + Stomp', 'Jolteon + Focus Energy + Thunder Shock', 'Flareon + Focus Energy + Ember',
	// 	],
	// },
	// {
	// 	name: "[Gen 1] Tradebacks OU",
	// 	desc: `RBY OU with movepool additions from the Time Capsule.`,
	// 	threads: [
	// 		`&bullet; <a href="https://www.smogon.com/articles/rby-tradebacks-ou">RBY Tradebacks OU</a>`,
	// 	],

	// 	mod: 'gen1',
	// 	searchShow: false,
	// 	ruleset: ['[Gen 1] OU', 'Allow Tradeback'],
	// },
	// {
	// 	name: "[Gen 1] Custom Game",

	// 	mod: 'gen1',
	// 	searchShow: false,
	// 	debug: true,
	// 	battle: {trunc: Math.trunc},
	// 	ruleset: ['HP Percentage Mod', 'Cancel Mod', 'Desync Clause Mod', 'Max Team Size = 24', 'Max Move Count = 24', 'Max Level = 9999', 'Default Level = 100'],
	// },
];<|MERGE_RESOLUTION|>--- conflicted
+++ resolved
@@ -596,8 +596,6 @@
 		ruleset: ['Min Source Gen = 9', 'Obtainable', 'Team Preview', 'HP Percentage Mod', 'Cancel Mod', 'Endless Battle Clause'],
 	},
 	{
-<<<<<<< HEAD
-=======
 		name: "[Gen 9] ZU",
 		threads: [
 			`&bullet; <a href="https://www.smogon.com/forums/threads/3719022/">ZU Metagame Discussion</a>`,
@@ -623,7 +621,6 @@
 		],
 	},
 	{
->>>>>>> 11aa08f1
 		name: "[Gen 9] CAP",
 
 		mod: 'gen9',
@@ -1357,13 +1354,8 @@
 		mod: 'gen9',
 		ruleset: ['Standard OMs', 'STABmons Move Legality', 'Sleep Moves Clause', 'Min Source Gen = 9'],
 		banlist: [
-<<<<<<< HEAD
-			'Chi-Yu', 'Chien-Pao', 'Cloyster', 'Dragapult', 'Dragonite', 'Flutter Mane', 'Garchomp', 'Iron Bundle', 'Komala',
-			'Koraidon', 'Miraidon', 'Arena Trap', 'Moody', 'Shadow Tag', 'Booster Energy', 'King\'s Rock', 'Baton Pass',
-=======
 			'Chi-Yu', 'Chien-Pao', 'Cloyster', 'Dragapult', 'Dragonite', 'Flutter Mane', 'Garchomp', 'Iron Bundle', 'Komala', 'Koraidon', 'Miraidon',
 			'Walking Wake', 'Zoroark-Hisui', 'Arena Trap', 'Moody', 'Shadow Tag', 'Booster Energy', 'King\'s Rock', 'Baton Pass', 'Shed Tail',
->>>>>>> 11aa08f1
 		],
 		restricted: [
 			'Acupressure', 'Astral Barrage', 'Belly Drum', 'Dire Claw', 'Extreme Speed', 'Fillet Away', 'Gigaton Hammer',
@@ -1394,10 +1386,6 @@
 		column: 2,
 	},
 	{
-<<<<<<< HEAD
-		name: "[Gen 9] Cross Evolution",
-		desc: `Give a Pok&eacute;mon a Pok&eacute;mon name of the next evolution stage as a nickname to inherit stat changes, typing, abilities, and up to 2 moves from the next stage Pok&eacute;mon.`,
-=======
 		name: "[Gen 9] Camomons",
 		desc: `Pok&eacute;mon have their types set to match their first two moves.`,
 		threads: [
@@ -1431,7 +1419,6 @@
 	{
 		name: "[Gen 9] Fortemons",
 		desc: `Put an attacking move in the item slot to have all of a Pok&eacute;mon's attacks inherit its properties.`,
->>>>>>> 11aa08f1
 		threads: [
 			`&bullet; <a href="https://www.smogon.com/forums/threads/3710953/">Cross Evolution</a>`,
 		],
