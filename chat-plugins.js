--- conflicted
+++ resolved
@@ -31,11 +31,7 @@
 		finished: [],
 		commands: {
 			scavengerstarthunt: function (target, room, user) {
-<<<<<<< HEAD
 				if (!this.can('scavengers', room)) return false;
-=======
-				if (!this.can('mute', null, room)) return false;
->>>>>>> 58558fe5
 				if (room.id !== 'scavengers') return this.sendReply('You can only start scavenger hunts on Scavengers room.');
 				if (plugins.scavenger.status === 'on') return this.sendReply('There is already an active scavenger hunt.');
 				var targets = target.split(',');
@@ -55,11 +51,7 @@
 				return this.sendReply('Scavenger hunt started.');
 			},
 			scavengerendhunt: function (target, room, user) {
-<<<<<<< HEAD
 				if (!this.can('scavengers', room)) return false;
-=======
-				if (!this.can('mute', null, room)) return false;
->>>>>>> 58558fe5
 				if (room.id !== 'scavengers') return this.sendReply('You can only end scavenger hunts on Scavengers room.');
 				if (plugins.scavenger.status !== 'on') return this.sendReply('There is no active scavenger hunt.');
 				var result = '';
@@ -78,11 +70,7 @@
 				return this.sendReply('Scavenger hunt finished.');
 			},
 			scavengerresethunt: function (target, room, user) {
-<<<<<<< HEAD
 				if (!this.can('scavengers', room)) return false;
-=======
-				if (!this.can('mute', null, room)) return false;
->>>>>>> 58558fe5
 				if (room.id !== 'scavengers') return this.sendReply('You can only reset scavenger hunts on Scavengers room.');
 				plugins.scavenger.status = 'off';
 				plugins.scavenger.roomOne = '';
