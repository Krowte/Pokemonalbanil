/**
 * Chat plug-ins
 * Pokemon Showdown - http://pokemonshowdown.com/
 *
 * These are chat plugins - small programs to enhace the chat rooms on Pokemon Showdown.
 * Plugins are objects inside the plugins object. The objects are expected to have data values and a commands object inside.
 * The data object saves the data relevant to the plugin, like scores.
 * The commands object is used to import the commands onto the chat commands.
 * It's very important that you don't add plug-in commands with the same name as existing commands.
 *
 * @license MIT license
 */

var plugins = exports.plugins = {
	/**
	 * Scavenger hunts plugin.
	 * This game is meant to show a first hint. Players will find the name of a room with that hint.
	 * When you find a room, it gives you a hint for the next room.
	 * You finish upon reaching the third room.
	 * This plugin requires the server to have a room with the id 'scavengers'.
	 */
	scavenger: {
		status: 'off',
		firstHint: '',
		roomOne: '',
		secondHint: '',
		roomTwo: '',
		thirdHint: '',
		roomThree: '',
		participants: {},
		finished: [],
		commands: {
			scavengerstarthunt: function (target, room, user) {
				if (!this.can('scavengers', room)) return false;
				if (room.id !== 'scavengers') return this.sendReply('You can only start scavenger hunts on Scavengers room.');
				if (plugins.scavenger.status === 'on') return this.sendReply('There is already an active scavenger hunt.');
				var targets = target.split(',');
				if (!targets[0] || !targets[1] || !targets[2] || !targets[3] || !targets[4] || !targets[5])
					return this.sendReply('You need to add three rooms and three hints in a [room, hint,] format.');
				plugins.scavenger.status = 'on';
				plugins.scavenger.roomOne = toId(targets[0]);
				plugins.scavenger.firstHint = targets[1].trim();
				plugins.scavenger.roomTwo = toId(targets[2]);
				plugins.scavenger.secondHint = targets[3].trim();
				plugins.scavenger.roomThree = toId(targets[4]);
				plugins.scavenger.thirdHint = targets[5].trim();
				if (Rooms.rooms.scavengers) Rooms.rooms.scavengers.add(
					'|raw|<div class="broadcast-blue"><strong>A new Scavenger Hunt has been started!'
					+ ' The first hint is: ' + plugins.scavenger.firstHint + '</strong></div>'
				);
				return this.sendReply('Scavenger hunt started.');
			},
			scavengerendhunt: function (target, room, user) {
				if (!this.can('scavengers', room)) return false;
				if (room.id !== 'scavengers') return this.sendReply('You can only end scavenger hunts on Scavengers room.');
				if (plugins.scavenger.status !== 'on') return this.sendReply('There is no active scavenger hunt.');
				var result = '';
				var winner = plugins.scavenger.finished[0];
				var second = plugins.scavenger.finished[1];
				var third = plugins.scavenger.finished[2];
				var consolation = plugins.scavenger.finished.slice(3);
				result += '<strong>Winner of Scavenger Hunt: ' + Tools.escapeHTML(winner || 'no one') + '.';
				result += '</strong> Second place: ' + Tools.escapeHTML(second || 'no one') + '.';
				result += ' Third place: ' + Tools.escapeHTML(third || 'no one') + '.';
				result += ' Consolation prize to: ' + Tools.escapeHTML(consolation.join(', ') || 'no one') + '.';
				result += '<br />Solution: ' + plugins.scavenger.roomOne + ', '
				+ plugins.scavenger.roomTwo + ', ' + plugins.scavenger.roomThree + '.';
				if (Rooms.rooms.scavengers) Rooms.rooms.scavengers.add('|raw|<div class="broadcast-blue"><strong>' + result + '</strong></div>');
				this.parse('/scavengerresethunt');
				return this.sendReply('Scavenger hunt finished.');
			},
			scavengerresethunt: function (target, room, user) {
				if (!this.can('scavengers', room)) return false;
				if (room.id !== 'scavengers') return this.sendReply('You can only reset scavenger hunts on Scavengers room.');
				plugins.scavenger.status = 'off';
				plugins.scavenger.roomOne = '';
				plugins.scavenger.roomTwo = '';
				plugins.scavenger.roomThree = '';
				plugins.scavenger.firstHint = '';
				plugins.scavenger.secondHint = '';
				plugins.scavenger.thirdHint = '';
				plugins.scavenger.participants = {};
				plugins.scavenger.finished = [];
				return this.sendReply('Scavenger hunt reset.');
			},
			scavenger: 'scavengers',
			scavengers: function (target, room, user) {
				return this.parse('/join scavengers');
			},
			scavengerhint: function (target, room, user) {
				if (plugins.scavenger.status !== 'on') return this.sendReply('There is no active scavenger hunt right now.');
				if (!plugins.scavenger.participants[user.userid]) return this.sendReply('You are not participating in the current scavenger hunt.');
				if (plugins.scavenger.participants[user.userid].room >= 3) return this.sendReply('You have already finished!');
				return this.sendReply(
					'Your current hint: '
					+ plugins.scavenger[{0:'firstHint', 1:'secondHint', 2:'thirdHint'}[plugins.scavenger.participants[user.userid].room]]
					+ '. Type /scavenge [solution] to find out if you are right.'
				);
			},
			scavenge: function (target, room, user) {
				if (plugins.scavenger.status !== 'on') return this.sendReply('There is no active scavenger hunt right now.');
				if (!plugins.scavenger.participants[user.userid]) return this.sendReply('You are not participating in the current scavenger hunt.');
				if (plugins.scavenger.participants[user.userid].room >= 3) return this.sendReply('You have already finished!');
				target = toId(target);
				var room = plugins.scavenger.participants[user.userid].room;
				if (plugins.scavenger[{0:'roomOne', 1:'roomTwo', 2:'roomThree'}[room]] === target) {
					plugins.scavenger.participants[user.userid].room++;
					room++;
					if (room < 3) {
						var currentHint = {1:'secondHint', 2:'thirdHint'};
						return this.sendReply(
							'Well done! You have advanced to the next room! The next hint is: '
							+ plugins.scavenger[currentHint[room]]
						);
					} else {
						// User finished, let's check the result
						plugins.scavenger.finished.push(user.name);
						var winningPositions = {1:'winner', 2:'second', 3:'third'};
						var position = plugins.scavenger.finished.length;
						var result = 'The user ' + Tools.escapeHTML(user.name) + ' has finished the hunt! (S)he is the '
						+ ((winningPositions[position])? winningPositions[position] : position + 'th') + '!';
						if (Rooms.rooms.scavengers) Rooms.rooms.scavengers.add(
							'|raw|<div class="broadcast-blue"><strong>' + result + '</strong></div>'
						);
					}
				} else {
					return this.sendReply('Fat luck - that is not the next room!');
				}
			},
			joinhunt: function (target, room, user) {
				if (plugins.scavenger.status !== 'on') return this.sendReply('There is no active scavenger hunt right now.');
				if (plugins.scavenger.participants[user.userid]) return this.sendReply('You are already participating in the current scavenger hunt.');
				plugins.scavenger.participants[user.userid] = {id: user.userid, room: 0};
				return this.sendReply('You joined the scavenger hunt! Type /scavenge name to try to find the room and /scavengerhint to read your current hint.');
			},
			scavengerstatus: function (target, room, user) {
				if (plugins.scavenger.status !== 'on') return this.sendReply('There is no active scavenger hunt right now.');
				if (!plugins.scavenger.participants[user.userid]) return this.sendReply('You are not participating in the current scavenger hunt.');
				var currentHint = {0:'firstHint', 1:'secondHint', 2:'thirdHint'};
				var room = plugins.scavenger.participants[user.userid].room;
				return this.sendReply(
					'Your current hunt status: You are in the room #' + room + ((room < 3)? '. Your current hint is '
					+ plugins.scavenger[currentHint[room]] : '. You have finished') + '.'
				);
			},
			scavengerhelp: function (target, room, user) {
				if (room.id !== 'scavengers') return;
				if (!this.canBroadcast()) return;
				this.sendReplyBox(
					'<strong>Player commands:</strong><br />' +
					'- /scavengers: Join the scavengers room<br />' +
					'- /joinhunt: Join the current hunt<br />' +
					'- /scavengerhint: Get your current hint<br />' +
					'- /scavengerstatus: Get your current game status<br />' +
					'- /scavenge <em>name</em>: Test the [name] to find a room<br />' +
					'<br />' +
					'<strong>Admin commands:</strong><br />' +
					'- /scavengerstarthunt <em>room one, hint, room two, hint, room three, hint</em>: Start a new hunt<br />' +
					'- /scavengerendhunt: Finish current hunt and announce winners<br />' +
					'- /scavengerresethunt: Reset the current hunt to mint status'
				);
			}
		}
<<<<<<< HEAD
	},

	/**
	* Mafia Plugin
	* Only works in a room named "Mafia"
	*/
	mafia: {
		status: 'off',
		stage: 'day',
		totals: {},
		roles: ["Villager", "Doctor", "Mafia Goon", "Villager", "Mafia Goon", "Cop", "Villager", "Werewolf", "Pretty Lady", "Villager", "Mafia Goon", "Mayor", "Villager", "Mafia Pretty Lady", "1-Shot Vigilante", "1-Shot Bulletproof Townie", "Mafia Seer", "Villager", "Werewolf", "Bomb", "Miller", "Mafia Goon", "Jailkeeper", "Traitor", "Villager", "1-Shot Vigilante", "Mafia Godfather", "Villager", "Bodyguard", "1-Shot Lynchproof Townie"],
		participants: {},
		nightactors: ["Doctor", "Cop", "Werewolf", "Pretty Lady", "Mafia Pretty Lady", "1-Shot Vigilante", "Mafia Seer", "Jailkeeper", "Bodyguard"],
		nightactions: {Mafia: {}},
		inspectionresults: {},
		votes: {},
		commands: {
			startmafia: function(target, room, user) {
				if (!this.can('mafia', room)) return false;
				if (room.id !== 'mafia') return this.sendReply('You can only start mafia games in the Mafia room.');
				if (plugins.mafia.status !== 'off') return this.sendReply('There is already an active mafia game.');
				plugins.mafia.status = 'signups';
				if (Rooms.rooms.mafia) Rooms.rooms.mafia.add(
					'|raw|<div class="broadcast-blue"><strong>A new mafia game has been started!'
					+ ' Type /joinmafia to sign up</strong></div>'
				);
			},

			endsignups: function(target, room, user) {
				if (!this.can('mafia', room)) return false;
				if (plugins.mafia.status !== 'signups') return this.sendReply('Signups are not currently active');
				if (Object.keys(plugins.mafia.participants).length < 3) return this.sendReply('There are not enough participants so signups cannot end. (minimum 3 players)')
				plugins.mafia.status = 'on';

				/**
				* to assign roles randomly we create an array of unique, incrementing and
				* shuffled integers of length equal to the number of participants, and assign roles
				* based on what the value of the array is for that participants index compared to that of
				* the "roles" array.
				*/
				var keys = Object.keys(plugins.mafia.participants);
				var len = keys.length;
				var rlen = plugins.mafia.roles.length;
				var randomizer = [];

				for (var i = 0; i < len; i++) {
					randomizer[i] = i;
				}

				// Fisher-Yates shuffle
				for (var i = len - 1; i > 0; i--) {
        			var j = Math.floor(Math.random() * (i + 1));
        			var temp = randomizer[i];
        			randomizer[i] = randomizer[j];
        			randomizer[j] = temp;
    			}

    			for (var i = 0; i < len; i++) {
    				var role = plugins.mafia.roles[randomizer[i%rlen]];
    				var player = keys[i];
    				plugins.mafia.participants[player] = role;

    				if (role in plugins.mafia.totals) {
    					plugins.mafia.totals[role]++;
    				} else {
    					plugins.mafia.totals[role] = 1;
    				}
    			}

				if (Rooms.rooms.mafia) Rooms.rooms.mafia.add(
					'|raw|<div class="broadcast-blue"><strong>Signups for the mafia game have now ended!'
					+ ' It is ' + plugins.mafia.stage + ' and there are: ' + require("util").inspect(plugins.mafia.totals) + '. type "/myrole" to see your role</strong></div>'
				);
			},

			myrole: function(target, room, user) {
				if (plugins.mafia.status !== 'on') return this.sendReply('A mafia game hasn\'t started yet');
				if (!(user.userid in plugins.mafia.participants)) return this.sendReply('You are not participating in the current mafia game.');

				var role = plugins.mafia.participants[user.userid];
				var mafia = [];

				for (var key in plugins.mafia.participants) {
					if (plugins.mafia.participants[key].indexOf('Mafia') !== -1) {
						mafia.push(key);
					}
				}

				if (role.indexOf('Mafia') !== -1) {
					return this.sendReply('(You are a Mafia with: ' + mafia + ')');
				}

				return this.sendReply('(You are a: ' + plugins.mafia.participants[user.userid] + ')');
			},

			joinmafia: function(target, room, user) {
				if (plugins.mafia.status !== 'signups') return this.sendReply('Signups are not happening right now');
				if (room.id !== 'mafia') return this.sendReply('You can only join mafia games in the Mafia room.');
				if (user.userid in plugins.mafia.participants) return this.sendReply('You are already participating in the current mafia game.');
				plugins.mafia.participants[user.userid] = '';
				if (Rooms.rooms.mafia) Rooms.rooms.mafia.add(user + ' has joined! Total players: ' + Object.keys(plugins.mafia.participants).length);
				return this.sendReply('(You joined the mafia game!)');
			},

			leavemafia: function(target, room, user) {
				if (plugins.mafia.status !== 'signups') return this.sendReply('You can only leave during signups');
				if (!(user.userid in plugins.mafia.participants)) return this.sendReply('You are not signed up in the current mafia game.');
				delete plugins.mafia.participants[user.userid];
				if (Rooms.rooms.mafia) Rooms.rooms.mafia.add(user + ' has left!');
				return this.sendReply('(You left the mafia game!)');
			},

			lynch: function(target, room, user) {
				if (plugins.mafia.status !== 'on') return this.sendReply('A mafia game hasn\'t started yet');
				if (!(user.userid in plugins.mafia.participants)) return this.sendReply('You are not participating in the current mafia game.');
				if (plugins.mafia.stage !== 'day') return this.sendReply('You can only lynch during the day');

				target = this.splitTarget(target);
				var targetUser = this.targetUser;
				var targetUserid = toId(this.targetUsername);

				if (!(targetUserid in plugins.mafia.participants)) {
					if (targetUserid === '') {
						targetUser = 'no lynch';
					} else {
						return this.sendReply(this.targetUsername + ' is not participating in this mafia game or has died');
					}
				}

				plugins.mafia.votes[user.userid] = targetUser;

				if (targetUser === 'no lynch') {
					if (Rooms.rooms.mafia) Rooms.rooms.mafia.add(user + ' has voted to lynch: no lynch');
				} else {
					if (Rooms.rooms.mafia) Rooms.rooms.mafia.add(user + ' has voted to lynch: ' + this.targetUsername);
				}

				var keys = Object.keys(plugins.mafia.votes);
				var totals = {};

				for (var key in plugins.mafia.votes) {
					if (plugins.mafia.votes[key] in totals) {
						totals[plugins.mafia.votes[key]]++;
					} else {
						totals[plugins.mafia.votes[key]] = 1;
					}
					// mayors vote counts as 2
					if (plugins.mafia.participants[key.userid] === 'Mayor') {
						totals[plugins.mafia.votes[key]]++;
					}
				}

				if (totals[targetUser] >= (Math.floor(Object.keys(plugins.mafia.participants).length / 2) +1)) {
					plugins.mafia.stage = 'night';
					if (targetUser === 'no lynch') {
						if (Rooms.rooms.mafia) Rooms.rooms.mafia.add('|raw|<div class="broadcast-blue"><strong>No one was lynched!</strong></div>');
					} else if (target === '1-Shot Lynchproof Townie') {
						if (Rooms.rooms.mafia) Rooms.rooms.mafia.add('|raw|<div class="broadcast-blue"><strong>No one was lynched!</strong></div>');
						plugins.mafia.participants[target] = 'Villager';
					} else {
						if (Rooms.rooms.mafia) Rooms.rooms.mafia.add('|raw|<div class="broadcast-blue"><strong>' + this.targetUsername + ' was lynched and was a ' + plugins.mafia.participants[targetUserid] + '!');
						delete plugins.mafia.participants[targetUserid];

						var winner = [];

						for (var key in plugins.mafia.participants) {
							role = plugins.mafia.participants[key];

							if (role === 'Werewolf') {
								if (winner.indexOf('Werewolf') === -1) winner.push('Werewolf');
							} else if (role.indexOf('Mafia') !== -1 || role === 'Traitor') {
								if (winner.indexOf('Mafia') === -1) winner.push('Mafia');
							} else {
								if (winner.indexOf('Town') === -1) winner.push('Town');
							}

							if (winner.length > 1) break; // if more than 1 faction remains there is no winner
						}

						if (winner.length === 1) {
							if (Rooms.rooms.mafia) Rooms.rooms.mafia.add('|raw|<div class="broadcast-blue"><strong>' + winner[0] + ' Have won!</strong></div>');
							// reset everything to starting values

							plugins.mafia.status = 'off';
							plugins.mafia.stage = 'day';
							plugins.mafia.totals = {};
							plugins.mafia.participants = {};
							plugins.mafia.inspectionresults = {};
							plugins.mafia.votes = {};
							return;
						}
					}
					if (Rooms.rooms.mafia) Rooms.rooms.mafia.add('|raw|<div class="broadcast-blue"><strong>It is now ' + plugins.mafia.stage + '. If you have a nightaction you can use it using "/nightaction target"</strong></div>');
					room.modchat = '+';
					plugins.mafia.votes = {};

					for (var key in plugins.mafia.participants) {
						var role = plugins.mafia.participants[key];

						if (plugins.mafia.nightactors.indexOf(role) !== -1) {

							if (!(role in plugins.mafia.nightactions)) {
								plugins.mafia.nightactions[role] = {};
							}

    						plugins.mafia.nightactions[role][key] = '';
    					}
					}
					return;
				}

				if (keys.length === Object.keys(plugins.mafia.participants).length) {
					plugins.mafia.stage = 'night';
					if (Rooms.rooms.mafia) Rooms.rooms.mafia.add('|raw|<div class="broadcast-blue"><strong>No one was lynched! </strong></div>');
					plugins.mafia.votes = {};

					for (var key in plugins.mafia.participants) {
						var role = plugins.mafia.participants[key];

						if (plugins.mafia.nightactors.indexOf(role) !== -1) {

							if (!(role in plugins.mafia.nightactions)) {
								plugins.mafia.nightactions[role] = {};
							}

    						plugins.mafia.nightactions[role][key] = '';
    					}
					}
					if (Rooms.rooms.mafia) Rooms.rooms.mafia.add('|raw|<div class="broadcast-blue"><strong>It is now ' + plugins.mafia.stage + '</strong></div>');
					room.modchat = '+';
				}
			},

			nightaction: function(target, room, user) {
				if (plugins.mafia.status !== 'on') return this.sendReply('A mafia game hasn\'t started yet');
				if (plugins.mafia.stage !== 'night') return this.sendReply('It is not currently night');
				if (!(user.userid in plugins.mafia.participants)) return this.sendReply('You are not participating in the current mafia game.');

				target = this.splitTarget(target);
				var targetUser = this.targetUser;
				var targetUserid = toId(this.targetUsername);

				if (!(targetUserid in plugins.mafia.participants)) {
					if (targetUserid === '') {
						targetUser = 'no one';
					} else {
						return this.sendReply(this.targetUsername + ' is not participating in this mafia game or has died');
					}
				}

				var role = plugins.mafia.participants[user.userid];

				if (role === 'Mafia Pretty Lady' || role === 'Mafia Seer') {
					if (target.indexOf('kill') !== -1) {
						plugins.mafia.nightactions[role] = 'no one';
						role = 'Mafia';
					}
				}

				if (plugins.mafia.nightactors.indexOf(role) === -1 && role.indexOf("Mafia") === -1) return this.sendReply('You do not have a night action');

				if (role.indexOf("Mafia") !== -1 && (role !== 'Mafia Pretty Lady' || role !== 'Mafia Seer')) {
					if (targetUser === 'no one') {
						plugins.mafia.nightactions['Mafia'][user.userid] = targetUser;
					} else if (plugins.mafia.participants[targetUserid].indexOf("Mafia") === -1) {
						plugins.mafia.nightactions['Mafia'][user.userid] = targetUser;
					} else {
						return this.sendReply(targetUser + ' is mafia and so cannot be targeted');
					}
				} else {
					plugins.mafia.nightactions[role][user.userid] = targetUser;
				}

				this.sendReply('You have used your nightaction on: ' + this.targetUsername);

				// check if everyone has done their night action yet
				for (var roles in plugins.mafia.nightactions) {
					for (var player in plugins.mafia.nightactions[roles]) {
						if (plugins.mafia.nightactions[roles][player] === '') return;
					}
				}

				if (Object.keys(plugins.mafia.nightactions.Mafia).length === 0) return;

				// some helper functions

				function getTargets(player) {
					var targets = {};

					role = plugins.mafia.participants[player];
					if (role.indexOf('Mafia') !== -1 && role !== 'Mafia Pretty Lady' && role !== 'Mafia Seer') {
						role = 'Mafia';
					}

					targets['targetUser'] = plugins.mafia.nightactions[role][player];
					if (targets['targetUser'] === 'no one') return targets;
					targets['targetRole'] = plugins.mafia.participants[targets['targetUser']];

					if (targets['targetRole'].indexOf('Mafia') !== -1 && targets['targetRole'] !== 'Mafia Pretty Lady' && targets['targetRole'] !== 'Mafia Seer' && targets['targetRole'] !== 'Mafia Godfather') {
						targets['targetRole'] = 'Mafia';
					}

					return targets;
				}

				function whores(key, targetRole, targetUser) {
					if (targetRole === 'Werewolf') {
						plugins.mafia.nightactions[targetRole][targetUser] = key;
					} else if (targetRole === 'Mafia' || plugins.mafia.nightactors.indexOf(targetRole) !== -1) {
						plugins.mafia.nightactions[targetRole][targetUser] = 'no one';

					}
				}

				// loop through every role to determine how they interact with a night action
				// that is not killing

				var safe = {};

				for (var key in plugins.mafia.nightactions['Jailkeeper']) {
					var targets = getTargets(key);
					if (targets['targetUser'] === 'no one') continue;

					if (plugins.mafia.nightactions[targets['targetRole']][targets['targetUser']]) {
						plugins.mafia.nightactions[targets['targetRole']][targets['targetUser']] = 'no one';
					}
					safe[key] = targets['targetUser'];
				}

				for (var key in plugins.mafia.nightactions['Pretty Lady']) {
					var targets = getTargets(key);
					if (targets['targetUser'] === 'no one') continue;

					whores(key, targets['targetRole'], targets['targetUser']);
				}

				for (var key in plugins.mafia.nightactions['Mafia Pretty Lady']) {
					var targets = getTargets(key);
					if (targets['targetUser'] === 'no one') continue;

					whores(key, targets['targetRole'], targets['targetUser']);
				}

				for (var key in plugins.mafia.nightactions['Doctor']) {
					var targets = getTargets(key);
					if (targets['targetUser'] === 'no one') continue;

					safe[key] = targets['targetUser'];
				}

				for (var key in plugins.mafia.nightactions['Bodyguard']) {
					var targets = getTargets(key);
					if (targets['targetUser'] === 'no one') continue;

					safe[key] = targets['targetUser'];
				}

				for (var key in plugins.mafia.nightactions['Cop']) {
					var targets = getTargets(key);
					if (targets['targetUser'] === 'no one') continue;

					var result;

					if (targets['targetRole'] === 'Werewolf') {
						result = 'Werewolf';
					} else if (targets['targetRole'].indexOf("Mafia") !== -1 || targets['targetRole'] === 'Traitor' || targets['targetRole'] === 'Miller' && targets['targetRole'] !== 'Mafia Godfather') {
						result = 'Mafia';
					} else {
						result = 'Town';
					}

					if (!(key in plugins.mafia.inspectionresults)) {
						plugins.mafia.inspectionresults[key] = {};
					}

					plugins.mafia.inspectionresults[key][targets['targetUser']] = result;
				}

				for (var key in plugins.mafia.nightactions['Mafia Seer']) {
					var targets = getTargets(key);
					if (targets['targetUser'] === 'no one') continue;

					if (!(key in plugins.mafia.inspectionresults)) {
						plugins.mafia.inspectionresults[key] = {};
					}

					if (targetRole === 'Werewolf') {
						plugins.mafia.inspectionresults[key][targets['targetUser']] = 'Werewolf';
					} else {
						plugins.mafia.inspectionresults[key][targets['targetUser']] = 'Human';
					}
				}

				// Now sort out who kills who. Werewolves have priority, then Vigilantes and finally Mafia

				var deaths = {};

				function kill(targetUser, killer) {
					if (deaths.targetUser) return;

					for (var key in safe) {
						if (safe[key] === targetUser) {
							if (plugins.mafia.participants[key] === 'Bodyguard') {
								deaths[key] = 'Bodyguard';
								delete safe[key]; // Bodyguards only save from 1 death
								delete plugins.mafia.participants[key];
							}
							return;
						}
					}
					if (plugins.mafia.participants[targetUser] === '1-Shot Bulletproof Townie') {
						plugins.mafia.participants[targetUser] = 'Villager';
						return;
					}
					if (plugins.mafia.participants[targetUser] === 'Bomb') {
						deaths[killer] = plugins.mafia.participants[killer];
						delete plugins.mafia.participants[killer];
					}
					deaths[targetUser] = plugins.mafia.participants[targetUser];
					delete plugins.mafia.participants[targetUser];
					plugins.mafia.nightactions[targetUser] = 'no one'; // incase wereworlf kills mafia killer
				}

				for (var key in plugins.mafia.nightactions['Werewolf']) {
					var targets = getTargets(key);
					if (targets['targetUser'] === 'no one') continue;

					kill(targets['targetUser'], key);
				}

				for (var key in plugins.mafia.nightactions['1-Shot Vigilante']) {
					var targets = getTargets(key);
					if (targets['targetUser'] === 'no one') continue;

					kill(targets['targetUser'], key);
					plugins.mafia.participants[key] = 'Villager';
				}

				for (var key in plugins.mafia.nightactions['Mafia']) {
					var targets = getTargets(key);
					if (targets['targetUser'] === 'no one') continue;

					kill(targets['targetUser'], key);
					break; // only first mafia can get a kill
				}

				var message = '';

				for (var key in deaths) {
					message += key + ' the ' + deaths[key] + ', ';
				}

				if (message === '') {
					if (Rooms.rooms.mafia) Rooms.rooms.mafia.add('|raw|<div class="broadcast-blue"><strong>No one was killed!</strong></div>');
				} else {
					if (Rooms.rooms.mafia) Rooms.rooms.mafia.add('|raw|<div class="broadcast-blue"><strong>The deaths tonight are: ' + message + '</strong></div>');
				}

				// check if any side has won

				var winner = [];

				for (var key in plugins.mafia.participants) {
					role = plugins.mafia.participants[key];

					if (role === 'Werewolf') {
						if (winner.indexOf('Werewolf') === -1) winner.push('Werewolf');
					} else if (role.indexOf('Mafia') !== -1 || role === 'Traitor') {
						if (winner.indexOf('Mafia') === -1) winner.push('Mafia');
					} else {
						if (winner.indexOf('Town') === -1) winner.push('Town');
					}

					if (winner.length > 1) break; // if more than 1 faction remains there is no winner
				}

				if (winner.length === 1) {
					if (Rooms.rooms.mafia) Rooms.rooms.mafia.add('|raw|<div class="broadcast-blue"><strong>' + winner[0] + ' Have won!</strong></div>');
					// reset everything to starting values

					plugins.mafia.status = 'off';
					plugins.mafia.totals = {};
					plugins.mafia.participants = {};
					plugins.mafia.inspectionresults = {};
					plugins.mafia.votes = {};

				} else {
					if (Rooms.rooms.mafia) Rooms.rooms.mafia.add('|raw|<div class="broadcast-blue"><strong>It is now day! The remaining players are: ' + Object.keys(plugins.mafia.participants).join(' ') + '</strong></div>');
				}

				plugins.mafia.nightactions = {Mafia: {}};
				plugins.mafia.stage = 'day';
				room.modchat = false;
			},

			modkill: function(target, room, user) {
				if (!this.can('mafia', room)) return false;
				if (room.id !== 'mafia') return this.sendReply('You can only modkill in the Mafia room.');
				if (plugins.mafia.status !== 'on') return this.sendReply('There is no active mafia game.');
				target = this.splitTarget(target);
				var targetUser = this.targetUser;
				var targetUserid = toId(this.targetUsername);
				if (targetUserid === '' || !(targetUserid in plugins.mafia.participants)) return this.sendReply(this.targetUsername + ' is not participating in this mafia game or has died');
				var role = plugins.mafia.participants[targetUserid];

				if (role.indexOf('Mafia') !== -1 && role !== 'Mafia Pretty Lady' && role !== 'Mafia Seer') {
					role = 'Mafia';
				}

				delete plugins.mafia.participants[targetUserid];

				if (plugins.mafia.nightactions.role) {
					delete plugins.mafia.nightactions.role[targetUserid];
				}

				if (Rooms.rooms.mafia) Rooms.rooms.mafia.add('|raw|<div class="broadcast-blue"><strong>' + this.targetUsername + ' the ' + role + ' was killed by a mod!</strong></div>');

				var winner = [];

				for (var key in plugins.mafia.participants) {
					role = plugins.mafia.participants[key];

					if (role === 'Werewolf') {
						if (winner.indexOf('Werewolf') === -1) winner.push('Werewolf');
					} else if (role.indexOf('Mafia') !== -1 || role === 'Traitor') {
						if (winner.indexOf('Mafia') === -1) winner.push('Mafia');
					} else {
						if (winner.indexOf('Town') === -1) winner.push('Town');
					}

					if (winner.length > 1) break; // if more than 1 faction remains there is no winner
				}

				if (winner.length === 1) {
					if (Rooms.rooms.mafia) Rooms.rooms.mafia.add('|raw|<div class="broadcast-blue"><strong>' + winner[0] + ' Have won!</strong></div>');
					// reset everything to starting values

					plugins.mafia.status = 'off';
					plugins.mafia.stage = 'day';
					plugins.mafia.totals = {};
					plugins.mafia.participants = {};
					plugins.mafia.nightactions = {Mafia: {}};
					plugins.mafia.inspectionresults = {};
					plugins.mafia.votes = {};
					room.modchat = false;
				}
			},

			inspections: function(target, room, user) {
				if (room.id !== 'mafia') return this.sendReply('You can only see mafia votes in the Mafia room.');
				if (plugins.mafia.status !== 'on') return this.sendReply('A mafia game hasn\'t started yet');
				if (plugins.mafia.participants[user.userid] !== 'Cop' && plugins.mafia.participants[user.userid] !== 'Mafia Seer') return this.sendReply('You are not a cop or mafia seer');
				if (!(user.userid in plugins.mafia.inspectionresults)) return this.sendReply('You dont have any inspections yet');

				return this.sendReply('The results of your inspections are: ' + require("util").inspect(plugins.mafia.inspectionresults[user.userid]));
			},

			votes: function(target, room, user) {
				if (room.id !== 'mafia') return this.sendReply('You can only see mafia votes in the Mafia room.');
				if (plugins.mafia.status !== 'on') return this.sendReply('A mafia game hasn\'t started yet');
				if (plugins.mafia.stage !== 'day') return this.sendReply('You can only have votes during the day');
				if (!this.canBroadcast()) return;

				var totals = {};

				for (var key in plugins.mafia.votes) {
					if (plugins.mafia.votes[key] in totals) {
						totals[plugins.mafia.votes[key]]++;
					} else {
						totals[plugins.mafia.votes[key]] = 1;
					}
				}

				return this.sendReply('There are currently ' + Object.keys(plugins.mafia.participants).length + ' active players. Current votes are: ' + require("util").inspect(totals));
			},

			players: function(target, room, user) {
				if (room.id !== 'mafia') return this.sendReply('You can only use this command in the Mafia room.');
				if (plugins.mafia.status !== 'on') return this.sendReply('A mafia game hasn\'t started yet');
				if (!this.canBroadcast()) return;
				return this.sendReply('There are currently ' + Object.keys(plugins.mafia.participants).length + ' active players. Current players are: ' + Object.keys(plugins.mafia.participants).join(' '));
			},

			roles: function(target, room, user) {
				if (room.id !== 'mafia') return this.sendReply('You can only use this command in the Mafia room.');
				if (plugins.mafia.status !== 'on') return this.sendReply('A mafia game hasn\'t started yet');
				if (!this.canBroadcast()) return;

				var totals = {};

				for (var key in plugins.mafia.participants) {
					var role = plugins.mafia.participants[key];

					if (role in totals) {
						totals[role]++;
					} else {
						totals[role] = 1;
					}
				}

				return this.sendReply('Current roles are: ' + require("util").inspect(totals));
			},

			mafiahelp: function(target, room, user) {
				if (room.id !== 'mafia') return this.sendReply('You can only use this command in the Mafia room.');
				if (!this.canBroadcast()) return;
				this.sendReplyBox(
					'<strong>Player commands:</strong><br />' +
					'- /joinmafia: Join the current mafia game (only available during signups)<br />' +
					'- /leavemafia: leave the current mafia game (only available during signups)<br />' +
					'- /lynch <em>name</em>: Vote to lynch the target. If a target is not given then it is no lynch. Only available during the day<br />' +
					'- /votes: See current lynch votes<br />' +
					'- /players: See the current living players<br />' +
					'- /roles: See what roles are still alive<br />' +
					'- /inspections: See the results of your inspections. Only available to Cop and Mafia Seer<br />' +
					'- /nightaction <em>name</em>: Use your nightaction on the target. Only available to roles with nightactions and only during the night<br />' +
					'<br />' +
					'<strong>Admin commands:</strong><br />' +
					'- /startmafia: Start signups for a mafia game<br />' +
					'- /endsignups: End signups with current players and start a mafia game. Minimum 3 players<br />' +
					'- /modkill <em>name</em>: Kill a target<br />'
				);
			}
		}
=======
>>>>>>> 86b7ddf9
	}
};<|MERGE_RESOLUTION|>--- conflicted
+++ resolved
@@ -161,632 +161,5 @@
 				);
 			}
 		}
-<<<<<<< HEAD
-	},
-
-	/**
-	* Mafia Plugin
-	* Only works in a room named "Mafia"
-	*/
-	mafia: {
-		status: 'off',
-		stage: 'day',
-		totals: {},
-		roles: ["Villager", "Doctor", "Mafia Goon", "Villager", "Mafia Goon", "Cop", "Villager", "Werewolf", "Pretty Lady", "Villager", "Mafia Goon", "Mayor", "Villager", "Mafia Pretty Lady", "1-Shot Vigilante", "1-Shot Bulletproof Townie", "Mafia Seer", "Villager", "Werewolf", "Bomb", "Miller", "Mafia Goon", "Jailkeeper", "Traitor", "Villager", "1-Shot Vigilante", "Mafia Godfather", "Villager", "Bodyguard", "1-Shot Lynchproof Townie"],
-		participants: {},
-		nightactors: ["Doctor", "Cop", "Werewolf", "Pretty Lady", "Mafia Pretty Lady", "1-Shot Vigilante", "Mafia Seer", "Jailkeeper", "Bodyguard"],
-		nightactions: {Mafia: {}},
-		inspectionresults: {},
-		votes: {},
-		commands: {
-			startmafia: function(target, room, user) {
-				if (!this.can('mafia', room)) return false;
-				if (room.id !== 'mafia') return this.sendReply('You can only start mafia games in the Mafia room.');
-				if (plugins.mafia.status !== 'off') return this.sendReply('There is already an active mafia game.');
-				plugins.mafia.status = 'signups';
-				if (Rooms.rooms.mafia) Rooms.rooms.mafia.add(
-					'|raw|<div class="broadcast-blue"><strong>A new mafia game has been started!'
-					+ ' Type /joinmafia to sign up</strong></div>'
-				);
-			},
-
-			endsignups: function(target, room, user) {
-				if (!this.can('mafia', room)) return false;
-				if (plugins.mafia.status !== 'signups') return this.sendReply('Signups are not currently active');
-				if (Object.keys(plugins.mafia.participants).length < 3) return this.sendReply('There are not enough participants so signups cannot end. (minimum 3 players)')
-				plugins.mafia.status = 'on';
-
-				/**
-				* to assign roles randomly we create an array of unique, incrementing and
-				* shuffled integers of length equal to the number of participants, and assign roles
-				* based on what the value of the array is for that participants index compared to that of
-				* the "roles" array.
-				*/
-				var keys = Object.keys(plugins.mafia.participants);
-				var len = keys.length;
-				var rlen = plugins.mafia.roles.length;
-				var randomizer = [];
-
-				for (var i = 0; i < len; i++) {
-					randomizer[i] = i;
-				}
-
-				// Fisher-Yates shuffle
-				for (var i = len - 1; i > 0; i--) {
-        			var j = Math.floor(Math.random() * (i + 1));
-        			var temp = randomizer[i];
-        			randomizer[i] = randomizer[j];
-        			randomizer[j] = temp;
-    			}
-
-    			for (var i = 0; i < len; i++) {
-    				var role = plugins.mafia.roles[randomizer[i%rlen]];
-    				var player = keys[i];
-    				plugins.mafia.participants[player] = role;
-
-    				if (role in plugins.mafia.totals) {
-    					plugins.mafia.totals[role]++;
-    				} else {
-    					plugins.mafia.totals[role] = 1;
-    				}
-    			}
-
-				if (Rooms.rooms.mafia) Rooms.rooms.mafia.add(
-					'|raw|<div class="broadcast-blue"><strong>Signups for the mafia game have now ended!'
-					+ ' It is ' + plugins.mafia.stage + ' and there are: ' + require("util").inspect(plugins.mafia.totals) + '. type "/myrole" to see your role</strong></div>'
-				);
-			},
-
-			myrole: function(target, room, user) {
-				if (plugins.mafia.status !== 'on') return this.sendReply('A mafia game hasn\'t started yet');
-				if (!(user.userid in plugins.mafia.participants)) return this.sendReply('You are not participating in the current mafia game.');
-
-				var role = plugins.mafia.participants[user.userid];
-				var mafia = [];
-
-				for (var key in plugins.mafia.participants) {
-					if (plugins.mafia.participants[key].indexOf('Mafia') !== -1) {
-						mafia.push(key);
-					}
-				}
-
-				if (role.indexOf('Mafia') !== -1) {
-					return this.sendReply('(You are a Mafia with: ' + mafia + ')');
-				}
-
-				return this.sendReply('(You are a: ' + plugins.mafia.participants[user.userid] + ')');
-			},
-
-			joinmafia: function(target, room, user) {
-				if (plugins.mafia.status !== 'signups') return this.sendReply('Signups are not happening right now');
-				if (room.id !== 'mafia') return this.sendReply('You can only join mafia games in the Mafia room.');
-				if (user.userid in plugins.mafia.participants) return this.sendReply('You are already participating in the current mafia game.');
-				plugins.mafia.participants[user.userid] = '';
-				if (Rooms.rooms.mafia) Rooms.rooms.mafia.add(user + ' has joined! Total players: ' + Object.keys(plugins.mafia.participants).length);
-				return this.sendReply('(You joined the mafia game!)');
-			},
-
-			leavemafia: function(target, room, user) {
-				if (plugins.mafia.status !== 'signups') return this.sendReply('You can only leave during signups');
-				if (!(user.userid in plugins.mafia.participants)) return this.sendReply('You are not signed up in the current mafia game.');
-				delete plugins.mafia.participants[user.userid];
-				if (Rooms.rooms.mafia) Rooms.rooms.mafia.add(user + ' has left!');
-				return this.sendReply('(You left the mafia game!)');
-			},
-
-			lynch: function(target, room, user) {
-				if (plugins.mafia.status !== 'on') return this.sendReply('A mafia game hasn\'t started yet');
-				if (!(user.userid in plugins.mafia.participants)) return this.sendReply('You are not participating in the current mafia game.');
-				if (plugins.mafia.stage !== 'day') return this.sendReply('You can only lynch during the day');
-
-				target = this.splitTarget(target);
-				var targetUser = this.targetUser;
-				var targetUserid = toId(this.targetUsername);
-
-				if (!(targetUserid in plugins.mafia.participants)) {
-					if (targetUserid === '') {
-						targetUser = 'no lynch';
-					} else {
-						return this.sendReply(this.targetUsername + ' is not participating in this mafia game or has died');
-					}
-				}
-
-				plugins.mafia.votes[user.userid] = targetUser;
-
-				if (targetUser === 'no lynch') {
-					if (Rooms.rooms.mafia) Rooms.rooms.mafia.add(user + ' has voted to lynch: no lynch');
-				} else {
-					if (Rooms.rooms.mafia) Rooms.rooms.mafia.add(user + ' has voted to lynch: ' + this.targetUsername);
-				}
-
-				var keys = Object.keys(plugins.mafia.votes);
-				var totals = {};
-
-				for (var key in plugins.mafia.votes) {
-					if (plugins.mafia.votes[key] in totals) {
-						totals[plugins.mafia.votes[key]]++;
-					} else {
-						totals[plugins.mafia.votes[key]] = 1;
-					}
-					// mayors vote counts as 2
-					if (plugins.mafia.participants[key.userid] === 'Mayor') {
-						totals[plugins.mafia.votes[key]]++;
-					}
-				}
-
-				if (totals[targetUser] >= (Math.floor(Object.keys(plugins.mafia.participants).length / 2) +1)) {
-					plugins.mafia.stage = 'night';
-					if (targetUser === 'no lynch') {
-						if (Rooms.rooms.mafia) Rooms.rooms.mafia.add('|raw|<div class="broadcast-blue"><strong>No one was lynched!</strong></div>');
-					} else if (target === '1-Shot Lynchproof Townie') {
-						if (Rooms.rooms.mafia) Rooms.rooms.mafia.add('|raw|<div class="broadcast-blue"><strong>No one was lynched!</strong></div>');
-						plugins.mafia.participants[target] = 'Villager';
-					} else {
-						if (Rooms.rooms.mafia) Rooms.rooms.mafia.add('|raw|<div class="broadcast-blue"><strong>' + this.targetUsername + ' was lynched and was a ' + plugins.mafia.participants[targetUserid] + '!');
-						delete plugins.mafia.participants[targetUserid];
-
-						var winner = [];
-
-						for (var key in plugins.mafia.participants) {
-							role = plugins.mafia.participants[key];
-
-							if (role === 'Werewolf') {
-								if (winner.indexOf('Werewolf') === -1) winner.push('Werewolf');
-							} else if (role.indexOf('Mafia') !== -1 || role === 'Traitor') {
-								if (winner.indexOf('Mafia') === -1) winner.push('Mafia');
-							} else {
-								if (winner.indexOf('Town') === -1) winner.push('Town');
-							}
-
-							if (winner.length > 1) break; // if more than 1 faction remains there is no winner
-						}
-
-						if (winner.length === 1) {
-							if (Rooms.rooms.mafia) Rooms.rooms.mafia.add('|raw|<div class="broadcast-blue"><strong>' + winner[0] + ' Have won!</strong></div>');
-							// reset everything to starting values
-
-							plugins.mafia.status = 'off';
-							plugins.mafia.stage = 'day';
-							plugins.mafia.totals = {};
-							plugins.mafia.participants = {};
-							plugins.mafia.inspectionresults = {};
-							plugins.mafia.votes = {};
-							return;
-						}
-					}
-					if (Rooms.rooms.mafia) Rooms.rooms.mafia.add('|raw|<div class="broadcast-blue"><strong>It is now ' + plugins.mafia.stage + '. If you have a nightaction you can use it using "/nightaction target"</strong></div>');
-					room.modchat = '+';
-					plugins.mafia.votes = {};
-
-					for (var key in plugins.mafia.participants) {
-						var role = plugins.mafia.participants[key];
-
-						if (plugins.mafia.nightactors.indexOf(role) !== -1) {
-
-							if (!(role in plugins.mafia.nightactions)) {
-								plugins.mafia.nightactions[role] = {};
-							}
-
-    						plugins.mafia.nightactions[role][key] = '';
-    					}
-					}
-					return;
-				}
-
-				if (keys.length === Object.keys(plugins.mafia.participants).length) {
-					plugins.mafia.stage = 'night';
-					if (Rooms.rooms.mafia) Rooms.rooms.mafia.add('|raw|<div class="broadcast-blue"><strong>No one was lynched! </strong></div>');
-					plugins.mafia.votes = {};
-
-					for (var key in plugins.mafia.participants) {
-						var role = plugins.mafia.participants[key];
-
-						if (plugins.mafia.nightactors.indexOf(role) !== -1) {
-
-							if (!(role in plugins.mafia.nightactions)) {
-								plugins.mafia.nightactions[role] = {};
-							}
-
-    						plugins.mafia.nightactions[role][key] = '';
-    					}
-					}
-					if (Rooms.rooms.mafia) Rooms.rooms.mafia.add('|raw|<div class="broadcast-blue"><strong>It is now ' + plugins.mafia.stage + '</strong></div>');
-					room.modchat = '+';
-				}
-			},
-
-			nightaction: function(target, room, user) {
-				if (plugins.mafia.status !== 'on') return this.sendReply('A mafia game hasn\'t started yet');
-				if (plugins.mafia.stage !== 'night') return this.sendReply('It is not currently night');
-				if (!(user.userid in plugins.mafia.participants)) return this.sendReply('You are not participating in the current mafia game.');
-
-				target = this.splitTarget(target);
-				var targetUser = this.targetUser;
-				var targetUserid = toId(this.targetUsername);
-
-				if (!(targetUserid in plugins.mafia.participants)) {
-					if (targetUserid === '') {
-						targetUser = 'no one';
-					} else {
-						return this.sendReply(this.targetUsername + ' is not participating in this mafia game or has died');
-					}
-				}
-
-				var role = plugins.mafia.participants[user.userid];
-
-				if (role === 'Mafia Pretty Lady' || role === 'Mafia Seer') {
-					if (target.indexOf('kill') !== -1) {
-						plugins.mafia.nightactions[role] = 'no one';
-						role = 'Mafia';
-					}
-				}
-
-				if (plugins.mafia.nightactors.indexOf(role) === -1 && role.indexOf("Mafia") === -1) return this.sendReply('You do not have a night action');
-
-				if (role.indexOf("Mafia") !== -1 && (role !== 'Mafia Pretty Lady' || role !== 'Mafia Seer')) {
-					if (targetUser === 'no one') {
-						plugins.mafia.nightactions['Mafia'][user.userid] = targetUser;
-					} else if (plugins.mafia.participants[targetUserid].indexOf("Mafia") === -1) {
-						plugins.mafia.nightactions['Mafia'][user.userid] = targetUser;
-					} else {
-						return this.sendReply(targetUser + ' is mafia and so cannot be targeted');
-					}
-				} else {
-					plugins.mafia.nightactions[role][user.userid] = targetUser;
-				}
-
-				this.sendReply('You have used your nightaction on: ' + this.targetUsername);
-
-				// check if everyone has done their night action yet
-				for (var roles in plugins.mafia.nightactions) {
-					for (var player in plugins.mafia.nightactions[roles]) {
-						if (plugins.mafia.nightactions[roles][player] === '') return;
-					}
-				}
-
-				if (Object.keys(plugins.mafia.nightactions.Mafia).length === 0) return;
-
-				// some helper functions
-
-				function getTargets(player) {
-					var targets = {};
-
-					role = plugins.mafia.participants[player];
-					if (role.indexOf('Mafia') !== -1 && role !== 'Mafia Pretty Lady' && role !== 'Mafia Seer') {
-						role = 'Mafia';
-					}
-
-					targets['targetUser'] = plugins.mafia.nightactions[role][player];
-					if (targets['targetUser'] === 'no one') return targets;
-					targets['targetRole'] = plugins.mafia.participants[targets['targetUser']];
-
-					if (targets['targetRole'].indexOf('Mafia') !== -1 && targets['targetRole'] !== 'Mafia Pretty Lady' && targets['targetRole'] !== 'Mafia Seer' && targets['targetRole'] !== 'Mafia Godfather') {
-						targets['targetRole'] = 'Mafia';
-					}
-
-					return targets;
-				}
-
-				function whores(key, targetRole, targetUser) {
-					if (targetRole === 'Werewolf') {
-						plugins.mafia.nightactions[targetRole][targetUser] = key;
-					} else if (targetRole === 'Mafia' || plugins.mafia.nightactors.indexOf(targetRole) !== -1) {
-						plugins.mafia.nightactions[targetRole][targetUser] = 'no one';
-
-					}
-				}
-
-				// loop through every role to determine how they interact with a night action
-				// that is not killing
-
-				var safe = {};
-
-				for (var key in plugins.mafia.nightactions['Jailkeeper']) {
-					var targets = getTargets(key);
-					if (targets['targetUser'] === 'no one') continue;
-
-					if (plugins.mafia.nightactions[targets['targetRole']][targets['targetUser']]) {
-						plugins.mafia.nightactions[targets['targetRole']][targets['targetUser']] = 'no one';
-					}
-					safe[key] = targets['targetUser'];
-				}
-
-				for (var key in plugins.mafia.nightactions['Pretty Lady']) {
-					var targets = getTargets(key);
-					if (targets['targetUser'] === 'no one') continue;
-
-					whores(key, targets['targetRole'], targets['targetUser']);
-				}
-
-				for (var key in plugins.mafia.nightactions['Mafia Pretty Lady']) {
-					var targets = getTargets(key);
-					if (targets['targetUser'] === 'no one') continue;
-
-					whores(key, targets['targetRole'], targets['targetUser']);
-				}
-
-				for (var key in plugins.mafia.nightactions['Doctor']) {
-					var targets = getTargets(key);
-					if (targets['targetUser'] === 'no one') continue;
-
-					safe[key] = targets['targetUser'];
-				}
-
-				for (var key in plugins.mafia.nightactions['Bodyguard']) {
-					var targets = getTargets(key);
-					if (targets['targetUser'] === 'no one') continue;
-
-					safe[key] = targets['targetUser'];
-				}
-
-				for (var key in plugins.mafia.nightactions['Cop']) {
-					var targets = getTargets(key);
-					if (targets['targetUser'] === 'no one') continue;
-
-					var result;
-
-					if (targets['targetRole'] === 'Werewolf') {
-						result = 'Werewolf';
-					} else if (targets['targetRole'].indexOf("Mafia") !== -1 || targets['targetRole'] === 'Traitor' || targets['targetRole'] === 'Miller' && targets['targetRole'] !== 'Mafia Godfather') {
-						result = 'Mafia';
-					} else {
-						result = 'Town';
-					}
-
-					if (!(key in plugins.mafia.inspectionresults)) {
-						plugins.mafia.inspectionresults[key] = {};
-					}
-
-					plugins.mafia.inspectionresults[key][targets['targetUser']] = result;
-				}
-
-				for (var key in plugins.mafia.nightactions['Mafia Seer']) {
-					var targets = getTargets(key);
-					if (targets['targetUser'] === 'no one') continue;
-
-					if (!(key in plugins.mafia.inspectionresults)) {
-						plugins.mafia.inspectionresults[key] = {};
-					}
-
-					if (targetRole === 'Werewolf') {
-						plugins.mafia.inspectionresults[key][targets['targetUser']] = 'Werewolf';
-					} else {
-						plugins.mafia.inspectionresults[key][targets['targetUser']] = 'Human';
-					}
-				}
-
-				// Now sort out who kills who. Werewolves have priority, then Vigilantes and finally Mafia
-
-				var deaths = {};
-
-				function kill(targetUser, killer) {
-					if (deaths.targetUser) return;
-
-					for (var key in safe) {
-						if (safe[key] === targetUser) {
-							if (plugins.mafia.participants[key] === 'Bodyguard') {
-								deaths[key] = 'Bodyguard';
-								delete safe[key]; // Bodyguards only save from 1 death
-								delete plugins.mafia.participants[key];
-							}
-							return;
-						}
-					}
-					if (plugins.mafia.participants[targetUser] === '1-Shot Bulletproof Townie') {
-						plugins.mafia.participants[targetUser] = 'Villager';
-						return;
-					}
-					if (plugins.mafia.participants[targetUser] === 'Bomb') {
-						deaths[killer] = plugins.mafia.participants[killer];
-						delete plugins.mafia.participants[killer];
-					}
-					deaths[targetUser] = plugins.mafia.participants[targetUser];
-					delete plugins.mafia.participants[targetUser];
-					plugins.mafia.nightactions[targetUser] = 'no one'; // incase wereworlf kills mafia killer
-				}
-
-				for (var key in plugins.mafia.nightactions['Werewolf']) {
-					var targets = getTargets(key);
-					if (targets['targetUser'] === 'no one') continue;
-
-					kill(targets['targetUser'], key);
-				}
-
-				for (var key in plugins.mafia.nightactions['1-Shot Vigilante']) {
-					var targets = getTargets(key);
-					if (targets['targetUser'] === 'no one') continue;
-
-					kill(targets['targetUser'], key);
-					plugins.mafia.participants[key] = 'Villager';
-				}
-
-				for (var key in plugins.mafia.nightactions['Mafia']) {
-					var targets = getTargets(key);
-					if (targets['targetUser'] === 'no one') continue;
-
-					kill(targets['targetUser'], key);
-					break; // only first mafia can get a kill
-				}
-
-				var message = '';
-
-				for (var key in deaths) {
-					message += key + ' the ' + deaths[key] + ', ';
-				}
-
-				if (message === '') {
-					if (Rooms.rooms.mafia) Rooms.rooms.mafia.add('|raw|<div class="broadcast-blue"><strong>No one was killed!</strong></div>');
-				} else {
-					if (Rooms.rooms.mafia) Rooms.rooms.mafia.add('|raw|<div class="broadcast-blue"><strong>The deaths tonight are: ' + message + '</strong></div>');
-				}
-
-				// check if any side has won
-
-				var winner = [];
-
-				for (var key in plugins.mafia.participants) {
-					role = plugins.mafia.participants[key];
-
-					if (role === 'Werewolf') {
-						if (winner.indexOf('Werewolf') === -1) winner.push('Werewolf');
-					} else if (role.indexOf('Mafia') !== -1 || role === 'Traitor') {
-						if (winner.indexOf('Mafia') === -1) winner.push('Mafia');
-					} else {
-						if (winner.indexOf('Town') === -1) winner.push('Town');
-					}
-
-					if (winner.length > 1) break; // if more than 1 faction remains there is no winner
-				}
-
-				if (winner.length === 1) {
-					if (Rooms.rooms.mafia) Rooms.rooms.mafia.add('|raw|<div class="broadcast-blue"><strong>' + winner[0] + ' Have won!</strong></div>');
-					// reset everything to starting values
-
-					plugins.mafia.status = 'off';
-					plugins.mafia.totals = {};
-					plugins.mafia.participants = {};
-					plugins.mafia.inspectionresults = {};
-					plugins.mafia.votes = {};
-
-				} else {
-					if (Rooms.rooms.mafia) Rooms.rooms.mafia.add('|raw|<div class="broadcast-blue"><strong>It is now day! The remaining players are: ' + Object.keys(plugins.mafia.participants).join(' ') + '</strong></div>');
-				}
-
-				plugins.mafia.nightactions = {Mafia: {}};
-				plugins.mafia.stage = 'day';
-				room.modchat = false;
-			},
-
-			modkill: function(target, room, user) {
-				if (!this.can('mafia', room)) return false;
-				if (room.id !== 'mafia') return this.sendReply('You can only modkill in the Mafia room.');
-				if (plugins.mafia.status !== 'on') return this.sendReply('There is no active mafia game.');
-				target = this.splitTarget(target);
-				var targetUser = this.targetUser;
-				var targetUserid = toId(this.targetUsername);
-				if (targetUserid === '' || !(targetUserid in plugins.mafia.participants)) return this.sendReply(this.targetUsername + ' is not participating in this mafia game or has died');
-				var role = plugins.mafia.participants[targetUserid];
-
-				if (role.indexOf('Mafia') !== -1 && role !== 'Mafia Pretty Lady' && role !== 'Mafia Seer') {
-					role = 'Mafia';
-				}
-
-				delete plugins.mafia.participants[targetUserid];
-
-				if (plugins.mafia.nightactions.role) {
-					delete plugins.mafia.nightactions.role[targetUserid];
-				}
-
-				if (Rooms.rooms.mafia) Rooms.rooms.mafia.add('|raw|<div class="broadcast-blue"><strong>' + this.targetUsername + ' the ' + role + ' was killed by a mod!</strong></div>');
-
-				var winner = [];
-
-				for (var key in plugins.mafia.participants) {
-					role = plugins.mafia.participants[key];
-
-					if (role === 'Werewolf') {
-						if (winner.indexOf('Werewolf') === -1) winner.push('Werewolf');
-					} else if (role.indexOf('Mafia') !== -1 || role === 'Traitor') {
-						if (winner.indexOf('Mafia') === -1) winner.push('Mafia');
-					} else {
-						if (winner.indexOf('Town') === -1) winner.push('Town');
-					}
-
-					if (winner.length > 1) break; // if more than 1 faction remains there is no winner
-				}
-
-				if (winner.length === 1) {
-					if (Rooms.rooms.mafia) Rooms.rooms.mafia.add('|raw|<div class="broadcast-blue"><strong>' + winner[0] + ' Have won!</strong></div>');
-					// reset everything to starting values
-
-					plugins.mafia.status = 'off';
-					plugins.mafia.stage = 'day';
-					plugins.mafia.totals = {};
-					plugins.mafia.participants = {};
-					plugins.mafia.nightactions = {Mafia: {}};
-					plugins.mafia.inspectionresults = {};
-					plugins.mafia.votes = {};
-					room.modchat = false;
-				}
-			},
-
-			inspections: function(target, room, user) {
-				if (room.id !== 'mafia') return this.sendReply('You can only see mafia votes in the Mafia room.');
-				if (plugins.mafia.status !== 'on') return this.sendReply('A mafia game hasn\'t started yet');
-				if (plugins.mafia.participants[user.userid] !== 'Cop' && plugins.mafia.participants[user.userid] !== 'Mafia Seer') return this.sendReply('You are not a cop or mafia seer');
-				if (!(user.userid in plugins.mafia.inspectionresults)) return this.sendReply('You dont have any inspections yet');
-
-				return this.sendReply('The results of your inspections are: ' + require("util").inspect(plugins.mafia.inspectionresults[user.userid]));
-			},
-
-			votes: function(target, room, user) {
-				if (room.id !== 'mafia') return this.sendReply('You can only see mafia votes in the Mafia room.');
-				if (plugins.mafia.status !== 'on') return this.sendReply('A mafia game hasn\'t started yet');
-				if (plugins.mafia.stage !== 'day') return this.sendReply('You can only have votes during the day');
-				if (!this.canBroadcast()) return;
-
-				var totals = {};
-
-				for (var key in plugins.mafia.votes) {
-					if (plugins.mafia.votes[key] in totals) {
-						totals[plugins.mafia.votes[key]]++;
-					} else {
-						totals[plugins.mafia.votes[key]] = 1;
-					}
-				}
-
-				return this.sendReply('There are currently ' + Object.keys(plugins.mafia.participants).length + ' active players. Current votes are: ' + require("util").inspect(totals));
-			},
-
-			players: function(target, room, user) {
-				if (room.id !== 'mafia') return this.sendReply('You can only use this command in the Mafia room.');
-				if (plugins.mafia.status !== 'on') return this.sendReply('A mafia game hasn\'t started yet');
-				if (!this.canBroadcast()) return;
-				return this.sendReply('There are currently ' + Object.keys(plugins.mafia.participants).length + ' active players. Current players are: ' + Object.keys(plugins.mafia.participants).join(' '));
-			},
-
-			roles: function(target, room, user) {
-				if (room.id !== 'mafia') return this.sendReply('You can only use this command in the Mafia room.');
-				if (plugins.mafia.status !== 'on') return this.sendReply('A mafia game hasn\'t started yet');
-				if (!this.canBroadcast()) return;
-
-				var totals = {};
-
-				for (var key in plugins.mafia.participants) {
-					var role = plugins.mafia.participants[key];
-
-					if (role in totals) {
-						totals[role]++;
-					} else {
-						totals[role] = 1;
-					}
-				}
-
-				return this.sendReply('Current roles are: ' + require("util").inspect(totals));
-			},
-
-			mafiahelp: function(target, room, user) {
-				if (room.id !== 'mafia') return this.sendReply('You can only use this command in the Mafia room.');
-				if (!this.canBroadcast()) return;
-				this.sendReplyBox(
-					'<strong>Player commands:</strong><br />' +
-					'- /joinmafia: Join the current mafia game (only available during signups)<br />' +
-					'- /leavemafia: leave the current mafia game (only available during signups)<br />' +
-					'- /lynch <em>name</em>: Vote to lynch the target. If a target is not given then it is no lynch. Only available during the day<br />' +
-					'- /votes: See current lynch votes<br />' +
-					'- /players: See the current living players<br />' +
-					'- /roles: See what roles are still alive<br />' +
-					'- /inspections: See the results of your inspections. Only available to Cop and Mafia Seer<br />' +
-					'- /nightaction <em>name</em>: Use your nightaction on the target. Only available to roles with nightactions and only during the night<br />' +
-					'<br />' +
-					'<strong>Admin commands:</strong><br />' +
-					'- /startmafia: Start signups for a mafia game<br />' +
-					'- /endsignups: End signups with current players and start a mafia game. Minimum 3 players<br />' +
-					'- /modkill <em>name</em>: Kill a target<br />'
-				);
-			}
-		}
-=======
->>>>>>> 86b7ddf9
 	}
 };