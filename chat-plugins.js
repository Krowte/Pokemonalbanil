--- conflicted
+++ resolved
@@ -30,13 +30,8 @@
 		participants: {},
 		finished: [],
 		commands: {
-<<<<<<< HEAD
-			scavengerstarthunt: function(target, room, user) {
+			scavengerstarthunt: function (target, room, user) {
 				if (!this.can('scavengers', room)) return false;
-=======
-			scavengerstarthunt: function (target, room, user) {
-				if (!this.can('ban', null, room)) return false;
->>>>>>> 2fa3786c
 				if (room.id !== 'scavengers') return this.sendReply('You can only start scavenger hunts on Scavengers room.');
 				if (plugins.scavenger.status === 'on') return this.sendReply('There is already an active scavenger hunt.');
 				var targets = target.split(',');
@@ -55,13 +50,8 @@
 				);
 				return this.sendReply('Scavenger hunt started.');
 			},
-<<<<<<< HEAD
-			scavengerendhunt: function(target, room, user) {
+			scavengerendhunt: function (target, room, user) {
 				if (!this.can('scavengers', room)) return false;
-=======
-			scavengerendhunt: function (target, room, user) {
-				if (!this.can('ban', null, room)) return false;
->>>>>>> 2fa3786c
 				if (room.id !== 'scavengers') return this.sendReply('You can only end scavenger hunts on Scavengers room.');
 				if (plugins.scavenger.status !== 'on') return this.sendReply('There is no active scavenger hunt.');
 				var result = '';
@@ -79,13 +69,8 @@
 				this.parse('/scavengerresethunt');
 				return this.sendReply('Scavenger hunt finished.');
 			},
-<<<<<<< HEAD
-			scavengerresethunt: function(target, room, user) {
+			scavengerresethunt: function (target, room, user) {
 				if (!this.can('scavengers', room)) return false;
-=======
-			scavengerresethunt: function (target, room, user) {
-				if (!this.can('ban', null, room)) return false;
->>>>>>> 2fa3786c
 				if (room.id !== 'scavengers') return this.sendReply('You can only reset scavenger hunts on Scavengers room.');
 				plugins.scavenger.status = 'off';
 				plugins.scavenger.roomOne = '';
