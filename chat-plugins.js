/**
 * Chat plug-ins
 * Pokemon Showdown - http://pokemonshowdown.com/
 *
 * These are chat plugins - small programs to enhance the chat rooms on Pokemon Showdown.
 * Plugins are objects inside the plugins object. The objects are expected to have data values and a commands object inside.
 * The data object saves the data relevant to the plugin, like scores.
 * The commands object is used to import the commands onto the chat commands.
 * It's very important not to add plug-in commands with the same name as existing commands.
 *
 * @license MIT license
 */

var plugins = exports.plugins = {
	/**
	 * Scavenger hunts plugin. Only works in a room with the id 'scavengers'.
	 * This game shows a hint. Once a player submits the correct answer, they move on to the next hint.
	 * You finish upon correctly answering the third hint.
	 * In an official hunt, the first three to finish within 60 seconds achieve blitz.
	 */
	scavengers: {
		status: 'off',
		blitz: null,
		hintOne: '',
		answerOne: '',
		hintTwo: '',
		answerTwo: '',
		hintThree: '',
		answerThree: '',
		participants: {},
		finished: [],
		result: null,
		commands: {
			scavenger: 'scavengers',
			scavengers: function (target, room, user) {
				return this.parse('/join scavengers');
			},
			startofficialhunt: 'starthunt',
			starthunt: function (target, room, user, connection, cmd) {
				if (room.id !== 'scavengers') return;
				if (!this.can('scavengers', room)) return false;
				if (plugins.scavengers.status === 'on') return this.sendReply('There is already an active scavenger hunt.');
				var targets = target.split(',');
				if (!targets[0] || !targets[1] || !targets[2] || !targets[3] || !targets[4] || !targets[5] || targets[6]) {
					return this.sendReply('You must specify three hints and three answers.');
				}
				plugins.scavengers.status = 'on';
				if (cmd === 'startofficialhunt') {
					if (!this.can('officialscavengers', room)) return false;
					plugins.scavengers.blitz = setTimeout(function () {
						plugins.scavengers.blitz = null;
					}, 60000);
				}
				plugins.scavengers.hintOne = targets[0].trim();
				plugins.scavengers.answerOne = toId(targets[1]);
				plugins.scavengers.hintTwo = targets[2].trim();
				plugins.scavengers.answerTwo = toId(targets[3]);
				plugins.scavengers.hintThree = targets[4].trim();
				plugins.scavengers.answerThree = toId(targets[5]);
				var result = (cmd === 'startofficialhunt' ? 'An official' : 'A new') + ' Scavenger Hunt has been started by <em> ' + Tools.escapeHTML(user.name) + '</em>! The first hint is: ' + Tools.escapeHTML(plugins.scavengers.hintOne);
				Rooms.rooms.scavengers.addRaw('<div class="broadcast-blue"><strong>' + result + '</strong></div>');
			},
			joinhunt: function (target, room, user) {
				if (room.id !== 'scavengers') return;
				if (plugins.scavengers.status !== 'on') return this.sendReply('There is no active scavenger hunt.');
				if (user.userid in plugins.scavengers.participants) return this.sendReply('You are already participating in the current scavenger hunt.');
				plugins.scavengers.participants[user.userid] = {room: 0};
				this.sendReply('You joined the scavenger hunt! Use the command /scavenge to answer. The first hint is: ' + plugins.scavengers.hintOne);
			},
			scavenge: function (target, room, user) {
				if (room.id !== 'scavengers') return;
				if (plugins.scavengers.status !== 'on') return this.sendReply('There is no active scavenger hunt.');
				if (!plugins.scavengers.participants[user.userid]) return this.sendReply('You are not participating in the current scavenger hunt. Use the command /joinhunt to participate.');
				if (plugins.scavengers.participants[user.userid].room >= 3) return this.sendReply('You have already finished!');
				target = toId(target);
				var room = plugins.scavengers.participants[user.userid].room;
				if (plugins.scavengers[{0:'answerOne', 1:'answerTwo', 2:'answerThree'}[room]] === target) {
					plugins.scavengers.participants[user.userid].room++;
					room++;
					if (room < 3) {
						var hints = {1:'hintTwo', 2:'hintThree'};
						this.sendReply('Well done! Your ' + (room === 1 ? 'second' : 'final') + ' hint is: ' + plugins.scavengers[hints[room]]);
					} else {
						plugins.scavengers.finished.push(user.name);
						var position = plugins.scavengers.finished.length;
						var result = '<em>' + Tools.escapeHTML(user.name) + '</em> has finished the hunt ';
						result += (position === 1) ? 'and is the winner!' : (position === 2) ? 'in 2nd place!' : (position === 3) ? 'in 3rd place!' : 'in ' + position + 'th place!';
						result += (position < 4 && plugins.scavengers.blitz ? ' [BLITZ]' : '');
						Rooms.rooms.scavengers.addRaw('<div class="broadcast-blue"><strong>' + result + '</strong></div>');
					}
				} else {
					this.sendReply('That is not the answer - try again!');
				}
			},
			scavengerhint: 'scavengerstatus',
			scavengerstatus: function (target, room, user) {
				if (room.id !== 'scavengers') return;
				if (plugins.scavengers.status !== 'on') return this.sendReply('There is no active scavenger hunt.');
				if (!plugins.scavengers.participants[user.userid]) return this.sendReply('You are not participating in the current scavenger hunt. Use the command /joinhunt to participate.');
				if (plugins.scavengers.participants[user.userid].room >= 3) return this.sendReply('You have finished the current scavenger hunt.');
				var hints = {0:'hintOne', 1:'hintTwo', 2:'hintThree'};
				var room = plugins.scavengers.participants[user.userid].room;
				this.sendReply('You are on hint number ' + (room + 1) + ': ' + plugins.scavengers[hints[room]]);
			},
			endhunt: function (target, room, user) {
				if (room.id !== 'scavengers') return;
				if (!this.can('scavengers', room)) return false;
				if (plugins.scavengers.status !== 'on') return this.sendReply('There is no active scavenger hunt.');
				var winner = plugins.scavengers.finished[0];
				var second = plugins.scavengers.finished[1];
				var third = plugins.scavengers.finished[2];
				var consolation = plugins.scavengers.finished.slice(3).join(', ');
				var result = 'The Scavenger Hunt was ended by <em>' + Tools.escapeHTML(user.name) + '</em>. ';
				if (winner) {
					result += '<br />Winner: <em>' + Tools.escapeHTML(winner) + '</em>.';
					if (second) result += ' Second place: <em>' + Tools.escapeHTML(second) + '</em>.';
					if (third) result += ' Third place: <em>' + Tools.escapeHTML(third) + '</em>.';
					if (consolation) result += ' Consolation prize to: ' + Tools.escapeHTML(consolation) + '.';
				} else {
					result += 'No user has completed the hunt.';
				}
				result += '<br />Solution: ' + Tools.escapeHTML(plugins.scavengers.answerOne) + ', ' + Tools.escapeHTML(plugins.scavengers.answerTwo) + ', ' + Tools.escapeHTML(plugins.scavengers.answerThree) + '.';
				plugins.scavengers.result = result;
				this.parse('/resethunt');
			},
			resethunt: function (target, room, user) {
				if (room.id !== 'scavengers') return;
				if (!this.can('scavengers', room)) return false;
				if (plugins.scavengers.status !== 'on') return this.sendReply('There is no active scavenger hunt.');
				plugins.scavengers.status = 'off';
				if (plugins.scavengers.blitz) clearTimeout(plugins.scavengers.blitz);
				plugins.scavengers.blitz = null;
				plugins.scavengers.hintOne = '';
				plugins.scavengers.answerOne = '';
				plugins.scavengers.hintTwo = '';
				plugins.scavengers.answerTwo = '';
				plugins.scavengers.hintThree = '';
				plugins.scavengers.answerThree = '';
				plugins.scavengers.participants = {};
				plugins.scavengers.finished = [];
				if (plugins.scavengers.result) {
					Rooms.rooms.scavengers.addRaw('<div class="broadcast-blue"><strong>' + plugins.scavengers.result + '</strong></div>');
				} else {
					Rooms.rooms.scavengers.addRaw('<div class="broadcast-blue"><strong>The Scavenger Hunt was reset by <em>' + Tools.escapeHTML(user.name) + '</em>.</strong></div>');
				}
				plugins.scavengers.result = null;
			},
			scavengershelp: 'scavengerhelp',
			scavengerhelp: function (target, room, user) {
				if (room.id !== 'scavengers') return;
				if (!this.canBroadcast()) return;
				this.sendReplyBox(
					'<strong>Player commands:</strong><br />' +
					'- /scavengers - Join the scavengers room<br />' +
					'- /joinhunt - Join the current scavenger hunt<br />' +
					'- /scavenge <em>guess</em> - Attempt to answer the hint<br />' +
					'- /scavengerstatus - Get your current game status<br />' +
					'<br />' +
					'<strong>Staff commands:</strong><br />' +
					'- /starthunt <em>hint, answer, hint, answer, hint, answer</em> - Start a new scavenger hunt (Requires: % @ # & ~)<br />' +
					'- /startofficialhunt <em>hint, answer, hint, answer, hint, answer</em> - Start an official hunt with 60 seconds blitz period (Requires: @ # & ~)<br />' +
					'- /endhunt - Finish the current hunt and announce the winners (Requires: % @ # & ~)<br />' +
					'- /resethunt - Reset the scavenger hunt to mint status (Requires: % @ # & ~)'
				);
			}
		}
	},

	/**
	* The Studio: Artist of the Day Plugin
	* This is a daily activity where users get to nominate an artist to be Artist of the day, and it's randomly selected
	* Only works in a room with the id "The Studio"
	*/
	studio: {
		commands: {
			startaotd: function () {
				return this.parse('/toggleaotd on');
			},

			endaotd: function () {
				return this.parse('/toggleaotd off');
			},

<<<<<<< HEAD
            		taotd: 'toggleaotd',
            		toggleaotd: function (target, room, user) {
         			if (room.id !== 'thestudio') return this.sendReply("This command can only be used in The Studio.");
                		if (!this.canTalk()) return;
                		if (!this.can('aotd', room)) return;
                		if (!target) {
                			return this.sendReply("/toggleaotd [on / off] - If on, this will start AOTD, if off, this will no longer allow people to use /naotd.");
                		}
                		if (target === 'on') {
                			if (room.aotdOn == true) return this.sendReply("The Artist of the Day has already started.");
                    			room.addRaw(
                        			'<div class=\"broadcast-blue\"><font size="3"><center><b>Artist of the Day has started!</b><br />' +
                        			'</font><center>(Started by ' + Tools.escapeHTML(user.name) + ')<br />' +
                        			'Use <b>/naotd</b> [artist] to nominate an artist!</center>'
                    			);
                    			room.aotdOn = true;
                    			this.logModCommand("Artist of the Day was started by " + Tools.escapeHTML(user.name) + ".");
                		}
                		if (target === 'off') {
                			if (!room.aotdOn) return this.sendReply("The Artist of the Day has already ended.");
                    			room.addRaw("<b>Nominations are over!</b> (Turned off by " + Tools.escapeHTML(user.name) + ")");
                    			room.aotdOn = false;
                		}
            		},
=======
			taotd: 'toggleaotd',
			toggleaotd: function (target, room, user) {
				if (room.id !== 'thestudio') return this.sendReply("This command can only be used in The Studio.");
				if (!this.canTalk()) return;
				if (!this.can('mute', null, room)) return;
				if (!target) {
					return this.sendReply("/toggleaotd [on / off] - If on, this will start AOTD, if off, this will no longer allow people to use /naotd.");
				}
				if (target === 'on') {
					if (room.aotdOn == true) return this.sendReply("The Artist of the Day has already started.");
					room.addRaw(
						'<div class="broadcast-blue"><center>' +
							'<h3>Artist of the Day has started!</h3>' +
							"<p>(Started by " + Tools.escapeHTML(user.name) + ")</p>" +
							"<p>Use <strong>/naotd</strong> [artist] to nominate an artist!</p>" +
						'</center></div>'
					);
					room.aotdOn = true;
					this.logModCommand("Artist of the Day was started by " + Tools.escapeHTML(user.name) + ".");
				}
				if (target === 'off') {
					if (!room.aotdOn) return this.sendReply("The Artist of the Day has already ended.");
					room.addRaw("<b>Nominations are over!</b> (Turned off by " + Tools.escapeHTML(user.name) + ")");
					room.aotdOn = false;
				}
			},
>>>>>>> 09e0503b

			aotdfaq: 'aotdhelp',
			aotdhelp: function (target, room) {
				if (!this.canBroadcast()) return;
				if (room.id !== 'thestudio') return this.sendReply("This command can only be used in The Studio.");
				this.sendReplyBox(
					"<h3>Artist of the Day:</h3>" +
					"<p>This is a room activity for The Studio where users nominate artists for the title of 'Artist of the Day'.</p>" +
					'<p>' +
						"Command List:" +
						'<ul>' +
							"<li>/naotd (artist) - This will nominate your artist of the day; only do this once, please.</li>" +
							"<li>/aotd - This allows you to see who the current Artist of the Day is.</li>" +
							"<li>/aotd (artist) - Sets an artist of the day. (requires %, @, #)</li>" +
							"<li>/startaotd - Will start AOTD (requires %, @, #)</li>" +
							"<li>/endaotd - Will turn off the use of /naotd, ending AOTD (requires %, @, #)</li>" +
						'</ul>' +
					'</p>' +
					"<p>More information on <a href=\"http://thepsstudioroom.weebly.com/artist-of-the-day.html\">Artist of the Day</a> and <a href=\"http://thepsstudioroom.weebly.com/commands.html\">these commands</a>.</p>"
				);
			},

<<<<<<< HEAD
            		nominateartistoftheday: 'naotd',
            		naotd: function (target, room, user) {
                		if (room.id !== 'thestudio') return this.sendReply("This command can only be used in The Studio.");
                		if (!room.aotdOn) {
                    			return this.sendReply("The Artist of the Day has already been chosen.");
                		}
                		if (!target) return this.sendReply("/naotd [artist] - Nominates an artist for Artist of the Day.");
                		if (target.length > 25) {
                    			return this.sendReply("This Artist\'s name is too long; it cannot exceed 25 characters.");
                		}
                		if (!this.canTalk()) return;
                		room.addRaw(Tools.escapeHTML(user.name) + "\'s nomination for Artist of the Day is: <b><i>" + Tools.escapeHTML(target) + "</i></b>");
            		},
=======
			nominateartistoftheday: 'naotd',
			naotd: function (target, room, user) {
				if (room.id !== 'thestudio') return this.sendReply("This command can only be used in The Studio.");
				if (!room.aotdOn) return this.sendReply("The Artist of the Day has already been chosen.");
				if (!target) return this.sendReply("/naotd [artist] - Nominates an artist for Artist of the Day.");
				if (target.length > 25) return this.sendReply("This Artist's name is too long; it cannot exceed 25 characters.");
				if (!this.canTalk()) return;
				room.addRaw(Tools.escapeHTML(user.name) + "'s nomination for Artist of the Day is: <strong><em>" + Tools.escapeHTML(target) + "</em></strong>");
			},
>>>>>>> 09e0503b

			artistoftheday: 'aotd',
			aotd: function (target, room, user) {
				if (room.id !== 'thestudio') return this.sendReply("This command can only be used in The Studio.");
				if (!target) {
<<<<<<< HEAD
                			if (!this.canBroadcast()) return;
                			this.sendReplyBox("The current Artist of the Day is: <b>" + Tools.escapeHTML(room.aotd) + "</b>");
                			return;
        			}
        			if (!this.canTalk()) return;
        			if (target.length > 25) {
                			return this.sendReply("This Artist\'s name is too long; it cannot exceed 25 characters.");
        			}
        			if (!this.can('aotd', room)) return;
        			room.aotd = target;
        			room.addRaw(
        				'<div class=\"broadcast-green\"><font size="2"><b>The Artist of the Day is now </font><b><font color="black" size="2">' + Tools.escapeHTML(target) + '</font></b><br />' +
        				'(Set by ' + Tools.escapeHTML(user.name) + '.)<br />' +
        				'This Artist will be posted on our <a href="http://thepsstudioroom.weebly.com/artist-of-the-day.html">Artist of the Day page</a>.</div>'
        			);
        			room.aotdOn = false;
        			this.logModCommand("The Artist of the Day was changed to " + Tools.escapeHTML(target) + " by " + Tools.escapeHTML(user.name) + ".");
			}
            	}
    	},

    	/**
=======
					if (!this.canBroadcast()) return;
					this.sendReplyBox("The current Artist of the Day is: <b>" + Tools.escapeHTML(room.aotd) + "</b>");
					return;
				}
				if (!this.canTalk()) return;
				if (target.length > 25) return this.sendReply("This Artist\'s name is too long; it cannot exceed 25 characters.");
				if (!this.can('mute', null, room)) return;
				room.aotd = target;
				room.addRaw(
					'<div class="broadcast-green">' +
						"<h3>The Artist of the Day is now <font color=\"black\">" + Tools.escapeHTML(target) + "</font></h3>" +
						"<p>(Set by " + Tools.escapeHTML(user.name) + ".)</p>" +
						"<p>This Artist will be posted on our <a href=\"http://thepsstudioroom.weebly.com/artist-of-the-day.html\">Artist of the Day page</a>.</p>" +
					'</div>'
				);
				room.aotdOn = false;
				this.logModCommand("The Artist of the Day was changed to " + Tools.escapeHTML(target) + " by " + Tools.escapeHTML(user.name) + ".");
			}
		}
	},

	/**
>>>>>>> 09e0503b
	* The Happy Place: Quote of the Day Plugin
	* This is a command that allows a room owner to set an inspirational "quote" of the day.
	* Others may braodcast this at any time to remind the room of such.
	* Only works in a room with the id "The Happy Place"
	* Credits: panpawn, TalkTakesTime, Morfent, and sirDonovan
	*/
	happy: {
		quote: "",
		commands: {
			quoteoftheday: 'qotd',
			qotd: function (target, room, user) {
				if (room.id !== 'thehappyplace') return this.sendReply("This command can only be used in The Happy Place.");
				if (!this.canBroadcast()) return;
				if (!target) {
					if (!plugins.happy.quote) return this.sendReplyBox("The Quote of the Day has not been set.");
					return this.sendReplyBox("The current <strong>'Inspirational Quote of the Day'</strong> is:<br />" + plugins.happy.quote);
				}
<<<<<<< HEAD
      				if (!this.can('qotd', room)) return false;
      				if (target === 'off' || target === 'disable' || target === 'reset') {
=======
				if (!this.can('declare', null, room)) return false;
				if (target === 'off' || target === 'disable' || target === 'reset') {
>>>>>>> 09e0503b
					if (!plugins.happy.quote) return this.sendReply("The Quote of the Day has already been reset.");
					plugins.happy.quote = "";
					this.sendReply("The Quote of the Day was reset by " + Tools.escapeHTML(user.name) + ".");
					this.logModCommand(user.name + " has reset the Quote of the Day.");
					return;
				}
				plugins.happy.quote = Tools.escapeHTML(target);
				room.addRaw(
					'<div class="broadcast-green">' +
						"<p><strong>The 'Inspirational Quote of the Day' has been updated by " + Tools.escapeHTML(user.name) + ".</strong></p>" +
						"<p>Quote: " + plugins.happy.quote + '</p>' +
					'</div>'
				);
				this.logModCommand(Tools.escapeHTML(user.name) + " has updated the quote of the day to: " + plugins.happy.quote);
			}
		}
	}
};<|MERGE_RESOLUTION|>--- conflicted
+++ resolved
@@ -181,37 +181,11 @@
 				return this.parse('/toggleaotd off');
 			},
 
-<<<<<<< HEAD
-            		taotd: 'toggleaotd',
-            		toggleaotd: function (target, room, user) {
-         			if (room.id !== 'thestudio') return this.sendReply("This command can only be used in The Studio.");
-                		if (!this.canTalk()) return;
-                		if (!this.can('aotd', room)) return;
-                		if (!target) {
-                			return this.sendReply("/toggleaotd [on / off] - If on, this will start AOTD, if off, this will no longer allow people to use /naotd.");
-                		}
-                		if (target === 'on') {
-                			if (room.aotdOn == true) return this.sendReply("The Artist of the Day has already started.");
-                    			room.addRaw(
-                        			'<div class=\"broadcast-blue\"><font size="3"><center><b>Artist of the Day has started!</b><br />' +
-                        			'</font><center>(Started by ' + Tools.escapeHTML(user.name) + ')<br />' +
-                        			'Use <b>/naotd</b> [artist] to nominate an artist!</center>'
-                    			);
-                    			room.aotdOn = true;
-                    			this.logModCommand("Artist of the Day was started by " + Tools.escapeHTML(user.name) + ".");
-                		}
-                		if (target === 'off') {
-                			if (!room.aotdOn) return this.sendReply("The Artist of the Day has already ended.");
-                    			room.addRaw("<b>Nominations are over!</b> (Turned off by " + Tools.escapeHTML(user.name) + ")");
-                    			room.aotdOn = false;
-                		}
-            		},
-=======
 			taotd: 'toggleaotd',
 			toggleaotd: function (target, room, user) {
 				if (room.id !== 'thestudio') return this.sendReply("This command can only be used in The Studio.");
 				if (!this.canTalk()) return;
-				if (!this.can('mute', null, room)) return;
+				if (!this.can('aotd', room)) return;
 				if (!target) {
 					return this.sendReply("/toggleaotd [on / off] - If on, this will start AOTD, if off, this will no longer allow people to use /naotd.");
 				}
@@ -233,7 +207,6 @@
 					room.aotdOn = false;
 				}
 			},
->>>>>>> 09e0503b
 
 			aotdfaq: 'aotdhelp',
 			aotdhelp: function (target, room) {
@@ -256,21 +229,6 @@
 				);
 			},
 
-<<<<<<< HEAD
-            		nominateartistoftheday: 'naotd',
-            		naotd: function (target, room, user) {
-                		if (room.id !== 'thestudio') return this.sendReply("This command can only be used in The Studio.");
-                		if (!room.aotdOn) {
-                    			return this.sendReply("The Artist of the Day has already been chosen.");
-                		}
-                		if (!target) return this.sendReply("/naotd [artist] - Nominates an artist for Artist of the Day.");
-                		if (target.length > 25) {
-                    			return this.sendReply("This Artist\'s name is too long; it cannot exceed 25 characters.");
-                		}
-                		if (!this.canTalk()) return;
-                		room.addRaw(Tools.escapeHTML(user.name) + "\'s nomination for Artist of the Day is: <b><i>" + Tools.escapeHTML(target) + "</i></b>");
-            		},
-=======
 			nominateartistoftheday: 'naotd',
 			naotd: function (target, room, user) {
 				if (room.id !== 'thestudio') return this.sendReply("This command can only be used in The Studio.");
@@ -280,43 +238,18 @@
 				if (!this.canTalk()) return;
 				room.addRaw(Tools.escapeHTML(user.name) + "'s nomination for Artist of the Day is: <strong><em>" + Tools.escapeHTML(target) + "</em></strong>");
 			},
->>>>>>> 09e0503b
 
 			artistoftheday: 'aotd',
 			aotd: function (target, room, user) {
 				if (room.id !== 'thestudio') return this.sendReply("This command can only be used in The Studio.");
 				if (!target) {
-<<<<<<< HEAD
-                			if (!this.canBroadcast()) return;
-                			this.sendReplyBox("The current Artist of the Day is: <b>" + Tools.escapeHTML(room.aotd) + "</b>");
-                			return;
-        			}
-        			if (!this.canTalk()) return;
-        			if (target.length > 25) {
-                			return this.sendReply("This Artist\'s name is too long; it cannot exceed 25 characters.");
-        			}
-        			if (!this.can('aotd', room)) return;
-        			room.aotd = target;
-        			room.addRaw(
-        				'<div class=\"broadcast-green\"><font size="2"><b>The Artist of the Day is now </font><b><font color="black" size="2">' + Tools.escapeHTML(target) + '</font></b><br />' +
-        				'(Set by ' + Tools.escapeHTML(user.name) + '.)<br />' +
-        				'This Artist will be posted on our <a href="http://thepsstudioroom.weebly.com/artist-of-the-day.html">Artist of the Day page</a>.</div>'
-        			);
-        			room.aotdOn = false;
-        			this.logModCommand("The Artist of the Day was changed to " + Tools.escapeHTML(target) + " by " + Tools.escapeHTML(user.name) + ".");
-			}
-            	}
-    	},
-
-    	/**
-=======
 					if (!this.canBroadcast()) return;
 					this.sendReplyBox("The current Artist of the Day is: <b>" + Tools.escapeHTML(room.aotd) + "</b>");
 					return;
 				}
 				if (!this.canTalk()) return;
 				if (target.length > 25) return this.sendReply("This Artist\'s name is too long; it cannot exceed 25 characters.");
-				if (!this.can('mute', null, room)) return;
+				if (!this.can('aotd', room)) return;
 				room.aotd = target;
 				room.addRaw(
 					'<div class="broadcast-green">' +
@@ -332,7 +265,6 @@
 	},
 
 	/**
->>>>>>> 09e0503b
 	* The Happy Place: Quote of the Day Plugin
 	* This is a command that allows a room owner to set an inspirational "quote" of the day.
 	* Others may braodcast this at any time to remind the room of such.
@@ -350,13 +282,8 @@
 					if (!plugins.happy.quote) return this.sendReplyBox("The Quote of the Day has not been set.");
 					return this.sendReplyBox("The current <strong>'Inspirational Quote of the Day'</strong> is:<br />" + plugins.happy.quote);
 				}
-<<<<<<< HEAD
-      				if (!this.can('qotd', room)) return false;
-      				if (target === 'off' || target === 'disable' || target === 'reset') {
-=======
-				if (!this.can('declare', null, room)) return false;
+				if (!this.can('aotd', room)) return false;
 				if (target === 'off' || target === 'disable' || target === 'reset') {
->>>>>>> 09e0503b
 					if (!plugins.happy.quote) return this.sendReply("The Quote of the Day has already been reset.");
 					plugins.happy.quote = "";
 					this.sendReply("The Quote of the Day was reset by " + Tools.escapeHTML(user.name) + ".");
